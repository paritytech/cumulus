--- conflicted
+++ resolved
@@ -14,17 +14,6 @@
 parachain = { package = "polkadot-parachain", git = "https://github.com/paritytech/polkadot", branch = "cecton-fix-int-test-3", default-features = false }
 
 # Substrate dependencies
-<<<<<<< HEAD
-frame-support = { git = "https://github.com/paritytech/substrate", branch = "cumulus-branch", default-features = false }
-pallet-balances = { git = "https://github.com/paritytech/substrate", branch = "cumulus-branch", default-features = false }
-sp-core = { git = "https://github.com/paritytech/substrate", branch = "cumulus-branch", version = "2.0.0-dev", default-features = false }
-sp-inherents = { git = "https://github.com/paritytech/substrate", branch = "cumulus-branch", default-features = false }
-sp-io = { git = "https://github.com/paritytech/substrate", branch = "cumulus-branch", default-features = false }
-sp-std = { git = "https://github.com/paritytech/substrate", branch = "cumulus-branch", default-features = false }
-sp-runtime = { git = "https://github.com/paritytech/substrate", branch = "cumulus-branch", default-features = false }
-sp-version = { git = "https://github.com/paritytech/substrate", branch = "cumulus-branch", default-features = false }
-system = { package = "frame-system", git = "https://github.com/paritytech/substrate", branch = "cumulus-branch", default-features = false }
-=======
 frame-support = { git = "https://github.com/paritytech/substrate.git", branch = "cumulus-branch", default-features = false }
 pallet-balances = { git = "https://github.com/paritytech/substrate.git", branch = "cumulus-branch", default-features = false }
 sp-core = { git = "https://github.com/paritytech/substrate.git", branch = "cumulus-branch", version = "2.0.0-dev", default-features = false }
@@ -34,7 +23,6 @@
 sp-runtime = { git = "https://github.com/paritytech/substrate.git", branch = "cumulus-branch", default-features = false }
 sp-version = { git = "https://github.com/paritytech/substrate.git", branch = "cumulus-branch", default-features = false }
 frame-system = { git = "https://github.com/paritytech/substrate.git", branch = "cumulus-branch", default-features = false }
->>>>>>> 03205eb6
 
 # Other Dependencies
 codec = { package = "parity-scale-codec", version = "1.0.0", default-features = false, features = ["derive"]}
