// Copyright (C) 2022 Parity Technologies (UK) Ltd.
// SPDX-License-Identifier: Apache-2.0

// Licensed under the Apache License, Version 2.0 (the "License");
// you may not use this file except in compliance with the License.
// You may obtain a copy of the License at
//
// 	http://www.apache.org/licenses/LICENSE-2.0
//
// Unless required by applicable law or agreed to in writing, software
// distributed under the License is distributed on an "AS IS" BASIS,
// WITHOUT WARRANTIES OR CONDITIONS OF ANY KIND, either express or implied.
// See the License for the specific language governing permissions and
// limitations under the License.

use super::{
	AccountId, AllPalletsWithSystem, Assets, Authorship, Balance, Balances, ParachainInfo,
	ParachainSystem, PolkadotXcm, PoolAssets, Runtime, RuntimeCall, RuntimeEvent, RuntimeOrigin,
	TrustBackedAssetsInstance, WeightToFee, XcmpQueue,
};
use crate::{AllowMultiAssetPools, ForeignAssets, LiquidityWithdrawalFee};
use assets_common::{
	local_and_foreign_assets::MatchesLocalAndForeignAssetsMultiLocation,
	matching::{
		FromSiblingParachain, IsForeignConcreteAsset, StartsWith, StartsWithExplicitGlobalConsensus,
	},
};
use frame_support::{
	match_types, parameter_types,
	traits::{ConstU32, Contains, Everything, Nothing, PalletInfoAccess},
};
use frame_system::EnsureRoot;
use pallet_xcm::XcmPassthrough;
use parachains_common::{impls::ToStakingPot, xcm_config::AssetFeeAsExistentialDepositMultiplier};
use polkadot_parachain::primitives::Sibling;
use sp_runtime::traits::ConvertInto;
use xcm::latest::prelude::*;
use xcm_builder::{
	AccountId32Aliases, AllowExplicitUnpaidExecutionFrom, AllowKnownQueryResponses,
	AllowSubscriptionsFrom, AllowTopLevelPaidExecutionFrom, CurrencyAdapter,
	DenyReserveTransferToRelayChain, DenyThenTry, EnsureXcmOrigin, FungiblesAdapter, IsConcrete,
	LocalMint, NativeAsset, NoChecking, ParentAsSuperuser, ParentIsPreset, RelayChainAsNative,
	SiblingParachainAsNative, SiblingParachainConvertsVia, SignedAccountId32AsNative,
	SignedToAccountId32, SovereignSignedViaLocation, TakeWeightCredit, TrailingSetTopicAsId,
	UsingComponents, WeightInfoBounds, WithComputedOrigin, WithUniqueTopic,
};
use xcm_executor::{traits::WithOriginFilter, XcmExecutor};

#[cfg(feature = "runtime-benchmarks")]
use {cumulus_primitives_core::ParaId, sp_core::Get};

parameter_types! {
	pub const WestendLocation: MultiLocation = MultiLocation::parent();
	pub const RelayNetwork: Option<NetworkId> = Some(NetworkId::Westend);
	pub RelayChainOrigin: RuntimeOrigin = cumulus_pallet_xcm::Origin::Relay.into();
	pub UniversalLocation: InteriorMultiLocation =
		X2(GlobalConsensus(RelayNetwork::get().unwrap()), Parachain(ParachainInfo::parachain_id().into()));
	pub UniversalLocationNetworkId: NetworkId = UniversalLocation::get().global_consensus().unwrap();
	pub TrustBackedAssetsPalletLocation: MultiLocation =
		PalletInstance(<Assets as PalletInfoAccess>::index() as u8).into();
	pub ForeignAssetsPalletLocation: MultiLocation =
		PalletInstance(<ForeignAssets as PalletInfoAccess>::index() as u8).into();
	pub PoolAssetsPalletLocation: MultiLocation =
		PalletInstance(<PoolAssets as PalletInfoAccess>::index() as u8).into();
	pub CheckingAccount: AccountId = PolkadotXcm::check_account();
}

/// Type for specifying how a `MultiLocation` can be converted into an `AccountId`. This is used
/// when determining ownership of accounts for asset transacting and when attempting to use XCM
/// `Transact` in order to determine the dispatch Origin.
pub type LocationToAccountId = (
	// The parent (Relay-chain) origin converts to the parent `AccountId`.
	ParentIsPreset<AccountId>,
	// Sibling parachain origins convert to AccountId via the `ParaId::into`.
	SiblingParachainConvertsVia<Sibling, AccountId>,
	// Straight up local `AccountId32` origins just alias directly to `AccountId`.
	AccountId32Aliases<RelayNetwork, AccountId>,
);

/// Means for transacting the native currency on this chain.
pub type CurrencyTransactor = CurrencyAdapter<
	// Use this currency:
	Balances,
	// Use this currency when it is a fungible asset matching the given location or name:
	IsConcrete<WestendLocation>,
	// Convert an XCM MultiLocation into a local account id:
	LocationToAccountId,
	// Our chain's account ID type (we can't get away without mentioning it explicitly):
	AccountId,
	// We don't track any teleports of `Balances`.
	(),
>;

/// `AssetId/Balance` converter for `TrustBackedAssets`
pub type TrustBackedAssetsConvertedConcreteId =
	assets_common::TrustBackedAssetsConvertedConcreteId<TrustBackedAssetsPalletLocation, Balance>;

/// Means for transacting assets besides the native currency on this chain.
pub type FungiblesTransactor = FungiblesAdapter<
	// Use this fungibles implementation:
	Assets,
	// Use this currency when it is a fungible asset matching the given location or name:
	TrustBackedAssetsConvertedConcreteId,
	// Convert an XCM MultiLocation into a local account id:
	LocationToAccountId,
	// Our chain's account ID type (we can't get away without mentioning it explicitly):
	AccountId,
	// We only want to allow teleports of known assets. We use non-zero issuance as an indication
	// that this asset is known.
	LocalMint<parachains_common::impls::NonZeroIssuance<AccountId, Assets>>,
	// The account to use for tracking teleports.
	CheckingAccount,
>;

/// `AssetId/Balance` converter for `TrustBackedAssets`
pub type ForeignAssetsConvertedConcreteId = assets_common::ForeignAssetsConvertedConcreteId<
	(
		// Ignore `TrustBackedAssets` explicitly
		StartsWith<TrustBackedAssetsPalletLocation>,
		// Ignore asset which starts explicitly with our `GlobalConsensus(NetworkId)`, means:
		// - foreign assets from our consensus should be: `MultiLocation {parents: 1,
		//   X*(Parachain(xyz), ..)}
		// - foreign assets outside our consensus with the same `GlobalConsensus(NetworkId)` wont
		//   be accepted here
		StartsWithExplicitGlobalConsensus<UniversalLocationNetworkId>,
	),
	Balance,
>;

/// Means for transacting foreign assets from different global consensus.
pub type ForeignFungiblesTransactor = FungiblesAdapter<
	// Use this fungibles implementation:
	ForeignAssets,
	// Use this currency when it is a fungible asset matching the given location or name:
	ForeignAssetsConvertedConcreteId,
	// Convert an XCM MultiLocation into a local account id:
	LocationToAccountId,
	// Our chain's account ID type (we can't get away without mentioning it explicitly):
	AccountId,
	// We dont need to check teleports here.
	NoChecking,
	// The account to use for tracking teleports.
	CheckingAccount,
>;

/// `AssetId/Balance` converter for `PoolAssets`
pub type PoolAssetsConvertedConcreteId =
	assets_common::PoolAssetsConvertedConcreteId<PoolAssetsPalletLocation, Balance>;

/// Means for transacting asset conversion pool assets on this chain.
pub type PoolFungiblesTransactor = FungiblesAdapter<
	// Use this fungibles implementation:
	PoolAssets,
	// Use this currency when it is a fungible asset matching the given location or name:
	PoolAssetsConvertedConcreteId,
	// Convert an XCM MultiLocation into a local account id:
	LocationToAccountId,
	// Our chain's account ID type (we can't get away without mentioning it explicitly):
	AccountId,
	// We only want to allow teleports of known assets. We use non-zero issuance as an indication
	// that this asset is known.
	LocalMint<parachains_common::impls::NonZeroIssuance<AccountId, PoolAssets>>,
	// The account to use for tracking teleports.
	CheckingAccount,
>;

/// Means for transacting assets on this chain.
pub type AssetTransactors =
	(CurrencyTransactor, FungiblesTransactor, ForeignFungiblesTransactor, PoolFungiblesTransactor);

/// Simple `MultiLocation` matcher for Local and Foreign asset `MultiLocation`.
pub struct LocalAndForeignAssetsMultiLocationMatcher;
impl MatchesLocalAndForeignAssetsMultiLocation for LocalAndForeignAssetsMultiLocationMatcher {
	fn is_local(location: &MultiLocation) -> bool {
		use assets_common::fungible_conversion::MatchesMultiLocation;
		TrustBackedAssetsConvertedConcreteId::contains(location)
	}

	fn is_foreign(location: &MultiLocation) -> bool {
		use assets_common::fungible_conversion::MatchesMultiLocation;
		ForeignAssetsConvertedConcreteId::contains(location)
	}
}
impl Contains<MultiLocation> for LocalAndForeignAssetsMultiLocationMatcher {
	fn contains(location: &MultiLocation) -> bool {
		Self::is_local(location) || Self::is_foreign(location)
	}
}

/// This is the type we use to convert an (incoming) XCM origin into a local `Origin` instance,
/// ready for dispatching a transaction with Xcm's `Transact`. There is an `OriginKind` which can
/// biases the kind of local `Origin` it will become.
pub type XcmOriginToTransactDispatchOrigin = (
	// Sovereign account converter; this attempts to derive an `AccountId` from the origin location
	// using `LocationToAccountId` and then turn that into the usual `Signed` origin. Useful for
	// foreign chains who want to have a local sovereign account on this chain which they control.
	SovereignSignedViaLocation<LocationToAccountId, RuntimeOrigin>,
	// Native converter for Relay-chain (Parent) location; will convert to a `Relay` origin when
	// recognised.
	RelayChainAsNative<RelayChainOrigin, RuntimeOrigin>,
	// Native converter for sibling Parachains; will convert to a `SiblingPara` origin when
	// recognised.
	SiblingParachainAsNative<cumulus_pallet_xcm::Origin, RuntimeOrigin>,
	// Superuser converter for the Relay-chain (Parent) location. This will allow it to issue a
	// transaction from the Root origin.
	ParentAsSuperuser<RuntimeOrigin>,
	// Native signed account converter; this just converts an `AccountId32` origin into a normal
	// `RuntimeOrigin::Signed` origin of the same 32-byte value.
	SignedAccountId32AsNative<RelayNetwork, RuntimeOrigin>,
	// Xcm origins can be represented natively under the Xcm pallet's Xcm origin.
	XcmPassthrough<RuntimeOrigin>,
);

parameter_types! {
	pub const MaxInstructions: u32 = 100;
	pub const MaxAssetsIntoHolding: u32 = 64;
	pub XcmAssetFeesReceiver: Option<AccountId> = Authorship::author();
}

match_types! {
	pub type ParentOrParentsPlurality: impl Contains<MultiLocation> = {
		MultiLocation { parents: 1, interior: Here } |
		MultiLocation { parents: 1, interior: X1(Plurality { .. }) }
	};
}

/// A call filter for the XCM Transact instruction. This is a temporary measure until we properly
/// account for proof size weights.
///
/// Calls that are allowed through this filter must:
/// 1. Have a fixed weight;
/// 2. Cannot lead to another call being made;
/// 3. Have a defined proof size weight, e.g. no unbounded vecs in call parameters.
pub struct SafeCallFilter;
impl Contains<RuntimeCall> for SafeCallFilter {
	fn contains(call: &RuntimeCall) -> bool {
		#[cfg(feature = "runtime-benchmarks")]
		{
			if matches!(call, RuntimeCall::System(frame_system::Call::remark_with_event { .. })) {
				return true
			}
		}

		// Allow to change dedicated storage items (called by governance-like)
		match call {
			RuntimeCall::System(frame_system::Call::set_storage { items })
				if items.iter().any(|(k, _)| {
					k.eq(&AllowMultiAssetPools::key()) | k.eq(&LiquidityWithdrawalFee::key())
				}) =>
				return true,
			_ => (),
		};

		matches!(
			call,
			RuntimeCall::PolkadotXcm(pallet_xcm::Call::force_xcm_version { .. }) |
				RuntimeCall::System(
					frame_system::Call::set_heap_pages { .. } |
						frame_system::Call::set_code { .. } |
						frame_system::Call::set_code_without_checks { .. } |
						frame_system::Call::kill_prefix { .. },
				) | RuntimeCall::ParachainSystem(..) |
				RuntimeCall::Timestamp(..) |
				RuntimeCall::Balances(..) |
				RuntimeCall::CollatorSelection(
					pallet_collator_selection::Call::set_desired_candidates { .. } |
						pallet_collator_selection::Call::set_candidacy_bond { .. } |
						pallet_collator_selection::Call::register_as_candidate { .. } |
						pallet_collator_selection::Call::leave_intent { .. } |
						pallet_collator_selection::Call::set_invulnerables { .. } |
						pallet_collator_selection::Call::add_invulnerable { .. } |
						pallet_collator_selection::Call::remove_invulnerable { .. },
				) | RuntimeCall::Session(pallet_session::Call::purge_keys { .. }) |
				RuntimeCall::XcmpQueue(..) |
				RuntimeCall::DmpQueue(..) |
<<<<<<< HEAD
				RuntimeCall::Utility(pallet_utility::Call::as_derivative { .. }) |
=======
>>>>>>> 09aea7eb
				RuntimeCall::Assets(
					pallet_assets::Call::create { .. } |
						pallet_assets::Call::force_create { .. } |
						pallet_assets::Call::start_destroy { .. } |
						pallet_assets::Call::destroy_accounts { .. } |
						pallet_assets::Call::destroy_approvals { .. } |
						pallet_assets::Call::finish_destroy { .. } |
<<<<<<< HEAD
						pallet_assets::Call::block { .. } |
=======
>>>>>>> 09aea7eb
						pallet_assets::Call::mint { .. } |
						pallet_assets::Call::burn { .. } |
						pallet_assets::Call::transfer { .. } |
						pallet_assets::Call::transfer_keep_alive { .. } |
						pallet_assets::Call::force_transfer { .. } |
						pallet_assets::Call::freeze { .. } |
						pallet_assets::Call::thaw { .. } |
						pallet_assets::Call::freeze_asset { .. } |
						pallet_assets::Call::thaw_asset { .. } |
						pallet_assets::Call::transfer_ownership { .. } |
						pallet_assets::Call::set_team { .. } |
<<<<<<< HEAD
=======
						pallet_assets::Call::set_metadata { .. } |
>>>>>>> 09aea7eb
						pallet_assets::Call::clear_metadata { .. } |
						pallet_assets::Call::force_clear_metadata { .. } |
						pallet_assets::Call::force_asset_status { .. } |
						pallet_assets::Call::approve_transfer { .. } |
						pallet_assets::Call::cancel_approval { .. } |
						pallet_assets::Call::force_cancel_approval { .. } |
						pallet_assets::Call::transfer_approved { .. } |
						pallet_assets::Call::touch { .. } |
<<<<<<< HEAD
						pallet_assets::Call::touch_other { .. } |
						pallet_assets::Call::refund { .. } |
						pallet_assets::Call::refund_other { .. },
				) | RuntimeCall::ForeignAssets(
				pallet_assets::Call::create { .. } |
					pallet_assets::Call::force_create { .. } |
					pallet_assets::Call::start_destroy { .. } |
					pallet_assets::Call::destroy_accounts { .. } |
					pallet_assets::Call::destroy_approvals { .. } |
					pallet_assets::Call::finish_destroy { .. } |
					pallet_assets::Call::block { .. } |
					pallet_assets::Call::mint { .. } |
					pallet_assets::Call::burn { .. } |
					pallet_assets::Call::transfer { .. } |
					pallet_assets::Call::transfer_keep_alive { .. } |
					pallet_assets::Call::force_transfer { .. } |
					pallet_assets::Call::freeze { .. } |
					pallet_assets::Call::thaw { .. } |
					pallet_assets::Call::freeze_asset { .. } |
					pallet_assets::Call::thaw_asset { .. } |
					pallet_assets::Call::transfer_ownership { .. } |
					pallet_assets::Call::set_team { .. } |
					pallet_assets::Call::set_metadata { .. } |
					pallet_assets::Call::clear_metadata { .. } |
					pallet_assets::Call::force_clear_metadata { .. } |
					pallet_assets::Call::force_asset_status { .. } |
					pallet_assets::Call::approve_transfer { .. } |
					pallet_assets::Call::cancel_approval { .. } |
					pallet_assets::Call::force_cancel_approval { .. } |
					pallet_assets::Call::transfer_approved { .. } |
					pallet_assets::Call::touch { .. } |
					pallet_assets::Call::touch_other { .. } |
					pallet_assets::Call::refund { .. } |
					pallet_assets::Call::refund_other { .. },
			) | RuntimeCall::PoolAssets(
=======
						pallet_assets::Call::refund { .. },
				) | RuntimeCall::ForeignAssets(
>>>>>>> 09aea7eb
				pallet_assets::Call::create { .. } |
					pallet_assets::Call::force_create { .. } |
					pallet_assets::Call::start_destroy { .. } |
					pallet_assets::Call::destroy_accounts { .. } |
					pallet_assets::Call::destroy_approvals { .. } |
					pallet_assets::Call::finish_destroy { .. } |
					pallet_assets::Call::block { .. } |
					pallet_assets::Call::mint { .. } |
					pallet_assets::Call::burn { .. } |
					pallet_assets::Call::transfer { .. } |
					pallet_assets::Call::transfer_keep_alive { .. } |
					pallet_assets::Call::force_transfer { .. } |
					pallet_assets::Call::freeze { .. } |
					pallet_assets::Call::thaw { .. } |
					pallet_assets::Call::freeze_asset { .. } |
					pallet_assets::Call::thaw_asset { .. } |
					pallet_assets::Call::transfer_ownership { .. } |
					pallet_assets::Call::set_team { .. } |
					pallet_assets::Call::set_metadata { .. } |
					pallet_assets::Call::clear_metadata { .. } |
					pallet_assets::Call::force_clear_metadata { .. } |
					pallet_assets::Call::force_asset_status { .. } |
					pallet_assets::Call::approve_transfer { .. } |
					pallet_assets::Call::cancel_approval { .. } |
					pallet_assets::Call::force_cancel_approval { .. } |
					pallet_assets::Call::transfer_approved { .. } |
					pallet_assets::Call::touch { .. } |
					pallet_assets::Call::touch_other { .. } |
					pallet_assets::Call::refund { .. } |
					pallet_assets::Call::refund_other { .. },
			) | RuntimeCall::AssetConversion(
				pallet_asset_conversion::Call::create_pool { .. } |
					pallet_asset_conversion::Call::add_liquidity { .. } |
					pallet_asset_conversion::Call::remove_liquidity { .. } |
					pallet_asset_conversion::Call::swap_tokens_for_exact_tokens { .. } |
					pallet_asset_conversion::Call::swap_exact_tokens_for_tokens { .. },
			) | RuntimeCall::NftFractionalization(
				pallet_nft_fractionalization::Call::fractionalize { .. } |
					pallet_nft_fractionalization::Call::unify { .. },
			) | RuntimeCall::Nfts(
				pallet_nfts::Call::create { .. } |
					pallet_nfts::Call::force_create { .. } |
					pallet_nfts::Call::destroy { .. } |
					pallet_nfts::Call::mint { .. } |
					pallet_nfts::Call::force_mint { .. } |
					pallet_nfts::Call::burn { .. } |
					pallet_nfts::Call::transfer { .. } |
					pallet_nfts::Call::lock_item_transfer { .. } |
					pallet_nfts::Call::unlock_item_transfer { .. } |
					pallet_nfts::Call::lock_collection { .. } |
					pallet_nfts::Call::transfer_ownership { .. } |
					pallet_nfts::Call::set_team { .. } |
					pallet_nfts::Call::force_collection_owner { .. } |
					pallet_nfts::Call::force_collection_config { .. } |
					pallet_nfts::Call::approve_transfer { .. } |
					pallet_nfts::Call::cancel_approval { .. } |
					pallet_nfts::Call::clear_all_transfer_approvals { .. } |
					pallet_nfts::Call::lock_item_properties { .. } |
					pallet_nfts::Call::set_attribute { .. } |
					pallet_nfts::Call::force_set_attribute { .. } |
					pallet_nfts::Call::clear_attribute { .. } |
					pallet_nfts::Call::approve_item_attributes { .. } |
					pallet_nfts::Call::cancel_item_attributes_approval { .. } |
					pallet_nfts::Call::set_metadata { .. } |
					pallet_nfts::Call::clear_metadata { .. } |
					pallet_nfts::Call::set_collection_metadata { .. } |
					pallet_nfts::Call::clear_collection_metadata { .. } |
					pallet_nfts::Call::set_accept_ownership { .. } |
					pallet_nfts::Call::set_collection_max_supply { .. } |
					pallet_nfts::Call::update_mint_settings { .. } |
					pallet_nfts::Call::set_price { .. } |
					pallet_nfts::Call::buy_item { .. } |
					pallet_nfts::Call::pay_tips { .. } |
					pallet_nfts::Call::create_swap { .. } |
					pallet_nfts::Call::cancel_swap { .. } |
					pallet_nfts::Call::claim_swap { .. },
			) | RuntimeCall::Uniques(
				pallet_uniques::Call::create { .. } |
					pallet_uniques::Call::force_create { .. } |
					pallet_uniques::Call::destroy { .. } |
					pallet_uniques::Call::mint { .. } |
					pallet_uniques::Call::burn { .. } |
					pallet_uniques::Call::transfer { .. } |
					pallet_uniques::Call::freeze { .. } |
					pallet_uniques::Call::thaw { .. } |
					pallet_uniques::Call::freeze_collection { .. } |
					pallet_uniques::Call::thaw_collection { .. } |
					pallet_uniques::Call::transfer_ownership { .. } |
					pallet_uniques::Call::set_team { .. } |
					pallet_uniques::Call::approve_transfer { .. } |
					pallet_uniques::Call::cancel_approval { .. } |
					pallet_uniques::Call::force_item_status { .. } |
					pallet_uniques::Call::set_attribute { .. } |
					pallet_uniques::Call::clear_attribute { .. } |
					pallet_uniques::Call::set_metadata { .. } |
					pallet_uniques::Call::clear_metadata { .. } |
					pallet_uniques::Call::set_collection_metadata { .. } |
					pallet_uniques::Call::clear_collection_metadata { .. } |
					pallet_uniques::Call::set_accept_ownership { .. } |
					pallet_uniques::Call::set_collection_max_supply { .. } |
					pallet_uniques::Call::set_price { .. } |
					pallet_uniques::Call::buy_item { .. },
			)
		)
	}
}

pub type Barrier = TrailingSetTopicAsId<
	DenyThenTry<
		DenyReserveTransferToRelayChain,
		(
			TakeWeightCredit,
			// Expected responses are OK.
			AllowKnownQueryResponses<PolkadotXcm>,
			// Allow XCMs with some computed origins to pass through.
			WithComputedOrigin<
				(
					// If the message is one that immediately attemps to pay for execution, then
					// allow it.
					AllowTopLevelPaidExecutionFrom<Everything>,
					// Parent and its pluralities (i.e. governance bodies) get free execution.
					AllowExplicitUnpaidExecutionFrom<ParentOrParentsPlurality>,
					// Subscriptions for version tracking are OK.
					AllowSubscriptionsFrom<Everything>,
				),
				UniversalLocation,
				ConstU32<8>,
			>,
		),
	>,
>;

// TODO: This calls into the Assets pallet's default `BalanceToAssetBalance` implementation, which
// uses the ratio of minimum balances and requires asset sufficiency. This means that purchasing
// weight within XCM programs will still use the old way, and paying fees via asset conversion will
// only be possible when transacting locally. We should add an impl of this trait that does asset
// conversion.
pub type AssetFeeAsExistentialDepositMultiplierFeeCharger = AssetFeeAsExistentialDepositMultiplier<
	Runtime,
	WeightToFee,
	pallet_assets::BalanceToAssetBalance<Balances, Runtime, ConvertInto, TrustBackedAssetsInstance>,
	TrustBackedAssetsInstance,
>;

pub struct XcmConfig;
impl xcm_executor::Config for XcmConfig {
	type RuntimeCall = RuntimeCall;
	type XcmSender = XcmRouter;
	type AssetTransactor = AssetTransactors;
	type OriginConverter = XcmOriginToTransactDispatchOrigin;
	// Asset Hub Westend does not recognize a reserve location for any asset. This does not prevent
	// Asset Hub acting _as_ a reserve location for WND and assets created under `pallet-assets`.
	// For WND, users must use teleport where allowed (e.g. with the Relay Chain).
	type IsReserve = ();
	// We allow:
	// - teleportation of WND
	// - teleportation of sibling parachain's assets (as ForeignCreators)
	type IsTeleporter = (
		NativeAsset,
		IsForeignConcreteAsset<FromSiblingParachain<parachain_info::Pallet<Runtime>>>,
	);
	type UniversalLocation = UniversalLocation;
	type Barrier = Barrier;
	type Weigher = WeightInfoBounds<
		crate::weights::xcm::AssetHubWestendXcmWeight<RuntimeCall>,
		RuntimeCall,
		MaxInstructions,
	>;
	type Trader = (
		UsingComponents<WeightToFee, WestendLocation, AccountId, Balances, ToStakingPot<Runtime>>,
		cumulus_primitives_utility::TakeFirstAssetTrader<
			AccountId,
			AssetFeeAsExistentialDepositMultiplierFeeCharger,
			TrustBackedAssetsConvertedConcreteId,
			Assets,
			cumulus_primitives_utility::XcmFeesTo32ByteAccount<
				FungiblesTransactor,
				AccountId,
				XcmAssetFeesReceiver,
			>,
		>,
	);
	type ResponseHandler = PolkadotXcm;
	type AssetTrap = PolkadotXcm;
	type AssetClaims = PolkadotXcm;
	type SubscriptionService = PolkadotXcm;
	type PalletInstancesInfo = AllPalletsWithSystem;
	type MaxAssetsIntoHolding = MaxAssetsIntoHolding;
	type AssetLocker = ();
	type AssetExchanger = ();
	type FeeManager = ();
	type MessageExporter = ();
	type UniversalAliases = Nothing;
	type CallDispatcher = WithOriginFilter<SafeCallFilter>;
	type SafeCallFilter = SafeCallFilter;
	type Aliasers = Nothing;
}

/// Local origins on this chain are allowed to dispatch XCM sends/executions.
pub type LocalOriginToLocation = SignedToAccountId32<RuntimeOrigin, AccountId, RelayNetwork>;

/// The means for routing XCM messages which are not for local execution into the right message
/// queues.
pub type XcmRouter = WithUniqueTopic<(
	// Two routers - use UMP to communicate with the relay chain:
	cumulus_primitives_utility::ParentAsUmp<ParachainSystem, PolkadotXcm, ()>,
	// ..and XCMP to communicate with the sibling chains.
	XcmpQueue,
)>;

#[cfg(feature = "runtime-benchmarks")]
parameter_types! {
	pub ReachableDest: Option<MultiLocation> = Some(Parent.into());
}

impl pallet_xcm::Config for Runtime {
	type RuntimeEvent = RuntimeEvent;
	type SendXcmOrigin = EnsureXcmOrigin<RuntimeOrigin, LocalOriginToLocation>;
	type XcmRouter = XcmRouter;
	type ExecuteXcmOrigin = EnsureXcmOrigin<RuntimeOrigin, LocalOriginToLocation>;
	type XcmExecuteFilter = Everything;
	type XcmExecutor = XcmExecutor<XcmConfig>;
	type XcmTeleportFilter = Everything;
	type XcmReserveTransferFilter = Everything;
	type Weigher = WeightInfoBounds<
		crate::weights::xcm::AssetHubWestendXcmWeight<RuntimeCall>,
		RuntimeCall,
		MaxInstructions,
	>;
	type UniversalLocation = UniversalLocation;
	type RuntimeOrigin = RuntimeOrigin;
	type RuntimeCall = RuntimeCall;
	const VERSION_DISCOVERY_QUEUE_SIZE: u32 = 100;
	type AdvertisedXcmVersion = pallet_xcm::CurrentXcmVersion;
	type Currency = Balances;
	type CurrencyMatcher = ();
	type TrustedLockers = ();
	type SovereignAccountOf = LocationToAccountId;
	type MaxLockers = ConstU32<8>;
	type WeightInfo = crate::weights::pallet_xcm::WeightInfo<Runtime>;
	#[cfg(feature = "runtime-benchmarks")]
	type ReachableDest = ReachableDest;
	type AdminOrigin = EnsureRoot<AccountId>;
	type MaxRemoteLockConsumers = ConstU32<0>;
	type RemoteLockConsumerIdentifier = ();
}

impl cumulus_pallet_xcm::Config for Runtime {
	type RuntimeEvent = RuntimeEvent;
	type XcmExecutor = XcmExecutor<XcmConfig>;
}

pub type ForeignCreatorsSovereignAccountOf = (
	SiblingParachainConvertsVia<Sibling, AccountId>,
	AccountId32Aliases<RelayNetwork, AccountId>,
	ParentIsPreset<AccountId>,
);

/// Simple conversion of `u32` into an `AssetId` for use in benchmarking.
pub struct XcmBenchmarkHelper;
#[cfg(feature = "runtime-benchmarks")]
impl pallet_assets::BenchmarkHelper<MultiLocation> for XcmBenchmarkHelper {
	fn create_asset_id_parameter(id: u32) -> MultiLocation {
		MultiLocation { parents: 1, interior: X1(Parachain(id)) }
	}
}

#[cfg(feature = "runtime-benchmarks")]
pub struct BenchmarkMultiLocationConverter<SelfParaId> {
	_phantom: sp_std::marker::PhantomData<SelfParaId>,
}

#[cfg(feature = "runtime-benchmarks")]
impl<SelfParaId>
	pallet_asset_conversion::BenchmarkHelper<MultiLocation, sp_std::boxed::Box<MultiLocation>>
	for BenchmarkMultiLocationConverter<SelfParaId>
where
	SelfParaId: Get<ParaId>,
{
	fn asset_id(asset_id: u32) -> MultiLocation {
		MultiLocation {
			parents: 1,
			interior: X3(
				Parachain(SelfParaId::get().into()),
				PalletInstance(<Assets as PalletInfoAccess>::index() as u8),
				GeneralIndex(asset_id.into()),
			),
		}
	}

	fn multiasset_id(asset_id: u32) -> sp_std::boxed::Box<MultiLocation> {
		sp_std::boxed::Box::new(Self::asset_id(asset_id))
	}
}<|MERGE_RESOLUTION|>--- conflicted
+++ resolved
@@ -273,10 +273,6 @@
 				) | RuntimeCall::Session(pallet_session::Call::purge_keys { .. }) |
 				RuntimeCall::XcmpQueue(..) |
 				RuntimeCall::DmpQueue(..) |
-<<<<<<< HEAD
-				RuntimeCall::Utility(pallet_utility::Call::as_derivative { .. }) |
-=======
->>>>>>> 09aea7eb
 				RuntimeCall::Assets(
 					pallet_assets::Call::create { .. } |
 						pallet_assets::Call::force_create { .. } |
@@ -284,10 +280,7 @@
 						pallet_assets::Call::destroy_accounts { .. } |
 						pallet_assets::Call::destroy_approvals { .. } |
 						pallet_assets::Call::finish_destroy { .. } |
-<<<<<<< HEAD
 						pallet_assets::Call::block { .. } |
-=======
->>>>>>> 09aea7eb
 						pallet_assets::Call::mint { .. } |
 						pallet_assets::Call::burn { .. } |
 						pallet_assets::Call::transfer { .. } |
@@ -299,10 +292,7 @@
 						pallet_assets::Call::thaw_asset { .. } |
 						pallet_assets::Call::transfer_ownership { .. } |
 						pallet_assets::Call::set_team { .. } |
-<<<<<<< HEAD
-=======
 						pallet_assets::Call::set_metadata { .. } |
->>>>>>> 09aea7eb
 						pallet_assets::Call::clear_metadata { .. } |
 						pallet_assets::Call::force_clear_metadata { .. } |
 						pallet_assets::Call::force_asset_status { .. } |
@@ -311,7 +301,6 @@
 						pallet_assets::Call::force_cancel_approval { .. } |
 						pallet_assets::Call::transfer_approved { .. } |
 						pallet_assets::Call::touch { .. } |
-<<<<<<< HEAD
 						pallet_assets::Call::touch_other { .. } |
 						pallet_assets::Call::refund { .. } |
 						pallet_assets::Call::refund_other { .. },
@@ -347,10 +336,6 @@
 					pallet_assets::Call::refund { .. } |
 					pallet_assets::Call::refund_other { .. },
 			) | RuntimeCall::PoolAssets(
-=======
-						pallet_assets::Call::refund { .. },
-				) | RuntimeCall::ForeignAssets(
->>>>>>> 09aea7eb
 				pallet_assets::Call::create { .. } |
 					pallet_assets::Call::force_create { .. } |
 					pallet_assets::Call::start_destroy { .. } |
