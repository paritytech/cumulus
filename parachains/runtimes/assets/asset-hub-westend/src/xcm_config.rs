// Copyright (C) 2022 Parity Technologies (UK) Ltd.
// SPDX-License-Identifier: Apache-2.0

// Licensed under the Apache License, Version 2.0 (the "License");
// you may not use this file except in compliance with the License.
// You may obtain a copy of the License at
//
// 	http://www.apache.org/licenses/LICENSE-2.0
//
// Unless required by applicable law or agreed to in writing, software
// distributed under the License is distributed on an "AS IS" BASIS,
// WITHOUT WARRANTIES OR CONDITIONS OF ANY KIND, either express or implied.
// See the License for the specific language governing permissions and
// limitations under the License.

use super::{
	AccountId, AllPalletsWithSystem, Assets, Authorship, Balance, Balances, ForeignAssets,
	ParachainInfo, ParachainSystem, PolkadotXcm, PoolAssets, Runtime, RuntimeCall, RuntimeEvent,
	RuntimeOrigin, TrustBackedAssetsInstance, WeightToFee, XcmpQueue,
};
<<<<<<< HEAD
use assets_common::matching::{
	FromSiblingParachain, IsForeignConcreteAsset, StartsWith, StartsWithExplicitGlobalConsensus,
=======
use crate::{AllowMultiAssetPools, ForeignAssets, LiquidityWithdrawalFee};
use assets_common::{
	local_and_foreign_assets::MatchesLocalAndForeignAssetsMultiLocation,
	matching::{
		FromSiblingParachain, IsForeignConcreteAsset, StartsWith, StartsWithExplicitGlobalConsensus,
	},
>>>>>>> bdf247d4
};
use frame_support::{
	match_types, parameter_types,
	traits::{ConstU32, Contains, Everything, Nothing, PalletInfoAccess},
};
use frame_system::EnsureRoot;
use pallet_xcm::XcmPassthrough;
use parachains_common::{impls::ToStakingPot, xcm_config::AssetFeeAsExistentialDepositMultiplier};
use polkadot_parachain::primitives::Sibling;
use sp_runtime::traits::ConvertInto;
use xcm::latest::prelude::*;
use xcm_builder::{
	AccountId32Aliases, AllowExplicitUnpaidExecutionFrom, AllowKnownQueryResponses,
	AllowSubscriptionsFrom, AllowTopLevelPaidExecutionFrom, CurrencyAdapter,
	DenyReserveTransferToRelayChain, DenyThenTry, EnsureXcmOrigin, FungiblesAdapter,
	GlobalConsensusParachainConvertsFor, IsConcrete, LocalMint, NativeAsset, NoChecking,
	ParentAsSuperuser, ParentIsPreset, RelayChainAsNative, SiblingParachainAsNative,
	SiblingParachainConvertsVia, SignedAccountId32AsNative, SignedToAccountId32,
	SovereignSignedViaLocation, TakeWeightCredit, TrailingSetTopicAsId, UsingComponents,
	WeightInfoBounds, WithComputedOrigin, WithUniqueTopic,
};
use xcm_executor::{traits::WithOriginFilter, XcmExecutor};

#[cfg(feature = "runtime-benchmarks")]
use {cumulus_primitives_core::ParaId, sp_core::Get};

parameter_types! {
	pub const WestendLocation: MultiLocation = MultiLocation::parent();
	pub RelayNetwork: Option<NetworkId> = Some(NetworkId::Westend);
	pub RelayChainOrigin: RuntimeOrigin = cumulus_pallet_xcm::Origin::Relay.into();
	pub UniversalLocation: InteriorMultiLocation =
		X2(GlobalConsensus(RelayNetwork::get().unwrap()), Parachain(ParachainInfo::parachain_id().into()));
	pub UniversalLocationNetworkId: NetworkId = UniversalLocation::get().global_consensus().unwrap();
	pub TrustBackedAssetsPalletLocation: MultiLocation =
		PalletInstance(<Assets as PalletInfoAccess>::index() as u8).into();
	pub ForeignAssetsPalletLocation: MultiLocation =
		PalletInstance(<ForeignAssets as PalletInfoAccess>::index() as u8).into();
	pub PoolAssetsPalletLocation: MultiLocation =
		PalletInstance(<PoolAssets as PalletInfoAccess>::index() as u8).into();
	pub CheckingAccount: AccountId = PolkadotXcm::check_account();
}

/// Type for specifying how a `MultiLocation` can be converted into an `AccountId`. This is used
/// when determining ownership of accounts for asset transacting and when attempting to use XCM
/// `Transact` in order to determine the dispatch Origin.
pub type LocationToAccountId = (
	// The parent (Relay-chain) origin converts to the parent `AccountId`.
	ParentIsPreset<AccountId>,
	// Sibling parachain origins convert to AccountId via the `ParaId::into`.
	SiblingParachainConvertsVia<Sibling, AccountId>,
	// Straight up local `AccountId32` origins just alias directly to `AccountId`.
	AccountId32Aliases<RelayNetwork, AccountId>,
	// Different global consensus parachain sovereign account.
	// (Used for over-bridge transfers and reserve processing)
	GlobalConsensusParachainConvertsFor<UniversalLocation, AccountId>,
);

/// Means for transacting the native currency on this chain.
pub type CurrencyTransactor = CurrencyAdapter<
	// Use this currency:
	Balances,
	// Use this currency when it is a fungible asset matching the given location or name:
	IsConcrete<WestendLocation>,
	// Convert an XCM MultiLocation into a local account id:
	LocationToAccountId,
	// Our chain's account ID type (we can't get away without mentioning it explicitly):
	AccountId,
	// We don't track any teleports of `Balances`.
	(),
>;

/// `AssetId/Balance` converter for `TrustBackedAssets`
pub type TrustBackedAssetsConvertedConcreteId =
	assets_common::TrustBackedAssetsConvertedConcreteId<TrustBackedAssetsPalletLocation, Balance>;

/// Means for transacting assets besides the native currency on this chain.
pub type FungiblesTransactor = FungiblesAdapter<
	// Use this fungibles implementation:
	Assets,
	// Use this currency when it is a fungible asset matching the given location or name:
	TrustBackedAssetsConvertedConcreteId,
	// Convert an XCM MultiLocation into a local account id:
	LocationToAccountId,
	// Our chain's account ID type (we can't get away without mentioning it explicitly):
	AccountId,
	// We only want to allow teleports of known assets. We use non-zero issuance as an indication
	// that this asset is known.
	LocalMint<parachains_common::impls::NonZeroIssuance<AccountId, Assets>>,
	// The account to use for tracking teleports.
	CheckingAccount,
>;

/// `AssetId/Balance` converter for `TrustBackedAssets`
pub type ForeignAssetsConvertedConcreteId = assets_common::ForeignAssetsConvertedConcreteId<
	(
		// Ignore `TrustBackedAssets` explicitly
		StartsWith<TrustBackedAssetsPalletLocation>,
		// Ignore asset which starts explicitly with our `GlobalConsensus(NetworkId)`, means:
		// - foreign assets from our consensus should be: `MultiLocation {parents: 1, X*(Parachain(xyz), ..)}
		// - foreign assets outside our consensus with the same `GlobalConsensus(NetworkId)` wont be accepted here
		StartsWithExplicitGlobalConsensus<UniversalLocationNetworkId>,
	),
	Balance,
>;

/// Means for transacting foreign assets from different global consensus.
pub type ForeignFungiblesTransactor = FungiblesAdapter<
	// Use this fungibles implementation:
	ForeignAssets,
	// Use this currency when it is a fungible asset matching the given location or name:
	ForeignAssetsConvertedConcreteId,
	// Convert an XCM MultiLocation into a local account id:
	LocationToAccountId,
	// Our chain's account ID type (we can't get away without mentioning it explicitly):
	AccountId,
	// We dont need to check teleports here.
	NoChecking,
	// The account to use for tracking teleports.
	CheckingAccount,
>;

/// `AssetId/Balance` converter for `PoolAssets`
pub type PoolAssetsConvertedConcreteId =
	assets_common::PoolAssetsConvertedConcreteId<PoolAssetsPalletLocation, Balance>;

/// Means for transacting asset conversion pool assets on this chain.
pub type PoolFungiblesTransactor = FungiblesAdapter<
	// Use this fungibles implementation:
	PoolAssets,
	// Use this currency when it is a fungible asset matching the given location or name:
	PoolAssetsConvertedConcreteId,
	// Convert an XCM MultiLocation into a local account id:
	LocationToAccountId,
	// Our chain's account ID type (we can't get away without mentioning it explicitly):
	AccountId,
	// We only want to allow teleports of known assets. We use non-zero issuance as an indication
	// that this asset is known.
	LocalMint<parachains_common::impls::NonZeroIssuance<AccountId, PoolAssets>>,
	// The account to use for tracking teleports.
	CheckingAccount,
>;

/// Means for transacting assets on this chain.
pub type AssetTransactors =
	(CurrencyTransactor, FungiblesTransactor, ForeignFungiblesTransactor, PoolFungiblesTransactor);

/// Simple `MultiLocation` matcher for Local and Foreign asset `MultiLocation`.
pub struct LocalAndForeignAssetsMultiLocationMatcher;
impl MatchesLocalAndForeignAssetsMultiLocation for LocalAndForeignAssetsMultiLocationMatcher {
	fn is_local(location: &MultiLocation) -> bool {
		use assets_common::fungible_conversion::MatchesMultiLocation;
		TrustBackedAssetsConvertedConcreteId::contains(location)
	}

	fn is_foreign(location: &MultiLocation) -> bool {
		use assets_common::fungible_conversion::MatchesMultiLocation;
		ForeignAssetsConvertedConcreteId::contains(location)
	}
}
impl Contains<MultiLocation> for LocalAndForeignAssetsMultiLocationMatcher {
	fn contains(location: &MultiLocation) -> bool {
		Self::is_local(location) || Self::is_foreign(location)
	}
}

/// This is the type we use to convert an (incoming) XCM origin into a local `Origin` instance,
/// ready for dispatching a transaction with Xcm's `Transact`. There is an `OriginKind` which can
/// biases the kind of local `Origin` it will become.
pub type XcmOriginToTransactDispatchOrigin = (
	// Sovereign account converter; this attempts to derive an `AccountId` from the origin location
	// using `LocationToAccountId` and then turn that into the usual `Signed` origin. Useful for
	// foreign chains who want to have a local sovereign account on this chain which they control.
	SovereignSignedViaLocation<LocationToAccountId, RuntimeOrigin>,
	// Native converter for Relay-chain (Parent) location; will convert to a `Relay` origin when
	// recognised.
	RelayChainAsNative<RelayChainOrigin, RuntimeOrigin>,
	// Native converter for sibling Parachains; will convert to a `SiblingPara` origin when
	// recognised.
	SiblingParachainAsNative<cumulus_pallet_xcm::Origin, RuntimeOrigin>,
	// Superuser converter for the Relay-chain (Parent) location. This will allow it to issue a
	// transaction from the Root origin.
	ParentAsSuperuser<RuntimeOrigin>,
	// Native signed account converter; this just converts an `AccountId32` origin into a normal
	// `RuntimeOrigin::Signed` origin of the same 32-byte value.
	SignedAccountId32AsNative<RelayNetwork, RuntimeOrigin>,
	// Xcm origins can be represented natively under the Xcm pallet's Xcm origin.
	XcmPassthrough<RuntimeOrigin>,
);

parameter_types! {
	pub const MaxInstructions: u32 = 100;
	pub const MaxAssetsIntoHolding: u32 = 64;
	pub XcmAssetFeesReceiver: Option<AccountId> = Authorship::author();
}

match_types! {
	pub type ParentOrParentsPlurality: impl Contains<MultiLocation> = {
		MultiLocation { parents: 1, interior: Here } |
		MultiLocation { parents: 1, interior: X1(Plurality { .. }) }
	};
}

/// A call filter for the XCM Transact instruction. This is a temporary measure until we properly
/// account for proof size weights.
///
/// Calls that are allowed through this filter must:
/// 1. Have a fixed weight;
/// 2. Cannot lead to another call being made;
/// 3. Have a defined proof size weight, e.g. no unbounded vecs in call parameters.
pub struct SafeCallFilter;
impl Contains<RuntimeCall> for SafeCallFilter {
	fn contains(call: &RuntimeCall) -> bool {
		#[cfg(feature = "runtime-benchmarks")]
		{
			if matches!(call, RuntimeCall::System(frame_system::Call::remark_with_event { .. })) {
				return true
			}
		}

		// Allow to change dedicated storage items (called by governance-like)
		match call {
			RuntimeCall::System(frame_system::Call::set_storage { items })
				if items.iter().any(|(k, _)| {
					k.eq(&AllowMultiAssetPools::key()) | k.eq(&LiquidityWithdrawalFee::key())
				}) =>
				return true,
			_ => (),
		};

		matches!(
			call,
			RuntimeCall::PolkadotXcm(pallet_xcm::Call::force_xcm_version { .. }) |
				RuntimeCall::System(
					frame_system::Call::set_heap_pages { .. } |
						frame_system::Call::set_code { .. } |
						frame_system::Call::set_code_without_checks { .. } |
						frame_system::Call::kill_prefix { .. },
				) | RuntimeCall::ParachainSystem(..) |
				RuntimeCall::Timestamp(..) |
				RuntimeCall::Balances(..) |
				RuntimeCall::CollatorSelection(
					pallet_collator_selection::Call::set_desired_candidates { .. } |
						pallet_collator_selection::Call::set_candidacy_bond { .. } |
						pallet_collator_selection::Call::register_as_candidate { .. } |
						pallet_collator_selection::Call::leave_intent { .. } |
						pallet_collator_selection::Call::set_invulnerables { .. } |
						pallet_collator_selection::Call::add_invulnerable { .. } |
						pallet_collator_selection::Call::remove_invulnerable { .. },
				) | RuntimeCall::Session(pallet_session::Call::purge_keys { .. }) |
				RuntimeCall::XcmpQueue(..) |
				RuntimeCall::DmpQueue(..) |
				RuntimeCall::Utility(
					pallet_utility::Call::as_derivative { .. } |
						pallet_utility::Call::batch { .. } |
						pallet_utility::Call::batch_all { .. },
				) | RuntimeCall::Assets(
				pallet_assets::Call::create { .. } |
					pallet_assets::Call::force_create { .. } |
					pallet_assets::Call::start_destroy { .. } |
					pallet_assets::Call::destroy_accounts { .. } |
					pallet_assets::Call::destroy_approvals { .. } |
					pallet_assets::Call::finish_destroy { .. } |
					pallet_assets::Call::mint { .. } |
					pallet_assets::Call::burn { .. } |
					pallet_assets::Call::transfer { .. } |
					pallet_assets::Call::transfer_keep_alive { .. } |
					pallet_assets::Call::force_transfer { .. } |
					pallet_assets::Call::freeze { .. } |
					pallet_assets::Call::thaw { .. } |
					pallet_assets::Call::freeze_asset { .. } |
					pallet_assets::Call::thaw_asset { .. } |
					pallet_assets::Call::transfer_ownership { .. } |
					pallet_assets::Call::set_team { .. } |
					pallet_assets::Call::clear_metadata { .. } |
					pallet_assets::Call::force_clear_metadata { .. } |
					pallet_assets::Call::force_asset_status { .. } |
					pallet_assets::Call::approve_transfer { .. } |
					pallet_assets::Call::cancel_approval { .. } |
					pallet_assets::Call::force_cancel_approval { .. } |
					pallet_assets::Call::transfer_approved { .. } |
					pallet_assets::Call::touch { .. } |
					pallet_assets::Call::refund { .. },
			) | RuntimeCall::ForeignAssets(
				pallet_assets::Call::create { .. } |
					pallet_assets::Call::force_create { .. } |
					pallet_assets::Call::start_destroy { .. } |
					pallet_assets::Call::destroy_accounts { .. } |
					pallet_assets::Call::destroy_approvals { .. } |
					pallet_assets::Call::finish_destroy { .. } |
					pallet_assets::Call::mint { .. } |
					pallet_assets::Call::burn { .. } |
					pallet_assets::Call::transfer { .. } |
					pallet_assets::Call::transfer_keep_alive { .. } |
					pallet_assets::Call::force_transfer { .. } |
					pallet_assets::Call::freeze { .. } |
					pallet_assets::Call::thaw { .. } |
					pallet_assets::Call::freeze_asset { .. } |
					pallet_assets::Call::thaw_asset { .. } |
					pallet_assets::Call::transfer_ownership { .. } |
					pallet_assets::Call::set_team { .. } |
					pallet_assets::Call::set_metadata { .. } |
					pallet_assets::Call::clear_metadata { .. } |
					pallet_assets::Call::force_clear_metadata { .. } |
					pallet_assets::Call::force_asset_status { .. } |
					pallet_assets::Call::approve_transfer { .. } |
					pallet_assets::Call::cancel_approval { .. } |
					pallet_assets::Call::force_cancel_approval { .. } |
					pallet_assets::Call::transfer_approved { .. } |
					pallet_assets::Call::touch { .. } |
					pallet_assets::Call::refund { .. },
			) | RuntimeCall::AssetConversion(
				pallet_asset_conversion::Call::create_pool { .. } |
					pallet_asset_conversion::Call::add_liquidity { .. } |
					pallet_asset_conversion::Call::remove_liquidity { .. } |
					pallet_asset_conversion::Call::swap_tokens_for_exact_tokens { .. } |
					pallet_asset_conversion::Call::swap_exact_tokens_for_tokens { .. },
			) | RuntimeCall::NftFractionalization(
				pallet_nft_fractionalization::Call::fractionalize { .. } |
					pallet_nft_fractionalization::Call::unify { .. },
			) | RuntimeCall::Nfts(
				pallet_nfts::Call::create { .. } |
					pallet_nfts::Call::force_create { .. } |
					pallet_nfts::Call::destroy { .. } |
					pallet_nfts::Call::mint { .. } |
					pallet_nfts::Call::force_mint { .. } |
					pallet_nfts::Call::burn { .. } |
					pallet_nfts::Call::transfer { .. } |
					pallet_nfts::Call::lock_item_transfer { .. } |
					pallet_nfts::Call::unlock_item_transfer { .. } |
					pallet_nfts::Call::lock_collection { .. } |
					pallet_nfts::Call::transfer_ownership { .. } |
					pallet_nfts::Call::set_team { .. } |
					pallet_nfts::Call::force_collection_owner { .. } |
					pallet_nfts::Call::force_collection_config { .. } |
					pallet_nfts::Call::approve_transfer { .. } |
					pallet_nfts::Call::cancel_approval { .. } |
					pallet_nfts::Call::clear_all_transfer_approvals { .. } |
					pallet_nfts::Call::lock_item_properties { .. } |
					pallet_nfts::Call::set_attribute { .. } |
					pallet_nfts::Call::force_set_attribute { .. } |
					pallet_nfts::Call::clear_attribute { .. } |
					pallet_nfts::Call::approve_item_attributes { .. } |
					pallet_nfts::Call::cancel_item_attributes_approval { .. } |
					pallet_nfts::Call::set_metadata { .. } |
					pallet_nfts::Call::clear_metadata { .. } |
					pallet_nfts::Call::set_collection_metadata { .. } |
					pallet_nfts::Call::clear_collection_metadata { .. } |
					pallet_nfts::Call::set_accept_ownership { .. } |
					pallet_nfts::Call::set_collection_max_supply { .. } |
					pallet_nfts::Call::update_mint_settings { .. } |
					pallet_nfts::Call::set_price { .. } |
					pallet_nfts::Call::buy_item { .. } |
					pallet_nfts::Call::pay_tips { .. } |
					pallet_nfts::Call::create_swap { .. } |
					pallet_nfts::Call::cancel_swap { .. } |
					pallet_nfts::Call::claim_swap { .. },
			) | RuntimeCall::Uniques(
				pallet_uniques::Call::create { .. } |
					pallet_uniques::Call::force_create { .. } |
					pallet_uniques::Call::destroy { .. } |
					pallet_uniques::Call::mint { .. } |
					pallet_uniques::Call::burn { .. } |
					pallet_uniques::Call::transfer { .. } |
					pallet_uniques::Call::freeze { .. } |
					pallet_uniques::Call::thaw { .. } |
					pallet_uniques::Call::freeze_collection { .. } |
					pallet_uniques::Call::thaw_collection { .. } |
					pallet_uniques::Call::transfer_ownership { .. } |
					pallet_uniques::Call::set_team { .. } |
					pallet_uniques::Call::approve_transfer { .. } |
					pallet_uniques::Call::cancel_approval { .. } |
					pallet_uniques::Call::force_item_status { .. } |
					pallet_uniques::Call::set_attribute { .. } |
					pallet_uniques::Call::clear_attribute { .. } |
					pallet_uniques::Call::set_metadata { .. } |
					pallet_uniques::Call::clear_metadata { .. } |
					pallet_uniques::Call::set_collection_metadata { .. } |
					pallet_uniques::Call::clear_collection_metadata { .. } |
					pallet_uniques::Call::set_accept_ownership { .. } |
					pallet_uniques::Call::set_collection_max_supply { .. } |
					pallet_uniques::Call::set_price { .. } |
					pallet_uniques::Call::buy_item { .. },
			)
		)
	}
}

pub type Barrier = TrailingSetTopicAsId<
	DenyThenTry<
		DenyReserveTransferToRelayChain,
		(
			TakeWeightCredit,
			// Expected responses are OK.
			AllowKnownQueryResponses<PolkadotXcm>,
			// Allow XCMs with some computed origins to pass through.
			WithComputedOrigin<
				(
					// If the message is one that immediately attemps to pay for execution, then allow it.
					AllowTopLevelPaidExecutionFrom<Everything>,
					// Parent and its pluralities (i.e. governance bodies) get free execution.
					AllowExplicitUnpaidExecutionFrom<ParentOrParentsPlurality>,
					// Subscriptions for version tracking are OK.
					AllowSubscriptionsFrom<Everything>,
				),
				UniversalLocation,
				ConstU32<8>,
			>,
		),
	>,
>;

// TODO: This calls into the Assets pallet's default `BalanceToAssetBalance` implementation, which
// uses the ratio of minimum balances and requires asset sufficiency. This means that purchasing
// weight within XCM programs will still use the old way, and paying fees via asset conversion will
// only be possible when transacting locally. We should add an impl of this trait that does asset
// conversion.
pub type AssetFeeAsExistentialDepositMultiplierFeeCharger = AssetFeeAsExistentialDepositMultiplier<
	Runtime,
	WeightToFee,
	pallet_assets::BalanceToAssetBalance<Balances, Runtime, ConvertInto, TrustBackedAssetsInstance>,
	TrustBackedAssetsInstance,
>;

pub struct XcmConfig;
impl xcm_executor::Config for XcmConfig {
	type RuntimeCall = RuntimeCall;
	type XcmSender = XcmRouter;
	type AssetTransactor = AssetTransactors;
	type OriginConverter = XcmOriginToTransactDispatchOrigin;
	// Asset Hub acting _as_ a reserve location for WND and assets created under `pallet-assets`.
	// For WND, users must use teleport where allowed (e.g. with the Relay Chain).
	type IsReserve = bridging::IsTrustedBridgedReserveLocationForConcreteAsset;
	// We allow:
	// - teleportation of WND
	// - teleportation of sibling parachain's assets (as ForeignCreators)
	type IsTeleporter = (
		NativeAsset,
		IsForeignConcreteAsset<FromSiblingParachain<parachain_info::Pallet<Runtime>>>,
	);
	type UniversalLocation = UniversalLocation;
	type Barrier = Barrier;
	type Weigher = WeightInfoBounds<
		crate::weights::xcm::AssetHubWestendXcmWeight<RuntimeCall>,
		RuntimeCall,
		MaxInstructions,
	>;
	type Trader = (
		UsingComponents<WeightToFee, WestendLocation, AccountId, Balances, ToStakingPot<Runtime>>,
		cumulus_primitives_utility::TakeFirstAssetTrader<
			AccountId,
			AssetFeeAsExistentialDepositMultiplierFeeCharger,
			TrustBackedAssetsConvertedConcreteId,
			Assets,
			cumulus_primitives_utility::XcmFeesTo32ByteAccount<
				FungiblesTransactor,
				AccountId,
				XcmAssetFeesReceiver,
			>,
		>,
	);
	type ResponseHandler = PolkadotXcm;
	type AssetTrap = PolkadotXcm;
	type AssetClaims = PolkadotXcm;
	type SubscriptionService = PolkadotXcm;
	type PalletInstancesInfo = AllPalletsWithSystem;
	type MaxAssetsIntoHolding = MaxAssetsIntoHolding;
	type AssetLocker = ();
	type AssetExchanger = ();
	type FeeManager = ();
	type MessageExporter = ();
	type UniversalAliases = bridging::UniversalAliases;
	type CallDispatcher = WithOriginFilter<SafeCallFilter>;
	type SafeCallFilter = SafeCallFilter;
	type Aliasers = Nothing;
}

/// Local origins on this chain are allowed to dispatch XCM sends/executions.
pub type LocalOriginToLocation = SignedToAccountId32<RuntimeOrigin, AccountId, RelayNetwork>;

/// For routing XCM messages which do not cross local consensus boundary.
type LocalXcmRouter = (
	// Two routers - use UMP to communicate with the relay chain:
	cumulus_primitives_utility::ParentAsUmp<ParachainSystem, PolkadotXcm, ()>,
	// ..and XCMP to communicate with the sibling chains.
	XcmpQueue,
);

/// The means for routing XCM messages which are not for local execution into the right message
/// queues.
pub type XcmRouter = WithUniqueTopic<(LocalXcmRouter, bridging::BridgingXcmRouter)>;

#[cfg(feature = "runtime-benchmarks")]
parameter_types! {
	pub ReachableDest: Option<MultiLocation> = Some(Parent.into());
}

impl pallet_xcm::Config for Runtime {
	type RuntimeEvent = RuntimeEvent;
	type SendXcmOrigin = EnsureXcmOrigin<RuntimeOrigin, LocalOriginToLocation>;
	type XcmRouter = XcmRouter;
	type ExecuteXcmOrigin = EnsureXcmOrigin<RuntimeOrigin, LocalOriginToLocation>;
	type XcmExecuteFilter = Everything;
	type XcmExecutor = XcmExecutor<XcmConfig>;
	type XcmTeleportFilter = Everything;
	type XcmReserveTransferFilter = Everything;
	type Weigher = WeightInfoBounds<
		crate::weights::xcm::AssetHubWestendXcmWeight<RuntimeCall>,
		RuntimeCall,
		MaxInstructions,
	>;
	type UniversalLocation = UniversalLocation;
	type RuntimeOrigin = RuntimeOrigin;
	type RuntimeCall = RuntimeCall;
	const VERSION_DISCOVERY_QUEUE_SIZE: u32 = 100;
	type AdvertisedXcmVersion = pallet_xcm::CurrentXcmVersion;
	type Currency = Balances;
	type CurrencyMatcher = ();
	type TrustedLockers = ();
	type SovereignAccountOf = LocationToAccountId;
	type MaxLockers = ConstU32<8>;
	type WeightInfo = crate::weights::pallet_xcm::WeightInfo<Runtime>;
	#[cfg(feature = "runtime-benchmarks")]
	type ReachableDest = ReachableDest;
	type AdminOrigin = EnsureRoot<AccountId>;
	type MaxRemoteLockConsumers = ConstU32<0>;
	type RemoteLockConsumerIdentifier = ();
}

impl cumulus_pallet_xcm::Config for Runtime {
	type RuntimeEvent = RuntimeEvent;
	type XcmExecutor = XcmExecutor<XcmConfig>;
}

pub type ForeignCreatorsSovereignAccountOf = (
	SiblingParachainConvertsVia<Sibling, AccountId>,
	AccountId32Aliases<RelayNetwork, AccountId>,
	ParentIsPreset<AccountId>,
);

/// Simple conversion of `u32` into an `AssetId` for use in benchmarking.
pub struct XcmBenchmarkHelper;
#[cfg(feature = "runtime-benchmarks")]
impl pallet_assets::BenchmarkHelper<MultiLocation> for XcmBenchmarkHelper {
	fn create_asset_id_parameter(id: u32) -> MultiLocation {
		MultiLocation { parents: 1, interior: X1(Parachain(id)) }
	}
}

#[cfg(feature = "runtime-benchmarks")]
pub struct BenchmarkMultiLocationConverter<SelfParaId> {
	_phantom: sp_std::marker::PhantomData<SelfParaId>,
}

#[cfg(feature = "runtime-benchmarks")]
impl<SelfParaId>
	pallet_asset_conversion::BenchmarkHelper<MultiLocation, sp_std::boxed::Box<MultiLocation>>
	for BenchmarkMultiLocationConverter<SelfParaId>
where
	SelfParaId: Get<ParaId>,
{
	fn asset_id(asset_id: u32) -> MultiLocation {
		MultiLocation {
			parents: 1,
			interior: X3(
				Parachain(SelfParaId::get().into()),
				PalletInstance(<Assets as PalletInfoAccess>::index() as u8),
				GeneralIndex(asset_id.into()),
			),
		}
	}
<<<<<<< HEAD
}

/// All configuration related to bridging
pub mod bridging {
	use super::*;
	use assets_common::{matching, matching::*};
	use sp_std::collections::btree_set::BTreeSet;
	use xcm_builder::{NetworkExportTable, UnpaidRemoteExporter};

	parameter_types! {
		// used for local testing
		pub BridgeHubParaId: u32 = 1002;
		pub BridgeHub: MultiLocation = MultiLocation::new(1, X1(Parachain(BridgeHubParaId::get())));
		pub const KusamaLocalNetwork: NetworkId = NetworkId::Kusama;
		pub AssetHubKusamaLocal: MultiLocation =  MultiLocation::new(2, X2(GlobalConsensus(KusamaLocalNetwork::get()), Parachain(1000)));
		pub KsmLocation: MultiLocation =  MultiLocation::new(2, X1(GlobalConsensus(KusamaLocalNetwork::get())));

		/// Setup exporters configuration
		pub BridgeTable: sp_std::vec::Vec<(NetworkId, MultiLocation, Option<MultiAsset>)> = sp_std::vec![
			(KusamaLocalNetwork::get(), BridgeHub::get(), None)
		];

		/// Setup trusted bridged reserve locations
		pub BridgedReserves: sp_std::vec::Vec<FilteredReserveLocation> = sp_std::vec![
			// trust assets from AssetHubKusamaLocal
			(
				AssetHubKusamaLocal::get(),
				AssetFilter::ByMultiLocation(
					MultiLocationFilter::default()
						// allow receive KSM
						.add_equals(KsmLocation::get())
				)
			)
		];

		/// Universal aliases
		pub UniversalAliases: BTreeSet<(MultiLocation, Junction)> = BTreeSet::from_iter(
			sp_std::vec![
				(BridgeHub::get(), GlobalConsensus(KusamaLocalNetwork::get()))
			]
		);
	}

	impl Contains<(MultiLocation, Junction)> for UniversalAliases {
		fn contains(alias: &(MultiLocation, Junction)) -> bool {
			UniversalAliases::get().contains(alias)
		}
	}

	/// Bridge router, which wraps and sends xcm to BridgeHub to be delivered to the different GlobalConsensus
	pub type BridgingXcmRouter =
		UnpaidRemoteExporter<NetworkExportTable<BridgeTable>, LocalXcmRouter, UniversalLocation>;

	/// Reserve locations filter for `xcm_executor::Config::IsReserve`.
	pub type IsTrustedBridgedReserveLocationForConcreteAsset =
		matching::IsTrustedBridgedReserveLocationForConcreteAsset<
			UniversalLocation,
			BridgedReserves,
		>;

	/// Benchmarks helper for over-bridge transfer pallet.
	#[cfg(feature = "runtime-benchmarks")]
	pub struct BridgingBenchmarksHelper;

	#[cfg(feature = "runtime-benchmarks")]
	impl BridgingBenchmarksHelper {
		pub fn prepare_universal_alias() -> Option<(MultiLocation, Junction)> {
			let alias = UniversalAliases::get().into_iter().find_map(|(location, junction)| {
				match bridging::BridgeHub::get().eq(&location) {
					true => Some((location, junction)),
					false => None,
				}
			});
			assert!(alias.is_some(), "we expect here BridgeHub to KusamaLocal mapping at least");
			Some(alias.unwrap())
		}
=======

	fn multiasset_id(asset_id: u32) -> sp_std::boxed::Box<MultiLocation> {
		sp_std::boxed::Box::new(Self::asset_id(asset_id))
>>>>>>> bdf247d4
	}
}<|MERGE_RESOLUTION|>--- conflicted
+++ resolved
@@ -18,17 +18,12 @@
 	ParachainInfo, ParachainSystem, PolkadotXcm, PoolAssets, Runtime, RuntimeCall, RuntimeEvent,
 	RuntimeOrigin, TrustBackedAssetsInstance, WeightToFee, XcmpQueue,
 };
-<<<<<<< HEAD
-use assets_common::matching::{
-	FromSiblingParachain, IsForeignConcreteAsset, StartsWith, StartsWithExplicitGlobalConsensus,
-=======
-use crate::{AllowMultiAssetPools, ForeignAssets, LiquidityWithdrawalFee};
+use crate::{AllowMultiAssetPools, LiquidityWithdrawalFee};
 use assets_common::{
 	local_and_foreign_assets::MatchesLocalAndForeignAssetsMultiLocation,
 	matching::{
 		FromSiblingParachain, IsForeignConcreteAsset, StartsWith, StartsWithExplicitGlobalConsensus,
 	},
->>>>>>> bdf247d4
 };
 use frame_support::{
 	match_types, parameter_types,
@@ -599,7 +594,10 @@
 			),
 		}
 	}
-<<<<<<< HEAD
+
+	fn multiasset_id(asset_id: u32) -> sp_std::boxed::Box<MultiLocation> {
+		sp_std::boxed::Box::new(Self::asset_id(asset_id))
+	}
 }
 
 /// All configuration related to bridging
@@ -676,10 +674,5 @@
 			assert!(alias.is_some(), "we expect here BridgeHub to KusamaLocal mapping at least");
 			Some(alias.unwrap())
 		}
-=======
-
-	fn multiasset_id(asset_id: u32) -> sp_std::boxed::Box<MultiLocation> {
-		sp_std::boxed::Box::new(Self::asset_id(asset_id))
->>>>>>> bdf247d4
 	}
 }