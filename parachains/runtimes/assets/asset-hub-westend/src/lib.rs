// Copyright (C) 2021-2022 Parity Technologies (UK) Ltd.
// SPDX-License-Identifier: Apache-2.0

// Licensed under the Apache License, Version 2.0 (the "License");
// you may not use this file except in compliance with the License.
// You may obtain a copy of the License at
//
// 	http://www.apache.org/licenses/LICENSE-2.0
//
// Unless required by applicable law or agreed to in writing, software
// distributed under the License is distributed on an "AS IS" BASIS,
// WITHOUT WARRANTIES OR CONDITIONS OF ANY KIND, either express or implied.
// See the License for the specific language governing permissions and
// limitations under the License.

//! # Asset Hub Westend Runtime
//!
//! Testnet for Asset Hub Polkadot.

#![cfg_attr(not(feature = "std"), no_std)]
#![recursion_limit = "256"]

// Make the WASM binary available.
#[cfg(feature = "std")]
include!(concat!(env!("OUT_DIR"), "/wasm_binary.rs"));

pub mod constants;
mod weights;
pub mod xcm_config;

use crate::xcm_config::{
	LocalAndForeignAssetsMultiLocationMatcher, TrustBackedAssetsPalletLocation,
};
use assets_common::{
	local_and_foreign_assets::{LocalAndForeignAssets, MultiLocationConverter},
	AssetIdForTrustBackedAssetsConvert,
};
use codec::{Decode, Encode, MaxEncodedLen};
use constants::{currency::*, fee::WeightToFee};
use cumulus_pallet_parachain_system::RelayNumberStrictlyIncreases;
use frame_support::{
	construct_runtime,
	dispatch::DispatchClass,
	ord_parameter_types, parameter_types,
	traits::{
		tokens::nonfungibles_v2::Inspect, AsEnsureOriginWithArg, ConstBool, ConstU128, ConstU32,
		ConstU64, ConstU8, InstanceFilter,
	},
	weights::{ConstantMultiplier, Weight},
	BoundedVec, PalletId, RuntimeDebug,
};
use frame_system::{
	limits::{BlockLength, BlockWeights},
	EnsureRoot, EnsureSigned, EnsureSignedBy,
};
use pallet_asset_conversion_tx_payment::AssetConversionAdapter;
use pallet_nfts::PalletFeatures;
pub use parachains_common as common;
use parachains_common::{
	impls::DealWithFees, AccountId, AssetIdForTrustBackedAssets, AuraId, Balance, BlockNumber,
	Hash, Header, Nonce, Signature, AVERAGE_ON_INITIALIZE_RATIO, DAYS, HOURS, MAXIMUM_BLOCK_WEIGHT,
	NORMAL_DISPATCH_RATIO, SLOT_DURATION,
};
use sp_api::impl_runtime_apis;
use sp_core::{crypto::KeyTypeId, OpaqueMetadata};
use sp_runtime::{
	create_runtime_str, generic, impl_opaque_keys,
	traits::{AccountIdConversion, AccountIdLookup, BlakeTwo256, Block as BlockT, Verify},
	transaction_validity::{TransactionSource, TransactionValidity},
	ApplyExtrinsicResult, Permill,
};
use sp_std::prelude::*;
#[cfg(feature = "std")]
use sp_version::NativeVersion;
use sp_version::RuntimeVersion;
use xcm::opaque::v3::MultiLocation;
use xcm_config::{
	ForeignAssetsConvertedConcreteId, PoolAssetsConvertedConcreteId,
	TrustBackedAssetsConvertedConcreteId, WestendLocation, XcmConfig,
	XcmOriginToTransactDispatchOrigin,
};

#[cfg(any(feature = "std", test))]
pub use sp_runtime::BuildStorage;

use assets_common::{
	foreign_creators::ForeignCreators, matching::FromSiblingParachain, MultiLocationForAssetId,
};
use polkadot_runtime_common::{BlockHashCount, SlowAdjustingFeeUpdate};
use xcm_executor::XcmExecutor;

use crate::xcm_config::ForeignCreatorsSovereignAccountOf;
use weights::{BlockExecutionWeight, ExtrinsicBaseWeight, RocksDbWeight};

impl_opaque_keys! {
	pub struct SessionKeys {
		pub aura: Aura,
	}
}

#[sp_version::runtime_version]
pub const VERSION: RuntimeVersion = RuntimeVersion {
	// Note: "westmint" is the legacy name for this chain. It has been renamed to
	// "asset-hub-westend". Many wallets/tools depend on the `spec_name`, so it remains "westmint"
	// for the time being. Wallets/tools should update to treat "asset-hub-westend" equally.
	spec_name: create_runtime_str!("westmint"),
	impl_name: create_runtime_str!("westmint"),
	authoring_version: 1,
	spec_version: 9430,
	impl_version: 0,
	apis: RUNTIME_API_VERSIONS,
	transaction_version: 13,
	state_version: 0,
};

/// The version information used to identify this runtime when compiled natively.
#[cfg(feature = "std")]
pub fn native_version() -> NativeVersion {
	NativeVersion { runtime_version: VERSION, can_author_with: Default::default() }
}

parameter_types! {
	pub const Version: RuntimeVersion = VERSION;
	pub RuntimeBlockLength: BlockLength =
		BlockLength::max_with_normal_ratio(5 * 1024 * 1024, NORMAL_DISPATCH_RATIO);
	pub RuntimeBlockWeights: BlockWeights = BlockWeights::builder()
		.base_block(BlockExecutionWeight::get())
		.for_class(DispatchClass::all(), |weights| {
			weights.base_extrinsic = ExtrinsicBaseWeight::get();
		})
		.for_class(DispatchClass::Normal, |weights| {
			weights.max_total = Some(NORMAL_DISPATCH_RATIO * MAXIMUM_BLOCK_WEIGHT);
		})
		.for_class(DispatchClass::Operational, |weights| {
			weights.max_total = Some(MAXIMUM_BLOCK_WEIGHT);
			// Operational transactions have some extra reserved space, so that they
			// are included even if block reached `MAXIMUM_BLOCK_WEIGHT`.
			weights.reserved = Some(
				MAXIMUM_BLOCK_WEIGHT - NORMAL_DISPATCH_RATIO * MAXIMUM_BLOCK_WEIGHT
			);
		})
		.avg_block_initialization(AVERAGE_ON_INITIALIZE_RATIO)
		.build_or_panic();
	pub const SS58Prefix: u8 = 42;
}

// Configure FRAME pallets to include in runtime.
impl frame_system::Config for Runtime {
	type BaseCallFilter = frame_support::traits::Everything;
	type BlockWeights = RuntimeBlockWeights;
	type BlockLength = RuntimeBlockLength;
	type AccountId = AccountId;
	type RuntimeCall = RuntimeCall;
	type Lookup = AccountIdLookup<AccountId, ()>;
	type Nonce = Nonce;
	type Hash = Hash;
	type Hashing = BlakeTwo256;
	type Block = Block;
	type RuntimeEvent = RuntimeEvent;
	type RuntimeOrigin = RuntimeOrigin;
	type BlockHashCount = BlockHashCount;
	type DbWeight = RocksDbWeight;
	type Version = Version;
	type PalletInfo = PalletInfo;
	type OnNewAccount = ();
	type OnKilledAccount = ();
	type AccountData = pallet_balances::AccountData<Balance>;
	type SystemWeightInfo = weights::frame_system::WeightInfo<Runtime>;
	type SS58Prefix = SS58Prefix;
	type OnSetCode = cumulus_pallet_parachain_system::ParachainSetCode<Self>;
	type MaxConsumers = frame_support::traits::ConstU32<16>;
}

impl pallet_timestamp::Config for Runtime {
	/// A timestamp: milliseconds since the unix epoch.
	type Moment = u64;
	type OnTimestampSet = Aura;
	type MinimumPeriod = ConstU64<{ SLOT_DURATION / 2 }>;
	type WeightInfo = weights::pallet_timestamp::WeightInfo<Runtime>;
}

impl pallet_authorship::Config for Runtime {
	type FindAuthor = pallet_session::FindAccountFromAuthorIndex<Self, Aura>;
	type EventHandler = (CollatorSelection,);
}

parameter_types! {
	pub const ExistentialDeposit: Balance = EXISTENTIAL_DEPOSIT;
}

impl pallet_balances::Config for Runtime {
	type MaxLocks = ConstU32<50>;
	/// The type for recording an account's balance.
	type Balance = Balance;
	/// The ubiquitous event type.
	type RuntimeEvent = RuntimeEvent;
	type DustRemoval = ();
	type ExistentialDeposit = ExistentialDeposit;
	type AccountStore = System;
	type WeightInfo = weights::pallet_balances::WeightInfo<Runtime>;
	type MaxReserves = ConstU32<50>;
	type ReserveIdentifier = [u8; 8];
	type RuntimeHoldReason = RuntimeHoldReason;
	type FreezeIdentifier = ();
	// We allow each account to have holds on it from:
	//   - `NftFractionalization`: 1
	type MaxHolds = ConstU32<1>;
	type MaxFreezes = ConstU32<0>;
}

parameter_types! {
	/// Relay Chain `TransactionByteFee` / 10
	pub const TransactionByteFee: Balance = MILLICENTS;
}

impl pallet_transaction_payment::Config for Runtime {
	type RuntimeEvent = RuntimeEvent;
	type OnChargeTransaction =
		pallet_transaction_payment::CurrencyAdapter<Balances, DealWithFees<Runtime>>;
	type WeightToFee = WeightToFee;
	type LengthToFee = ConstantMultiplier<Balance, TransactionByteFee>;
	type FeeMultiplierUpdate = SlowAdjustingFeeUpdate<Self>;
	type OperationalFeeMultiplier = ConstU8<5>;
}

parameter_types! {
	pub const AssetDeposit: Balance = UNITS / 10; // 1 / 10 WND deposit to create asset
	pub const AssetAccountDeposit: Balance = deposit(1, 16);
	pub const ApprovalDeposit: Balance = EXISTENTIAL_DEPOSIT;
	pub const AssetsStringLimit: u32 = 50;
	/// Key = 32 bytes, Value = 36 bytes (32+1+1+1+1)
	// https://github.com/paritytech/substrate/blob/069917b/frame/assets/src/lib.rs#L257L271
	pub const MetadataDepositBase: Balance = deposit(1, 68);
	pub const MetadataDepositPerByte: Balance = deposit(0, 1);
}

pub type AssetsForceOrigin = EnsureRoot<AccountId>;

// Called "Trust Backed" assets because these are generally registered by some account, and users of
// the asset assume it has some claimed backing. The pallet is called `Assets` in
// `construct_runtime` to avoid breaking changes on storage reads.
pub type TrustBackedAssetsInstance = pallet_assets::Instance1;
type TrustBackedAssetsCall = pallet_assets::Call<Runtime, TrustBackedAssetsInstance>;
impl pallet_assets::Config<TrustBackedAssetsInstance> for Runtime {
	type RuntimeEvent = RuntimeEvent;
	type Balance = Balance;
	type AssetId = AssetIdForTrustBackedAssets;
	type AssetIdParameter = codec::Compact<AssetIdForTrustBackedAssets>;
	type Currency = Balances;
	type CreateOrigin = AsEnsureOriginWithArg<EnsureSigned<AccountId>>;
	type ForceOrigin = AssetsForceOrigin;
	type AssetDeposit = AssetDeposit;
	type MetadataDepositBase = MetadataDepositBase;
	type MetadataDepositPerByte = MetadataDepositPerByte;
	type ApprovalDeposit = ApprovalDeposit;
	type StringLimit = AssetsStringLimit;
	type Freezer = ();
	type Extra = ();
	type WeightInfo = weights::pallet_assets_local::WeightInfo<Runtime>;
	type CallbackHandle = ();
	type AssetAccountDeposit = AssetAccountDeposit;
	type RemoveItemsLimit = ConstU32<1000>;
	#[cfg(feature = "runtime-benchmarks")]
	type BenchmarkHelper = ();
}

parameter_types! {
	pub const AssetConversionPalletId: PalletId = PalletId(*b"py/ascon");
	pub storage AllowMultiAssetPools: bool = false;
	// should be non-zero if AllowMultiAssetPools is true, otherwise can be zero
	pub storage LiquidityWithdrawalFee: Permill = Permill::from_percent(0);
}

ord_parameter_types! {
	pub const AssetConversionOrigin: sp_runtime::AccountId32 = AccountIdConversion::<sp_runtime::AccountId32>::into_account_truncating(&AssetConversionPalletId::get());
}

pub type PoolAssetsInstance = pallet_assets::Instance3;
impl pallet_assets::Config<PoolAssetsInstance> for Runtime {
	type RuntimeEvent = RuntimeEvent;
	type Balance = Balance;
	type RemoveItemsLimit = ConstU32<1000>;
	type AssetId = u32;
	type AssetIdParameter = u32;
	type Currency = Balances;
	type CreateOrigin =
		AsEnsureOriginWithArg<EnsureSignedBy<AssetConversionOrigin, sp_runtime::AccountId32>>;
	type ForceOrigin = AssetsForceOrigin;
	type AssetDeposit = ConstU128<0>;
	type AssetAccountDeposit = ConstU128<0>;
	type MetadataDepositBase = ConstU128<0>;
	type MetadataDepositPerByte = ConstU128<0>;
	type ApprovalDeposit = ConstU128<0>;
	type StringLimit = ConstU32<50>;
	type Freezer = ();
	type Extra = ();
	type WeightInfo = weights::pallet_assets_pool::WeightInfo<Runtime>;
	type CallbackHandle = ();
	#[cfg(feature = "runtime-benchmarks")]
	type BenchmarkHelper = ();
}

impl pallet_asset_conversion::Config for Runtime {
	type RuntimeEvent = RuntimeEvent;
	type Balance = Balance;
	type HigherPrecisionBalance = sp_core::U256;
	type Currency = Balances;
	type AssetBalance = Balance;
	type AssetId = MultiLocation;
	type Assets = LocalAndForeignAssets<
		Assets,
		AssetIdForTrustBackedAssetsConvert<TrustBackedAssetsPalletLocation>,
		ForeignAssets,
	>;
	type PoolAssets = PoolAssets;
	type PoolAssetId = u32;
	type PoolSetupFee = ConstU128<0>; // Asset class deposit fees are sufficient to prevent spam
	type PoolSetupFeeReceiver = AssetConversionOrigin;
	type LiquidityWithdrawalFee = LiquidityWithdrawalFee; // should be non-zero if AllowMultiAssetPools is true, otherwise can be zero.
	type LPFee = ConstU32<3>;
	type PalletId = AssetConversionPalletId;
	type AllowMultiAssetPools = AllowMultiAssetPools;
	type MaxSwapPathLength = ConstU32<4>;

	type MultiAssetId = Box<MultiLocation>;
	type MultiAssetIdConverter =
		MultiLocationConverter<WestendLocation, LocalAndForeignAssetsMultiLocationMatcher>;

	type MintMinLiquidity = ConstU128<100>;

	type WeightInfo = weights::pallet_asset_conversion::WeightInfo<Runtime>;

	#[cfg(feature = "runtime-benchmarks")]
	type BenchmarkHelper =
		crate::xcm_config::BenchmarkMultiLocationConverter<parachain_info::Pallet<Runtime>>;
}

parameter_types! {
	// we just reuse the same deposits
	pub const ForeignAssetsAssetDeposit: Balance = AssetDeposit::get();
	pub const ForeignAssetsAssetAccountDeposit: Balance = AssetAccountDeposit::get();
	pub const ForeignAssetsApprovalDeposit: Balance = ApprovalDeposit::get();
	pub const ForeignAssetsAssetsStringLimit: u32 = AssetsStringLimit::get();
	pub const ForeignAssetsMetadataDepositBase: Balance = MetadataDepositBase::get();
	pub const ForeignAssetsMetadataDepositPerByte: Balance = MetadataDepositPerByte::get();
}

/// Assets managed by some foreign location. Note: we do not declare a `ForeignAssetsCall` type, as
/// this type is used in proxy definitions. We assume that a foreign location would not want to set
/// an individual, local account as a proxy for the issuance of their assets. This issuance should
/// be managed by the foreign location's governance.
pub type ForeignAssetsInstance = pallet_assets::Instance2;
impl pallet_assets::Config<ForeignAssetsInstance> for Runtime {
	type RuntimeEvent = RuntimeEvent;
	type Balance = Balance;
	type AssetId = MultiLocationForAssetId;
	type AssetIdParameter = MultiLocationForAssetId;
	type Currency = Balances;
	type CreateOrigin = ForeignCreators<
		(FromSiblingParachain<parachain_info::Pallet<Runtime>>,),
		ForeignCreatorsSovereignAccountOf,
		AccountId,
	>;
	type ForceOrigin = AssetsForceOrigin;
	type AssetDeposit = ForeignAssetsAssetDeposit;
	type MetadataDepositBase = ForeignAssetsMetadataDepositBase;
	type MetadataDepositPerByte = ForeignAssetsMetadataDepositPerByte;
	type ApprovalDeposit = ForeignAssetsApprovalDeposit;
	type StringLimit = ForeignAssetsAssetsStringLimit;
	type Freezer = ();
	type Extra = ();
	type WeightInfo = weights::pallet_assets_foreign::WeightInfo<Runtime>;
	type CallbackHandle = ();
	type AssetAccountDeposit = ForeignAssetsAssetAccountDeposit;
	type RemoveItemsLimit = frame_support::traits::ConstU32<1000>;
	#[cfg(feature = "runtime-benchmarks")]
	type BenchmarkHelper = xcm_config::XcmBenchmarkHelper;
}

parameter_types! {
	// One storage item; key size is 32; value is size 4+4+16+32 bytes = 56 bytes.
	pub const DepositBase: Balance = deposit(1, 88);
	// Additional storage item size of 32 bytes.
	pub const DepositFactor: Balance = deposit(0, 32);
	pub const MaxSignatories: u32 = 100;
}

impl pallet_multisig::Config for Runtime {
	type RuntimeEvent = RuntimeEvent;
	type RuntimeCall = RuntimeCall;
	type Currency = Balances;
	type DepositBase = DepositBase;
	type DepositFactor = DepositFactor;
	type MaxSignatories = MaxSignatories;
	type WeightInfo = weights::pallet_multisig::WeightInfo<Runtime>;
}

impl pallet_utility::Config for Runtime {
	type RuntimeEvent = RuntimeEvent;
	type RuntimeCall = RuntimeCall;
	type PalletsOrigin = OriginCaller;
	type WeightInfo = weights::pallet_utility::WeightInfo<Runtime>;
}

parameter_types! {
	// One storage item; key size 32, value size 8; .
	pub const ProxyDepositBase: Balance = deposit(1, 40);
	// Additional storage item size of 33 bytes.
	pub const ProxyDepositFactor: Balance = deposit(0, 33);
	pub const MaxProxies: u16 = 32;
	// One storage item; key size 32, value size 16
	pub const AnnouncementDepositBase: Balance = deposit(1, 48);
	pub const AnnouncementDepositFactor: Balance = deposit(0, 66);
	pub const MaxPending: u16 = 32;
}

/// The type used to represent the kinds of proxying allowed.
#[derive(
	Copy,
	Clone,
	Eq,
	PartialEq,
	Ord,
	PartialOrd,
	Encode,
	Decode,
	RuntimeDebug,
	MaxEncodedLen,
	scale_info::TypeInfo,
)]
pub enum ProxyType {
	/// Fully permissioned proxy. Can execute any call on behalf of _proxied_.
	Any,
	/// Can execute any call that does not transfer funds or assets.
	NonTransfer,
	/// Proxy with the ability to reject time-delay proxy announcements.
	CancelProxy,
	/// Assets proxy. Can execute any call from `assets`, **including asset transfers**.
	Assets,
	/// Owner proxy. Can execute calls related to asset ownership.
	AssetOwner,
	/// Asset manager. Can execute calls related to asset management.
	AssetManager,
	/// Collator selection proxy. Can execute calls related to collator selection mechanism.
	Collator,
}
impl Default for ProxyType {
	fn default() -> Self {
		Self::Any
	}
}

impl InstanceFilter<RuntimeCall> for ProxyType {
	fn filter(&self, c: &RuntimeCall) -> bool {
		match self {
			ProxyType::Any => true,
			ProxyType::NonTransfer => !matches!(
				c,
				RuntimeCall::Balances { .. } |
					RuntimeCall::Assets { .. } |
					RuntimeCall::NftFractionalization { .. } |
					RuntimeCall::Nfts { .. } |
					RuntimeCall::Uniques { .. }
			),
			ProxyType::CancelProxy => matches!(
				c,
				RuntimeCall::Proxy(pallet_proxy::Call::reject_announcement { .. }) |
					RuntimeCall::Utility { .. } |
					RuntimeCall::Multisig { .. }
			),
			ProxyType::Assets => {
				matches!(
					c,
					RuntimeCall::Assets { .. } |
						RuntimeCall::Utility { .. } |
						RuntimeCall::Multisig { .. } |
						RuntimeCall::NftFractionalization { .. } |
						RuntimeCall::Nfts { .. } | RuntimeCall::Uniques { .. }
				)
			},
			ProxyType::AssetOwner => matches!(
				c,
				RuntimeCall::Assets(TrustBackedAssetsCall::create { .. }) |
					RuntimeCall::Assets(TrustBackedAssetsCall::start_destroy { .. }) |
					RuntimeCall::Assets(TrustBackedAssetsCall::destroy_accounts { .. }) |
					RuntimeCall::Assets(TrustBackedAssetsCall::destroy_approvals { .. }) |
					RuntimeCall::Assets(TrustBackedAssetsCall::finish_destroy { .. }) |
					RuntimeCall::Assets(TrustBackedAssetsCall::transfer_ownership { .. }) |
					RuntimeCall::Assets(TrustBackedAssetsCall::set_team { .. }) |
					RuntimeCall::Assets(TrustBackedAssetsCall::set_metadata { .. }) |
					RuntimeCall::Assets(TrustBackedAssetsCall::clear_metadata { .. }) |
					RuntimeCall::Assets(TrustBackedAssetsCall::set_min_balance { .. }) |
					RuntimeCall::Nfts(pallet_nfts::Call::create { .. }) |
					RuntimeCall::Nfts(pallet_nfts::Call::destroy { .. }) |
					RuntimeCall::Nfts(pallet_nfts::Call::redeposit { .. }) |
					RuntimeCall::Nfts(pallet_nfts::Call::transfer_ownership { .. }) |
					RuntimeCall::Nfts(pallet_nfts::Call::set_team { .. }) |
					RuntimeCall::Nfts(pallet_nfts::Call::set_collection_max_supply { .. }) |
					RuntimeCall::Nfts(pallet_nfts::Call::lock_collection { .. }) |
					RuntimeCall::Uniques(pallet_uniques::Call::create { .. }) |
					RuntimeCall::Uniques(pallet_uniques::Call::destroy { .. }) |
					RuntimeCall::Uniques(pallet_uniques::Call::transfer_ownership { .. }) |
					RuntimeCall::Uniques(pallet_uniques::Call::set_team { .. }) |
					RuntimeCall::Uniques(pallet_uniques::Call::set_metadata { .. }) |
					RuntimeCall::Uniques(pallet_uniques::Call::set_attribute { .. }) |
					RuntimeCall::Uniques(pallet_uniques::Call::set_collection_metadata { .. }) |
					RuntimeCall::Uniques(pallet_uniques::Call::clear_metadata { .. }) |
					RuntimeCall::Uniques(pallet_uniques::Call::clear_attribute { .. }) |
					RuntimeCall::Uniques(pallet_uniques::Call::clear_collection_metadata { .. }) |
					RuntimeCall::Uniques(pallet_uniques::Call::set_collection_max_supply { .. }) |
					RuntimeCall::Utility { .. } |
					RuntimeCall::Multisig { .. }
			),
			ProxyType::AssetManager => matches!(
				c,
				RuntimeCall::Assets(TrustBackedAssetsCall::mint { .. }) |
					RuntimeCall::Assets(TrustBackedAssetsCall::burn { .. }) |
					RuntimeCall::Assets(TrustBackedAssetsCall::freeze { .. }) |
					RuntimeCall::Assets(TrustBackedAssetsCall::block { .. }) |
					RuntimeCall::Assets(TrustBackedAssetsCall::thaw { .. }) |
					RuntimeCall::Assets(TrustBackedAssetsCall::freeze_asset { .. }) |
					RuntimeCall::Assets(TrustBackedAssetsCall::thaw_asset { .. }) |
					RuntimeCall::Assets(TrustBackedAssetsCall::touch_other { .. }) |
					RuntimeCall::Assets(TrustBackedAssetsCall::refund_other { .. }) |
					RuntimeCall::Nfts(pallet_nfts::Call::force_mint { .. }) |
					RuntimeCall::Nfts(pallet_nfts::Call::update_mint_settings { .. }) |
					RuntimeCall::Nfts(pallet_nfts::Call::mint_pre_signed { .. }) |
					RuntimeCall::Nfts(pallet_nfts::Call::set_attributes_pre_signed { .. }) |
					RuntimeCall::Nfts(pallet_nfts::Call::lock_item_transfer { .. }) |
					RuntimeCall::Nfts(pallet_nfts::Call::unlock_item_transfer { .. }) |
					RuntimeCall::Nfts(pallet_nfts::Call::lock_item_properties { .. }) |
					RuntimeCall::Nfts(pallet_nfts::Call::set_metadata { .. }) |
					RuntimeCall::Nfts(pallet_nfts::Call::clear_metadata { .. }) |
					RuntimeCall::Nfts(pallet_nfts::Call::set_collection_metadata { .. }) |
					RuntimeCall::Nfts(pallet_nfts::Call::clear_collection_metadata { .. }) |
					RuntimeCall::Uniques(pallet_uniques::Call::mint { .. }) |
					RuntimeCall::Uniques(pallet_uniques::Call::burn { .. }) |
					RuntimeCall::Uniques(pallet_uniques::Call::freeze { .. }) |
					RuntimeCall::Uniques(pallet_uniques::Call::thaw { .. }) |
					RuntimeCall::Uniques(pallet_uniques::Call::freeze_collection { .. }) |
					RuntimeCall::Uniques(pallet_uniques::Call::thaw_collection { .. }) |
					RuntimeCall::Utility { .. } |
					RuntimeCall::Multisig { .. }
			),
			ProxyType::Collator => matches!(
				c,
				RuntimeCall::CollatorSelection { .. } |
					RuntimeCall::Utility { .. } |
					RuntimeCall::Multisig { .. }
			),
		}
	}

	fn is_superset(&self, o: &Self) -> bool {
		match (self, o) {
			(x, y) if x == y => true,
			(ProxyType::Any, _) => true,
			(_, ProxyType::Any) => false,
			(ProxyType::Assets, ProxyType::AssetOwner) => true,
			(ProxyType::Assets, ProxyType::AssetManager) => true,
			(ProxyType::NonTransfer, ProxyType::Collator) => true,
			_ => false,
		}
	}
}

impl pallet_proxy::Config for Runtime {
	type RuntimeEvent = RuntimeEvent;
	type RuntimeCall = RuntimeCall;
	type Currency = Balances;
	type ProxyType = ProxyType;
	type ProxyDepositBase = ProxyDepositBase;
	type ProxyDepositFactor = ProxyDepositFactor;
	type MaxProxies = MaxProxies;
	type WeightInfo = weights::pallet_proxy::WeightInfo<Runtime>;
	type MaxPending = MaxPending;
	type CallHasher = BlakeTwo256;
	type AnnouncementDepositBase = AnnouncementDepositBase;
	type AnnouncementDepositFactor = AnnouncementDepositFactor;
}

parameter_types! {
	pub const ReservedXcmpWeight: Weight = MAXIMUM_BLOCK_WEIGHT.saturating_div(4);
	pub const ReservedDmpWeight: Weight = MAXIMUM_BLOCK_WEIGHT.saturating_div(4);
}

impl cumulus_pallet_parachain_system::Config for Runtime {
	type RuntimeEvent = RuntimeEvent;
	type OnSystemEvent = ();
	type SelfParaId = parachain_info::Pallet<Runtime>;
	type OutboundXcmpMessageSource = XcmpQueue;
	type DmpMessageHandler = DmpQueue;
	type ReservedDmpWeight = ReservedDmpWeight;
	type XcmpMessageHandler = XcmpQueue;
	type ReservedXcmpWeight = ReservedXcmpWeight;
	type CheckAssociatedRelayNumber = RelayNumberStrictlyIncreases;
}

impl parachain_info::Config for Runtime {}

impl cumulus_pallet_aura_ext::Config for Runtime {}

impl cumulus_pallet_xcmp_queue::Config for Runtime {
	type RuntimeEvent = RuntimeEvent;
	type XcmExecutor = XcmExecutor<XcmConfig>;
	type ChannelInfo = ParachainSystem;
	type VersionWrapper = PolkadotXcm;
	type ExecuteOverweightOrigin = EnsureRoot<AccountId>;
	type ControllerOrigin = EnsureRoot<AccountId>;
	type ControllerOriginConverter = XcmOriginToTransactDispatchOrigin;
	type WeightInfo = weights::cumulus_pallet_xcmp_queue::WeightInfo<Runtime>;
	type PriceForSiblingDelivery = ();
}

impl cumulus_pallet_dmp_queue::Config for Runtime {
	type RuntimeEvent = RuntimeEvent;
	type XcmExecutor = XcmExecutor<XcmConfig>;
	type ExecuteOverweightOrigin = EnsureRoot<AccountId>;
}

parameter_types! {
	pub const Period: u32 = 6 * HOURS;
	pub const Offset: u32 = 0;
}

impl pallet_session::Config for Runtime {
	type RuntimeEvent = RuntimeEvent;
	type ValidatorId = <Self as frame_system::Config>::AccountId;
	// we don't have stash and controller, thus we don't need the convert as well.
	type ValidatorIdOf = pallet_collator_selection::IdentityCollator;
	type ShouldEndSession = pallet_session::PeriodicSessions<Period, Offset>;
	type NextSessionRotation = pallet_session::PeriodicSessions<Period, Offset>;
	type SessionManager = CollatorSelection;
	// Essentially just Aura, but let's be pedantic.
	type SessionHandler = <SessionKeys as sp_runtime::traits::OpaqueKeys>::KeyTypeIdProviders;
	type Keys = SessionKeys;
	type WeightInfo = weights::pallet_session::WeightInfo<Runtime>;
}

impl pallet_aura::Config for Runtime {
	type AuthorityId = AuraId;
	type DisabledValidators = ();
	type MaxAuthorities = ConstU32<100_000>;
	type AllowMultipleBlocksPerSlot = ConstBool<false>;
}

parameter_types! {
	pub const PotId: PalletId = PalletId(*b"PotStake");
	pub const SessionLength: BlockNumber = 6 * HOURS;
}

pub type CollatorSelectionUpdateOrigin = EnsureRoot<AccountId>;

impl pallet_collator_selection::Config for Runtime {
	type RuntimeEvent = RuntimeEvent;
	type Currency = Balances;
	type UpdateOrigin = CollatorSelectionUpdateOrigin;
	type PotId = PotId;
	type MaxCandidates = ConstU32<100>;
	type MinEligibleCollators = ConstU32<4>;
	type MaxInvulnerables = ConstU32<20>;
	// should be a multiple of session or things will get inconsistent
	type KickThreshold = Period;
	type ValidatorId = <Self as frame_system::Config>::AccountId;
	type ValidatorIdOf = pallet_collator_selection::IdentityCollator;
	type ValidatorRegistration = Session;
	type WeightInfo = weights::pallet_collator_selection::WeightInfo<Runtime>;
}

impl pallet_asset_conversion_tx_payment::Config for Runtime {
	type RuntimeEvent = RuntimeEvent;
	type Fungibles = LocalAndForeignAssets<
		Assets,
		AssetIdForTrustBackedAssetsConvert<TrustBackedAssetsPalletLocation>,
		ForeignAssets,
	>;
	type OnChargeAssetTransaction = AssetConversionAdapter<Balances, AssetConversion>;
}

parameter_types! {
	pub const UniquesCollectionDeposit: Balance = UNITS / 10; // 1 / 10 UNIT deposit to create a collection
	pub const UniquesItemDeposit: Balance = UNITS / 1_000; // 1 / 1000 UNIT deposit to mint an item
	pub const UniquesMetadataDepositBase: Balance = deposit(1, 129);
	pub const UniquesAttributeDepositBase: Balance = deposit(1, 0);
	pub const UniquesDepositPerByte: Balance = deposit(0, 1);
}

impl pallet_uniques::Config for Runtime {
	type RuntimeEvent = RuntimeEvent;
	type CollectionId = u32;
	type ItemId = u32;
	type Currency = Balances;
	type ForceOrigin = AssetsForceOrigin;
	type CollectionDeposit = UniquesCollectionDeposit;
	type ItemDeposit = UniquesItemDeposit;
	type MetadataDepositBase = UniquesMetadataDepositBase;
	type AttributeDepositBase = UniquesAttributeDepositBase;
	type DepositPerByte = UniquesDepositPerByte;
	type StringLimit = ConstU32<128>;
	type KeyLimit = ConstU32<32>;
	type ValueLimit = ConstU32<64>;
	type WeightInfo = weights::pallet_uniques::WeightInfo<Runtime>;
	#[cfg(feature = "runtime-benchmarks")]
	type Helper = ();
	type CreateOrigin = AsEnsureOriginWithArg<EnsureSigned<AccountId>>;
	type Locker = ();
}

parameter_types! {
	pub const NftFractionalizationPalletId: PalletId = PalletId(*b"fraction");
	pub NewAssetSymbol: BoundedVec<u8, AssetsStringLimit> = (*b"FRAC").to_vec().try_into().unwrap();
	pub NewAssetName: BoundedVec<u8, AssetsStringLimit> = (*b"Frac").to_vec().try_into().unwrap();
}

impl pallet_nft_fractionalization::Config for Runtime {
	type RuntimeEvent = RuntimeEvent;
	type Deposit = AssetDeposit;
	type Currency = Balances;
	type NewAssetSymbol = NewAssetSymbol;
	type NewAssetName = NewAssetName;
	type StringLimit = AssetsStringLimit;
	type NftCollectionId = <Self as pallet_nfts::Config>::CollectionId;
	type NftId = <Self as pallet_nfts::Config>::ItemId;
	type AssetBalance = <Self as pallet_balances::Config>::Balance;
	type AssetId = <Self as pallet_assets::Config<TrustBackedAssetsInstance>>::AssetId;
	type Assets = Assets;
	type Nfts = Nfts;
	type PalletId = NftFractionalizationPalletId;
	type WeightInfo = pallet_nft_fractionalization::weights::SubstrateWeight<Runtime>;
	type RuntimeHoldReason = RuntimeHoldReason;
	#[cfg(feature = "runtime-benchmarks")]
	type BenchmarkHelper = ();
}

parameter_types! {
	pub NftsPalletFeatures: PalletFeatures = PalletFeatures::all_enabled();
	pub const NftsMaxDeadlineDuration: BlockNumber = 12 * 30 * DAYS;
	// re-use the Uniques deposits
	pub const NftsCollectionDeposit: Balance = UniquesCollectionDeposit::get();
	pub const NftsItemDeposit: Balance = UniquesItemDeposit::get();
	pub const NftsMetadataDepositBase: Balance = UniquesMetadataDepositBase::get();
	pub const NftsAttributeDepositBase: Balance = UniquesAttributeDepositBase::get();
	pub const NftsDepositPerByte: Balance = UniquesDepositPerByte::get();
}

impl pallet_nfts::Config for Runtime {
	type RuntimeEvent = RuntimeEvent;
	type CollectionId = u32;
	type ItemId = u32;
	type Currency = Balances;
	type CreateOrigin = AsEnsureOriginWithArg<EnsureSigned<AccountId>>;
	type ForceOrigin = AssetsForceOrigin;
	type Locker = ();
	type CollectionDeposit = NftsCollectionDeposit;
	type ItemDeposit = NftsItemDeposit;
	type MetadataDepositBase = NftsMetadataDepositBase;
	type AttributeDepositBase = NftsAttributeDepositBase;
	type DepositPerByte = NftsDepositPerByte;
	type StringLimit = ConstU32<256>;
	type KeyLimit = ConstU32<64>;
	type ValueLimit = ConstU32<256>;
	type ApprovalsLimit = ConstU32<20>;
	type ItemAttributesApprovalsLimit = ConstU32<30>;
	type MaxTips = ConstU32<10>;
	type MaxDeadlineDuration = NftsMaxDeadlineDuration;
	type MaxAttributesPerCall = ConstU32<10>;
	type Features = NftsPalletFeatures;
	type OffchainSignature = Signature;
	type OffchainPublic = <Signature as Verify>::Signer;
	type WeightInfo = weights::pallet_nfts::WeightInfo<Runtime>;
	#[cfg(feature = "runtime-benchmarks")]
	type Helper = ();
}

// Create the runtime by composing the FRAME pallets that were previously configured.
construct_runtime!(
	pub enum Runtime
	{
		// System support stuff.
		System: frame_system::{Pallet, Call, Config<T>, Storage, Event<T>} = 0,
		ParachainSystem: cumulus_pallet_parachain_system::{
			Pallet, Call, Config<T>, Storage, Inherent, Event<T>, ValidateUnsigned,
		} = 1,
		// RandomnessCollectiveFlip = 2 removed
		Timestamp: pallet_timestamp::{Pallet, Call, Storage, Inherent} = 3,
		ParachainInfo: parachain_info::{Pallet, Storage, Config<T>} = 4,

		// Monetary stuff.
		Balances: pallet_balances::{Pallet, Call, Storage, Config<T>, Event<T>} = 10,
		TransactionPayment: pallet_transaction_payment::{Pallet, Storage, Event<T>} = 11,
		// AssetTxPayment: pallet_asset_tx_payment::{Pallet, Event<T>} = 12,
		AssetTxPayment: pallet_asset_conversion_tx_payment::{Pallet, Event<T>} = 13,

		// Collator support. the order of these 5 are important and shall not change.
		Authorship: pallet_authorship::{Pallet, Storage} = 20,
		CollatorSelection: pallet_collator_selection::{Pallet, Call, Storage, Event<T>, Config<T>} = 21,
		Session: pallet_session::{Pallet, Call, Storage, Event, Config<T>} = 22,
		Aura: pallet_aura::{Pallet, Storage, Config<T>} = 23,
		AuraExt: cumulus_pallet_aura_ext::{Pallet, Storage, Config<T>} = 24,

		// XCM helpers.
		XcmpQueue: cumulus_pallet_xcmp_queue::{Pallet, Call, Storage, Event<T>} = 30,
		PolkadotXcm: pallet_xcm::{Pallet, Call, Storage, Event<T>, Origin, Config<T>} = 31,
		CumulusXcm: cumulus_pallet_xcm::{Pallet, Event<T>, Origin} = 32,
		DmpQueue: cumulus_pallet_dmp_queue::{Pallet, Call, Storage, Event<T>} = 33,

		// Handy utilities.
		Utility: pallet_utility::{Pallet, Call, Event} = 40,
		Multisig: pallet_multisig::{Pallet, Call, Storage, Event<T>} = 41,
		Proxy: pallet_proxy::{Pallet, Call, Storage, Event<T>} = 42,

		// The main stage.
		Assets: pallet_assets::<Instance1>::{Pallet, Call, Storage, Event<T>} = 50,
		Uniques: pallet_uniques::{Pallet, Call, Storage, Event<T>} = 51,
		Nfts: pallet_nfts::{Pallet, Call, Storage, Event<T>} = 52,
		ForeignAssets: pallet_assets::<Instance2>::{Pallet, Call, Storage, Event<T>} = 53,
		NftFractionalization: pallet_nft_fractionalization::{Pallet, Call, Storage, Event<T>, HoldReason} = 54,
		PoolAssets: pallet_assets::<Instance3>::{Pallet, Call, Storage, Event<T>} = 55,
		AssetConversion: pallet_asset_conversion::{Pallet, Call, Storage, Event<T>} = 56,
	}
);

/// The address format for describing accounts.
pub type Address = sp_runtime::MultiAddress<AccountId, ()>;
/// Block type as expected by this runtime.
pub type Block = generic::Block<Header, UncheckedExtrinsic>;
/// A Block signed with a Justification
pub type SignedBlock = generic::SignedBlock<Block>;
/// BlockId type as expected by this runtime.
pub type BlockId = generic::BlockId<Block>;
/// The SignedExtension to the basic transaction logic.
pub type SignedExtra = (
	frame_system::CheckNonZeroSender<Runtime>,
	frame_system::CheckSpecVersion<Runtime>,
	frame_system::CheckTxVersion<Runtime>,
	frame_system::CheckGenesis<Runtime>,
	frame_system::CheckEra<Runtime>,
	frame_system::CheckNonce<Runtime>,
	frame_system::CheckWeight<Runtime>,
	pallet_asset_conversion_tx_payment::ChargeAssetTxPayment<Runtime>,
);
/// Unchecked extrinsic type as expected by this runtime.
pub type UncheckedExtrinsic =
	generic::UncheckedExtrinsic<Address, RuntimeCall, Signature, SignedExtra>;

/// Migrations to apply on runtime upgrade.
pub type Migrations = (
	// v9420
	pallet_nfts::migration::v1::MigrateToV1<Runtime>,
	// unreleased
	pallet_collator_selection::migration::v1::MigrateToV1<Runtime>,
	// unreleased
	migrations::NativeAssetParents0ToParents1Migration<Runtime>,
);

/// Executive: handles dispatch to the various modules.
pub type Executive = frame_executive::Executive<
	Runtime,
	Block,
	frame_system::ChainContext<Runtime>,
	Runtime,
	AllPalletsWithSystem,
	Migrations,
>;

#[cfg(feature = "runtime-benchmarks")]
#[macro_use]
extern crate frame_benchmarking;

#[cfg(feature = "runtime-benchmarks")]
mod benches {
	define_benchmarks!(
		[frame_system, SystemBench::<Runtime>]
		[pallet_assets, Local]
		[pallet_assets, Foreign]
		[pallet_assets, Pool]
		[pallet_asset_conversion, AssetConversion]
		[pallet_balances, Balances]
		[pallet_multisig, Multisig]
		[pallet_nft_fractionalization, NftFractionalization]
		[pallet_nfts, Nfts]
		[pallet_proxy, Proxy]
		[pallet_session, SessionBench::<Runtime>]
		[pallet_uniques, Uniques]
		[pallet_utility, Utility]
		[pallet_timestamp, Timestamp]
		[pallet_collator_selection, CollatorSelection]
		[cumulus_pallet_xcmp_queue, XcmpQueue]
		// XCM
		[pallet_xcm, PolkadotXcm]
		// NOTE: Make sure you point to the individual modules below.
		[pallet_xcm_benchmarks::fungible, XcmBalances]
		[pallet_xcm_benchmarks::generic, XcmGeneric]
	);
}

impl_runtime_apis! {
	impl sp_consensus_aura::AuraApi<Block, AuraId> for Runtime {
		fn slot_duration() -> sp_consensus_aura::SlotDuration {
			sp_consensus_aura::SlotDuration::from_millis(Aura::slot_duration())
		}

		fn authorities() -> Vec<AuraId> {
			Aura::authorities().into_inner()
		}
	}

	impl sp_api::Core<Block> for Runtime {
		fn version() -> RuntimeVersion {
			VERSION
		}

		fn execute_block(block: Block) {
			Executive::execute_block(block)
		}

		fn initialize_block(header: &<Block as BlockT>::Header) {
			Executive::initialize_block(header)
		}
	}

	impl sp_api::Metadata<Block> for Runtime {
		fn metadata() -> OpaqueMetadata {
			OpaqueMetadata::new(Runtime::metadata().into())
		}

		fn metadata_at_version(version: u32) -> Option<OpaqueMetadata> {
			Runtime::metadata_at_version(version)
		}

		fn metadata_versions() -> sp_std::vec::Vec<u32> {
			Runtime::metadata_versions()
		}
	}

	impl sp_block_builder::BlockBuilder<Block> for Runtime {
		fn apply_extrinsic(extrinsic: <Block as BlockT>::Extrinsic) -> ApplyExtrinsicResult {
			Executive::apply_extrinsic(extrinsic)
		}

		fn finalize_block() -> <Block as BlockT>::Header {
			Executive::finalize_block()
		}

		fn inherent_extrinsics(data: sp_inherents::InherentData) -> Vec<<Block as BlockT>::Extrinsic> {
			data.create_extrinsics()
		}

		fn check_inherents(
			block: Block,
			data: sp_inherents::InherentData,
		) -> sp_inherents::CheckInherentsResult {
			data.check_extrinsics(&block)
		}
	}

	impl sp_transaction_pool::runtime_api::TaggedTransactionQueue<Block> for Runtime {
		fn validate_transaction(
			source: TransactionSource,
			tx: <Block as BlockT>::Extrinsic,
			block_hash: <Block as BlockT>::Hash,
		) -> TransactionValidity {
			Executive::validate_transaction(source, tx, block_hash)
		}
	}

	impl sp_offchain::OffchainWorkerApi<Block> for Runtime {
		fn offchain_worker(header: &<Block as BlockT>::Header) {
			Executive::offchain_worker(header)
		}
	}

	impl sp_session::SessionKeys<Block> for Runtime {
		fn generate_session_keys(seed: Option<Vec<u8>>) -> Vec<u8> {
			SessionKeys::generate(seed)
		}

		fn decode_session_keys(
			encoded: Vec<u8>,
		) -> Option<Vec<(Vec<u8>, KeyTypeId)>> {
			SessionKeys::decode_into_raw_public_keys(&encoded)
		}
	}

	impl frame_system_rpc_runtime_api::AccountNonceApi<Block, AccountId, Nonce> for Runtime {
		fn account_nonce(account: AccountId) -> Nonce {
			System::account_nonce(account)
		}
	}

	impl pallet_nfts_runtime_api::NftsApi<Block, AccountId, u32, u32> for Runtime {
		fn owner(collection: u32, item: u32) -> Option<AccountId> {
			<Nfts as Inspect<AccountId>>::owner(&collection, &item)
		}

		fn collection_owner(collection: u32) -> Option<AccountId> {
			<Nfts as Inspect<AccountId>>::collection_owner(&collection)
		}

		fn attribute(
			collection: u32,
			item: u32,
			key: Vec<u8>,
		) -> Option<Vec<u8>> {
			<Nfts as Inspect<AccountId>>::attribute(&collection, &item, &key)
		}

		fn custom_attribute(
			account: AccountId,
			collection: u32,
			item: u32,
			key: Vec<u8>,
		) -> Option<Vec<u8>> {
			<Nfts as Inspect<AccountId>>::custom_attribute(
				&account,
				&collection,
				&item,
				&key,
			)
		}

		fn system_attribute(
			collection: u32,
			item: u32,
			key: Vec<u8>,
		) -> Option<Vec<u8>> {
			<Nfts as Inspect<AccountId>>::system_attribute(&collection, &item, &key)
		}

		fn collection_attribute(collection: u32, key: Vec<u8>) -> Option<Vec<u8>> {
			<Nfts as Inspect<AccountId>>::collection_attribute(&collection, &key)
		}
	}

	impl pallet_asset_conversion::AssetConversionApi<
		Block,
		Balance,
		u128,
		Box<MultiLocation>,
	> for Runtime
	{
		fn quote_price_exact_tokens_for_tokens(asset1: Box<MultiLocation>, asset2: Box<MultiLocation>, amount: u128, include_fee: bool) -> Option<Balance> {
			AssetConversion::quote_price_exact_tokens_for_tokens(asset1, asset2, amount, include_fee)
		}

		fn quote_price_tokens_for_exact_tokens(asset1: Box<MultiLocation>, asset2: Box<MultiLocation>, amount: u128, include_fee: bool) -> Option<Balance> {
			AssetConversion::quote_price_tokens_for_exact_tokens(asset1, asset2, amount, include_fee)
		}

		fn get_reserves(asset1: Box<MultiLocation>, asset2: Box<MultiLocation>) -> Option<(Balance, Balance)> {
			AssetConversion::get_reserves(&asset1, &asset2).ok()
		}
	}

	impl pallet_transaction_payment_rpc_runtime_api::TransactionPaymentApi<Block, Balance> for Runtime {
		fn query_info(
			uxt: <Block as BlockT>::Extrinsic,
			len: u32,
		) -> pallet_transaction_payment_rpc_runtime_api::RuntimeDispatchInfo<Balance> {
			TransactionPayment::query_info(uxt, len)
		}
		fn query_fee_details(
			uxt: <Block as BlockT>::Extrinsic,
			len: u32,
		) -> pallet_transaction_payment::FeeDetails<Balance> {
			TransactionPayment::query_fee_details(uxt, len)
		}
		fn query_weight_to_fee(weight: Weight) -> Balance {
			TransactionPayment::weight_to_fee(weight)
		}
		fn query_length_to_fee(length: u32) -> Balance {
			TransactionPayment::length_to_fee(length)
		}
	}

	impl pallet_transaction_payment_rpc_runtime_api::TransactionPaymentCallApi<Block, Balance, RuntimeCall>
		for Runtime
	{
		fn query_call_info(
			call: RuntimeCall,
			len: u32,
		) -> pallet_transaction_payment::RuntimeDispatchInfo<Balance> {
			TransactionPayment::query_call_info(call, len)
		}
		fn query_call_fee_details(
			call: RuntimeCall,
			len: u32,
		) -> pallet_transaction_payment::FeeDetails<Balance> {
			TransactionPayment::query_call_fee_details(call, len)
		}
		fn query_weight_to_fee(weight: Weight) -> Balance {
			TransactionPayment::weight_to_fee(weight)
		}
		fn query_length_to_fee(length: u32) -> Balance {
			TransactionPayment::length_to_fee(length)
		}
	}

	impl assets_common::runtime_api::FungiblesApi<
		Block,
		AccountId,
	> for Runtime
	{
		fn query_account_balances(account: AccountId) -> Result<xcm::VersionedMultiAssets, assets_common::runtime_api::FungiblesAccessError> {
			use assets_common::fungible_conversion::{convert, convert_balance};
			Ok([
				// collect pallet_balance
				{
					let balance = Balances::free_balance(account.clone());
					if balance > 0 {
						vec![convert_balance::<WestendLocation, Balance>(balance)?]
					} else {
						vec![]
					}
				},
				// collect pallet_assets (TrustBackedAssets)
				convert::<_, _, _, _, TrustBackedAssetsConvertedConcreteId>(
					Assets::account_balances(account.clone())
						.iter()
						.filter(|(_, balance)| balance > &0)
				)?,
				// collect pallet_assets (ForeignAssets)
				convert::<_, _, _, _, ForeignAssetsConvertedConcreteId>(
					ForeignAssets::account_balances(account.clone())
						.iter()
						.filter(|(_, balance)| balance > &0)
				)?,
				// collect pallet_assets (PoolAssets)
				convert::<_, _, _, _, PoolAssetsConvertedConcreteId>(
					PoolAssets::account_balances(account)
						.iter()
						.filter(|(_, balance)| balance > &0)
				)?,
				// collect ... e.g. other tokens
			].concat().into())
		}
	}

	impl cumulus_primitives_core::CollectCollationInfo<Block> for Runtime {
		fn collect_collation_info(header: &<Block as BlockT>::Header) -> cumulus_primitives_core::CollationInfo {
			ParachainSystem::collect_collation_info(header)
		}
	}

	#[cfg(feature = "try-runtime")]
	impl frame_try_runtime::TryRuntime<Block> for Runtime {
		fn on_runtime_upgrade(checks: frame_try_runtime::UpgradeCheckSelect) -> (Weight, Weight) {
			let weight = Executive::try_runtime_upgrade(checks).unwrap();
			(weight, RuntimeBlockWeights::get().max_block)
		}

		fn execute_block(
			block: Block,
			state_root_check: bool,
			signature_check: bool,
			select: frame_try_runtime::TryStateSelect,
		) -> Weight {
			// NOTE: intentional unwrap: we don't want to propagate the error backwards, and want to
			// have a backtrace here.
			Executive::try_execute_block(block, state_root_check, signature_check, select).unwrap()
		}
	}

	#[cfg(feature = "runtime-benchmarks")]
	impl frame_benchmarking::Benchmark<Block> for Runtime {
		fn benchmark_metadata(extra: bool) -> (
			Vec<frame_benchmarking::BenchmarkList>,
			Vec<frame_support::traits::StorageInfo>,
		) {
			use frame_benchmarking::{Benchmarking, BenchmarkList};
			use frame_support::traits::StorageInfoTrait;
			use frame_system_benchmarking::Pallet as SystemBench;
			use cumulus_pallet_session_benchmarking::Pallet as SessionBench;

			// This is defined once again in dispatch_benchmark, because list_benchmarks!
			// and add_benchmarks! are macros exported by define_benchmarks! macros and those types
			// are referenced in that call.
			type XcmBalances = pallet_xcm_benchmarks::fungible::Pallet::<Runtime>;
			type XcmGeneric = pallet_xcm_benchmarks::generic::Pallet::<Runtime>;

			// Benchmark files generated for `Assets/ForeignAssets` instances are by default
			// `pallet_assets_assets.rs / pallet_assets_foreign_assets`, which is not really nice,
			// so with this redefinition we can change names to nicer:
			// `pallet_assets_local.rs / pallet_assets_foreign.rs`.
			type Local = pallet_assets::Pallet::<Runtime, TrustBackedAssetsInstance>;
			type Foreign = pallet_assets::Pallet::<Runtime, ForeignAssetsInstance>;
			type Pool = pallet_assets::Pallet::<Runtime, PoolAssetsInstance>;

			let mut list = Vec::<BenchmarkList>::new();
			list_benchmarks!(list, extra);

			let storage_info = AllPalletsWithSystem::storage_info();
			(list, storage_info)
		}

		fn dispatch_benchmark(
			config: frame_benchmarking::BenchmarkConfig
		) -> Result<Vec<frame_benchmarking::BenchmarkBatch>, sp_runtime::RuntimeString> {
			use frame_benchmarking::{Benchmarking, BenchmarkBatch, TrackedStorageKey, BenchmarkError};

			use frame_system_benchmarking::Pallet as SystemBench;
			impl frame_system_benchmarking::Config for Runtime {
				fn setup_set_code_requirements(code: &sp_std::vec::Vec<u8>) -> Result<(), BenchmarkError> {
					ParachainSystem::initialize_for_set_code_benchmark(code.len() as u32);
					Ok(())
				}

				fn verify_set_code() {
					System::assert_last_event(cumulus_pallet_parachain_system::Event::<Runtime>::ValidationFunctionStored.into());
				}
			}

			use cumulus_pallet_session_benchmarking::Pallet as SessionBench;
			impl cumulus_pallet_session_benchmarking::Config for Runtime {}

			use xcm::latest::prelude::*;
			use xcm_config::{MaxAssetsIntoHolding, WestendLocation};
			use pallet_xcm_benchmarks::asset_instance_from;

			impl pallet_xcm_benchmarks::Config for Runtime {
				type XcmConfig = xcm_config::XcmConfig;
				type AccountIdConverter = xcm_config::LocationToAccountId;
				fn valid_destination() -> Result<MultiLocation, BenchmarkError> {
					Ok(WestendLocation::get())
				}
				fn worst_case_holding(depositable_count: u32) -> MultiAssets {
					// A mix of fungible, non-fungible, and concrete assets.
					let holding_non_fungibles = MaxAssetsIntoHolding::get() / 2 - depositable_count;
					let holding_fungibles = holding_non_fungibles - 1;
					let fungibles_amount: u128 = 100;
					let mut assets = (0..holding_fungibles)
						.map(|i| {
							MultiAsset {
								id: Concrete(GeneralIndex(i as u128).into()),
								fun: Fungible(fungibles_amount * i as u128),
							}
						})
						.chain(core::iter::once(MultiAsset { id: Concrete(Here.into()), fun: Fungible(u128::MAX) }))
						.chain((0..holding_non_fungibles).map(|i| MultiAsset {
							id: Concrete(GeneralIndex(i as u128).into()),
							fun: NonFungible(asset_instance_from(i)),
						}))
						.collect::<Vec<_>>();

					assets.push(MultiAsset {
						id: Concrete(WestendLocation::get()),
						fun: Fungible(1_000_000 * UNITS),
					});
					assets.into()
				}
			}

			parameter_types! {
				pub const TrustedTeleporter: Option<(MultiLocation, MultiAsset)> = Some((
					WestendLocation::get(),
					MultiAsset { fun: Fungible(UNITS), id: Concrete(WestendLocation::get()) },
				));
				pub const CheckedAccount: Option<(AccountId, xcm_builder::MintLocation)> = None;
				pub const TrustedReserve: Option<(MultiLocation, MultiAsset)> = None;
			}

			impl pallet_xcm_benchmarks::fungible::Config for Runtime {
				type TransactAsset = Balances;

				type CheckedAccount = CheckedAccount;
				type TrustedTeleporter = TrustedTeleporter;
				type TrustedReserve = TrustedReserve;

				fn get_multi_asset() -> MultiAsset {
					MultiAsset {
						id: Concrete(WestendLocation::get()),
						fun: Fungible(UNITS),
					}
				}
			}

			impl pallet_xcm_benchmarks::generic::Config for Runtime {
				type RuntimeCall = RuntimeCall;

				fn worst_case_response() -> (u64, Response) {
					(0u64, Response::Version(Default::default()))
				}

				fn worst_case_asset_exchange() -> Result<(MultiAssets, MultiAssets), BenchmarkError> {
					Err(BenchmarkError::Skip)
				}

				fn universal_alias() -> Result<(MultiLocation, Junction), BenchmarkError> {
					Err(BenchmarkError::Skip)
				}

				fn transact_origin_and_runtime_call() -> Result<(MultiLocation, RuntimeCall), BenchmarkError> {
					Ok((WestendLocation::get(), frame_system::Call::remark_with_event { remark: vec![] }.into()))
				}

				fn subscribe_origin() -> Result<MultiLocation, BenchmarkError> {
					Ok(WestendLocation::get())
				}

				fn claimable_asset() -> Result<(MultiLocation, MultiLocation, MultiAssets), BenchmarkError> {
					let origin = WestendLocation::get();
					let assets: MultiAssets = (Concrete(WestendLocation::get()), 1_000 * UNITS).into();
					let ticket = MultiLocation { parents: 0, interior: Here };
					Ok((origin, ticket, assets))
				}

				fn unlockable_asset() -> Result<(MultiLocation, MultiLocation, MultiAsset), BenchmarkError> {
					Err(BenchmarkError::Skip)
				}

				fn export_message_origin_and_destination(
				) -> Result<(MultiLocation, NetworkId, InteriorMultiLocation), BenchmarkError> {
					Err(BenchmarkError::Skip)
				}

				fn alias_origin() -> Result<(MultiLocation, MultiLocation), BenchmarkError> {
					Err(BenchmarkError::Skip)
				}
			}

			type XcmBalances = pallet_xcm_benchmarks::fungible::Pallet::<Runtime>;
			type XcmGeneric = pallet_xcm_benchmarks::generic::Pallet::<Runtime>;

			type Local = pallet_assets::Pallet::<Runtime, TrustBackedAssetsInstance>;
			type Foreign = pallet_assets::Pallet::<Runtime, ForeignAssetsInstance>;
			type Pool = pallet_assets::Pallet::<Runtime, PoolAssetsInstance>;

			let whitelist: Vec<TrackedStorageKey> = vec![
				// Block Number
				hex_literal::hex!("26aa394eea5630e07c48ae0c9558cef702a5c1b19ab7a04f536c519aca4983ac").to_vec().into(),
				// Total Issuance
				hex_literal::hex!("c2261276cc9d1f8598ea4b6a74b15c2f57c875e4cff74148e4628f264b974c80").to_vec().into(),
				// Execution Phase
				hex_literal::hex!("26aa394eea5630e07c48ae0c9558cef7ff553b5a9862a516939d82b3d3d8661a").to_vec().into(),
				// Event Count
				hex_literal::hex!("26aa394eea5630e07c48ae0c9558cef70a98fdbe9ce6c55837576c60c7af3850").to_vec().into(),
				// System Events
				hex_literal::hex!("26aa394eea5630e07c48ae0c9558cef780d41e5e16056765bc8461851072c9d7").to_vec().into(),
				//TODO: use from relay_well_known_keys::ACTIVE_CONFIG
				hex_literal::hex!("06de3d8a54d27e44a9d5ce189618f22db4b49d95320d9021994c850f25b8e385").to_vec().into(),
			];

			let mut batches = Vec::<BenchmarkBatch>::new();
			let params = (&config, &whitelist);
			add_benchmarks!(params, batches);

			Ok(batches)
		}
	}
}

struct CheckInherents;

impl cumulus_pallet_parachain_system::CheckInherents<Block> for CheckInherents {
	fn check_inherents(
		block: &Block,
		relay_state_proof: &cumulus_pallet_parachain_system::RelayChainStateProof,
	) -> sp_inherents::CheckInherentsResult {
		let relay_chain_slot = relay_state_proof
			.read_slot()
			.expect("Could not read the relay chain slot from the proof");

		let inherent_data =
			cumulus_primitives_timestamp::InherentDataProvider::from_relay_chain_slot_and_duration(
				relay_chain_slot,
				sp_std::time::Duration::from_secs(6),
			)
			.create_inherent_data()
			.expect("Could not create the timestamp inherent data");

		inherent_data.check_extrinsics(block)
	}
}

cumulus_pallet_parachain_system::register_validate_block! {
	Runtime = Runtime,
	BlockExecutor = cumulus_pallet_aura_ext::BlockExecutor::<Runtime, Executive>,
	CheckInherents = CheckInherents,
}

pub mod migrations {
	use super::*;
	use frame_support::{
		pallet_prelude::Get,
		traits::{
			fungibles::{Inspect, Mutate},
			tokens::Preservation,
			OnRuntimeUpgrade, OriginTrait,
		},
	};
	use parachains_common::impls::AccountIdOf;
	use sp_runtime::{traits::StaticLookup, Saturating};
	use xcm::latest::prelude::*;

	/// Temporary migration because of bug with native asset, it can be removed once applied on `AssetHubWestend`.
	/// Migrates pools with `MultiLocation { parents: 0, interior: Here }` to `MultiLocation { parents: 1, interior: Here }`
	pub struct NativeAssetParents0ToParents1Migration<T>(sp_std::marker::PhantomData<T>);
	impl<
			T: pallet_asset_conversion::Config<
				MultiAssetId = Box<MultiLocation>,
				AssetId = MultiLocation,
			>,
		> OnRuntimeUpgrade for NativeAssetParents0ToParents1Migration<T>
	where
		<T as pallet_asset_conversion::Config>::PoolAssetId: Into<u32>,
		AccountIdOf<Runtime>: Into<[u8; 32]>,
		<T as frame_system::Config>::AccountId:
			Into<<<T as frame_system::Config>::RuntimeOrigin as OriginTrait>::AccountId>,
		<<T as frame_system::Config>::Lookup as StaticLookup>::Source:
			From<<T as frame_system::Config>::AccountId>,
		sp_runtime::AccountId32: From<<T as frame_system::Config>::AccountId>,
	{
		fn on_runtime_upgrade() -> Weight {
			let invalid_native_asset = MultiLocation { parents: 0, interior: Here };
			let valid_native_asset = WestendLocation::get();

			let mut reads: u64 = 1;
			let mut writes: u64 = 0;

			// migrate pools with invalid native asset
			let pools = pallet_asset_conversion::Pools::<T>::iter().collect::<Vec<_>>();
			reads.saturating_accrue(1);
			for (old_pool_id, pool_info) in pools {
				let old_pool_account =
					pallet_asset_conversion::Pallet::<T>::get_pool_account(&old_pool_id);
				reads.saturating_accrue(1);
				let pool_asset_id = pool_info.lp_token.clone();
				if old_pool_id.0.as_ref() != &invalid_native_asset {
					// skip, if ok
					continue
				}

				// fix new account
				let new_pool_id = pallet_asset_conversion::Pallet::<T>::get_pool_id(
<<<<<<< HEAD
					Box::new(valid_native_asset.clone()),
=======
					Box::new(valid_native_asset),
>>>>>>> 1ac85eda
					old_pool_id.1.clone(),
				);
				let new_pool_account =
					pallet_asset_conversion::Pallet::<T>::get_pool_account(&new_pool_id);
				frame_system::Pallet::<T>::inc_providers(&new_pool_account);
				reads.saturating_accrue(2);
				writes.saturating_accrue(1);

				// move currency
				let _ = Balances::transfer_all(
					RuntimeOrigin::signed(sp_runtime::AccountId32::from(old_pool_account.clone())),
					sp_runtime::AccountId32::from(new_pool_account.clone()).into(),
					false,
				);
				reads.saturating_accrue(2);
				writes.saturating_accrue(2);

				// move LP token
				let _ = T::PoolAssets::transfer(
					pool_asset_id.clone(),
					&old_pool_account,
					&new_pool_account,
					T::PoolAssets::balance(pool_asset_id.clone(), &old_pool_account),
					Preservation::Expendable,
				);
				reads.saturating_accrue(1);
				writes.saturating_accrue(2);

<<<<<<< HEAD
				// change owner ship of LP token
=======
				// change the ownership of LP token
>>>>>>> 1ac85eda
				let _ = pallet_assets::Pallet::<Runtime, PoolAssetsInstance>::transfer_ownership(
					RuntimeOrigin::signed(sp_runtime::AccountId32::from(old_pool_account.clone())),
					pool_asset_id.into(),
					sp_runtime::AccountId32::from(new_pool_account.clone()).into(),
				);
				reads.saturating_accrue(1);
				writes.saturating_accrue(2);

				// move LocalOrForeignAssets
				let _ = T::Assets::transfer(
<<<<<<< HEAD
					old_pool_id.1.as_ref().clone(),
					&old_pool_account,
					&new_pool_account,
					T::Assets::balance(old_pool_id.1.as_ref().clone(), &old_pool_account),
=======
					*old_pool_id.1.as_ref(),
					&old_pool_account,
					&new_pool_account,
					T::Assets::balance(*old_pool_id.1.as_ref(), &old_pool_account),
>>>>>>> 1ac85eda
					Preservation::Expendable,
				);
				reads.saturating_accrue(1);
				writes.saturating_accrue(2);

				// dec providers for old account
				let _ = frame_system::Pallet::<T>::dec_providers(&old_pool_account);
				writes.saturating_accrue(1);

				// change pool key
				pallet_asset_conversion::Pools::<T>::insert(new_pool_id, pool_info);
				pallet_asset_conversion::Pools::<T>::remove(old_pool_id);
			}

			T::DbWeight::get().reads_writes(reads, writes)
		}
	}
}<|MERGE_RESOLUTION|>--- conflicted
+++ resolved
@@ -1432,11 +1432,7 @@
 
 				// fix new account
 				let new_pool_id = pallet_asset_conversion::Pallet::<T>::get_pool_id(
-<<<<<<< HEAD
-					Box::new(valid_native_asset.clone()),
-=======
 					Box::new(valid_native_asset),
->>>>>>> 1ac85eda
 					old_pool_id.1.clone(),
 				);
 				let new_pool_account =
@@ -1465,11 +1461,7 @@
 				reads.saturating_accrue(1);
 				writes.saturating_accrue(2);
 
-<<<<<<< HEAD
-				// change owner ship of LP token
-=======
 				// change the ownership of LP token
->>>>>>> 1ac85eda
 				let _ = pallet_assets::Pallet::<Runtime, PoolAssetsInstance>::transfer_ownership(
 					RuntimeOrigin::signed(sp_runtime::AccountId32::from(old_pool_account.clone())),
 					pool_asset_id.into(),
@@ -1480,17 +1472,10 @@
 
 				// move LocalOrForeignAssets
 				let _ = T::Assets::transfer(
-<<<<<<< HEAD
-					old_pool_id.1.as_ref().clone(),
-					&old_pool_account,
-					&new_pool_account,
-					T::Assets::balance(old_pool_id.1.as_ref().clone(), &old_pool_account),
-=======
 					*old_pool_id.1.as_ref(),
 					&old_pool_account,
 					&new_pool_account,
 					T::Assets::balance(*old_pool_id.1.as_ref(), &old_pool_account),
->>>>>>> 1ac85eda
 					Preservation::Expendable,
 				);
 				reads.saturating_accrue(1);
