// Copyright (C) 2021-2022 Parity Technologies (UK) Ltd.
// SPDX-License-Identifier: Apache-2.0

// Licensed under the Apache License, Version 2.0 (the "License");
// you may not use this file except in compliance with the License.
// You may obtain a copy of the License at
//
// 	http://www.apache.org/licenses/LICENSE-2.0
//
// Unless required by applicable law or agreed to in writing, software
// distributed under the License is distributed on an "AS IS" BASIS,
// WITHOUT WARRANTIES OR CONDITIONS OF ANY KIND, either express or implied.
// See the License for the specific language governing permissions and
// limitations under the License.

//! # Asset Hub Westend Runtime
//!
//! Testnet for Asset Hub Polkadot.

#![cfg_attr(not(feature = "std"), no_std)]
#![recursion_limit = "256"]

// Make the WASM binary available.
#[cfg(feature = "std")]
include!(concat!(env!("OUT_DIR"), "/wasm_binary.rs"));

pub mod constants;
mod weights;
pub mod xcm_config;

use crate::xcm_config::{TrustBackedAssetsPalletLocation, UniversalLocation};
use assets_common::local_and_foreign_assets::{LocalAndForeignAssets, MultiLocationConverter};
use codec::{Decode, Encode, MaxEncodedLen};
use constants::{currency::*, fee::WeightToFee};
use cumulus_pallet_parachain_system::RelayNumberStrictlyIncreases;
use frame_support::{
	construct_runtime,
	dispatch::DispatchClass,
	ord_parameter_types, parameter_types,
	traits::{
		tokens::nonfungibles_v2::Inspect, AsEnsureOriginWithArg, ConstBool, ConstU128, ConstU32,
		ConstU64, ConstU8, InstanceFilter,
	},
	weights::{ConstantMultiplier, Weight},
	BoundedVec, PalletId, RuntimeDebug,
};
use frame_system::{
	limits::{BlockLength, BlockWeights},
	EnsureRoot, EnsureSigned, EnsureSignedBy,
};
use pallet_asset_conversion_tx_payment::AssetConversionAdapter;
use pallet_nfts::PalletFeatures;
pub use parachains_common as common;
use parachains_common::{
	impls::DealWithFees, opaque, AccountId, AssetIdForTrustBackedAssets, AuraId, Balance,
	BlockNumber, Hash, Header, Index, Signature, AVERAGE_ON_INITIALIZE_RATIO, DAYS, HOURS,
	MAXIMUM_BLOCK_WEIGHT, NORMAL_DISPATCH_RATIO, SLOT_DURATION,
};
use sp_api::impl_runtime_apis;
use sp_core::{crypto::KeyTypeId, OpaqueMetadata};
use sp_runtime::{
	create_runtime_str, generic, impl_opaque_keys,
	traits::{AccountIdConversion, AccountIdLookup, BlakeTwo256, Block as BlockT, Verify},
	transaction_validity::{TransactionSource, TransactionValidity},
	ApplyExtrinsicResult, Permill,
};
use sp_std::prelude::*;
#[cfg(feature = "std")]
use sp_version::NativeVersion;
use sp_version::RuntimeVersion;
use xcm::opaque::v3::MultiLocation;
use xcm_config::{
	ForeignAssetsConvertedConcreteId, TrustBackedAssetsConvertedConcreteId, WestendLocation,
	XcmConfig, XcmOriginToTransactDispatchOrigin,
};

#[cfg(any(feature = "std", test))]
pub use sp_runtime::BuildStorage;

use assets_common::{
	foreign_creators::ForeignCreators, matching::FromSiblingParachain, MultiLocationForAssetId,
};
use polkadot_runtime_common::{BlockHashCount, SlowAdjustingFeeUpdate};
use xcm_executor::XcmExecutor;

use crate::xcm_config::ForeignCreatorsSovereignAccountOf;
use weights::{BlockExecutionWeight, ExtrinsicBaseWeight, RocksDbWeight};

impl_opaque_keys! {
	pub struct SessionKeys {
		pub aura: Aura,
	}
}

#[sp_version::runtime_version]
pub const VERSION: RuntimeVersion = RuntimeVersion {
	// Note: "westmint" is the legacy name for this chain. It has been renamed to
	// "asset-hub-westend". Many wallets/tools depend on the `spec_name`, so it remains "westmint"
	// for the time being. Wallets/tools should update to treat "asset-hub-westend" equally.
	spec_name: create_runtime_str!("westmint"),
	impl_name: create_runtime_str!("westmint"),
	authoring_version: 1,
	spec_version: 9430,
	impl_version: 0,
	apis: RUNTIME_API_VERSIONS,
	transaction_version: 13,
	state_version: 0,
};

/// The version information used to identify this runtime when compiled natively.
#[cfg(feature = "std")]
pub fn native_version() -> NativeVersion {
	NativeVersion { runtime_version: VERSION, can_author_with: Default::default() }
}

parameter_types! {
	pub const Version: RuntimeVersion = VERSION;
	pub RuntimeBlockLength: BlockLength =
		BlockLength::max_with_normal_ratio(5 * 1024 * 1024, NORMAL_DISPATCH_RATIO);
	pub RuntimeBlockWeights: BlockWeights = BlockWeights::builder()
		.base_block(BlockExecutionWeight::get())
		.for_class(DispatchClass::all(), |weights| {
			weights.base_extrinsic = ExtrinsicBaseWeight::get();
		})
		.for_class(DispatchClass::Normal, |weights| {
			weights.max_total = Some(NORMAL_DISPATCH_RATIO * MAXIMUM_BLOCK_WEIGHT);
		})
		.for_class(DispatchClass::Operational, |weights| {
			weights.max_total = Some(MAXIMUM_BLOCK_WEIGHT);
			// Operational transactions have some extra reserved space, so that they
			// are included even if block reached `MAXIMUM_BLOCK_WEIGHT`.
			weights.reserved = Some(
				MAXIMUM_BLOCK_WEIGHT - NORMAL_DISPATCH_RATIO * MAXIMUM_BLOCK_WEIGHT
			);
		})
		.avg_block_initialization(AVERAGE_ON_INITIALIZE_RATIO)
		.build_or_panic();
	pub const SS58Prefix: u8 = 42;
}

// Configure FRAME pallets to include in runtime.
impl frame_system::Config for Runtime {
	type BaseCallFilter = frame_support::traits::Everything;
	type BlockWeights = RuntimeBlockWeights;
	type BlockLength = RuntimeBlockLength;
	type AccountId = AccountId;
	type RuntimeCall = RuntimeCall;
	type Lookup = AccountIdLookup<AccountId, ()>;
	type Index = Index;
	type BlockNumber = BlockNumber;
	type Hash = Hash;
	type Hashing = BlakeTwo256;
	type Header = Header;
	type RuntimeEvent = RuntimeEvent;
	type RuntimeOrigin = RuntimeOrigin;
	type BlockHashCount = BlockHashCount;
	type DbWeight = RocksDbWeight;
	type Version = Version;
	type PalletInfo = PalletInfo;
	type OnNewAccount = ();
	type OnKilledAccount = ();
	type AccountData = pallet_balances::AccountData<Balance>;
	type SystemWeightInfo = weights::frame_system::WeightInfo<Runtime>;
	type SS58Prefix = SS58Prefix;
	type OnSetCode = cumulus_pallet_parachain_system::ParachainSetCode<Self>;
	type MaxConsumers = frame_support::traits::ConstU32<16>;
}

impl pallet_timestamp::Config for Runtime {
	/// A timestamp: milliseconds since the unix epoch.
	type Moment = u64;
	type OnTimestampSet = Aura;
	type MinimumPeriod = ConstU64<{ SLOT_DURATION / 2 }>;
	type WeightInfo = weights::pallet_timestamp::WeightInfo<Runtime>;
}

impl pallet_authorship::Config for Runtime {
	type FindAuthor = pallet_session::FindAccountFromAuthorIndex<Self, Aura>;
	type EventHandler = (CollatorSelection,);
}

parameter_types! {
	pub const ExistentialDeposit: Balance = EXISTENTIAL_DEPOSIT;
}

impl pallet_balances::Config for Runtime {
	type MaxLocks = ConstU32<50>;
	/// The type for recording an account's balance.
	type Balance = Balance;
	/// The ubiquitous event type.
	type RuntimeEvent = RuntimeEvent;
	type DustRemoval = ();
	type ExistentialDeposit = ExistentialDeposit;
	type AccountStore = System;
	type WeightInfo = weights::pallet_balances::WeightInfo<Runtime>;
	type MaxReserves = ConstU32<50>;
	type ReserveIdentifier = [u8; 8];
	type RuntimeHoldReason = RuntimeHoldReason;
	type FreezeIdentifier = ();
	type MaxHolds = ConstU32<1>;
	type MaxFreezes = ConstU32<0>;
}

parameter_types! {
	/// Relay Chain `TransactionByteFee` / 10
	pub const TransactionByteFee: Balance = MILLICENTS;
}

impl pallet_transaction_payment::Config for Runtime {
	type RuntimeEvent = RuntimeEvent;
	type OnChargeTransaction =
		pallet_transaction_payment::CurrencyAdapter<Balances, DealWithFees<Runtime>>;
	type WeightToFee = WeightToFee;
	type LengthToFee = ConstantMultiplier<Balance, TransactionByteFee>;
	type FeeMultiplierUpdate = SlowAdjustingFeeUpdate<Self>;
	type OperationalFeeMultiplier = ConstU8<5>;
}

parameter_types! {
	pub const AssetDeposit: Balance = UNITS / 10; // 1 / 10 WND deposit to create asset
	pub const AssetAccountDeposit: Balance = deposit(1, 16);
	pub const ApprovalDeposit: Balance = EXISTENTIAL_DEPOSIT;
	pub const AssetsStringLimit: u32 = 50;
	/// Key = 32 bytes, Value = 36 bytes (32+1+1+1+1)
	// https://github.com/paritytech/substrate/blob/069917b/frame/assets/src/lib.rs#L257L271
	pub const MetadataDepositBase: Balance = deposit(1, 68);
	pub const MetadataDepositPerByte: Balance = deposit(0, 1);
}

pub type AssetsForceOrigin = EnsureRoot<AccountId>;

// Called "Trust Backed" assets because these are generally registered by some account, and users of
// the asset assume it has some claimed backing. The pallet is called `Assets` in
// `construct_runtime` to avoid breaking changes on storage reads.
pub type TrustBackedAssetsInstance = pallet_assets::Instance1;
type TrustBackedAssetsCall = pallet_assets::Call<Runtime, TrustBackedAssetsInstance>;
impl pallet_assets::Config<TrustBackedAssetsInstance> for Runtime {
	type RuntimeEvent = RuntimeEvent;
	type Balance = Balance;
	type AssetId = AssetIdForTrustBackedAssets;
	type AssetIdParameter = codec::Compact<AssetIdForTrustBackedAssets>;
	type Currency = Balances;
	type CreateOrigin = AsEnsureOriginWithArg<EnsureSigned<AccountId>>;
	type ForceOrigin = AssetsForceOrigin;
	type AssetDeposit = AssetDeposit;
	type MetadataDepositBase = MetadataDepositBase;
	type MetadataDepositPerByte = MetadataDepositPerByte;
	type ApprovalDeposit = ApprovalDeposit;
	type StringLimit = AssetsStringLimit;
	type Freezer = ();
	type Extra = ();
	type WeightInfo = weights::pallet_assets_local::WeightInfo<Runtime>;
	type CallbackHandle = ();
	type AssetAccountDeposit = AssetAccountDeposit;
	type RemoveItemsLimit = ConstU32<1000>;
	#[cfg(feature = "runtime-benchmarks")]
	type BenchmarkHelper = ();
}

parameter_types! {
	pub const AssetConversionPalletId: PalletId = PalletId(*b"py/ascon");
	pub storage AllowMultiAssetPools: bool = false;
	pub storage LiquidityWithdrawalFee: Permill = Permill::from_percent(0); // should be non-zero if AllowMultiAssetPools is true, otherwise can be zero
}

ord_parameter_types! {
	pub const AssetConversionOrigin: sp_runtime::AccountId32 = AccountIdConversion::<sp_runtime::AccountId32>::into_account_truncating(&AssetConversionPalletId::get());
}

pub type PoolAssetsInstance = pallet_assets::Instance3;
impl pallet_assets::Config<PoolAssetsInstance> for Runtime {
	type RuntimeEvent = RuntimeEvent;
	type Balance = Balance;
	type RemoveItemsLimit = ConstU32<1000>;
	type AssetId = u32;
	type AssetIdParameter = u32;
	type Currency = Balances;
	type CreateOrigin =
		AsEnsureOriginWithArg<EnsureSignedBy<AssetConversionOrigin, sp_runtime::AccountId32>>;
	type ForceOrigin = AssetsForceOrigin;
	type AssetDeposit = ConstU128<0>;
	type AssetAccountDeposit = ConstU128<0>;
	type MetadataDepositBase = ConstU128<0>;
	type MetadataDepositPerByte = ConstU128<0>;
	type ApprovalDeposit = ConstU128<0>;
	type StringLimit = ConstU32<50>;
	type Freezer = ();
	type Extra = ();
	type WeightInfo = weights::pallet_assets::WeightInfo<Runtime>;
	type CallbackHandle = ();
	#[cfg(feature = "runtime-benchmarks")]
	type BenchmarkHelper = ();
}

impl pallet_asset_conversion::Config for Runtime {
	type RuntimeEvent = RuntimeEvent;
	type Balance = Balance;
	type HigherPrecisionBalance = sp_core::U256;
	type Currency = Balances;
	type AssetBalance = <Self as pallet_balances::Config>::Balance;
	type AssetId = MultiLocation;
	type Assets = LocalAndForeignAssets<Assets, ForeignAssets, TrustBackedAssetsPalletLocation>;
	type PoolAssets = PoolAssets;
	type PoolAssetId = u32;
	type PoolSetupFee = ConstU128<0>; // Asset class deposit fees are sufficient to prevent spam
	type PoolSetupFeeReceiver = AssetConversionOrigin;
	type LiquidityWithdrawalFee = LiquidityWithdrawalFee; // should be non-zero if AllowMultiAssetPools is true, otherwise can be zero.
	type LPFee = ConstU32<3>;
	type PalletId = AssetConversionPalletId;
	type AllowMultiAssetPools = AllowMultiAssetPools;
	type MaxSwapPathLength = ConstU32<4>;

	type MultiAssetId = Box<MultiLocation>;
	type MultiAssetIdConverter = MultiLocationConverter<Balances, UniversalLocation>;

	type MintMinLiquidity = ConstU128<100>;

	type WeightInfo = ();

	#[cfg(feature = "runtime-benchmarks")]
	type BenchmarkHelper =
		crate::xcm_config::BenchmarkMultiLocationConverter<parachain_info::Pallet<Runtime>>;
}

parameter_types! {
	// we just reuse the same deposits
	pub const ForeignAssetsAssetDeposit: Balance = AssetDeposit::get();
	pub const ForeignAssetsAssetAccountDeposit: Balance = AssetAccountDeposit::get();
	pub const ForeignAssetsApprovalDeposit: Balance = ApprovalDeposit::get();
	pub const ForeignAssetsAssetsStringLimit: u32 = AssetsStringLimit::get();
	pub const ForeignAssetsMetadataDepositBase: Balance = MetadataDepositBase::get();
	pub const ForeignAssetsMetadataDepositPerByte: Balance = MetadataDepositPerByte::get();
}

/// Assets managed by some foreign location. Note: we do not declare a `ForeignAssetsCall` type, as
/// this type is used in proxy definitions. We assume that a foreign location would not want to set
/// an individual, local account as a proxy for the issuance of their assets. This issuance should
/// be managed by the foreign location's governance.
pub type ForeignAssetsInstance = pallet_assets::Instance2;
impl pallet_assets::Config<ForeignAssetsInstance> for Runtime {
	type RuntimeEvent = RuntimeEvent;
	type Balance = Balance;
	type AssetId = MultiLocationForAssetId;
	type AssetIdParameter = MultiLocationForAssetId;
	type Currency = Balances;
	type CreateOrigin = ForeignCreators<
		(FromSiblingParachain<parachain_info::Pallet<Runtime>>,),
		ForeignCreatorsSovereignAccountOf,
		AccountId,
	>;
	type ForceOrigin = AssetsForceOrigin;
	type AssetDeposit = ForeignAssetsAssetDeposit;
	type MetadataDepositBase = ForeignAssetsMetadataDepositBase;
	type MetadataDepositPerByte = ForeignAssetsMetadataDepositPerByte;
	type ApprovalDeposit = ForeignAssetsApprovalDeposit;
	type StringLimit = ForeignAssetsAssetsStringLimit;
	type Freezer = ();
	type Extra = ();
	type WeightInfo = weights::pallet_assets_foreign::WeightInfo<Runtime>;
	type CallbackHandle = ();
	type AssetAccountDeposit = ForeignAssetsAssetAccountDeposit;
	type RemoveItemsLimit = frame_support::traits::ConstU32<1000>;
	#[cfg(feature = "runtime-benchmarks")]
	type BenchmarkHelper = xcm_config::XcmBenchmarkHelper;
}

parameter_types! {
	// One storage item; key size is 32; value is size 4+4+16+32 bytes = 56 bytes.
	pub const DepositBase: Balance = deposit(1, 88);
	// Additional storage item size of 32 bytes.
	pub const DepositFactor: Balance = deposit(0, 32);
	pub const MaxSignatories: u32 = 100;
}

impl pallet_multisig::Config for Runtime {
	type RuntimeEvent = RuntimeEvent;
	type RuntimeCall = RuntimeCall;
	type Currency = Balances;
	type DepositBase = DepositBase;
	type DepositFactor = DepositFactor;
	type MaxSignatories = MaxSignatories;
	type WeightInfo = weights::pallet_multisig::WeightInfo<Runtime>;
}

impl pallet_utility::Config for Runtime {
	type RuntimeEvent = RuntimeEvent;
	type RuntimeCall = RuntimeCall;
	type PalletsOrigin = OriginCaller;
	type WeightInfo = weights::pallet_utility::WeightInfo<Runtime>;
}

parameter_types! {
	// One storage item; key size 32, value size 8; .
	pub const ProxyDepositBase: Balance = deposit(1, 40);
	// Additional storage item size of 33 bytes.
	pub const ProxyDepositFactor: Balance = deposit(0, 33);
	pub const MaxProxies: u16 = 32;
	// One storage item; key size 32, value size 16
	pub const AnnouncementDepositBase: Balance = deposit(1, 48);
	pub const AnnouncementDepositFactor: Balance = deposit(0, 66);
	pub const MaxPending: u16 = 32;
}

/// The type used to represent the kinds of proxying allowed.
#[derive(
	Copy,
	Clone,
	Eq,
	PartialEq,
	Ord,
	PartialOrd,
	Encode,
	Decode,
	RuntimeDebug,
	MaxEncodedLen,
	scale_info::TypeInfo,
)]
pub enum ProxyType {
	/// Fully permissioned proxy. Can execute any call on behalf of _proxied_.
	Any,
	/// Can execute any call that does not transfer funds or assets.
	NonTransfer,
	/// Proxy with the ability to reject time-delay proxy announcements.
	CancelProxy,
	/// Assets proxy. Can execute any call from `assets`, **including asset transfers**.
	Assets,
	/// Owner proxy. Can execute calls related to asset ownership.
	AssetOwner,
	/// Asset manager. Can execute calls related to asset management.
	AssetManager,
	/// Collator selection proxy. Can execute calls related to collator selection mechanism.
	Collator,
}
impl Default for ProxyType {
	fn default() -> Self {
		Self::Any
	}
}

impl InstanceFilter<RuntimeCall> for ProxyType {
	fn filter(&self, c: &RuntimeCall) -> bool {
		match self {
			ProxyType::Any => true,
			ProxyType::NonTransfer => !matches!(
				c,
				RuntimeCall::Balances { .. } |
					RuntimeCall::Assets { .. } |
					RuntimeCall::NftFractionalization { .. } |
					RuntimeCall::Nfts { .. } |
					RuntimeCall::Uniques { .. }
			),
			ProxyType::CancelProxy => matches!(
				c,
				RuntimeCall::Proxy(pallet_proxy::Call::reject_announcement { .. }) |
					RuntimeCall::Utility { .. } |
					RuntimeCall::Multisig { .. }
			),
			ProxyType::Assets => {
				matches!(
					c,
					RuntimeCall::Assets { .. } |
						RuntimeCall::Utility { .. } |
						RuntimeCall::Multisig { .. } |
						RuntimeCall::NftFractionalization { .. } |
						RuntimeCall::Nfts { .. } | RuntimeCall::Uniques { .. }
				)
			},
			ProxyType::AssetOwner => matches!(
				c,
				RuntimeCall::Assets(TrustBackedAssetsCall::create { .. }) |
					RuntimeCall::Assets(TrustBackedAssetsCall::start_destroy { .. }) |
					RuntimeCall::Assets(TrustBackedAssetsCall::destroy_accounts { .. }) |
					RuntimeCall::Assets(TrustBackedAssetsCall::destroy_approvals { .. }) |
					RuntimeCall::Assets(TrustBackedAssetsCall::finish_destroy { .. }) |
					RuntimeCall::Assets(TrustBackedAssetsCall::transfer_ownership { .. }) |
					RuntimeCall::Assets(TrustBackedAssetsCall::set_team { .. }) |
					RuntimeCall::Assets(TrustBackedAssetsCall::set_metadata { .. }) |
					RuntimeCall::Assets(TrustBackedAssetsCall::clear_metadata { .. }) |
					RuntimeCall::Nfts(pallet_nfts::Call::create { .. }) |
					RuntimeCall::Nfts(pallet_nfts::Call::destroy { .. }) |
					RuntimeCall::Nfts(pallet_nfts::Call::redeposit { .. }) |
					RuntimeCall::Nfts(pallet_nfts::Call::transfer_ownership { .. }) |
					RuntimeCall::Nfts(pallet_nfts::Call::set_team { .. }) |
					RuntimeCall::Nfts(pallet_nfts::Call::set_collection_max_supply { .. }) |
					RuntimeCall::Nfts(pallet_nfts::Call::lock_collection { .. }) |
					RuntimeCall::Uniques(pallet_uniques::Call::create { .. }) |
					RuntimeCall::Uniques(pallet_uniques::Call::destroy { .. }) |
					RuntimeCall::Uniques(pallet_uniques::Call::transfer_ownership { .. }) |
					RuntimeCall::Uniques(pallet_uniques::Call::set_team { .. }) |
					RuntimeCall::Uniques(pallet_uniques::Call::set_metadata { .. }) |
					RuntimeCall::Uniques(pallet_uniques::Call::set_attribute { .. }) |
					RuntimeCall::Uniques(pallet_uniques::Call::set_collection_metadata { .. }) |
					RuntimeCall::Uniques(pallet_uniques::Call::clear_metadata { .. }) |
					RuntimeCall::Uniques(pallet_uniques::Call::clear_attribute { .. }) |
					RuntimeCall::Uniques(pallet_uniques::Call::clear_collection_metadata { .. }) |
					RuntimeCall::Uniques(pallet_uniques::Call::set_collection_max_supply { .. }) |
					RuntimeCall::Utility { .. } |
					RuntimeCall::Multisig { .. }
			),
			ProxyType::AssetManager => matches!(
				c,
				RuntimeCall::Assets(TrustBackedAssetsCall::mint { .. }) |
					RuntimeCall::Assets(TrustBackedAssetsCall::burn { .. }) |
					RuntimeCall::Assets(TrustBackedAssetsCall::freeze { .. }) |
					RuntimeCall::Assets(TrustBackedAssetsCall::thaw { .. }) |
					RuntimeCall::Assets(TrustBackedAssetsCall::freeze_asset { .. }) |
					RuntimeCall::Assets(TrustBackedAssetsCall::thaw_asset { .. }) |
					RuntimeCall::Nfts(pallet_nfts::Call::force_mint { .. }) |
					RuntimeCall::Nfts(pallet_nfts::Call::update_mint_settings { .. }) |
					RuntimeCall::Nfts(pallet_nfts::Call::mint_pre_signed { .. }) |
					RuntimeCall::Nfts(pallet_nfts::Call::set_attributes_pre_signed { .. }) |
					RuntimeCall::Nfts(pallet_nfts::Call::lock_item_transfer { .. }) |
					RuntimeCall::Nfts(pallet_nfts::Call::unlock_item_transfer { .. }) |
					RuntimeCall::Nfts(pallet_nfts::Call::lock_item_properties { .. }) |
					RuntimeCall::Nfts(pallet_nfts::Call::set_metadata { .. }) |
					RuntimeCall::Nfts(pallet_nfts::Call::clear_metadata { .. }) |
					RuntimeCall::Nfts(pallet_nfts::Call::set_collection_metadata { .. }) |
					RuntimeCall::Nfts(pallet_nfts::Call::clear_collection_metadata { .. }) |
					RuntimeCall::Uniques(pallet_uniques::Call::mint { .. }) |
					RuntimeCall::Uniques(pallet_uniques::Call::burn { .. }) |
					RuntimeCall::Uniques(pallet_uniques::Call::freeze { .. }) |
					RuntimeCall::Uniques(pallet_uniques::Call::thaw { .. }) |
					RuntimeCall::Uniques(pallet_uniques::Call::freeze_collection { .. }) |
					RuntimeCall::Uniques(pallet_uniques::Call::thaw_collection { .. }) |
					RuntimeCall::Utility { .. } |
					RuntimeCall::Multisig { .. }
			),
			ProxyType::Collator => matches!(
				c,
				RuntimeCall::CollatorSelection { .. } |
					RuntimeCall::Utility { .. } |
					RuntimeCall::Multisig { .. }
			),
		}
	}

	fn is_superset(&self, o: &Self) -> bool {
		match (self, o) {
			(x, y) if x == y => true,
			(ProxyType::Any, _) => true,
			(_, ProxyType::Any) => false,
			(ProxyType::Assets, ProxyType::AssetOwner) => true,
			(ProxyType::Assets, ProxyType::AssetManager) => true,
			(ProxyType::NonTransfer, ProxyType::Collator) => true,
			_ => false,
		}
	}
}

impl pallet_proxy::Config for Runtime {
	type RuntimeEvent = RuntimeEvent;
	type RuntimeCall = RuntimeCall;
	type Currency = Balances;
	type ProxyType = ProxyType;
	type ProxyDepositBase = ProxyDepositBase;
	type ProxyDepositFactor = ProxyDepositFactor;
	type MaxProxies = MaxProxies;
	type WeightInfo = weights::pallet_proxy::WeightInfo<Runtime>;
	type MaxPending = MaxPending;
	type CallHasher = BlakeTwo256;
	type AnnouncementDepositBase = AnnouncementDepositBase;
	type AnnouncementDepositFactor = AnnouncementDepositFactor;
}

parameter_types! {
	pub const ReservedXcmpWeight: Weight = MAXIMUM_BLOCK_WEIGHT.saturating_div(4);
	pub const ReservedDmpWeight: Weight = MAXIMUM_BLOCK_WEIGHT.saturating_div(4);
}

impl cumulus_pallet_parachain_system::Config for Runtime {
	type RuntimeEvent = RuntimeEvent;
	type OnSystemEvent = ();
	type SelfParaId = parachain_info::Pallet<Runtime>;
	type OutboundXcmpMessageSource = XcmpQueue;
	type DmpMessageHandler = DmpQueue;
	type ReservedDmpWeight = ReservedDmpWeight;
	type XcmpMessageHandler = XcmpQueue;
	type ReservedXcmpWeight = ReservedXcmpWeight;
	type CheckAssociatedRelayNumber = RelayNumberStrictlyIncreases;
}

impl parachain_info::Config for Runtime {}

impl cumulus_pallet_aura_ext::Config for Runtime {}

impl cumulus_pallet_xcmp_queue::Config for Runtime {
	type RuntimeEvent = RuntimeEvent;
	type XcmExecutor = XcmExecutor<XcmConfig>;
	type ChannelInfo = ParachainSystem;
	type VersionWrapper = PolkadotXcm;
	type ExecuteOverweightOrigin = EnsureRoot<AccountId>;
	type ControllerOrigin = EnsureRoot<AccountId>;
	type ControllerOriginConverter = XcmOriginToTransactDispatchOrigin;
	type WeightInfo = weights::cumulus_pallet_xcmp_queue::WeightInfo<Runtime>;
	type PriceForSiblingDelivery = ();
}

impl cumulus_pallet_dmp_queue::Config for Runtime {
	type RuntimeEvent = RuntimeEvent;
	type XcmExecutor = XcmExecutor<XcmConfig>;
	type ExecuteOverweightOrigin = EnsureRoot<AccountId>;
}

parameter_types! {
	pub const Period: u32 = 6 * HOURS;
	pub const Offset: u32 = 0;
}

impl pallet_session::Config for Runtime {
	type RuntimeEvent = RuntimeEvent;
	type ValidatorId = <Self as frame_system::Config>::AccountId;
	// we don't have stash and controller, thus we don't need the convert as well.
	type ValidatorIdOf = pallet_collator_selection::IdentityCollator;
	type ShouldEndSession = pallet_session::PeriodicSessions<Period, Offset>;
	type NextSessionRotation = pallet_session::PeriodicSessions<Period, Offset>;
	type SessionManager = CollatorSelection;
	// Essentially just Aura, but let's be pedantic.
	type SessionHandler = <SessionKeys as sp_runtime::traits::OpaqueKeys>::KeyTypeIdProviders;
	type Keys = SessionKeys;
	type WeightInfo = weights::pallet_session::WeightInfo<Runtime>;
}

impl pallet_aura::Config for Runtime {
	type AuthorityId = AuraId;
	type DisabledValidators = ();
	type MaxAuthorities = ConstU32<100_000>;
	type AllowMultipleBlocksPerSlot = ConstBool<false>;
}

parameter_types! {
	pub const PotId: PalletId = PalletId(*b"PotStake");
	pub const MaxCandidates: u32 = 1000;
	pub const MinCandidates: u32 = 1;
	pub const SessionLength: BlockNumber = 6 * HOURS;
	pub const MaxInvulnerables: u32 = 100;
}

pub type CollatorSelectionUpdateOrigin = EnsureRoot<AccountId>;

impl pallet_collator_selection::Config for Runtime {
	type RuntimeEvent = RuntimeEvent;
	type Currency = Balances;
	type UpdateOrigin = CollatorSelectionUpdateOrigin;
	type PotId = PotId;
	type MaxCandidates = MaxCandidates;
	type MinCandidates = MinCandidates;
	type MaxInvulnerables = MaxInvulnerables;
	// should be a multiple of session or things will get inconsistent
	type KickThreshold = Period;
	type ValidatorId = <Self as frame_system::Config>::AccountId;
	type ValidatorIdOf = pallet_collator_selection::IdentityCollator;
	type ValidatorRegistration = Session;
	type WeightInfo = weights::pallet_collator_selection::WeightInfo<Runtime>;
}

impl pallet_asset_conversion_tx_payment::Config for Runtime {
	type RuntimeEvent = RuntimeEvent;
	type Fungibles = LocalAndForeignAssets<Assets, ForeignAssets, TrustBackedAssetsPalletLocation>;
	type OnChargeAssetTransaction = AssetConversionAdapter<Balances, AssetConversion>;
}

parameter_types! {
	pub const UniquesCollectionDeposit: Balance = UNITS / 10; // 1 / 10 UNIT deposit to create a collection
	pub const UniquesItemDeposit: Balance = UNITS / 1_000; // 1 / 1000 UNIT deposit to mint an item
	pub const UniquesMetadataDepositBase: Balance = deposit(1, 129);
	pub const UniquesAttributeDepositBase: Balance = deposit(1, 0);
	pub const UniquesDepositPerByte: Balance = deposit(0, 1);
}

impl pallet_uniques::Config for Runtime {
	type RuntimeEvent = RuntimeEvent;
	type CollectionId = u32;
	type ItemId = u32;
	type Currency = Balances;
	type ForceOrigin = AssetsForceOrigin;
	type CollectionDeposit = UniquesCollectionDeposit;
	type ItemDeposit = UniquesItemDeposit;
	type MetadataDepositBase = UniquesMetadataDepositBase;
	type AttributeDepositBase = UniquesAttributeDepositBase;
	type DepositPerByte = UniquesDepositPerByte;
	type StringLimit = ConstU32<128>;
	type KeyLimit = ConstU32<32>;
	type ValueLimit = ConstU32<64>;
	type WeightInfo = weights::pallet_uniques::WeightInfo<Runtime>;
	#[cfg(feature = "runtime-benchmarks")]
	type Helper = ();
	type CreateOrigin = AsEnsureOriginWithArg<EnsureSigned<AccountId>>;
	type Locker = ();
}

parameter_types! {
	pub const NftFractionalizationPalletId: PalletId = PalletId(*b"fraction");
	pub NewAssetSymbol: BoundedVec<u8, AssetsStringLimit> = (*b"FRAC").to_vec().try_into().unwrap();
	pub NewAssetName: BoundedVec<u8, AssetsStringLimit> = (*b"Frac").to_vec().try_into().unwrap();
}

impl pallet_nft_fractionalization::Config for Runtime {
	type RuntimeEvent = RuntimeEvent;
	type Deposit = AssetDeposit;
	type Currency = Balances;
	type NewAssetSymbol = NewAssetSymbol;
	type NewAssetName = NewAssetName;
	type StringLimit = AssetsStringLimit;
	type NftCollectionId = <Self as pallet_nfts::Config>::CollectionId;
	type NftId = <Self as pallet_nfts::Config>::ItemId;
	type AssetBalance = <Self as pallet_balances::Config>::Balance;
	type AssetId = <Self as pallet_assets::Config<TrustBackedAssetsInstance>>::AssetId;
	type Assets = Assets;
	type Nfts = Nfts;
	type PalletId = NftFractionalizationPalletId;
	type WeightInfo = pallet_nft_fractionalization::weights::SubstrateWeight<Runtime>;
	type RuntimeHoldReason = RuntimeHoldReason;
	#[cfg(feature = "runtime-benchmarks")]
	type BenchmarkHelper = ();
}

parameter_types! {
	pub NftsPalletFeatures: PalletFeatures = PalletFeatures::all_enabled();
	pub const NftsMaxDeadlineDuration: BlockNumber = 12 * 30 * DAYS;
	// re-use the Uniques deposits
	pub const NftsCollectionDeposit: Balance = UniquesCollectionDeposit::get();
	pub const NftsItemDeposit: Balance = UniquesItemDeposit::get();
	pub const NftsMetadataDepositBase: Balance = UniquesMetadataDepositBase::get();
	pub const NftsAttributeDepositBase: Balance = UniquesAttributeDepositBase::get();
	pub const NftsDepositPerByte: Balance = UniquesDepositPerByte::get();
}

impl pallet_nfts::Config for Runtime {
	type RuntimeEvent = RuntimeEvent;
	type CollectionId = u32;
	type ItemId = u32;
	type Currency = Balances;
	type CreateOrigin = AsEnsureOriginWithArg<EnsureSigned<AccountId>>;
	type ForceOrigin = AssetsForceOrigin;
	type Locker = ();
	type CollectionDeposit = NftsCollectionDeposit;
	type ItemDeposit = NftsItemDeposit;
	type MetadataDepositBase = NftsMetadataDepositBase;
	type AttributeDepositBase = NftsAttributeDepositBase;
	type DepositPerByte = NftsDepositPerByte;
	type StringLimit = ConstU32<256>;
	type KeyLimit = ConstU32<64>;
	type ValueLimit = ConstU32<256>;
	type ApprovalsLimit = ConstU32<20>;
	type ItemAttributesApprovalsLimit = ConstU32<30>;
	type MaxTips = ConstU32<10>;
	type MaxDeadlineDuration = NftsMaxDeadlineDuration;
	type MaxAttributesPerCall = ConstU32<10>;
	type Features = NftsPalletFeatures;
	type OffchainSignature = Signature;
	type OffchainPublic = <Signature as Verify>::Signer;
	type WeightInfo = weights::pallet_nfts::WeightInfo<Runtime>;
	#[cfg(feature = "runtime-benchmarks")]
	type Helper = ();
}

// Create the runtime by composing the FRAME pallets that were previously configured.
construct_runtime!(
	pub enum Runtime where
		Block = Block,
		NodeBlock = opaque::Block,
		UncheckedExtrinsic = UncheckedExtrinsic,
	{
		// System support stuff.
		System: frame_system::{Pallet, Call, Config, Storage, Event<T>} = 0,
		ParachainSystem: cumulus_pallet_parachain_system::{
			Pallet, Call, Config, Storage, Inherent, Event<T>, ValidateUnsigned,
		} = 1,
		// RandomnessCollectiveFlip = 2 removed
		Timestamp: pallet_timestamp::{Pallet, Call, Storage, Inherent} = 3,
		ParachainInfo: parachain_info::{Pallet, Storage, Config} = 4,

		// Monetary stuff.
		Balances: pallet_balances::{Pallet, Call, Storage, Config<T>, Event<T>} = 10,
		TransactionPayment: pallet_transaction_payment::{Pallet, Storage, Event<T>} = 11,
		AssetTxPayment: pallet_asset_conversion_tx_payment::{Pallet, Event<T>} = 12,

		// Collator support. the order of these 5 are important and shall not change.
		Authorship: pallet_authorship::{Pallet, Storage} = 20,
		CollatorSelection: pallet_collator_selection::{Pallet, Call, Storage, Event<T>, Config<T>} = 21,
		Session: pallet_session::{Pallet, Call, Storage, Event, Config<T>} = 22,
		Aura: pallet_aura::{Pallet, Storage, Config<T>} = 23,
		AuraExt: cumulus_pallet_aura_ext::{Pallet, Storage, Config} = 24,

		// XCM helpers.
		XcmpQueue: cumulus_pallet_xcmp_queue::{Pallet, Call, Storage, Event<T>} = 30,
		PolkadotXcm: pallet_xcm::{Pallet, Call, Storage, Event<T>, Origin, Config} = 31,
		CumulusXcm: cumulus_pallet_xcm::{Pallet, Event<T>, Origin} = 32,
		DmpQueue: cumulus_pallet_dmp_queue::{Pallet, Call, Storage, Event<T>} = 33,

		// Handy utilities.
		Utility: pallet_utility::{Pallet, Call, Event} = 40,
		Multisig: pallet_multisig::{Pallet, Call, Storage, Event<T>} = 41,
		Proxy: pallet_proxy::{Pallet, Call, Storage, Event<T>} = 42,

		// The main stage.
		Assets: pallet_assets::<Instance1>::{Pallet, Call, Storage, Event<T>} = 50,
		Uniques: pallet_uniques::{Pallet, Call, Storage, Event<T>} = 51,
		Nfts: pallet_nfts::{Pallet, Call, Storage, Event<T>} = 52,
		ForeignAssets: pallet_assets::<Instance2>::{Pallet, Call, Storage, Event<T>} = 53,
		NftFractionalization: pallet_nft_fractionalization::{Pallet, Call, Storage, Event<T>, HoldReason} = 54,
		PoolAssets: pallet_assets::<Instance3>::{Pallet, Call, Storage, Event<T>} = 55,
		AssetConversion: pallet_asset_conversion::{Pallet, Call, Storage, Event<T>} = 56,
	}
);

/// The address format for describing accounts.
pub type Address = sp_runtime::MultiAddress<AccountId, ()>;
/// Block type as expected by this runtime.
pub type Block = generic::Block<Header, UncheckedExtrinsic>;
/// A Block signed with a Justification
pub type SignedBlock = generic::SignedBlock<Block>;
/// BlockId type as expected by this runtime.
pub type BlockId = generic::BlockId<Block>;
/// The SignedExtension to the basic transaction logic.
pub type SignedExtra = (
	frame_system::CheckNonZeroSender<Runtime>,
	frame_system::CheckSpecVersion<Runtime>,
	frame_system::CheckTxVersion<Runtime>,
	frame_system::CheckGenesis<Runtime>,
	frame_system::CheckEra<Runtime>,
	frame_system::CheckNonce<Runtime>,
	frame_system::CheckWeight<Runtime>,
	pallet_asset_conversion_tx_payment::ChargeAssetTxPayment<Runtime>,
);
/// Unchecked extrinsic type as expected by this runtime.
pub type UncheckedExtrinsic =
	generic::UncheckedExtrinsic<Address, RuntimeCall, Signature, SignedExtra>;

/// Migrations to apply on runtime upgrade.
pub type Migrations = (
	// v9420
	pallet_nfts::migration::v1::MigrateToV1<Runtime>,
	// unreleased
	pallet_collator_selection::migration::v1::MigrateToV1<Runtime>,
);

/// Executive: handles dispatch to the various modules.
pub type Executive = frame_executive::Executive<
	Runtime,
	Block,
	frame_system::ChainContext<Runtime>,
	Runtime,
	AllPalletsWithSystem,
	Migrations,
>;

#[cfg(feature = "runtime-benchmarks")]
#[macro_use]
extern crate frame_benchmarking;

#[cfg(feature = "runtime-benchmarks")]
mod benches {
	define_benchmarks!(
		[frame_system, SystemBench::<Runtime>]
<<<<<<< HEAD
		[pallet_assets, Assets]
		[pallet_assets, ForeignAssets]
		[pallet_assets, PoolAssets]
		[pallet_asset_conversion, AssetConversion]
=======
		[pallet_assets, Local]
		[pallet_assets, Foreign]
>>>>>>> 5d0c15df
		[pallet_balances, Balances]
		[pallet_multisig, Multisig]
		[pallet_nft_fractionalization, NftFractionalization]
		[pallet_nfts, Nfts]
		[pallet_proxy, Proxy]
		[pallet_session, SessionBench::<Runtime>]
		[pallet_uniques, Uniques]
		[pallet_utility, Utility]
		[pallet_timestamp, Timestamp]
		[pallet_collator_selection, CollatorSelection]
		[cumulus_pallet_xcmp_queue, XcmpQueue]
		// XCM
		[pallet_xcm, PolkadotXcm]
		// NOTE: Make sure you point to the individual modules below.
		[pallet_xcm_benchmarks::fungible, XcmBalances]
		[pallet_xcm_benchmarks::generic, XcmGeneric]
	);
}

impl_runtime_apis! {
	impl sp_consensus_aura::AuraApi<Block, AuraId> for Runtime {
		fn slot_duration() -> sp_consensus_aura::SlotDuration {
			sp_consensus_aura::SlotDuration::from_millis(Aura::slot_duration())
		}

		fn authorities() -> Vec<AuraId> {
			Aura::authorities().into_inner()
		}
	}

	impl sp_api::Core<Block> for Runtime {
		fn version() -> RuntimeVersion {
			VERSION
		}

		fn execute_block(block: Block) {
			Executive::execute_block(block)
		}

		fn initialize_block(header: &<Block as BlockT>::Header) {
			Executive::initialize_block(header)
		}
	}

	impl sp_api::Metadata<Block> for Runtime {
		fn metadata() -> OpaqueMetadata {
			OpaqueMetadata::new(Runtime::metadata().into())
		}

		fn metadata_at_version(version: u32) -> Option<OpaqueMetadata> {
			Runtime::metadata_at_version(version)
		}

		fn metadata_versions() -> sp_std::vec::Vec<u32> {
			Runtime::metadata_versions()
		}
	}

	impl sp_block_builder::BlockBuilder<Block> for Runtime {
		fn apply_extrinsic(extrinsic: <Block as BlockT>::Extrinsic) -> ApplyExtrinsicResult {
			Executive::apply_extrinsic(extrinsic)
		}

		fn finalize_block() -> <Block as BlockT>::Header {
			Executive::finalize_block()
		}

		fn inherent_extrinsics(data: sp_inherents::InherentData) -> Vec<<Block as BlockT>::Extrinsic> {
			data.create_extrinsics()
		}

		fn check_inherents(
			block: Block,
			data: sp_inherents::InherentData,
		) -> sp_inherents::CheckInherentsResult {
			data.check_extrinsics(&block)
		}
	}

	impl sp_transaction_pool::runtime_api::TaggedTransactionQueue<Block> for Runtime {
		fn validate_transaction(
			source: TransactionSource,
			tx: <Block as BlockT>::Extrinsic,
			block_hash: <Block as BlockT>::Hash,
		) -> TransactionValidity {
			Executive::validate_transaction(source, tx, block_hash)
		}
	}

	impl sp_offchain::OffchainWorkerApi<Block> for Runtime {
		fn offchain_worker(header: &<Block as BlockT>::Header) {
			Executive::offchain_worker(header)
		}
	}

	impl sp_session::SessionKeys<Block> for Runtime {
		fn generate_session_keys(seed: Option<Vec<u8>>) -> Vec<u8> {
			SessionKeys::generate(seed)
		}

		fn decode_session_keys(
			encoded: Vec<u8>,
		) -> Option<Vec<(Vec<u8>, KeyTypeId)>> {
			SessionKeys::decode_into_raw_public_keys(&encoded)
		}
	}

	impl frame_system_rpc_runtime_api::AccountNonceApi<Block, AccountId, Index> for Runtime {
		fn account_nonce(account: AccountId) -> Index {
			System::account_nonce(account)
		}
	}

	impl pallet_nfts_runtime_api::NftsApi<Block, AccountId, u32, u32> for Runtime {
		fn owner(collection: u32, item: u32) -> Option<AccountId> {
			<Nfts as Inspect<AccountId>>::owner(&collection, &item)
		}

		fn collection_owner(collection: u32) -> Option<AccountId> {
			<Nfts as Inspect<AccountId>>::collection_owner(&collection)
		}

		fn attribute(
			collection: u32,
			item: u32,
			key: Vec<u8>,
		) -> Option<Vec<u8>> {
			<Nfts as Inspect<AccountId>>::attribute(&collection, &item, &key)
		}

		fn custom_attribute(
			account: AccountId,
			collection: u32,
			item: u32,
			key: Vec<u8>,
		) -> Option<Vec<u8>> {
			<Nfts as Inspect<AccountId>>::custom_attribute(
				&account,
				&collection,
				&item,
				&key,
			)
		}

		fn system_attribute(
			collection: u32,
			item: u32,
			key: Vec<u8>,
		) -> Option<Vec<u8>> {
			<Nfts as Inspect<AccountId>>::system_attribute(&collection, &item, &key)
		}

		fn collection_attribute(collection: u32, key: Vec<u8>) -> Option<Vec<u8>> {
			<Nfts as Inspect<AccountId>>::collection_attribute(&collection, &key)
		}
	}

	impl pallet_asset_conversion::AssetConversionApi<
		Block,
		Balance,
		u128,
		Box<MultiLocation>,
	> for Runtime
	{
		fn quote_price_exact_tokens_for_tokens(asset1: Box<MultiLocation>, asset2: Box<MultiLocation>, amount: u128, include_fee: bool) -> Option<Balance> {
			AssetConversion::quote_price_exact_tokens_for_tokens(asset1, asset2, amount, include_fee)
		}

		fn quote_price_tokens_for_exact_tokens(asset1: Box<MultiLocation>, asset2: Box<MultiLocation>, amount: u128, include_fee: bool) -> Option<Balance> {
			AssetConversion::quote_price_tokens_for_exact_tokens(asset1, asset2, amount, include_fee)
		}

		fn get_reserves(asset1: Box<MultiLocation>, asset2: Box<MultiLocation>) -> Option<(Balance, Balance)> {
			AssetConversion::get_reserves(&asset1, &asset2).ok()
		}
	}

	impl pallet_transaction_payment_rpc_runtime_api::TransactionPaymentApi<Block, Balance> for Runtime {
		fn query_info(
			uxt: <Block as BlockT>::Extrinsic,
			len: u32,
		) -> pallet_transaction_payment_rpc_runtime_api::RuntimeDispatchInfo<Balance> {
			TransactionPayment::query_info(uxt, len)
		}
		fn query_fee_details(
			uxt: <Block as BlockT>::Extrinsic,
			len: u32,
		) -> pallet_transaction_payment::FeeDetails<Balance> {
			TransactionPayment::query_fee_details(uxt, len)
		}
		fn query_weight_to_fee(weight: Weight) -> Balance {
			TransactionPayment::weight_to_fee(weight)
		}
		fn query_length_to_fee(length: u32) -> Balance {
			TransactionPayment::length_to_fee(length)
		}
	}

	impl pallet_transaction_payment_rpc_runtime_api::TransactionPaymentCallApi<Block, Balance, RuntimeCall>
		for Runtime
	{
		fn query_call_info(
			call: RuntimeCall,
			len: u32,
		) -> pallet_transaction_payment::RuntimeDispatchInfo<Balance> {
			TransactionPayment::query_call_info(call, len)
		}
		fn query_call_fee_details(
			call: RuntimeCall,
			len: u32,
		) -> pallet_transaction_payment::FeeDetails<Balance> {
			TransactionPayment::query_call_fee_details(call, len)
		}
		fn query_weight_to_fee(weight: Weight) -> Balance {
			TransactionPayment::weight_to_fee(weight)
		}
		fn query_length_to_fee(length: u32) -> Balance {
			TransactionPayment::length_to_fee(length)
		}
	}

	impl assets_common::runtime_api::FungiblesApi<
		Block,
		AccountId,
	> for Runtime
	{
		fn query_account_balances(account: AccountId) -> Result<xcm::VersionedMultiAssets, assets_common::runtime_api::FungiblesAccessError> {
			use assets_common::fungible_conversion::{convert, convert_balance};
			Ok([
				// collect pallet_balance
				{
					let balance = Balances::free_balance(account.clone());
					if balance > 0 {
						vec![convert_balance::<WestendLocation, Balance>(balance)?]
					} else {
						vec![]
					}
				},
				// collect pallet_assets (TrustBackedAssets)
				convert::<_, _, _, _, TrustBackedAssetsConvertedConcreteId>(
					Assets::account_balances(account.clone())
						.iter()
						.filter(|(_, balance)| balance > &0)
				)?,
				// collect pallet_assets (ForeignAssets)
				convert::<_, _, _, _, ForeignAssetsConvertedConcreteId>(
					ForeignAssets::account_balances(account)
						.iter()
						.filter(|(_, balance)| balance > &0)
				)?,
				// collect ... e.g. other tokens
			].concat().into())
		}
	}

	impl cumulus_primitives_core::CollectCollationInfo<Block> for Runtime {
		fn collect_collation_info(header: &<Block as BlockT>::Header) -> cumulus_primitives_core::CollationInfo {
			ParachainSystem::collect_collation_info(header)
		}
	}

	#[cfg(feature = "try-runtime")]
	impl frame_try_runtime::TryRuntime<Block> for Runtime {
		fn on_runtime_upgrade(checks: frame_try_runtime::UpgradeCheckSelect) -> (Weight, Weight) {
			let weight = Executive::try_runtime_upgrade(checks).unwrap();
			(weight, RuntimeBlockWeights::get().max_block)
		}

		fn execute_block(
			block: Block,
			state_root_check: bool,
			signature_check: bool,
			select: frame_try_runtime::TryStateSelect,
		) -> Weight {
			// NOTE: intentional unwrap: we don't want to propagate the error backwards, and want to
			// have a backtrace here.
			Executive::try_execute_block(block, state_root_check, signature_check, select).unwrap()
		}
	}

	#[cfg(feature = "runtime-benchmarks")]
	impl frame_benchmarking::Benchmark<Block> for Runtime {
		fn benchmark_metadata(extra: bool) -> (
			Vec<frame_benchmarking::BenchmarkList>,
			Vec<frame_support::traits::StorageInfo>,
		) {
			use frame_benchmarking::{Benchmarking, BenchmarkList};
			use frame_support::traits::StorageInfoTrait;
			use frame_system_benchmarking::Pallet as SystemBench;
			use cumulus_pallet_session_benchmarking::Pallet as SessionBench;

			// This is defined once again in dispatch_benchmark, because list_benchmarks!
			// and add_benchmarks! are macros exported by define_benchmarks! macros and those types
			// are referenced in that call.
			type XcmBalances = pallet_xcm_benchmarks::fungible::Pallet::<Runtime>;
			type XcmGeneric = pallet_xcm_benchmarks::generic::Pallet::<Runtime>;

			// Benchmark files generated for `Assets/ForeignAssets` instances are by default
			// `pallet_assets_assets.rs / pallet_assets_foreign_assets`, which is not really nice,
			// so with this redefinition we can change names to nicer:
			// `pallet_assets_local.rs / pallet_assets_foreign.rs`.
			type Local = pallet_assets::Pallet::<Runtime, TrustBackedAssetsInstance>;
			type Foreign = pallet_assets::Pallet::<Runtime, ForeignAssetsInstance>;

			let mut list = Vec::<BenchmarkList>::new();
			list_benchmarks!(list, extra);

			let storage_info = AllPalletsWithSystem::storage_info();
			(list, storage_info)
		}

		fn dispatch_benchmark(
			config: frame_benchmarking::BenchmarkConfig
		) -> Result<Vec<frame_benchmarking::BenchmarkBatch>, sp_runtime::RuntimeString> {
			use frame_benchmarking::{Benchmarking, BenchmarkBatch, TrackedStorageKey, BenchmarkError};

			use frame_system_benchmarking::Pallet as SystemBench;
			impl frame_system_benchmarking::Config for Runtime {}

			use cumulus_pallet_session_benchmarking::Pallet as SessionBench;
			impl cumulus_pallet_session_benchmarking::Config for Runtime {}

			use xcm::latest::prelude::*;
			use xcm_config::{MaxAssetsIntoHolding, WestendLocation};
			use pallet_xcm_benchmarks::asset_instance_from;

			impl pallet_xcm_benchmarks::Config for Runtime {
				type XcmConfig = xcm_config::XcmConfig;
				type AccountIdConverter = xcm_config::LocationToAccountId;
				fn valid_destination() -> Result<MultiLocation, BenchmarkError> {
					Ok(WestendLocation::get())
				}
				fn worst_case_holding(depositable_count: u32) -> MultiAssets {
					// A mix of fungible, non-fungible, and concrete assets.
					let holding_non_fungibles = MaxAssetsIntoHolding::get() / 2 - depositable_count;
					let holding_fungibles = holding_non_fungibles - 1;
					let fungibles_amount: u128 = 100;
					let mut assets = (0..holding_fungibles)
						.map(|i| {
							MultiAsset {
								id: Concrete(GeneralIndex(i as u128).into()),
								fun: Fungible(fungibles_amount * i as u128),
							}
						})
						.chain(core::iter::once(MultiAsset { id: Concrete(Here.into()), fun: Fungible(u128::MAX) }))
						.chain((0..holding_non_fungibles).map(|i| MultiAsset {
							id: Concrete(GeneralIndex(i as u128).into()),
							fun: NonFungible(asset_instance_from(i)),
						}))
						.collect::<Vec<_>>();

					assets.push(MultiAsset {
						id: Concrete(WestendLocation::get()),
						fun: Fungible(1_000_000 * UNITS),
					});
					assets.into()
				}
			}

			parameter_types! {
				pub const TrustedTeleporter: Option<(MultiLocation, MultiAsset)> = Some((
					WestendLocation::get(),
					MultiAsset { fun: Fungible(UNITS), id: Concrete(WestendLocation::get()) },
				));
				pub const CheckedAccount: Option<(AccountId, xcm_builder::MintLocation)> = None;

			}

			impl pallet_xcm_benchmarks::fungible::Config for Runtime {
				type TransactAsset = Balances;

				type CheckedAccount = CheckedAccount;
				type TrustedTeleporter = TrustedTeleporter;

				fn get_multi_asset() -> MultiAsset {
					MultiAsset {
						id: Concrete(WestendLocation::get()),
						fun: Fungible(UNITS),
					}
				}
			}

			impl pallet_xcm_benchmarks::generic::Config for Runtime {
				type RuntimeCall = RuntimeCall;

				fn worst_case_response() -> (u64, Response) {
					(0u64, Response::Version(Default::default()))
				}

				fn worst_case_asset_exchange() -> Result<(MultiAssets, MultiAssets), BenchmarkError> {
					Err(BenchmarkError::Skip)
				}

				fn universal_alias() -> Result<(MultiLocation, Junction), BenchmarkError> {
					Err(BenchmarkError::Skip)
				}

				fn transact_origin_and_runtime_call() -> Result<(MultiLocation, RuntimeCall), BenchmarkError> {
					Ok((WestendLocation::get(), frame_system::Call::remark_with_event { remark: vec![] }.into()))
				}

				fn subscribe_origin() -> Result<MultiLocation, BenchmarkError> {
					Ok(WestendLocation::get())
				}

				fn claimable_asset() -> Result<(MultiLocation, MultiLocation, MultiAssets), BenchmarkError> {
					let origin = WestendLocation::get();
					let assets: MultiAssets = (Concrete(WestendLocation::get()), 1_000 * UNITS).into();
					let ticket = MultiLocation { parents: 0, interior: Here };
					Ok((origin, ticket, assets))
				}

				fn unlockable_asset() -> Result<(MultiLocation, MultiLocation, MultiAsset), BenchmarkError> {
					Err(BenchmarkError::Skip)
				}

				fn export_message_origin_and_destination(
				) -> Result<(MultiLocation, NetworkId, InteriorMultiLocation), BenchmarkError> {
					Err(BenchmarkError::Skip)
				}

				fn alias_origin() -> Result<(MultiLocation, MultiLocation), BenchmarkError> {
					Err(BenchmarkError::Skip)
				}
			}

			type XcmBalances = pallet_xcm_benchmarks::fungible::Pallet::<Runtime>;
			type XcmGeneric = pallet_xcm_benchmarks::generic::Pallet::<Runtime>;

			type Local = pallet_assets::Pallet::<Runtime, TrustBackedAssetsInstance>;
			type Foreign = pallet_assets::Pallet::<Runtime, ForeignAssetsInstance>;

			let whitelist: Vec<TrackedStorageKey> = vec![
				// Block Number
				hex_literal::hex!("26aa394eea5630e07c48ae0c9558cef702a5c1b19ab7a04f536c519aca4983ac").to_vec().into(),
				// Total Issuance
				hex_literal::hex!("c2261276cc9d1f8598ea4b6a74b15c2f57c875e4cff74148e4628f264b974c80").to_vec().into(),
				// Execution Phase
				hex_literal::hex!("26aa394eea5630e07c48ae0c9558cef7ff553b5a9862a516939d82b3d3d8661a").to_vec().into(),
				// Event Count
				hex_literal::hex!("26aa394eea5630e07c48ae0c9558cef70a98fdbe9ce6c55837576c60c7af3850").to_vec().into(),
				// System Events
				hex_literal::hex!("26aa394eea5630e07c48ae0c9558cef780d41e5e16056765bc8461851072c9d7").to_vec().into(),
				//TODO: use from relay_well_known_keys::ACTIVE_CONFIG
				hex_literal::hex!("06de3d8a54d27e44a9d5ce189618f22db4b49d95320d9021994c850f25b8e385").to_vec().into(),
			];

			let mut batches = Vec::<BenchmarkBatch>::new();
			let params = (&config, &whitelist);
			add_benchmarks!(params, batches);

			Ok(batches)
		}
	}
}

struct CheckInherents;

impl cumulus_pallet_parachain_system::CheckInherents<Block> for CheckInherents {
	fn check_inherents(
		block: &Block,
		relay_state_proof: &cumulus_pallet_parachain_system::RelayChainStateProof,
	) -> sp_inherents::CheckInherentsResult {
		let relay_chain_slot = relay_state_proof
			.read_slot()
			.expect("Could not read the relay chain slot from the proof");

		let inherent_data =
			cumulus_primitives_timestamp::InherentDataProvider::from_relay_chain_slot_and_duration(
				relay_chain_slot,
				sp_std::time::Duration::from_secs(6),
			)
			.create_inherent_data()
			.expect("Could not create the timestamp inherent data");

		inherent_data.check_extrinsics(block)
	}
}

cumulus_pallet_parachain_system::register_validate_block! {
	Runtime = Runtime,
	BlockExecutor = cumulus_pallet_aura_ext::BlockExecutor::<Runtime, Executive>,
	CheckInherents = CheckInherents,
}<|MERGE_RESOLUTION|>--- conflicted
+++ resolved
@@ -853,15 +853,10 @@
 mod benches {
 	define_benchmarks!(
 		[frame_system, SystemBench::<Runtime>]
-<<<<<<< HEAD
-		[pallet_assets, Assets]
-		[pallet_assets, ForeignAssets]
+		[pallet_assets, Local]
+		[pallet_assets, Foreign]
 		[pallet_assets, PoolAssets]
 		[pallet_asset_conversion, AssetConversion]
-=======
-		[pallet_assets, Local]
-		[pallet_assets, Foreign]
->>>>>>> 5d0c15df
 		[pallet_balances, Balances]
 		[pallet_multisig, Multisig]
 		[pallet_nft_fractionalization, NftFractionalization]
