// Copyright (C) 2021-2022 Parity Technologies (UK) Ltd.
// SPDX-License-Identifier: Apache-2.0

// Licensed under the Apache License, Version 2.0 (the "License");
// you may not use this file except in compliance with the License.
// You may obtain a copy of the License at
//
// 	http://www.apache.org/licenses/LICENSE-2.0
//
// Unless required by applicable law or agreed to in writing, software
// distributed under the License is distributed on an "AS IS" BASIS,
// WITHOUT WARRANTIES OR CONDITIONS OF ANY KIND, either express or implied.
// See the License for the specific language governing permissions and
// limitations under the License.

//! # Asset Hub Westend Runtime
//!
//! Testnet for Asset Hub Polkadot.

#![cfg_attr(not(feature = "std"), no_std)]
#![recursion_limit = "256"]

// Make the WASM binary available.
#[cfg(feature = "std")]
include!(concat!(env!("OUT_DIR"), "/wasm_binary.rs"));

pub mod constants;
mod weights;
pub mod xcm_config;

use cumulus_pallet_parachain_system::RelayNumberStrictlyIncreases;
use sp_api::impl_runtime_apis;
use sp_core::{crypto::KeyTypeId, OpaqueMetadata};
use sp_runtime::{
	create_runtime_str, generic, impl_opaque_keys,
	traits::{AccountIdLookup, BlakeTwo256, Block as BlockT, ConvertInto, Verify},
	transaction_validity::{TransactionSource, TransactionValidity},
	ApplyExtrinsicResult,
};

use sp_std::prelude::*;
#[cfg(feature = "std")]
use sp_version::NativeVersion;
use sp_version::RuntimeVersion;

use codec::{Decode, Encode, MaxEncodedLen};
use constants::{currency::*, fee::WeightToFee};
use frame_support::{
	construct_runtime,
	dispatch::DispatchClass,
	parameter_types,
	traits::{
		tokens::nonfungibles_v2::Inspect, AsEnsureOriginWithArg, ConstU32, ConstU64, ConstU8,
		InstanceFilter,
	},
	weights::{ConstantMultiplier, Weight},
	BoundedVec, PalletId, RuntimeDebug,
};
use frame_system::{
	limits::{BlockLength, BlockWeights},
	EnsureRoot, EnsureSigned,
};
use pallet_nfts::PalletFeatures;
pub use parachains_common as common;
use parachains_common::{
	impls::{AssetsToBlockAuthor, DealWithFees},
	opaque, AccountId, AssetIdForTrustBackedAssets, AuraId, Balance, BlockNumber, Hash, Header,
	Index, Signature, AVERAGE_ON_INITIALIZE_RATIO, DAYS, HOURS, MAXIMUM_BLOCK_WEIGHT,
	NORMAL_DISPATCH_RATIO, SLOT_DURATION,
};
use xcm_config::{
	ForeignAssetsConvertedConcreteId, TrustBackedAssetsConvertedConcreteId, WestendLocation,
	XcmConfig, XcmOriginToTransactDispatchOrigin,
};

#[cfg(any(feature = "std", test))]
pub use sp_runtime::BuildStorage;

use assets_common::{
	foreign_creators::ForeignCreators, matching::FromSiblingParachain, MultiLocationForAssetId,
};
use polkadot_runtime_common::{BlockHashCount, SlowAdjustingFeeUpdate};
use xcm_executor::XcmExecutor;

use crate::xcm_config::ForeignCreatorsSovereignAccountOf;
use weights::{BlockExecutionWeight, ExtrinsicBaseWeight, RocksDbWeight};

impl_opaque_keys! {
	pub struct SessionKeys {
		pub aura: Aura,
	}
}

#[sp_version::runtime_version]
pub const VERSION: RuntimeVersion = RuntimeVersion {
<<<<<<< HEAD
=======
	// Note: "westmint" is the legacy name for this chain. It has been renamed to
	// "asset-hub-westend". Many wallets/tools depend on the `spec_name`, so it remains "westmint"
	// for the time being. Wallets/tools should update to treat "asset-hub-westend" equally.
>>>>>>> badda669
	spec_name: create_runtime_str!("westmint"),
	impl_name: create_runtime_str!("westmint"),
	authoring_version: 1,
	spec_version: 9420,
	impl_version: 0,
	apis: RUNTIME_API_VERSIONS,
	transaction_version: 13,
	state_version: 0,
};

/// The version information used to identify this runtime when compiled natively.
#[cfg(feature = "std")]
pub fn native_version() -> NativeVersion {
	NativeVersion { runtime_version: VERSION, can_author_with: Default::default() }
}

parameter_types! {
	pub const Version: RuntimeVersion = VERSION;
	pub RuntimeBlockLength: BlockLength =
		BlockLength::max_with_normal_ratio(5 * 1024 * 1024, NORMAL_DISPATCH_RATIO);
	pub RuntimeBlockWeights: BlockWeights = BlockWeights::builder()
		.base_block(BlockExecutionWeight::get())
		.for_class(DispatchClass::all(), |weights| {
			weights.base_extrinsic = ExtrinsicBaseWeight::get();
		})
		.for_class(DispatchClass::Normal, |weights| {
			weights.max_total = Some(NORMAL_DISPATCH_RATIO * MAXIMUM_BLOCK_WEIGHT);
		})
		.for_class(DispatchClass::Operational, |weights| {
			weights.max_total = Some(MAXIMUM_BLOCK_WEIGHT);
			// Operational transactions have some extra reserved space, so that they
			// are included even if block reached `MAXIMUM_BLOCK_WEIGHT`.
			weights.reserved = Some(
				MAXIMUM_BLOCK_WEIGHT - NORMAL_DISPATCH_RATIO * MAXIMUM_BLOCK_WEIGHT
			);
		})
		.avg_block_initialization(AVERAGE_ON_INITIALIZE_RATIO)
		.build_or_panic();
	pub const SS58Prefix: u8 = 42;
}

// Configure FRAME pallets to include in runtime.
impl frame_system::Config for Runtime {
	type BaseCallFilter = frame_support::traits::Everything;
	type BlockWeights = RuntimeBlockWeights;
	type BlockLength = RuntimeBlockLength;
	type AccountId = AccountId;
	type RuntimeCall = RuntimeCall;
	type Lookup = AccountIdLookup<AccountId, ()>;
	type Index = Index;
	type BlockNumber = BlockNumber;
	type Hash = Hash;
	type Hashing = BlakeTwo256;
	type Header = Header;
	type RuntimeEvent = RuntimeEvent;
	type RuntimeOrigin = RuntimeOrigin;
	type BlockHashCount = BlockHashCount;
	type DbWeight = RocksDbWeight;
	type Version = Version;
	type PalletInfo = PalletInfo;
	type OnNewAccount = ();
	type OnKilledAccount = ();
	type AccountData = pallet_balances::AccountData<Balance>;
	type SystemWeightInfo = weights::frame_system::WeightInfo<Runtime>;
	type SS58Prefix = SS58Prefix;
	type OnSetCode = cumulus_pallet_parachain_system::ParachainSetCode<Self>;
	type MaxConsumers = frame_support::traits::ConstU32<16>;
}

impl pallet_timestamp::Config for Runtime {
	/// A timestamp: milliseconds since the unix epoch.
	type Moment = u64;
	type OnTimestampSet = Aura;
	type MinimumPeriod = ConstU64<{ SLOT_DURATION / 2 }>;
	type WeightInfo = weights::pallet_timestamp::WeightInfo<Runtime>;
}

impl pallet_authorship::Config for Runtime {
	type FindAuthor = pallet_session::FindAccountFromAuthorIndex<Self, Aura>;
	type EventHandler = (CollatorSelection,);
}

parameter_types! {
	pub const ExistentialDeposit: Balance = EXISTENTIAL_DEPOSIT;
}

impl pallet_balances::Config for Runtime {
	type MaxLocks = ConstU32<50>;
	/// The type for recording an account's balance.
	type Balance = Balance;
	/// The ubiquitous event type.
	type RuntimeEvent = RuntimeEvent;
	type DustRemoval = ();
	type ExistentialDeposit = ExistentialDeposit;
	type AccountStore = System;
	type WeightInfo = weights::pallet_balances::WeightInfo<Runtime>;
	type MaxReserves = ConstU32<50>;
	type ReserveIdentifier = [u8; 8];
	type RuntimeHoldReason = RuntimeHoldReason;
	type FreezeIdentifier = ();
	type MaxHolds = ConstU32<1>;
	type MaxFreezes = ConstU32<0>;
}

parameter_types! {
	/// Relay Chain `TransactionByteFee` / 10
	pub const TransactionByteFee: Balance = MILLICENTS;
}

impl pallet_transaction_payment::Config for Runtime {
	type RuntimeEvent = RuntimeEvent;
	type OnChargeTransaction =
		pallet_transaction_payment::CurrencyAdapter<Balances, DealWithFees<Runtime>>;
	type WeightToFee = WeightToFee;
	type LengthToFee = ConstantMultiplier<Balance, TransactionByteFee>;
	type FeeMultiplierUpdate = SlowAdjustingFeeUpdate<Self>;
	type OperationalFeeMultiplier = ConstU8<5>;
}

parameter_types! {
	pub const AssetDeposit: Balance = UNITS / 10; // 1 / 10 WND deposit to create asset
	pub const AssetAccountDeposit: Balance = deposit(1, 16);
	pub const ApprovalDeposit: Balance = EXISTENTIAL_DEPOSIT;
	pub const AssetsStringLimit: u32 = 50;
	/// Key = 32 bytes, Value = 36 bytes (32+1+1+1+1)
	// https://github.com/paritytech/substrate/blob/069917b/frame/assets/src/lib.rs#L257L271
	pub const MetadataDepositBase: Balance = deposit(1, 68);
	pub const MetadataDepositPerByte: Balance = deposit(0, 1);
}

pub type AssetsForceOrigin = EnsureRoot<AccountId>;

// Called "Trust Backed" assets because these are generally registered by some account, and users of
// the asset assume it has some claimed backing. The pallet is called `Assets` in
// `construct_runtime` to avoid breaking changes on storage reads.
pub type TrustBackedAssetsInstance = pallet_assets::Instance1;
type TrustBackedAssetsCall = pallet_assets::Call<Runtime, TrustBackedAssetsInstance>;
impl pallet_assets::Config<TrustBackedAssetsInstance> for Runtime {
	type RuntimeEvent = RuntimeEvent;
	type Balance = Balance;
	type AssetId = AssetIdForTrustBackedAssets;
	type AssetIdParameter = codec::Compact<AssetIdForTrustBackedAssets>;
	type Currency = Balances;
	type CreateOrigin = AsEnsureOriginWithArg<EnsureSigned<AccountId>>;
	type ForceOrigin = AssetsForceOrigin;
	type AssetDeposit = AssetDeposit;
	type MetadataDepositBase = MetadataDepositBase;
	type MetadataDepositPerByte = MetadataDepositPerByte;
	type ApprovalDeposit = ApprovalDeposit;
	type StringLimit = AssetsStringLimit;
	type Freezer = ();
	type Extra = ();
	type WeightInfo = weights::pallet_assets::WeightInfo<Runtime>;
	type CallbackHandle = ();
	type AssetAccountDeposit = AssetAccountDeposit;
	type RemoveItemsLimit = frame_support::traits::ConstU32<1000>;
	#[cfg(feature = "runtime-benchmarks")]
	type BenchmarkHelper = ();
}

parameter_types! {
	// we just reuse the same deposits
	pub const ForeignAssetsAssetDeposit: Balance = AssetDeposit::get();
	pub const ForeignAssetsAssetAccountDeposit: Balance = AssetAccountDeposit::get();
	pub const ForeignAssetsApprovalDeposit: Balance = ApprovalDeposit::get();
	pub const ForeignAssetsAssetsStringLimit: u32 = AssetsStringLimit::get();
	pub const ForeignAssetsMetadataDepositBase: Balance = MetadataDepositBase::get();
	pub const ForeignAssetsMetadataDepositPerByte: Balance = MetadataDepositPerByte::get();
}

/// Assets managed by some foreign location. Note: we do not declare a `ForeignAssetsCall` type, as
/// this type is used in proxy definitions. We assume that a foreign location would not want to set
/// an individual, local account as a proxy for the issuance of their assets. This issuance should
/// be managed by the foreign location's governance.
pub type ForeignAssetsInstance = pallet_assets::Instance2;
impl pallet_assets::Config<ForeignAssetsInstance> for Runtime {
	type RuntimeEvent = RuntimeEvent;
	type Balance = Balance;
	type AssetId = MultiLocationForAssetId;
	type AssetIdParameter = MultiLocationForAssetId;
	type Currency = Balances;
	type CreateOrigin = ForeignCreators<
		(FromSiblingParachain<parachain_info::Pallet<Runtime>>,),
		ForeignCreatorsSovereignAccountOf,
		AccountId,
	>;
	type ForceOrigin = AssetsForceOrigin;
	type AssetDeposit = ForeignAssetsAssetDeposit;
	type MetadataDepositBase = ForeignAssetsMetadataDepositBase;
	type MetadataDepositPerByte = ForeignAssetsMetadataDepositPerByte;
	type ApprovalDeposit = ForeignAssetsApprovalDeposit;
	type StringLimit = ForeignAssetsAssetsStringLimit;
	type Freezer = ();
	type Extra = ();
	type WeightInfo = weights::pallet_assets::WeightInfo<Runtime>;
	type CallbackHandle = ();
	type AssetAccountDeposit = ForeignAssetsAssetAccountDeposit;
	type RemoveItemsLimit = frame_support::traits::ConstU32<1000>;
	#[cfg(feature = "runtime-benchmarks")]
	type BenchmarkHelper = xcm_config::XcmBenchmarkHelper;
}

parameter_types! {
	// One storage item; key size is 32; value is size 4+4+16+32 bytes = 56 bytes.
	pub const DepositBase: Balance = deposit(1, 88);
	// Additional storage item size of 32 bytes.
	pub const DepositFactor: Balance = deposit(0, 32);
	pub const MaxSignatories: u32 = 100;
}

impl pallet_multisig::Config for Runtime {
	type RuntimeEvent = RuntimeEvent;
	type RuntimeCall = RuntimeCall;
	type Currency = Balances;
	type DepositBase = DepositBase;
	type DepositFactor = DepositFactor;
	type MaxSignatories = MaxSignatories;
	type WeightInfo = weights::pallet_multisig::WeightInfo<Runtime>;
}

impl pallet_utility::Config for Runtime {
	type RuntimeEvent = RuntimeEvent;
	type RuntimeCall = RuntimeCall;
	type PalletsOrigin = OriginCaller;
	type WeightInfo = weights::pallet_utility::WeightInfo<Runtime>;
}

parameter_types! {
	// One storage item; key size 32, value size 8; .
	pub const ProxyDepositBase: Balance = deposit(1, 40);
	// Additional storage item size of 33 bytes.
	pub const ProxyDepositFactor: Balance = deposit(0, 33);
	pub const MaxProxies: u16 = 32;
	// One storage item; key size 32, value size 16
	pub const AnnouncementDepositBase: Balance = deposit(1, 48);
	pub const AnnouncementDepositFactor: Balance = deposit(0, 66);
	pub const MaxPending: u16 = 32;
}

/// The type used to represent the kinds of proxying allowed.
#[derive(
	Copy,
	Clone,
	Eq,
	PartialEq,
	Ord,
	PartialOrd,
	Encode,
	Decode,
	RuntimeDebug,
	MaxEncodedLen,
	scale_info::TypeInfo,
)]
pub enum ProxyType {
	/// Fully permissioned proxy. Can execute any call on behalf of _proxied_.
	Any,
	/// Can execute any call that does not transfer funds or assets.
	NonTransfer,
	/// Proxy with the ability to reject time-delay proxy announcements.
	CancelProxy,
	/// Assets proxy. Can execute any call from `assets`, **including asset transfers**.
	Assets,
	/// Owner proxy. Can execute calls related to asset ownership.
	AssetOwner,
	/// Asset manager. Can execute calls related to asset management.
	AssetManager,
	/// Collator selection proxy. Can execute calls related to collator selection mechanism.
	Collator,
}
impl Default for ProxyType {
	fn default() -> Self {
		Self::Any
	}
}

impl InstanceFilter<RuntimeCall> for ProxyType {
	fn filter(&self, c: &RuntimeCall) -> bool {
		match self {
			ProxyType::Any => true,
			ProxyType::NonTransfer => !matches!(
				c,
				RuntimeCall::Balances { .. } |
					RuntimeCall::Assets { .. } |
					RuntimeCall::NftFractionalization { .. } |
					RuntimeCall::Nfts { .. } |
					RuntimeCall::Uniques { .. }
			),
			ProxyType::CancelProxy => matches!(
				c,
				RuntimeCall::Proxy(pallet_proxy::Call::reject_announcement { .. }) |
					RuntimeCall::Utility { .. } |
					RuntimeCall::Multisig { .. }
			),
			ProxyType::Assets => {
				matches!(
					c,
					RuntimeCall::Assets { .. } |
						RuntimeCall::Utility { .. } |
						RuntimeCall::Multisig { .. } |
						RuntimeCall::NftFractionalization { .. } |
						RuntimeCall::Nfts { .. } | RuntimeCall::Uniques { .. }
				)
			},
			ProxyType::AssetOwner => matches!(
				c,
				RuntimeCall::Assets(TrustBackedAssetsCall::create { .. }) |
					RuntimeCall::Assets(TrustBackedAssetsCall::start_destroy { .. }) |
					RuntimeCall::Assets(TrustBackedAssetsCall::destroy_accounts { .. }) |
					RuntimeCall::Assets(TrustBackedAssetsCall::destroy_approvals { .. }) |
					RuntimeCall::Assets(TrustBackedAssetsCall::finish_destroy { .. }) |
					RuntimeCall::Assets(TrustBackedAssetsCall::transfer_ownership { .. }) |
					RuntimeCall::Assets(TrustBackedAssetsCall::set_team { .. }) |
					RuntimeCall::Assets(TrustBackedAssetsCall::set_metadata { .. }) |
					RuntimeCall::Assets(TrustBackedAssetsCall::clear_metadata { .. }) |
					RuntimeCall::Nfts(pallet_nfts::Call::create { .. }) |
					RuntimeCall::Nfts(pallet_nfts::Call::destroy { .. }) |
					RuntimeCall::Nfts(pallet_nfts::Call::redeposit { .. }) |
					RuntimeCall::Nfts(pallet_nfts::Call::transfer_ownership { .. }) |
					RuntimeCall::Nfts(pallet_nfts::Call::set_team { .. }) |
					RuntimeCall::Nfts(pallet_nfts::Call::set_collection_max_supply { .. }) |
					RuntimeCall::Nfts(pallet_nfts::Call::lock_collection { .. }) |
					RuntimeCall::Uniques(pallet_uniques::Call::create { .. }) |
					RuntimeCall::Uniques(pallet_uniques::Call::destroy { .. }) |
					RuntimeCall::Uniques(pallet_uniques::Call::transfer_ownership { .. }) |
					RuntimeCall::Uniques(pallet_uniques::Call::set_team { .. }) |
					RuntimeCall::Uniques(pallet_uniques::Call::set_metadata { .. }) |
					RuntimeCall::Uniques(pallet_uniques::Call::set_attribute { .. }) |
					RuntimeCall::Uniques(pallet_uniques::Call::set_collection_metadata { .. }) |
					RuntimeCall::Uniques(pallet_uniques::Call::clear_metadata { .. }) |
					RuntimeCall::Uniques(pallet_uniques::Call::clear_attribute { .. }) |
					RuntimeCall::Uniques(pallet_uniques::Call::clear_collection_metadata { .. }) |
					RuntimeCall::Uniques(pallet_uniques::Call::set_collection_max_supply { .. }) |
					RuntimeCall::Utility { .. } |
					RuntimeCall::Multisig { .. }
			),
			ProxyType::AssetManager => matches!(
				c,
				RuntimeCall::Assets(TrustBackedAssetsCall::mint { .. }) |
					RuntimeCall::Assets(TrustBackedAssetsCall::burn { .. }) |
					RuntimeCall::Assets(TrustBackedAssetsCall::freeze { .. }) |
					RuntimeCall::Assets(TrustBackedAssetsCall::thaw { .. }) |
					RuntimeCall::Assets(TrustBackedAssetsCall::freeze_asset { .. }) |
					RuntimeCall::Assets(TrustBackedAssetsCall::thaw_asset { .. }) |
					RuntimeCall::Nfts(pallet_nfts::Call::force_mint { .. }) |
					RuntimeCall::Nfts(pallet_nfts::Call::update_mint_settings { .. }) |
					RuntimeCall::Nfts(pallet_nfts::Call::mint_pre_signed { .. }) |
					RuntimeCall::Nfts(pallet_nfts::Call::set_attributes_pre_signed { .. }) |
					RuntimeCall::Nfts(pallet_nfts::Call::lock_item_transfer { .. }) |
					RuntimeCall::Nfts(pallet_nfts::Call::unlock_item_transfer { .. }) |
					RuntimeCall::Nfts(pallet_nfts::Call::lock_item_properties { .. }) |
					RuntimeCall::Nfts(pallet_nfts::Call::set_metadata { .. }) |
					RuntimeCall::Nfts(pallet_nfts::Call::clear_metadata { .. }) |
					RuntimeCall::Nfts(pallet_nfts::Call::set_collection_metadata { .. }) |
					RuntimeCall::Nfts(pallet_nfts::Call::clear_collection_metadata { .. }) |
					RuntimeCall::Uniques(pallet_uniques::Call::mint { .. }) |
					RuntimeCall::Uniques(pallet_uniques::Call::burn { .. }) |
					RuntimeCall::Uniques(pallet_uniques::Call::freeze { .. }) |
					RuntimeCall::Uniques(pallet_uniques::Call::thaw { .. }) |
					RuntimeCall::Uniques(pallet_uniques::Call::freeze_collection { .. }) |
					RuntimeCall::Uniques(pallet_uniques::Call::thaw_collection { .. }) |
					RuntimeCall::Utility { .. } |
					RuntimeCall::Multisig { .. }
			),
			ProxyType::Collator => matches!(
				c,
				RuntimeCall::CollatorSelection { .. } |
					RuntimeCall::Utility { .. } |
					RuntimeCall::Multisig { .. }
			),
		}
	}

	fn is_superset(&self, o: &Self) -> bool {
		match (self, o) {
			(x, y) if x == y => true,
			(ProxyType::Any, _) => true,
			(_, ProxyType::Any) => false,
			(ProxyType::Assets, ProxyType::AssetOwner) => true,
			(ProxyType::Assets, ProxyType::AssetManager) => true,
			(ProxyType::NonTransfer, ProxyType::Collator) => true,
			_ => false,
		}
	}
}

impl pallet_proxy::Config for Runtime {
	type RuntimeEvent = RuntimeEvent;
	type RuntimeCall = RuntimeCall;
	type Currency = Balances;
	type ProxyType = ProxyType;
	type ProxyDepositBase = ProxyDepositBase;
	type ProxyDepositFactor = ProxyDepositFactor;
	type MaxProxies = MaxProxies;
	type WeightInfo = weights::pallet_proxy::WeightInfo<Runtime>;
	type MaxPending = MaxPending;
	type CallHasher = BlakeTwo256;
	type AnnouncementDepositBase = AnnouncementDepositBase;
	type AnnouncementDepositFactor = AnnouncementDepositFactor;
}

parameter_types! {
	pub const ReservedXcmpWeight: Weight = MAXIMUM_BLOCK_WEIGHT.saturating_div(4);
	pub const ReservedDmpWeight: Weight = MAXIMUM_BLOCK_WEIGHT.saturating_div(4);
}

impl cumulus_pallet_parachain_system::Config for Runtime {
	type RuntimeEvent = RuntimeEvent;
	type OnSystemEvent = ();
	type SelfParaId = parachain_info::Pallet<Runtime>;
	type OutboundXcmpMessageSource = XcmpQueue;
	type DmpMessageHandler = DmpQueue;
	type ReservedDmpWeight = ReservedDmpWeight;
	type XcmpMessageHandler = XcmpQueue;
	type ReservedXcmpWeight = ReservedXcmpWeight;
	type CheckAssociatedRelayNumber = RelayNumberStrictlyIncreases;
}

impl parachain_info::Config for Runtime {}

impl cumulus_pallet_aura_ext::Config for Runtime {}

impl cumulus_pallet_xcmp_queue::Config for Runtime {
	type RuntimeEvent = RuntimeEvent;
	type XcmExecutor = XcmExecutor<XcmConfig>;
	type ChannelInfo = ParachainSystem;
	type VersionWrapper = PolkadotXcm;
	type ExecuteOverweightOrigin = EnsureRoot<AccountId>;
	type ControllerOrigin = EnsureRoot<AccountId>;
	type ControllerOriginConverter = XcmOriginToTransactDispatchOrigin;
	type WeightInfo = weights::cumulus_pallet_xcmp_queue::WeightInfo<Runtime>;
	type PriceForSiblingDelivery = ();
}

impl cumulus_pallet_dmp_queue::Config for Runtime {
	type RuntimeEvent = RuntimeEvent;
	type XcmExecutor = XcmExecutor<XcmConfig>;
	type ExecuteOverweightOrigin = EnsureRoot<AccountId>;
}

parameter_types! {
	pub const Period: u32 = 6 * HOURS;
	pub const Offset: u32 = 0;
}

impl pallet_session::Config for Runtime {
	type RuntimeEvent = RuntimeEvent;
	type ValidatorId = <Self as frame_system::Config>::AccountId;
	// we don't have stash and controller, thus we don't need the convert as well.
	type ValidatorIdOf = pallet_collator_selection::IdentityCollator;
	type ShouldEndSession = pallet_session::PeriodicSessions<Period, Offset>;
	type NextSessionRotation = pallet_session::PeriodicSessions<Period, Offset>;
	type SessionManager = CollatorSelection;
	// Essentially just Aura, but let's be pedantic.
	type SessionHandler = <SessionKeys as sp_runtime::traits::OpaqueKeys>::KeyTypeIdProviders;
	type Keys = SessionKeys;
	type WeightInfo = weights::pallet_session::WeightInfo<Runtime>;
}

impl pallet_aura::Config for Runtime {
	type AuthorityId = AuraId;
	type DisabledValidators = ();
	type MaxAuthorities = ConstU32<100_000>;
}

parameter_types! {
	pub const PotId: PalletId = PalletId(*b"PotStake");
	pub const MaxCandidates: u32 = 1000;
	pub const MinCandidates: u32 = 1;
	pub const SessionLength: BlockNumber = 6 * HOURS;
	pub const MaxInvulnerables: u32 = 100;
}

pub type CollatorSelectionUpdateOrigin = EnsureRoot<AccountId>;

impl pallet_collator_selection::Config for Runtime {
	type RuntimeEvent = RuntimeEvent;
	type Currency = Balances;
	type UpdateOrigin = CollatorSelectionUpdateOrigin;
	type PotId = PotId;
	type MaxCandidates = MaxCandidates;
	type MinCandidates = MinCandidates;
	type MaxInvulnerables = MaxInvulnerables;
	// should be a multiple of session or things will get inconsistent
	type KickThreshold = Period;
	type ValidatorId = <Self as frame_system::Config>::AccountId;
	type ValidatorIdOf = pallet_collator_selection::IdentityCollator;
	type ValidatorRegistration = Session;
	type WeightInfo = weights::pallet_collator_selection::WeightInfo<Runtime>;
}

impl pallet_asset_tx_payment::Config for Runtime {
	type RuntimeEvent = RuntimeEvent;
	type Fungibles = Assets;
	type OnChargeAssetTransaction = pallet_asset_tx_payment::FungiblesAdapter<
		pallet_assets::BalanceToAssetBalance<
			Balances,
			Runtime,
			ConvertInto,
			TrustBackedAssetsInstance,
		>,
		AssetsToBlockAuthor<Runtime, TrustBackedAssetsInstance>,
	>;
}

parameter_types! {
	pub const UniquesCollectionDeposit: Balance = UNITS / 10; // 1 / 10 UNIT deposit to create a collection
	pub const UniquesItemDeposit: Balance = UNITS / 1_000; // 1 / 1000 UNIT deposit to mint an item
	pub const UniquesMetadataDepositBase: Balance = deposit(1, 129);
	pub const UniquesAttributeDepositBase: Balance = deposit(1, 0);
	pub const UniquesDepositPerByte: Balance = deposit(0, 1);
}

impl pallet_uniques::Config for Runtime {
	type RuntimeEvent = RuntimeEvent;
	type CollectionId = u32;
	type ItemId = u32;
	type Currency = Balances;
	type ForceOrigin = AssetsForceOrigin;
	type CollectionDeposit = UniquesCollectionDeposit;
	type ItemDeposit = UniquesItemDeposit;
	type MetadataDepositBase = UniquesMetadataDepositBase;
	type AttributeDepositBase = UniquesAttributeDepositBase;
	type DepositPerByte = UniquesDepositPerByte;
	type StringLimit = ConstU32<128>;
	type KeyLimit = ConstU32<32>;
	type ValueLimit = ConstU32<64>;
	type WeightInfo = weights::pallet_uniques::WeightInfo<Runtime>;
	#[cfg(feature = "runtime-benchmarks")]
	type Helper = ();
	type CreateOrigin = AsEnsureOriginWithArg<EnsureSigned<AccountId>>;
	type Locker = ();
}

parameter_types! {
	pub const NftFractionalizationPalletId: PalletId = PalletId(*b"fraction");
	pub NewAssetSymbol: BoundedVec<u8, AssetsStringLimit> = (*b"FRAC").to_vec().try_into().unwrap();
	pub NewAssetName: BoundedVec<u8, AssetsStringLimit> = (*b"Frac").to_vec().try_into().unwrap();
}

impl pallet_nft_fractionalization::Config for Runtime {
	type RuntimeEvent = RuntimeEvent;
	type Deposit = AssetDeposit;
	type Currency = Balances;
	type NewAssetSymbol = NewAssetSymbol;
	type NewAssetName = NewAssetName;
	type StringLimit = AssetsStringLimit;
	type NftCollectionId = <Self as pallet_nfts::Config>::CollectionId;
	type NftId = <Self as pallet_nfts::Config>::ItemId;
	type AssetBalance = <Self as pallet_balances::Config>::Balance;
	type AssetId = <Self as pallet_assets::Config<TrustBackedAssetsInstance>>::AssetId;
	type Assets = Assets;
	type Nfts = Nfts;
	type PalletId = NftFractionalizationPalletId;
	type WeightInfo = pallet_nft_fractionalization::weights::SubstrateWeight<Runtime>;
	type RuntimeHoldReason = RuntimeHoldReason;
	#[cfg(feature = "runtime-benchmarks")]
	type BenchmarkHelper = ();
}

parameter_types! {
	pub NftsPalletFeatures: PalletFeatures = PalletFeatures::all_enabled();
	pub const NftsMaxDeadlineDuration: BlockNumber = 12 * 30 * DAYS;
	// re-use the Uniques deposits
	pub const NftsCollectionDeposit: Balance = UniquesCollectionDeposit::get();
	pub const NftsItemDeposit: Balance = UniquesItemDeposit::get();
	pub const NftsMetadataDepositBase: Balance = UniquesMetadataDepositBase::get();
	pub const NftsAttributeDepositBase: Balance = UniquesAttributeDepositBase::get();
	pub const NftsDepositPerByte: Balance = UniquesDepositPerByte::get();
}

impl pallet_nfts::Config for Runtime {
	type RuntimeEvent = RuntimeEvent;
	type CollectionId = u32;
	type ItemId = u32;
	type Currency = Balances;
	type CreateOrigin = AsEnsureOriginWithArg<EnsureSigned<AccountId>>;
	type ForceOrigin = AssetsForceOrigin;
	type Locker = ();
	type CollectionDeposit = NftsCollectionDeposit;
	type ItemDeposit = NftsItemDeposit;
	type MetadataDepositBase = NftsMetadataDepositBase;
	type AttributeDepositBase = NftsAttributeDepositBase;
	type DepositPerByte = NftsDepositPerByte;
	type StringLimit = ConstU32<256>;
	type KeyLimit = ConstU32<64>;
	type ValueLimit = ConstU32<256>;
	type ApprovalsLimit = ConstU32<20>;
	type ItemAttributesApprovalsLimit = ConstU32<30>;
	type MaxTips = ConstU32<10>;
	type MaxDeadlineDuration = NftsMaxDeadlineDuration;
	type MaxAttributesPerCall = ConstU32<10>;
	type Features = NftsPalletFeatures;
	type OffchainSignature = Signature;
	type OffchainPublic = <Signature as Verify>::Signer;
	type WeightInfo = weights::pallet_nfts::WeightInfo<Runtime>;
	#[cfg(feature = "runtime-benchmarks")]
	type Helper = ();
}

// Create the runtime by composing the FRAME pallets that were previously configured.
construct_runtime!(
	pub enum Runtime where
		Block = Block,
		NodeBlock = opaque::Block,
		UncheckedExtrinsic = UncheckedExtrinsic,
	{
		// System support stuff.
		System: frame_system::{Pallet, Call, Config, Storage, Event<T>} = 0,
		ParachainSystem: cumulus_pallet_parachain_system::{
			Pallet, Call, Config, Storage, Inherent, Event<T>, ValidateUnsigned,
		} = 1,
		// RandomnessCollectiveFlip = 2 removed
		Timestamp: pallet_timestamp::{Pallet, Call, Storage, Inherent} = 3,
		ParachainInfo: parachain_info::{Pallet, Storage, Config} = 4,

		// Monetary stuff.
		Balances: pallet_balances::{Pallet, Call, Storage, Config<T>, Event<T>} = 10,
		TransactionPayment: pallet_transaction_payment::{Pallet, Storage, Event<T>} = 11,
		AssetTxPayment: pallet_asset_tx_payment::{Pallet, Event<T>} = 12,

		// Collator support. the order of these 5 are important and shall not change.
		Authorship: pallet_authorship::{Pallet, Storage} = 20,
		CollatorSelection: pallet_collator_selection::{Pallet, Call, Storage, Event<T>, Config<T>} = 21,
		Session: pallet_session::{Pallet, Call, Storage, Event, Config<T>} = 22,
		Aura: pallet_aura::{Pallet, Storage, Config<T>} = 23,
		AuraExt: cumulus_pallet_aura_ext::{Pallet, Storage, Config} = 24,

		// XCM helpers.
		XcmpQueue: cumulus_pallet_xcmp_queue::{Pallet, Call, Storage, Event<T>} = 30,
		PolkadotXcm: pallet_xcm::{Pallet, Call, Storage, Event<T>, Origin, Config} = 31,
		CumulusXcm: cumulus_pallet_xcm::{Pallet, Event<T>, Origin} = 32,
		DmpQueue: cumulus_pallet_dmp_queue::{Pallet, Call, Storage, Event<T>} = 33,

		// Handy utilities.
		Utility: pallet_utility::{Pallet, Call, Event} = 40,
		Multisig: pallet_multisig::{Pallet, Call, Storage, Event<T>} = 41,
		Proxy: pallet_proxy::{Pallet, Call, Storage, Event<T>} = 42,

		// The main stage.
		Assets: pallet_assets::<Instance1>::{Pallet, Call, Storage, Event<T>} = 50,
		Uniques: pallet_uniques::{Pallet, Call, Storage, Event<T>} = 51,
		Nfts: pallet_nfts::{Pallet, Call, Storage, Event<T>} = 52,
		ForeignAssets: pallet_assets::<Instance2>::{Pallet, Call, Storage, Event<T>} = 53,
		NftFractionalization: pallet_nft_fractionalization::{Pallet, Call, Storage, Event<T>, HoldReason} = 54,
	}
);

/// The address format for describing accounts.
pub type Address = sp_runtime::MultiAddress<AccountId, ()>;
/// Block type as expected by this runtime.
pub type Block = generic::Block<Header, UncheckedExtrinsic>;
/// A Block signed with a Justification
pub type SignedBlock = generic::SignedBlock<Block>;
/// BlockId type as expected by this runtime.
pub type BlockId = generic::BlockId<Block>;
/// The SignedExtension to the basic transaction logic.
pub type SignedExtra = (
	frame_system::CheckNonZeroSender<Runtime>,
	frame_system::CheckSpecVersion<Runtime>,
	frame_system::CheckTxVersion<Runtime>,
	frame_system::CheckGenesis<Runtime>,
	frame_system::CheckEra<Runtime>,
	frame_system::CheckNonce<Runtime>,
	frame_system::CheckWeight<Runtime>,
	pallet_asset_tx_payment::ChargeAssetTxPayment<Runtime>,
);
/// Unchecked extrinsic type as expected by this runtime.
pub type UncheckedExtrinsic =
	generic::UncheckedExtrinsic<Address, RuntimeCall, Signature, SignedExtra>;

/// Migrations to apply on runtime upgrade.
pub type Migrations = (
	// v9420
	pallet_nfts::migration::v1::MigrateToV1<Runtime>,
	// unreleased
	pallet_collator_selection::migration::v1::MigrateToV1<Runtime>,
);

/// Executive: handles dispatch to the various modules.
pub type Executive = frame_executive::Executive<
	Runtime,
	Block,
	frame_system::ChainContext<Runtime>,
	Runtime,
	AllPalletsWithSystem,
	Migrations,
>;

#[cfg(feature = "runtime-benchmarks")]
#[macro_use]
extern crate frame_benchmarking;

#[cfg(feature = "runtime-benchmarks")]
mod benches {
	define_benchmarks!(
		[frame_system, SystemBench::<Runtime>]
		[pallet_assets, Assets]
		[pallet_assets, ForeignAssets]
		[pallet_balances, Balances]
		[pallet_multisig, Multisig]
		[pallet_nft_fractionalization, NftFractionalization]
		[pallet_nfts, Nfts]
		[pallet_proxy, Proxy]
		[pallet_session, SessionBench::<Runtime>]
		[pallet_uniques, Uniques]
		[pallet_utility, Utility]
		[pallet_timestamp, Timestamp]
		[pallet_collator_selection, CollatorSelection]
		[cumulus_pallet_xcmp_queue, XcmpQueue]
		// XCM
		[pallet_xcm, PolkadotXcm]
		// NOTE: Make sure you point to the individual modules below.
		[pallet_xcm_benchmarks::fungible, XcmBalances]
		[pallet_xcm_benchmarks::generic, XcmGeneric]
	);
}

impl_runtime_apis! {
	impl sp_consensus_aura::AuraApi<Block, AuraId> for Runtime {
		fn slot_duration() -> sp_consensus_aura::SlotDuration {
			sp_consensus_aura::SlotDuration::from_millis(Aura::slot_duration())
		}

		fn authorities() -> Vec<AuraId> {
			Aura::authorities().into_inner()
		}
	}

	impl sp_api::Core<Block> for Runtime {
		fn version() -> RuntimeVersion {
			VERSION
		}

		fn execute_block(block: Block) {
			Executive::execute_block(block)
		}

		fn initialize_block(header: &<Block as BlockT>::Header) {
			Executive::initialize_block(header)
		}
	}

	impl sp_api::Metadata<Block> for Runtime {
		fn metadata() -> OpaqueMetadata {
			OpaqueMetadata::new(Runtime::metadata().into())
		}

		fn metadata_at_version(version: u32) -> Option<OpaqueMetadata> {
			Runtime::metadata_at_version(version)
		}

		fn metadata_versions() -> sp_std::vec::Vec<u32> {
			Runtime::metadata_versions()
		}
	}

	impl sp_block_builder::BlockBuilder<Block> for Runtime {
		fn apply_extrinsic(extrinsic: <Block as BlockT>::Extrinsic) -> ApplyExtrinsicResult {
			Executive::apply_extrinsic(extrinsic)
		}

		fn finalize_block() -> <Block as BlockT>::Header {
			Executive::finalize_block()
		}

		fn inherent_extrinsics(data: sp_inherents::InherentData) -> Vec<<Block as BlockT>::Extrinsic> {
			data.create_extrinsics()
		}

		fn check_inherents(
			block: Block,
			data: sp_inherents::InherentData,
		) -> sp_inherents::CheckInherentsResult {
			data.check_extrinsics(&block)
		}
	}

	impl sp_transaction_pool::runtime_api::TaggedTransactionQueue<Block> for Runtime {
		fn validate_transaction(
			source: TransactionSource,
			tx: <Block as BlockT>::Extrinsic,
			block_hash: <Block as BlockT>::Hash,
		) -> TransactionValidity {
			Executive::validate_transaction(source, tx, block_hash)
		}
	}

	impl sp_offchain::OffchainWorkerApi<Block> for Runtime {
		fn offchain_worker(header: &<Block as BlockT>::Header) {
			Executive::offchain_worker(header)
		}
	}

	impl sp_session::SessionKeys<Block> for Runtime {
		fn generate_session_keys(seed: Option<Vec<u8>>) -> Vec<u8> {
			SessionKeys::generate(seed)
		}

		fn decode_session_keys(
			encoded: Vec<u8>,
		) -> Option<Vec<(Vec<u8>, KeyTypeId)>> {
			SessionKeys::decode_into_raw_public_keys(&encoded)
		}
	}

	impl frame_system_rpc_runtime_api::AccountNonceApi<Block, AccountId, Index> for Runtime {
		fn account_nonce(account: AccountId) -> Index {
			System::account_nonce(account)
		}
	}

	impl pallet_nfts_runtime_api::NftsApi<Block, AccountId, u32, u32> for Runtime {
		fn owner(collection: u32, item: u32) -> Option<AccountId> {
			<Nfts as Inspect<AccountId>>::owner(&collection, &item)
		}

		fn collection_owner(collection: u32) -> Option<AccountId> {
			<Nfts as Inspect<AccountId>>::collection_owner(&collection)
		}

		fn attribute(
			collection: u32,
			item: u32,
			key: Vec<u8>,
		) -> Option<Vec<u8>> {
			<Nfts as Inspect<AccountId>>::attribute(&collection, &item, &key)
		}

		fn custom_attribute(
			account: AccountId,
			collection: u32,
			item: u32,
			key: Vec<u8>,
		) -> Option<Vec<u8>> {
			<Nfts as Inspect<AccountId>>::custom_attribute(
				&account,
				&collection,
				&item,
				&key,
			)
		}

		fn system_attribute(
			collection: u32,
			item: u32,
			key: Vec<u8>,
		) -> Option<Vec<u8>> {
			<Nfts as Inspect<AccountId>>::system_attribute(&collection, &item, &key)
		}

		fn collection_attribute(collection: u32, key: Vec<u8>) -> Option<Vec<u8>> {
			<Nfts as Inspect<AccountId>>::collection_attribute(&collection, &key)
		}
	}

	impl pallet_transaction_payment_rpc_runtime_api::TransactionPaymentApi<Block, Balance> for Runtime {
		fn query_info(
			uxt: <Block as BlockT>::Extrinsic,
			len: u32,
		) -> pallet_transaction_payment_rpc_runtime_api::RuntimeDispatchInfo<Balance> {
			TransactionPayment::query_info(uxt, len)
		}
		fn query_fee_details(
			uxt: <Block as BlockT>::Extrinsic,
			len: u32,
		) -> pallet_transaction_payment::FeeDetails<Balance> {
			TransactionPayment::query_fee_details(uxt, len)
		}
		fn query_weight_to_fee(weight: Weight) -> Balance {
			TransactionPayment::weight_to_fee(weight)
		}
		fn query_length_to_fee(length: u32) -> Balance {
			TransactionPayment::length_to_fee(length)
		}
	}

	impl pallet_transaction_payment_rpc_runtime_api::TransactionPaymentCallApi<Block, Balance, RuntimeCall>
		for Runtime
	{
		fn query_call_info(
			call: RuntimeCall,
			len: u32,
		) -> pallet_transaction_payment::RuntimeDispatchInfo<Balance> {
			TransactionPayment::query_call_info(call, len)
		}
		fn query_call_fee_details(
			call: RuntimeCall,
			len: u32,
		) -> pallet_transaction_payment::FeeDetails<Balance> {
			TransactionPayment::query_call_fee_details(call, len)
		}
		fn query_weight_to_fee(weight: Weight) -> Balance {
			TransactionPayment::weight_to_fee(weight)
		}
		fn query_length_to_fee(length: u32) -> Balance {
			TransactionPayment::length_to_fee(length)
		}
	}

	impl assets_common::runtime_api::FungiblesApi<
		Block,
		AccountId,
	> for Runtime
	{
		fn query_account_balances(account: AccountId) -> Result<xcm::VersionedMultiAssets, assets_common::runtime_api::FungiblesAccessError> {
			use assets_common::fungible_conversion::{convert, convert_balance};
			Ok([
				// collect pallet_balance
				{
					let balance = Balances::free_balance(account.clone());
					if balance > 0 {
						vec![convert_balance::<WestendLocation, Balance>(balance)?]
					} else {
						vec![]
					}
				},
				// collect pallet_assets (TrustBackedAssets)
				convert::<_, _, _, _, TrustBackedAssetsConvertedConcreteId>(
					Assets::account_balances(account.clone())
						.iter()
						.filter(|(_, balance)| balance > &0)
				)?,
				// collect pallet_assets (ForeignAssets)
				convert::<_, _, _, _, ForeignAssetsConvertedConcreteId>(
					ForeignAssets::account_balances(account)
						.iter()
						.filter(|(_, balance)| balance > &0)
				)?,
				// collect ... e.g. other tokens
			].concat().into())
		}
	}

	impl cumulus_primitives_core::CollectCollationInfo<Block> for Runtime {
		fn collect_collation_info(header: &<Block as BlockT>::Header) -> cumulus_primitives_core::CollationInfo {
			ParachainSystem::collect_collation_info(header)
		}
	}

	#[cfg(feature = "try-runtime")]
	impl frame_try_runtime::TryRuntime<Block> for Runtime {
		fn on_runtime_upgrade(checks: frame_try_runtime::UpgradeCheckSelect) -> (Weight, Weight) {
			let weight = Executive::try_runtime_upgrade(checks).unwrap();
			(weight, RuntimeBlockWeights::get().max_block)
		}

		fn execute_block(
			block: Block,
			state_root_check: bool,
			signature_check: bool,
			select: frame_try_runtime::TryStateSelect,
		) -> Weight {
			// NOTE: intentional unwrap: we don't want to propagate the error backwards, and want to
			// have a backtrace here.
			Executive::try_execute_block(block, state_root_check, signature_check, select).unwrap()
		}
	}

	#[cfg(feature = "runtime-benchmarks")]
	impl frame_benchmarking::Benchmark<Block> for Runtime {
		fn benchmark_metadata(extra: bool) -> (
			Vec<frame_benchmarking::BenchmarkList>,
			Vec<frame_support::traits::StorageInfo>,
		) {
			use frame_benchmarking::{Benchmarking, BenchmarkList};
			use frame_support::traits::StorageInfoTrait;
			use frame_system_benchmarking::Pallet as SystemBench;
			use cumulus_pallet_session_benchmarking::Pallet as SessionBench;

			// This is defined once again in dispatch_benchmark, because list_benchmarks!
			// and add_benchmarks! are macros exported by define_benchmarks! macros and those types
			// are referenced in that call.
			type XcmBalances = pallet_xcm_benchmarks::fungible::Pallet::<Runtime>;
			type XcmGeneric = pallet_xcm_benchmarks::generic::Pallet::<Runtime>;

			let mut list = Vec::<BenchmarkList>::new();
			list_benchmarks!(list, extra);

			let storage_info = AllPalletsWithSystem::storage_info();
			(list, storage_info)
		}

		fn dispatch_benchmark(
			config: frame_benchmarking::BenchmarkConfig
		) -> Result<Vec<frame_benchmarking::BenchmarkBatch>, sp_runtime::RuntimeString> {
			use frame_benchmarking::{Benchmarking, BenchmarkBatch, TrackedStorageKey, BenchmarkError};

			use frame_system_benchmarking::Pallet as SystemBench;
			impl frame_system_benchmarking::Config for Runtime {}

			use cumulus_pallet_session_benchmarking::Pallet as SessionBench;
			impl cumulus_pallet_session_benchmarking::Config for Runtime {}

			use xcm::latest::prelude::*;
			use xcm_config::{MaxAssetsIntoHolding, WestendLocation};
			use pallet_xcm_benchmarks::asset_instance_from;

			impl pallet_xcm_benchmarks::Config for Runtime {
				type XcmConfig = xcm_config::XcmConfig;
				type AccountIdConverter = xcm_config::LocationToAccountId;
				fn valid_destination() -> Result<MultiLocation, BenchmarkError> {
					Ok(WestendLocation::get())
				}
				fn worst_case_holding(depositable_count: u32) -> MultiAssets {
					// A mix of fungible, non-fungible, and concrete assets.
					let holding_non_fungibles = MaxAssetsIntoHolding::get() / 2 - depositable_count;
					let holding_fungibles = holding_non_fungibles - 1;
					let fungibles_amount: u128 = 100;
					let mut assets = (0..holding_fungibles)
						.map(|i| {
							MultiAsset {
								id: Concrete(GeneralIndex(i as u128).into()),
								fun: Fungible(fungibles_amount * i as u128),
							}
						})
						.chain(core::iter::once(MultiAsset { id: Concrete(Here.into()), fun: Fungible(u128::MAX) }))
						.chain((0..holding_non_fungibles).map(|i| MultiAsset {
							id: Concrete(GeneralIndex(i as u128).into()),
							fun: NonFungible(asset_instance_from(i)),
						}))
						.collect::<Vec<_>>();

					assets.push(MultiAsset {
						id: Concrete(WestendLocation::get()),
						fun: Fungible(1_000_000 * UNITS),
					});
					assets.into()
				}
			}

			parameter_types! {
				pub const TrustedTeleporter: Option<(MultiLocation, MultiAsset)> = Some((
					WestendLocation::get(),
					MultiAsset { fun: Fungible(UNITS), id: Concrete(WestendLocation::get()) },
				));
				pub const CheckedAccount: Option<(AccountId, xcm_builder::MintLocation)> = None;

			}

			impl pallet_xcm_benchmarks::fungible::Config for Runtime {
				type TransactAsset = Balances;

				type CheckedAccount = CheckedAccount;
				type TrustedTeleporter = TrustedTeleporter;

				fn get_multi_asset() -> MultiAsset {
					MultiAsset {
						id: Concrete(WestendLocation::get()),
						fun: Fungible(UNITS),
					}
				}
			}

			impl pallet_xcm_benchmarks::generic::Config for Runtime {
				type RuntimeCall = RuntimeCall;

				fn worst_case_response() -> (u64, Response) {
					(0u64, Response::Version(Default::default()))
				}

				fn worst_case_asset_exchange() -> Result<(MultiAssets, MultiAssets), BenchmarkError> {
					Err(BenchmarkError::Skip)
				}

				fn universal_alias() -> Result<(MultiLocation, Junction), BenchmarkError> {
					Err(BenchmarkError::Skip)
				}

				fn transact_origin_and_runtime_call() -> Result<(MultiLocation, RuntimeCall), BenchmarkError> {
					Ok((WestendLocation::get(), frame_system::Call::remark_with_event { remark: vec![] }.into()))
				}

				fn subscribe_origin() -> Result<MultiLocation, BenchmarkError> {
					Ok(WestendLocation::get())
				}

				fn claimable_asset() -> Result<(MultiLocation, MultiLocation, MultiAssets), BenchmarkError> {
					let origin = WestendLocation::get();
					let assets: MultiAssets = (Concrete(WestendLocation::get()), 1_000 * UNITS).into();
					let ticket = MultiLocation { parents: 0, interior: Here };
					Ok((origin, ticket, assets))
				}

				fn unlockable_asset() -> Result<(MultiLocation, MultiLocation, MultiAsset), BenchmarkError> {
					Err(BenchmarkError::Skip)
				}

				fn export_message_origin_and_destination(
				) -> Result<(MultiLocation, NetworkId, InteriorMultiLocation), BenchmarkError> {
					Err(BenchmarkError::Skip)
				}
			}

			type XcmBalances = pallet_xcm_benchmarks::fungible::Pallet::<Runtime>;
			type XcmGeneric = pallet_xcm_benchmarks::generic::Pallet::<Runtime>;

			let whitelist: Vec<TrackedStorageKey> = vec![
				// Block Number
				hex_literal::hex!("26aa394eea5630e07c48ae0c9558cef702a5c1b19ab7a04f536c519aca4983ac").to_vec().into(),
				// Total Issuance
				hex_literal::hex!("c2261276cc9d1f8598ea4b6a74b15c2f57c875e4cff74148e4628f264b974c80").to_vec().into(),
				// Execution Phase
				hex_literal::hex!("26aa394eea5630e07c48ae0c9558cef7ff553b5a9862a516939d82b3d3d8661a").to_vec().into(),
				// Event Count
				hex_literal::hex!("26aa394eea5630e07c48ae0c9558cef70a98fdbe9ce6c55837576c60c7af3850").to_vec().into(),
				// System Events
				hex_literal::hex!("26aa394eea5630e07c48ae0c9558cef780d41e5e16056765bc8461851072c9d7").to_vec().into(),
				//TODO: use from relay_well_known_keys::ACTIVE_CONFIG
				hex_literal::hex!("06de3d8a54d27e44a9d5ce189618f22db4b49d95320d9021994c850f25b8e385").to_vec().into(),
			];

			let mut batches = Vec::<BenchmarkBatch>::new();
			let params = (&config, &whitelist);
			add_benchmarks!(params, batches);

			Ok(batches)
		}
	}
}

struct CheckInherents;

impl cumulus_pallet_parachain_system::CheckInherents<Block> for CheckInherents {
	fn check_inherents(
		block: &Block,
		relay_state_proof: &cumulus_pallet_parachain_system::RelayChainStateProof,
	) -> sp_inherents::CheckInherentsResult {
		let relay_chain_slot = relay_state_proof
			.read_slot()
			.expect("Could not read the relay chain slot from the proof");

		let inherent_data =
			cumulus_primitives_timestamp::InherentDataProvider::from_relay_chain_slot_and_duration(
				relay_chain_slot,
				sp_std::time::Duration::from_secs(6),
			)
			.create_inherent_data()
			.expect("Could not create the timestamp inherent data");

		inherent_data.check_extrinsics(block)
	}
}

cumulus_pallet_parachain_system::register_validate_block! {
	Runtime = Runtime,
	BlockExecutor = cumulus_pallet_aura_ext::BlockExecutor::<Runtime, Executive>,
	CheckInherents = CheckInherents,
}<|MERGE_RESOLUTION|>--- conflicted
+++ resolved
@@ -93,12 +93,9 @@
 
 #[sp_version::runtime_version]
 pub const VERSION: RuntimeVersion = RuntimeVersion {
-<<<<<<< HEAD
-=======
 	// Note: "westmint" is the legacy name for this chain. It has been renamed to
 	// "asset-hub-westend". Many wallets/tools depend on the `spec_name`, so it remains "westmint"
 	// for the time being. Wallets/tools should update to treat "asset-hub-westend" equally.
->>>>>>> badda669
 	spec_name: create_runtime_str!("westmint"),
 	impl_name: create_runtime_str!("westmint"),
 	authoring_version: 1,
