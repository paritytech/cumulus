// This file is part of Cumulus.

// Copyright (C) Parity Technologies (UK) Ltd.
// SPDX-License-Identifier: Apache-2.0

// Licensed under the Apache License, Version 2.0 (the "License");
// you may not use this file except in compliance with the License.
// You may obtain a copy of the License at
//
// 	http://www.apache.org/licenses/LICENSE-2.0
//
// Unless required by applicable law or agreed to in writing, software
// distributed under the License is distributed on an "AS IS" BASIS,
// WITHOUT WARRANTIES OR CONDITIONS OF ANY KIND, either express or implied.
// See the License for the specific language governing permissions and
// limitations under the License.

//! Tests for the Statemint (Polkadot Assets Hub) chain.

use asset_hub_polkadot_runtime::xcm_config::{
	AssetFeeAsExistentialDepositMultiplierFeeCharger, CheckingAccount, DotLocation,
	ForeignCreatorsSovereignAccountOf, TrustBackedAssetsPalletLocation, XcmConfig,
};
pub use asset_hub_polkadot_runtime::{
	constants::fee::WeightToFee, AssetDeposit, Assets, Balances, ExistentialDeposit, ForeignAssets,
	ForeignAssetsInstance, MetadataDepositBase, MetadataDepositPerByte, ParachainSystem, Runtime,
	RuntimeCall, RuntimeEvent, SessionKeys, System, TrustBackedAssetsInstance,
};
use asset_test_utils::{CollatorSessionKeys, ExtBuilder, RuntimeHelper};
use codec::{Decode, Encode};
use cumulus_primitives_utility::ChargeWeightInFungibles;
use frame_support::{
	assert_noop, assert_ok,
	traits::fungibles::InspectEnumerable,
	weights::{Weight, WeightToFee as WeightToFeeT},
};
use parachains_common::{
	AccountId, AssetHubPolkadotAuraId as AuraId, AssetIdForTrustBackedAssets, Balance,
};
use sp_runtime::traits::MaybeEquivalence;
use xcm::latest::prelude::*;
use xcm_executor::traits::{Identity, JustTry, WeightTrader};

const ALICE: [u8; 32] = [1u8; 32];
const SOME_ASSET_ADMIN: [u8; 32] = [5u8; 32];

type AssetIdForTrustBackedAssetsConvert =
	assets_common::AssetIdForTrustBackedAssetsConvert<TrustBackedAssetsPalletLocation>;

fn collator_session_keys() -> CollatorSessionKeys<Runtime> {
	CollatorSessionKeys::new(
		AccountId::from(ALICE),
		AccountId::from(ALICE),
		SessionKeys { aura: AuraId::from(sp_core::ed25519::Public::from_raw(ALICE)) },
	)
}

#[test]
fn test_asset_xcm_trader() {
	ExtBuilder::<Runtime>::default()
		.with_collators(vec![AccountId::from(ALICE)])
		.with_session_keys(vec![(
			AccountId::from(ALICE),
			AccountId::from(ALICE),
			SessionKeys { aura: AuraId::from(sp_core::ed25519::Public::from_raw(ALICE)) },
		)])
		.build()
		.execute_with(|| {
			// We need root origin to create a sufficient asset
			let minimum_asset_balance = 333333333_u128;
			let local_asset_id = 1;
			assert_ok!(Assets::force_create(
				RuntimeHelper::<Runtime>::root_origin(),
				local_asset_id.into(),
				AccountId::from(ALICE).into(),
				true,
				minimum_asset_balance
			));

			// We first mint enough asset for the account to exist for assets
			assert_ok!(Assets::mint(
				RuntimeHelper::<Runtime>::origin_of(AccountId::from(ALICE)),
				local_asset_id.into(),
				AccountId::from(ALICE).into(),
				minimum_asset_balance
			));

			// get asset id as multilocation
			let asset_multilocation =
				AssetIdForTrustBackedAssetsConvert::convert_back(&local_asset_id).unwrap();

			// Set Alice as block author, who will receive fees
			RuntimeHelper::<Runtime>::run_to_block(2, Some(AccountId::from(ALICE)));

			// We are going to buy 400e9 weight
			// Because of the ED being higher in kusama's asset hub
			// and not to complicate things, we use a little
			// bit more of weight
			let bought = Weight::from_parts(400_000_000_000u64, 0);

			// Lets calculate amount needed
			let asset_amount_needed =
				AssetFeeAsExistentialDepositMultiplierFeeCharger::charge_weight_in_fungibles(
					local_asset_id,
					bought,
				)
				.expect("failed to compute");

			// Lets pay with: asset_amount_needed + asset_amount_extra
			let asset_amount_extra = 100_u128;
			let asset: MultiAsset =
				(asset_multilocation, asset_amount_needed + asset_amount_extra).into();

			let mut trader = <XcmConfig as xcm_executor::Config>::Trader::new();
			let ctx = XcmContext { origin: None, message_id: XcmHash::default(), topic: None };

			// Lets buy_weight and make sure buy_weight does not return an error
<<<<<<< HEAD
			let unused_assets = trader
				.buy_weight(&XcmContext::with_message_id([0; 32]), bought, asset.into())
				.expect("Expected Ok");

=======
			let unused_assets = trader.buy_weight(bought, asset.into(), &ctx).expect("Expected Ok");
>>>>>>> 9e187970
			// Check whether a correct amount of unused assets is returned
			assert_ok!(
				unused_assets.ensure_contains(&(asset_multilocation, asset_amount_extra).into())
			);

			// Drop trader
			drop(trader);

			// Make sure author(Alice) has received the amount
			assert_eq!(
				Assets::balance(local_asset_id, AccountId::from(ALICE)),
				minimum_asset_balance + asset_amount_needed
			);

			// We also need to ensure the total supply increased
			assert_eq!(
				Assets::total_supply(local_asset_id),
				minimum_asset_balance + asset_amount_needed
			);
		});
}

#[test]
fn test_asset_xcm_trader_with_refund() {
	ExtBuilder::<Runtime>::default()
		.with_collators(vec![AccountId::from(ALICE)])
		.with_session_keys(vec![(
			AccountId::from(ALICE),
			AccountId::from(ALICE),
			SessionKeys { aura: AuraId::from(sp_core::ed25519::Public::from_raw(ALICE)) },
		)])
		.build()
		.execute_with(|| {
			// We need root origin to create a sufficient asset
			// We set existential deposit to be identical to the one for Balances first
			assert_ok!(Assets::force_create(
				RuntimeHelper::<Runtime>::root_origin(),
				1.into(),
				AccountId::from(ALICE).into(),
				true,
				ExistentialDeposit::get()
			));

			// We first mint enough asset for the account to exist for assets
			assert_ok!(Assets::mint(
				RuntimeHelper::<Runtime>::origin_of(AccountId::from(ALICE)),
				1.into(),
				AccountId::from(ALICE).into(),
				ExistentialDeposit::get()
			));

			let mut trader = <XcmConfig as xcm_executor::Config>::Trader::new();
			let ctx = XcmContext { origin: None, message_id: XcmHash::default(), topic: None };

			// Set Alice as block author, who will receive fees
			RuntimeHelper::<Runtime>::run_to_block(2, Some(AccountId::from(ALICE)));

			// We are going to buy 400e9 weight
			// Because of the ED being higher in kusama's asset hub
			// and not to complicate things, we use a little
			// bit more of weight
			let bought = Weight::from_parts(400_000_000_000u64, 0);

			let asset_multilocation = AssetIdForTrustBackedAssetsConvert::convert_back(&1).unwrap();

			// lets calculate amount needed
			let amount_bought = WeightToFee::weight_to_fee(&bought);

			let asset: MultiAsset = (asset_multilocation, amount_bought).into();

			let ctx = XcmContext::with_message_id([0; 32]);

			// Make sure buy_weight does not return an error
<<<<<<< HEAD
			assert_ok!(trader.buy_weight(&ctx, bought, asset.clone().into()));

			// Make sure again buy_weight does return an error
			// This assert relies on the fact, that we use `TakeFirstAssetTrader` in `WeightTrader` tuple chain, which cannot be called twice
			assert_noop!(trader.buy_weight(&ctx, bought, asset.into()), XcmError::TooExpensive);
=======
			assert_ok!(trader.buy_weight(bought, asset.clone().into(), &ctx));

			// Make sure again buy_weight does return an error
			// This assert relies on the fact, that we use `TakeFirstAssetTrader` in `WeightTrader` tuple chain, which cannot be called twice
			assert_noop!(trader.buy_weight(bought, asset.into(), &ctx), XcmError::TooExpensive);
>>>>>>> 9e187970

			// We actually use half of the weight
			let weight_used = bought / 2;

			// Make sure refurnd works.
			let amount_refunded = WeightToFee::weight_to_fee(&(bought - weight_used));

			assert_eq!(
<<<<<<< HEAD
				trader.refund_weight(&ctx, bought - weight_used),
=======
				trader.refund_weight(bought - weight_used, &ctx),
>>>>>>> 9e187970
				Some((asset_multilocation, amount_refunded).into())
			);

			// Drop trader
			drop(trader);

			// We only should have paid for half of the bought weight
			let fees_paid = WeightToFee::weight_to_fee(&weight_used);

			assert_eq!(
				Assets::balance(1, AccountId::from(ALICE)),
				ExistentialDeposit::get() + fees_paid
			);

			// We also need to ensure the total supply increased
			assert_eq!(Assets::total_supply(1), ExistentialDeposit::get() + fees_paid);
		});
}

#[test]
fn test_asset_xcm_trader_refund_not_possible_since_amount_less_than_ed() {
	ExtBuilder::<Runtime>::default()
		.with_collators(vec![AccountId::from(ALICE)])
		.with_session_keys(vec![(
			AccountId::from(ALICE),
			AccountId::from(ALICE),
			SessionKeys { aura: AuraId::from(sp_core::ed25519::Public::from_raw(ALICE)) },
		)])
		.build()
		.execute_with(|| {
			// We need root origin to create a sufficient asset
			// We set existential deposit to be identical to the one for Balances first
			assert_ok!(Assets::force_create(
				RuntimeHelper::<Runtime>::root_origin(),
				1.into(),
				AccountId::from(ALICE).into(),
				true,
				ExistentialDeposit::get()
			));

			let mut trader = <XcmConfig as xcm_executor::Config>::Trader::new();
			let ctx = XcmContext { origin: None, message_id: XcmHash::default(), topic: None };

			// Set Alice as block author, who will receive fees
			RuntimeHelper::<Runtime>::run_to_block(2, Some(AccountId::from(ALICE)));

			// We are going to buy 50e9 weight
			// Because of the ED being higher in kusama's asset hub
			// and not to complicate things, we use a little
			// bit more of weight
			let bought = Weight::from_parts(50_000_000_000u64, 0);

			let asset_multilocation = AssetIdForTrustBackedAssetsConvert::convert_back(&1).unwrap();

			let amount_bought = WeightToFee::weight_to_fee(&bought);

			assert!(
				amount_bought < ExistentialDeposit::get(),
				"we are testing what happens when the amount does not exceed ED"
			);

			let asset: MultiAsset = (asset_multilocation, amount_bought).into();

			// Buy weight should return an error
<<<<<<< HEAD
			assert_noop!(
				trader.buy_weight(&XcmContext::with_message_id([0; 32]), bought, asset.into()),
				XcmError::TooExpensive
			);
=======
			assert_noop!(trader.buy_weight(bought, asset.into(), &ctx), XcmError::TooExpensive);
>>>>>>> 9e187970

			// not credited since the ED is higher than this value
			assert_eq!(Assets::balance(1, AccountId::from(ALICE)), 0);

			// We also need to ensure the total supply did not increase
			assert_eq!(Assets::total_supply(1), 0);
		});
}

#[test]
fn test_that_buying_ed_refund_does_not_refund() {
	ExtBuilder::<Runtime>::default()
		.with_collators(vec![AccountId::from(ALICE)])
		.with_session_keys(vec![(
			AccountId::from(ALICE),
			AccountId::from(ALICE),
			SessionKeys { aura: AuraId::from(sp_core::ed25519::Public::from_raw(ALICE)) },
		)])
		.build()
		.execute_with(|| {
			// We need root origin to create a sufficient asset
			// We set existential deposit to be identical to the one for Balances first
			assert_ok!(Assets::force_create(
				RuntimeHelper::<Runtime>::root_origin(),
				1.into(),
				AccountId::from(ALICE).into(),
				true,
				ExistentialDeposit::get()
			));

			let mut trader = <XcmConfig as xcm_executor::Config>::Trader::new();
			let ctx = XcmContext { origin: None, message_id: XcmHash::default(), topic: None };

			// Set Alice as block author, who will receive fees
			RuntimeHelper::<Runtime>::run_to_block(2, Some(AccountId::from(ALICE)));

			// We are gonna buy ED
			let bought = Weight::from_parts(ExistentialDeposit::get().try_into().unwrap(), 0);

			let asset_multilocation = AssetIdForTrustBackedAssetsConvert::convert_back(&1).unwrap();

			let amount_bought = WeightToFee::weight_to_fee(&bought);

			assert!(
				amount_bought < ExistentialDeposit::get(),
				"we are testing what happens when the amount does not exceed ED"
			);

			// We know we will have to buy at least ED, so lets make sure first it will
			// fail with a payment of less than ED
			let asset: MultiAsset = (asset_multilocation, amount_bought).into();
<<<<<<< HEAD
			assert_noop!(
				trader.buy_weight(&XcmContext::with_message_id([0; 32]), bought, asset.into()),
				XcmError::TooExpensive
			);
=======
			assert_noop!(trader.buy_weight(bought, asset.into(), &ctx), XcmError::TooExpensive);
>>>>>>> 9e187970

			// Now lets buy ED at least
			let asset: MultiAsset = (asset_multilocation, ExistentialDeposit::get()).into();

			// Buy weight should work
<<<<<<< HEAD
			assert_ok!(trader.buy_weight(
				&XcmContext::with_message_id([0; 32]),
				bought,
				asset.into()
			));

			// Should return None. We have a specific check making sure we dont go below ED for
			// drop payment
			assert_eq!(trader.refund_weight(&XcmContext::with_message_id([0; 32]), bought), None);
=======
			assert_ok!(trader.buy_weight(bought, asset.into(), &ctx));

			// Should return None. We have a specific check making sure we dont go below ED for
			// drop payment
			assert_eq!(trader.refund_weight(bought, &ctx), None);
>>>>>>> 9e187970

			// Drop trader
			drop(trader);

			// Make sure author(Alice) has received the amount
			assert_eq!(Assets::balance(1, AccountId::from(ALICE)), ExistentialDeposit::get());

			// We also need to ensure the total supply increased
			assert_eq!(Assets::total_supply(1), ExistentialDeposit::get());
		});
}

#[test]
fn test_asset_xcm_trader_not_possible_for_non_sufficient_assets() {
	ExtBuilder::<Runtime>::default()
		.with_collators(vec![AccountId::from(ALICE)])
		.with_session_keys(vec![(
			AccountId::from(ALICE),
			AccountId::from(ALICE),
			SessionKeys { aura: AuraId::from(sp_core::ed25519::Public::from_raw(ALICE)) },
		)])
		.build()
		.execute_with(|| {
			// Create a non-sufficient asset
			let minimum_asset_balance = 1_000_000_u128;
			assert_ok!(Assets::force_create(
				RuntimeHelper::<Runtime>::root_origin(),
				1.into(),
				AccountId::from(ALICE).into(),
				false,
				minimum_asset_balance
			));

			// We first mint enough asset for the account to exist for assets
			assert_ok!(Assets::mint(
				RuntimeHelper::<Runtime>::origin_of(AccountId::from(ALICE)),
				1.into(),
				AccountId::from(ALICE).into(),
				minimum_asset_balance
			));

			let mut trader = <XcmConfig as xcm_executor::Config>::Trader::new();
			let ctx = XcmContext { origin: None, message_id: XcmHash::default(), topic: None };

			// Set Alice as block author, who will receive fees
			RuntimeHelper::<Runtime>::run_to_block(2, Some(AccountId::from(ALICE)));

			// We are going to buy 400e9 weight
			// Because of the ED being higher in kusama's asset hub
			// and not to complicate things, we use a little
			// bit more of weight
			let bought = Weight::from_parts(400_000_000_000u64, 0);

			// lets calculate amount needed
			let asset_amount_needed = WeightToFee::weight_to_fee(&bought);

			let asset_multilocation = AssetIdForTrustBackedAssetsConvert::convert_back(&1).unwrap();

			let asset: MultiAsset = (asset_multilocation, asset_amount_needed).into();

			// Make sure again buy_weight does return an error
<<<<<<< HEAD
			assert_noop!(
				trader.buy_weight(&XcmContext::with_message_id([0; 32]), bought, asset.into()),
				XcmError::TooExpensive
			);
=======
			assert_noop!(trader.buy_weight(bought, asset.into(), &ctx), XcmError::TooExpensive);
>>>>>>> 9e187970

			// Drop trader
			drop(trader);

			// Make sure author(Alice) has NOT received the amount
			assert_eq!(Assets::balance(1, AccountId::from(ALICE)), minimum_asset_balance);

			// We also need to ensure the total supply NOT increased
			assert_eq!(Assets::total_supply(1), minimum_asset_balance);
		});
}

#[test]
fn test_assets_balances_api_works() {
	use assets_common::runtime_api::runtime_decl_for_fungibles_api::FungiblesApi;

	ExtBuilder::<Runtime>::default()
		.with_collators(vec![AccountId::from(ALICE)])
		.with_session_keys(vec![(
			AccountId::from(ALICE),
			AccountId::from(ALICE),
			SessionKeys { aura: AuraId::from(sp_core::ed25519::Public::from_raw(ALICE)) },
		)])
		.build()
		.execute_with(|| {
			let local_asset_id = 1;
			let foreign_asset_id_multilocation =
				MultiLocation { parents: 1, interior: X2(Parachain(1234), GeneralIndex(12345)) };

			// check before
			assert_eq!(Assets::balance(local_asset_id, AccountId::from(ALICE)), 0);
			assert_eq!(
				ForeignAssets::balance(foreign_asset_id_multilocation, AccountId::from(ALICE)),
				0
			);
			assert_eq!(Balances::free_balance(AccountId::from(ALICE)), 0);
			assert!(Runtime::query_account_balances(AccountId::from(ALICE))
				.unwrap()
				.try_as::<MultiAssets>()
				.unwrap()
				.is_none());

			// Drip some balance
			use frame_support::traits::fungible::Mutate;
			let some_currency = ExistentialDeposit::get();
			Balances::mint_into(&AccountId::from(ALICE), some_currency).unwrap();

			// We need root origin to create a sufficient asset
			let minimum_asset_balance = 3333333_u128;
			assert_ok!(Assets::force_create(
				RuntimeHelper::<Runtime>::root_origin(),
				local_asset_id.into(),
				AccountId::from(ALICE).into(),
				true,
				minimum_asset_balance
			));

			// We first mint enough asset for the account to exist for assets
			assert_ok!(Assets::mint(
				RuntimeHelper::<Runtime>::origin_of(AccountId::from(ALICE)),
				local_asset_id.into(),
				AccountId::from(ALICE).into(),
				minimum_asset_balance
			));

			// create foreign asset
			let foreign_asset_minimum_asset_balance = 3333333_u128;
			assert_ok!(ForeignAssets::force_create(
				RuntimeHelper::<Runtime>::root_origin(),
				foreign_asset_id_multilocation,
				AccountId::from(SOME_ASSET_ADMIN).into(),
				false,
				foreign_asset_minimum_asset_balance
			));

			// We first mint enough asset for the account to exist for assets
			assert_ok!(ForeignAssets::mint(
				RuntimeHelper::<Runtime>::origin_of(AccountId::from(SOME_ASSET_ADMIN)),
				foreign_asset_id_multilocation,
				AccountId::from(ALICE).into(),
				6 * foreign_asset_minimum_asset_balance
			));

			// check after
			assert_eq!(
				Assets::balance(local_asset_id, AccountId::from(ALICE)),
				minimum_asset_balance
			);
			assert_eq!(
				ForeignAssets::balance(foreign_asset_id_multilocation, AccountId::from(ALICE)),
				6 * minimum_asset_balance
			);
			assert_eq!(Balances::free_balance(AccountId::from(ALICE)), some_currency);

			let result: MultiAssets = Runtime::query_account_balances(AccountId::from(ALICE))
				.unwrap()
				.try_into()
				.unwrap();
			assert_eq!(result.len(), 3);

			// check currency
			assert!(result.inner().iter().any(|asset| asset.eq(
				&assets_common::fungible_conversion::convert_balance::<DotLocation, Balance>(
					some_currency
				)
				.unwrap()
			)));
			// check trusted asset
			assert!(result.inner().iter().any(|asset| asset.eq(&(
				AssetIdForTrustBackedAssetsConvert::convert_back(&local_asset_id).unwrap(),
				minimum_asset_balance
			)
				.into())));
			// check foreign asset
			assert!(result.inner().iter().any(|asset| asset.eq(&(
				Identity::convert_back(&foreign_asset_id_multilocation).unwrap(),
				6 * foreign_asset_minimum_asset_balance
			)
				.into())));
		});
}

asset_test_utils::include_teleports_for_native_asset_works!(
	Runtime,
	XcmConfig,
	CheckingAccount,
	WeightToFee,
	ParachainSystem,
	collator_session_keys(),
	ExistentialDeposit::get(),
	Box::new(|runtime_event_encoded: Vec<u8>| {
		match RuntimeEvent::decode(&mut &runtime_event_encoded[..]) {
			Ok(RuntimeEvent::PolkadotXcm(event)) => Some(event),
			_ => None,
		}
	}),
	Box::new(|runtime_event_encoded: Vec<u8>| {
		match RuntimeEvent::decode(&mut &runtime_event_encoded[..]) {
			Ok(RuntimeEvent::XcmpQueue(event)) => Some(event),
			_ => None,
		}
	}),
	1000
);

asset_test_utils::include_teleports_for_foreign_assets_works!(
	Runtime,
	XcmConfig,
	CheckingAccount,
	WeightToFee,
	ParachainSystem,
	ForeignCreatorsSovereignAccountOf,
	ForeignAssetsInstance,
	asset_test_utils::CollatorSessionKeys::new(
		AccountId::from(ALICE),
		AccountId::from(ALICE),
		SessionKeys { aura: AuraId::from(sp_core::ed25519::Public::from_raw(ALICE)) }
	),
	ExistentialDeposit::get(),
	Box::new(|runtime_event_encoded: Vec<u8>| {
		match RuntimeEvent::decode(&mut &runtime_event_encoded[..]) {
			Ok(RuntimeEvent::PolkadotXcm(event)) => Some(event),
			_ => None,
		}
	}),
	Box::new(|runtime_event_encoded: Vec<u8>| {
		match RuntimeEvent::decode(&mut &runtime_event_encoded[..]) {
			Ok(RuntimeEvent::XcmpQueue(event)) => Some(event),
			_ => None,
		}
	})
);

asset_test_utils::include_asset_transactor_transfer_with_local_consensus_currency_works!(
	Runtime,
	XcmConfig,
	collator_session_keys(),
	ExistentialDeposit::get(),
	Box::new(|| {
		assert!(Assets::asset_ids().collect::<Vec<_>>().is_empty());
		assert!(ForeignAssets::asset_ids().collect::<Vec<_>>().is_empty());
	}),
	Box::new(|| {
		assert!(Assets::asset_ids().collect::<Vec<_>>().is_empty());
		assert!(ForeignAssets::asset_ids().collect::<Vec<_>>().is_empty());
	})
);

asset_test_utils::include_asset_transactor_transfer_with_pallet_assets_instance_works!(
	asset_transactor_transfer_with_trust_backed_assets_works,
	Runtime,
	XcmConfig,
	TrustBackedAssetsInstance,
	AssetIdForTrustBackedAssets,
	AssetIdForTrustBackedAssetsConvert,
	collator_session_keys(),
	ExistentialDeposit::get(),
	12345,
	Box::new(|| {
		assert!(ForeignAssets::asset_ids().collect::<Vec<_>>().is_empty());
	}),
	Box::new(|| {
		assert!(ForeignAssets::asset_ids().collect::<Vec<_>>().is_empty());
	})
);

asset_test_utils::include_asset_transactor_transfer_with_pallet_assets_instance_works!(
	asset_transactor_transfer_with_foreign_assets_works,
	Runtime,
	XcmConfig,
	ForeignAssetsInstance,
	MultiLocation,
	JustTry,
	asset_test_utils::CollatorSessionKeys::new(
		AccountId::from(ALICE),
		AccountId::from(ALICE),
		SessionKeys { aura: AuraId::from(sp_core::ed25519::Public::from_raw(ALICE)) }
	),
	ExistentialDeposit::get(),
	MultiLocation { parents: 1, interior: X2(Parachain(1313), GeneralIndex(12345)) },
	Box::new(|| {
		assert!(Assets::asset_ids().collect::<Vec<_>>().is_empty());
	}),
	Box::new(|| {
		assert!(Assets::asset_ids().collect::<Vec<_>>().is_empty());
	})
);

asset_test_utils::include_create_and_manage_foreign_assets_for_local_consensus_parachain_assets_works!(
	Runtime,
	XcmConfig,
	WeightToFee,
	ForeignCreatorsSovereignAccountOf,
	ForeignAssetsInstance,
	MultiLocation,
	JustTry,
	asset_test_utils::CollatorSessionKeys::new(
		AccountId::from(ALICE),
		AccountId::from(ALICE),
		SessionKeys { aura: AuraId::from(sp_core::ed25519::Public::from_raw(ALICE)) }
	),
	ExistentialDeposit::get(),
	AssetDeposit::get(),
	MetadataDepositBase::get(),
	MetadataDepositPerByte::get(),
	Box::new(|pallet_asset_call| RuntimeCall::ForeignAssets(pallet_asset_call).encode()),
	Box::new(|runtime_event_encoded: Vec<u8>| {
		match RuntimeEvent::decode(&mut &runtime_event_encoded[..]) {
			Ok(RuntimeEvent::ForeignAssets(pallet_asset_event)) => Some(pallet_asset_event),
			_ => None,
		}
	}),
	Box::new(|| {
		assert!(Assets::asset_ids().collect::<Vec<_>>().is_empty());
		assert!(ForeignAssets::asset_ids().collect::<Vec<_>>().is_empty());
	}),
	Box::new(|| {
		assert!(Assets::asset_ids().collect::<Vec<_>>().is_empty());
		assert_eq!(ForeignAssets::asset_ids().collect::<Vec<_>>().len(), 1);
	})
);<|MERGE_RESOLUTION|>--- conflicted
+++ resolved
@@ -115,14 +115,7 @@
 			let ctx = XcmContext { origin: None, message_id: XcmHash::default(), topic: None };
 
 			// Lets buy_weight and make sure buy_weight does not return an error
-<<<<<<< HEAD
-			let unused_assets = trader
-				.buy_weight(&XcmContext::with_message_id([0; 32]), bought, asset.into())
-				.expect("Expected Ok");
-
-=======
 			let unused_assets = trader.buy_weight(bought, asset.into(), &ctx).expect("Expected Ok");
->>>>>>> 9e187970
 			// Check whether a correct amount of unused assets is returned
 			assert_ok!(
 				unused_assets.ensure_contains(&(asset_multilocation, asset_amount_extra).into())
@@ -196,19 +189,11 @@
 			let ctx = XcmContext::with_message_id([0; 32]);
 
 			// Make sure buy_weight does not return an error
-<<<<<<< HEAD
-			assert_ok!(trader.buy_weight(&ctx, bought, asset.clone().into()));
-
-			// Make sure again buy_weight does return an error
-			// This assert relies on the fact, that we use `TakeFirstAssetTrader` in `WeightTrader` tuple chain, which cannot be called twice
-			assert_noop!(trader.buy_weight(&ctx, bought, asset.into()), XcmError::TooExpensive);
-=======
 			assert_ok!(trader.buy_weight(bought, asset.clone().into(), &ctx));
 
 			// Make sure again buy_weight does return an error
 			// This assert relies on the fact, that we use `TakeFirstAssetTrader` in `WeightTrader` tuple chain, which cannot be called twice
 			assert_noop!(trader.buy_weight(bought, asset.into(), &ctx), XcmError::TooExpensive);
->>>>>>> 9e187970
 
 			// We actually use half of the weight
 			let weight_used = bought / 2;
@@ -217,11 +202,7 @@
 			let amount_refunded = WeightToFee::weight_to_fee(&(bought - weight_used));
 
 			assert_eq!(
-<<<<<<< HEAD
-				trader.refund_weight(&ctx, bought - weight_used),
-=======
 				trader.refund_weight(bought - weight_used, &ctx),
->>>>>>> 9e187970
 				Some((asset_multilocation, amount_refunded).into())
 			);
 
@@ -286,14 +267,7 @@
 			let asset: MultiAsset = (asset_multilocation, amount_bought).into();
 
 			// Buy weight should return an error
-<<<<<<< HEAD
-			assert_noop!(
-				trader.buy_weight(&XcmContext::with_message_id([0; 32]), bought, asset.into()),
-				XcmError::TooExpensive
-			);
-=======
 			assert_noop!(trader.buy_weight(bought, asset.into(), &ctx), XcmError::TooExpensive);
->>>>>>> 9e187970
 
 			// not credited since the ED is higher than this value
 			assert_eq!(Assets::balance(1, AccountId::from(ALICE)), 0);
@@ -345,36 +319,17 @@
 			// We know we will have to buy at least ED, so lets make sure first it will
 			// fail with a payment of less than ED
 			let asset: MultiAsset = (asset_multilocation, amount_bought).into();
-<<<<<<< HEAD
-			assert_noop!(
-				trader.buy_weight(&XcmContext::with_message_id([0; 32]), bought, asset.into()),
-				XcmError::TooExpensive
-			);
-=======
 			assert_noop!(trader.buy_weight(bought, asset.into(), &ctx), XcmError::TooExpensive);
->>>>>>> 9e187970
 
 			// Now lets buy ED at least
 			let asset: MultiAsset = (asset_multilocation, ExistentialDeposit::get()).into();
 
 			// Buy weight should work
-<<<<<<< HEAD
-			assert_ok!(trader.buy_weight(
-				&XcmContext::with_message_id([0; 32]),
-				bought,
-				asset.into()
-			));
-
-			// Should return None. We have a specific check making sure we dont go below ED for
-			// drop payment
-			assert_eq!(trader.refund_weight(&XcmContext::with_message_id([0; 32]), bought), None);
-=======
 			assert_ok!(trader.buy_weight(bought, asset.into(), &ctx));
 
 			// Should return None. We have a specific check making sure we dont go below ED for
 			// drop payment
 			assert_eq!(trader.refund_weight(bought, &ctx), None);
->>>>>>> 9e187970
 
 			// Drop trader
 			drop(trader);
@@ -436,14 +391,7 @@
 			let asset: MultiAsset = (asset_multilocation, asset_amount_needed).into();
 
 			// Make sure again buy_weight does return an error
-<<<<<<< HEAD
-			assert_noop!(
-				trader.buy_weight(&XcmContext::with_message_id([0; 32]), bought, asset.into()),
-				XcmError::TooExpensive
-			);
-=======
 			assert_noop!(trader.buy_weight(bought, asset.into(), &ctx), XcmError::TooExpensive);
->>>>>>> 9e187970
 
 			// Drop trader
 			drop(trader);
