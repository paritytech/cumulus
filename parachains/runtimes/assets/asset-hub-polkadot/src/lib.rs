--- conflicted
+++ resolved
@@ -89,13 +89,8 @@
 	dispatch::DispatchClass,
 	parameter_types,
 	traits::{
-<<<<<<< HEAD
-		AsEnsureOriginWithArg, ConstU32, ConstU64, ConstU8, EitherOfDiverse, InstanceFilter,
-		TransformOrigin,
-=======
 		AsEnsureOriginWithArg, ConstBool, ConstU32, ConstU64, ConstU8, EitherOfDiverse,
 		InstanceFilter,
->>>>>>> f0f13e09
 	},
 	weights::{ConstantMultiplier, Weight},
 	PalletId, RuntimeDebug,
