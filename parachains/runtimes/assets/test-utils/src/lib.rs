--- conflicted
+++ resolved
@@ -1,30 +1,3 @@
-<<<<<<< HEAD
-use codec::DecodeLimit;
-use cumulus_primitives_core::{AbridgedHrmpChannel, ParaId, PersistedValidationData};
-use cumulus_primitives_parachain_inherent::ParachainInherentData;
-use cumulus_test_relay_sproof_builder::RelayStateSproofBuilder;
-use frame_support::{
-	dispatch::{RawOrigin, UnfilteredDispatchable},
-	inherent::{InherentData, ProvideInherent},
-	traits::GenesisBuild,
-};
-use sp_std::marker::PhantomData;
-
-use frame_support::{traits::OriginTrait, weights::Weight};
-use parachains_common::AccountId;
-use polkadot_parachain::primitives::{HrmpChannelId, RelayChainBlockNumber, XcmpMessageFormat};
-
-use frame_support::dispatch::DispatchResult;
-use sp_consensus_aura::AURA_ENGINE_ID;
-use sp_core::Encode;
-use sp_runtime::{Digest, DigestItem};
-use xcm::{
-	latest::{MultiAsset, MultiLocation, XcmContext, XcmHash},
-	prelude::*,
-	VersionedXcm, MAX_XCM_DECODE_DEPTH,
-};
-use xcm_executor::{traits::TransactAsset, Assets};
-=======
 // Copyright Parity Technologies (UK) Ltd.
 // This file is part of Cumulus.
 
@@ -32,7 +5,6 @@
 // it under the terms of the GNU General Public License as published by
 // the Free Software Foundation, either version 3 of the License, or
 // (at your option) any later version.
->>>>>>> 8f404009
 
 // Cumulus is distributed in the hope that it will be useful,
 // but WITHOUT ANY WARRANTY; without even the implied warranty of
@@ -44,281 +16,5 @@
 
 //! Module contains predefined test-case scenarios for `Runtime` with various assets.
 
-<<<<<<< HEAD
-pub struct RuntimeHelper<Runtime>(PhantomData<Runtime>);
-/// Utility function that advances the chain to the desired block number.
-/// If an author is provided, that author information is injected to all the blocks in the meantime.
-impl<Runtime: frame_system::Config> RuntimeHelper<Runtime>
-where
-	AccountIdOf<Runtime>:
-		Into<<<Runtime as frame_system::Config>::RuntimeOrigin as OriginTrait>::AccountId>,
-{
-	pub fn run_to_block(n: u32, author: Option<AccountId>) {
-		while frame_system::Pallet::<Runtime>::block_number() < n.into() {
-			// Set the new block number and author
-			match author {
-				Some(ref author) => {
-					let pre_digest = Digest {
-						logs: vec![DigestItem::PreRuntime(AURA_ENGINE_ID, author.encode())],
-					};
-					frame_system::Pallet::<Runtime>::reset_events();
-					frame_system::Pallet::<Runtime>::initialize(
-						&(frame_system::Pallet::<Runtime>::block_number() + 1u32.into()),
-						&frame_system::Pallet::<Runtime>::parent_hash(),
-						&pre_digest,
-					);
-				},
-				None => {
-					frame_system::Pallet::<Runtime>::set_block_number(
-						frame_system::Pallet::<Runtime>::block_number() + 1u32.into(),
-					);
-				},
-			}
-		}
-	}
-
-	pub fn root_origin() -> <Runtime as frame_system::Config>::RuntimeOrigin {
-		<Runtime as frame_system::Config>::RuntimeOrigin::root()
-	}
-
-	pub fn origin_of(
-		account_id: AccountIdOf<Runtime>,
-	) -> <Runtime as frame_system::Config>::RuntimeOrigin {
-		<Runtime as frame_system::Config>::RuntimeOrigin::signed(account_id.into())
-	}
-}
-
-impl<XcmConfig: xcm_executor::Config> RuntimeHelper<XcmConfig> {
-	pub fn do_transfer(
-		from: MultiLocation,
-		to: MultiLocation,
-		(asset, amount): (MultiLocation, u128),
-	) -> Result<Assets, XcmError> {
-		<XcmConfig::AssetTransactor as TransactAsset>::transfer_asset(
-			&MultiAsset { id: Concrete(asset), fun: Fungible(amount) },
-			&from,
-			&to,
-			// We aren't able to track the XCM that initiated the fee deposit, so we create a
-			// fake message hash here
-			&XcmContext::with_message_hash([0; 32]),
-		)
-	}
-}
-
-impl<Runtime: pallet_xcm::Config + cumulus_pallet_parachain_system::Config> RuntimeHelper<Runtime> {
-	pub fn do_teleport_assets<HrmpChannelOpener>(
-		origin: <Runtime as frame_system::Config>::RuntimeOrigin,
-		dest: MultiLocation,
-		beneficiary: MultiLocation,
-		(asset, amount): (MultiLocation, u128),
-		open_hrmp_channel: Option<(u32, u32)>,
-	) -> DispatchResult
-	where
-		HrmpChannelOpener: frame_support::inherent::ProvideInherent<
-			Call = cumulus_pallet_parachain_system::Call<Runtime>,
-		>,
-	{
-		// open hrmp (if needed)
-		if let Some((source_para_id, target_para_id)) = open_hrmp_channel {
-			mock_open_hrmp_channel::<Runtime, HrmpChannelOpener>(
-				source_para_id.into(),
-				target_para_id.into(),
-			);
-		}
-
-		// do teleport
-		<pallet_xcm::Pallet<Runtime>>::teleport_assets(
-			origin,
-			Box::new(dest.into()),
-			Box::new(beneficiary.into()),
-			Box::new((Concrete(asset), amount).into()),
-			0,
-		)
-	}
-}
-
-impl<Runtime: cumulus_pallet_dmp_queue::Config + cumulus_pallet_parachain_system::Config>
-	RuntimeHelper<Runtime>
-{
-	pub fn execute_as_governance(call: Vec<u8>, require_weight_at_most: Weight) -> Outcome {
-		// prepare xcm as governance will do
-		let xcm = Xcm(vec![
-			UnpaidExecution { weight_limit: Unlimited, check_origin: None },
-			Transact {
-				origin_kind: OriginKind::Superuser,
-				require_weight_at_most,
-				call: call.into(),
-			},
-		]);
-
-		// execute xcm as parent origin
-		let hash = xcm.using_encoded(sp_io::hashing::blake2_256);
-		<<Runtime as cumulus_pallet_dmp_queue::Config>::XcmExecutor>::execute_xcm(
-			MultiLocation::parent(),
-			xcm,
-			hash,
-			Self::xcm_max_weight(XcmReceivedFrom::Parent),
-		)
-	}
-}
-
-pub enum XcmReceivedFrom {
-	Parent,
-	Sibling,
-}
-
-impl<ParachainSystem: cumulus_pallet_parachain_system::Config> RuntimeHelper<ParachainSystem> {
-	pub fn xcm_max_weight(from: XcmReceivedFrom) -> Weight {
-		use frame_support::traits::Get;
-		match from {
-			XcmReceivedFrom::Parent => ParachainSystem::ReservedDmpWeight::get(),
-			XcmReceivedFrom::Sibling => ParachainSystem::ReservedXcmpWeight::get(),
-		}
-	}
-}
-
-impl<Runtime: frame_system::Config + pallet_xcm::Config> RuntimeHelper<Runtime> {
-	pub fn assert_pallet_xcm_event_outcome(
-		unwrap_pallet_xcm_event: &Box<dyn Fn(Vec<u8>) -> Option<pallet_xcm::Event<Runtime>>>,
-		assert_outcome: fn(Outcome),
-	) {
-		let outcome = <frame_system::Pallet<Runtime>>::events()
-			.into_iter()
-			.filter_map(|e| unwrap_pallet_xcm_event(e.event.encode()))
-			.find_map(|e| match e {
-				pallet_xcm::Event::Attempted(outcome) => Some(outcome),
-				_ => None,
-			});
-		match outcome {
-			Some(outcome) => assert_outcome(outcome),
-			None => assert!(false, "No `pallet_xcm::Event::Attempted(outcome)` event found!"),
-		}
-	}
-}
-
-impl<Runtime: frame_system::Config + cumulus_pallet_xcmp_queue::Config> RuntimeHelper<Runtime> {
-	pub fn xcmp_queue_message_sent(
-		unwrap_xcmp_queue_event: Box<
-			dyn Fn(Vec<u8>) -> Option<cumulus_pallet_xcmp_queue::Event<Runtime>>,
-		>,
-	) -> Option<XcmHash> {
-		<frame_system::Pallet<Runtime>>::events()
-			.into_iter()
-			.filter_map(|e| unwrap_xcmp_queue_event(e.event.encode()))
-			.find_map(|e| match e {
-				cumulus_pallet_xcmp_queue::Event::XcmpMessageSent { message_hash } => message_hash,
-				_ => None,
-			})
-	}
-}
-
-pub fn assert_metadata<Fungibles, AccountId>(
-	asset_id: impl Into<Fungibles::AssetId> + Copy,
-	expected_name: &str,
-	expected_symbol: &str,
-	expected_decimals: u8,
-) where
-	Fungibles: frame_support::traits::tokens::fungibles::metadata::Inspect<AccountId>
-		+ frame_support::traits::tokens::fungibles::Inspect<AccountId>,
-{
-	assert_eq!(Fungibles::name(asset_id.into()), Vec::from(expected_name),);
-	assert_eq!(Fungibles::symbol(asset_id.into()), Vec::from(expected_symbol),);
-	assert_eq!(Fungibles::decimals(asset_id.into()), expected_decimals);
-}
-
-pub fn assert_total<Fungibles, AccountId>(
-	asset_id: impl Into<Fungibles::AssetId> + Copy,
-	expected_total_issuance: impl Into<Fungibles::Balance>,
-	expected_active_issuance: impl Into<Fungibles::Balance>,
-) where
-	Fungibles: frame_support::traits::tokens::fungibles::metadata::Inspect<AccountId>
-		+ frame_support::traits::tokens::fungibles::Inspect<AccountId>,
-{
-	assert_eq!(Fungibles::total_issuance(asset_id.into()), expected_total_issuance.into());
-	assert_eq!(Fungibles::active_issuance(asset_id.into()), expected_active_issuance.into());
-}
-
-/// Helper function which emulates opening HRMP channel which is needed for `XcmpQueue` to pass
-pub fn mock_open_hrmp_channel<
-	C: cumulus_pallet_parachain_system::Config,
-	T: ProvideInherent<Call = cumulus_pallet_parachain_system::Call<C>>,
->(
-	sender: ParaId,
-	recipient: ParaId,
-) {
-	let n = 1_u32;
-	let mut sproof_builder = RelayStateSproofBuilder::default();
-	sproof_builder.para_id = sender;
-	sproof_builder.hrmp_channels.insert(
-		HrmpChannelId { sender, recipient },
-		AbridgedHrmpChannel {
-			max_capacity: 10,
-			max_total_size: 10_000_000_u32,
-			max_message_size: 10_000_000_u32,
-			msg_count: 0,
-			total_size: 0_u32,
-			mqc_head: None,
-		},
-	);
-	sproof_builder.hrmp_egress_channel_index = Some(vec![recipient]);
-
-	let (relay_parent_storage_root, relay_chain_state) = sproof_builder.into_state_root_and_proof();
-	let vfp = PersistedValidationData {
-		relay_parent_number: n as RelayChainBlockNumber,
-		relay_parent_storage_root,
-		..Default::default()
-	};
-	// It is insufficient to push the validation function params
-	// to storage; they must also be included in the inherent data.
-	let inherent_data = {
-		let mut inherent_data = InherentData::default();
-		let system_inherent_data = ParachainInherentData {
-			validation_data: vfp.clone(),
-			relay_chain_state,
-			downward_messages: Default::default(),
-			horizontal_messages: Default::default(),
-		};
-		inherent_data
-			.put_data(
-				cumulus_primitives_parachain_inherent::INHERENT_IDENTIFIER,
-				&system_inherent_data,
-			)
-			.expect("failed to put VFP inherent");
-		inherent_data
-	};
-
-	// execute the block
-	T::create_inherent(&inherent_data)
-		.expect("got an inherent")
-		.dispatch_bypass_filter(RawOrigin::None.into())
-		.expect("dispatch succeeded");
-}
-
-impl<HrmpChannelSource: cumulus_primitives_core::XcmpMessageSource>
-	RuntimeHelper<HrmpChannelSource>
-{
-	pub fn take_xcm(sent_to_para_id: ParaId) -> Option<VersionedXcm<()>> {
-		match HrmpChannelSource::take_outbound_messages(10)[..] {
-			[(para_id, ref mut xcm_message_data)] if para_id.eq(&sent_to_para_id.into()) => {
-				let mut xcm_message_data = &xcm_message_data[..];
-				// decode
-				let _ = XcmpMessageFormat::decode_with_depth_limit(
-					MAX_XCM_DECODE_DEPTH,
-					&mut xcm_message_data,
-				)
-				.expect("valid format");
-				VersionedXcm::<()>::decode_with_depth_limit(
-					MAX_XCM_DECODE_DEPTH,
-					&mut xcm_message_data,
-				)
-				.map(|x| Some(x))
-				.expect("result with xcm")
-			},
-			_ => return None,
-		}
-	}
-}
-=======
 pub mod test_cases;
-pub use parachains_runtimes_test_utils::*;
->>>>>>> 8f404009
+pub use parachains_runtimes_test_utils::*;