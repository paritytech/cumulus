// Copyright (C) 2022 Parity Technologies (UK) Ltd.
// SPDX-License-Identifier: Apache-2.0

// Licensed under the Apache License, Version 2.0 (the "License");
// you may not use this file except in compliance with the License.
// You may obtain a copy of the License at
//
// 	http://www.apache.org/licenses/LICENSE-2.0
//
// Unless required by applicable law or agreed to in writing, software
// distributed under the License is distributed on an "AS IS" BASIS,
// WITHOUT WARRANTIES OR CONDITIONS OF ANY KIND, either express or implied.
// See the License for the specific language governing permissions and
// limitations under the License.

use super::{
	AccountId, AllPalletsWithSystem, Assets, Authorship, Balance, Balances, ForeignAssets,
	ParachainInfo, ParachainSystem, PolkadotXcm, Runtime, RuntimeCall, RuntimeEvent, RuntimeOrigin,
	TrustBackedAssetsInstance, WeightToFee, XcmpQueue,
};
use assets_common::matching::{
	FromSiblingParachain, IsForeignConcreteAsset, StartsWith, StartsWithExplicitGlobalConsensus,
};
use frame_support::{
	match_types, parameter_types,
	traits::{ConstU32, Contains, Everything, Nothing, PalletInfoAccess},
};
use frame_system::EnsureRoot;
use pallet_xcm::XcmPassthrough;
use parachains_common::{impls::ToStakingPot, xcm_config::AssetFeeAsExistentialDepositMultiplier};
use polkadot_parachain::primitives::Sibling;
use sp_runtime::traits::ConvertInto;
use xcm::latest::prelude::*;
use xcm_builder::{
	AccountId32Aliases, AllowExplicitUnpaidExecutionFrom, AllowKnownQueryResponses,
	AllowSubscriptionsFrom, AllowTopLevelPaidExecutionFrom, CurrencyAdapter,
	DenyReserveTransferToRelayChain, DenyThenTry, EnsureXcmOrigin, FungiblesAdapter, IsConcrete,
	LocalMint, NativeAsset, NoChecking, ParentAsSuperuser, ParentIsPreset, RelayChainAsNative,
	SiblingParachainAsNative, SiblingParachainConvertsVia, SignedAccountId32AsNative,
	SignedToAccountId32, SovereignSignedViaLocation, TakeWeightCredit, UsingComponents,
	WeightInfoBounds, WithComputedOrigin,
};
use xcm_executor::{traits::WithOriginFilter, XcmExecutor};

parameter_types! {
	pub const DotLocation: MultiLocation = MultiLocation::parent();
	pub const RelayNetwork: Option<NetworkId> = Some(NetworkId::Polkadot);
	pub RelayChainOrigin: RuntimeOrigin = cumulus_pallet_xcm::Origin::Relay.into();
	pub UniversalLocation: InteriorMultiLocation =
		X2(GlobalConsensus(RelayNetwork::get().unwrap()), Parachain(ParachainInfo::parachain_id().into()));
	pub UniversalLocationNetworkId: NetworkId = UniversalLocation::get().global_consensus().unwrap();
	pub TrustBackedAssetsPalletLocation: MultiLocation =
		PalletInstance(<Assets as PalletInfoAccess>::index() as u8).into();
	pub CheckingAccount: AccountId = PolkadotXcm::check_account();
	pub FellowshipLocation: MultiLocation = MultiLocation::new(1, Parachain(1001));
	pub const GovernanceLocation: MultiLocation = MultiLocation::parent();
}

/// Type for specifying how a `MultiLocation` can be converted into an `AccountId`. This is used
/// when determining ownership of accounts for asset transacting and when attempting to use XCM
/// `Transact` in order to determine the dispatch Origin.
pub type LocationToAccountId = (
	// The parent (Relay-chain) origin converts to the parent `AccountId`.
	ParentIsPreset<AccountId>,
	// Sibling parachain origins convert to AccountId via the `ParaId::into`.
	SiblingParachainConvertsVia<Sibling, AccountId>,
	// Straight up local `AccountId32` origins just alias directly to `AccountId`.
	AccountId32Aliases<RelayNetwork, AccountId>,
);

/// Means for transacting the native currency on this chain.
pub type CurrencyTransactor = CurrencyAdapter<
	// Use this currency:
	Balances,
	// Use this currency when it is a fungible asset matching the given location or name:
	IsConcrete<DotLocation>,
	// Convert an XCM MultiLocation into a local account id:
	LocationToAccountId,
	// Our chain's account ID type (we can't get away without mentioning it explicitly):
	AccountId,
	// We don't track any teleports of `Balances`.
	(),
>;

/// `AssetId/Balance` converter for `TrustBackedAssets``
pub type TrustBackedAssetsConvertedConcreteId =
	assets_common::TrustBackedAssetsConvertedConcreteId<TrustBackedAssetsPalletLocation, Balance>;

/// Means for transacting assets besides the native currency on this chain.
pub type FungiblesTransactor = FungiblesAdapter<
	// Use this fungibles implementation:
	Assets,
	// Use this currency when it is a fungible asset matching the given location or name:
	TrustBackedAssetsConvertedConcreteId,
	// Convert an XCM MultiLocation into a local account id:
	LocationToAccountId,
	// Our chain's account ID type (we can't get away without mentioning it explicitly):
	AccountId,
	// We only want to allow teleports of known assets. We use non-zero issuance as an indication
	// that this asset is known.
	LocalMint<parachains_common::impls::NonZeroIssuance<AccountId, Assets>>,
	// The account to use for tracking teleports.
	CheckingAccount,
>;

/// `AssetId/Balance` converter for `TrustBackedAssets`
pub type ForeignAssetsConvertedConcreteId = assets_common::ForeignAssetsConvertedConcreteId<
	(
		// Ignore `TrustBackedAssets` explicitly
		StartsWith<TrustBackedAssetsPalletLocation>,
		// Ignore assets that start explicitly with our `GlobalConsensus(NetworkId)`, means:
		// - foreign assets from our consensus should be: `MultiLocation {parents: 1, X*(Parachain(xyz), ..)}`
		// - foreign assets outside our consensus with the same `GlobalConsensus(NetworkId)` won't be accepted here
		StartsWithExplicitGlobalConsensus<UniversalLocationNetworkId>,
	),
	Balance,
>;

/// Means for transacting foreign assets from different global consensus.
pub type ForeignFungiblesTransactor = FungiblesAdapter<
	// Use this fungibles implementation:
	ForeignAssets,
	// Use this currency when it is a fungible asset matching the given location or name:
	ForeignAssetsConvertedConcreteId,
	// Convert an XCM MultiLocation into a local account id:
	LocationToAccountId,
	// Our chain's account ID type (we can't get away without mentioning it explicitly):
	AccountId,
	// We dont need to check teleports here.
	NoChecking,
	// The account to use for tracking teleports.
	CheckingAccount,
>;

/// Means for transacting assets on this chain.
pub type AssetTransactors = (CurrencyTransactor, FungiblesTransactor, ForeignFungiblesTransactor);

/// This is the type we use to convert an (incoming) XCM origin into a local `Origin` instance,
/// ready for dispatching a transaction with Xcm's `Transact`. There is an `OriginKind` which can
/// biases the kind of local `Origin` it will become.
pub type XcmOriginToTransactDispatchOrigin = (
	// Sovereign account converter; this attempts to derive an `AccountId` from the origin location
	// using `LocationToAccountId` and then turn that into the usual `Signed` origin. Useful for
	// foreign chains who want to have a local sovereign account on this chain which they control.
	SovereignSignedViaLocation<LocationToAccountId, RuntimeOrigin>,
	// Native converter for Relay-chain (Parent) location; will convert to a `Relay` origin when
	// recognised.
	RelayChainAsNative<RelayChainOrigin, RuntimeOrigin>,
	// Native converter for sibling Parachains; will convert to a `SiblingPara` origin when
	// recognised.
	SiblingParachainAsNative<cumulus_pallet_xcm::Origin, RuntimeOrigin>,
	// Superuser converter for the Relay-chain (Parent) location. This will allow it to issue a
	// transaction from the Root origin.
	ParentAsSuperuser<RuntimeOrigin>,
	// Native signed account converter; this just converts an `AccountId32` origin into a normal
	// `RuntimeOrigin::Signed` origin of the same 32-byte value.
	SignedAccountId32AsNative<RelayNetwork, RuntimeOrigin>,
	// Xcm origins can be represented natively under the Xcm pallet's Xcm origin.
	XcmPassthrough<RuntimeOrigin>,
);

parameter_types! {
	pub const MaxInstructions: u32 = 100;
	pub const MaxAssetsIntoHolding: u32 = 64;
	pub XcmAssetFeesReceiver: Option<AccountId> = Authorship::author();
}

match_types! {
	pub type ParentOrParentsPlurality: impl Contains<MultiLocation> = {
		MultiLocation { parents: 1, interior: Here } |
		MultiLocation { parents: 1, interior: X1(Plurality { .. }) }
	};
	pub type ParentOrSiblings: impl Contains<MultiLocation> = {
		MultiLocation { parents: 1, interior: Here } |
		MultiLocation { parents: 1, interior: X1(_) }
	};
	pub type FellowsPlurality: impl Contains<MultiLocation> = {
		MultiLocation { parents: 1, interior: X2(Parachain(1001), Plurality { id: BodyId::Technical, ..}) }
	};
}

/// A call filter for the XCM Transact instruction. This is a temporary measure until we properly
/// account for proof size weights.
///
/// Calls that are allowed through this filter must:
/// 1. Have a fixed weight;
/// 2. Cannot lead to another call being made;
/// 3. Have a defined proof size weight, e.g. no unbounded vecs in call parameters.
pub struct SafeCallFilter;
impl Contains<RuntimeCall> for SafeCallFilter {
	fn contains(call: &RuntimeCall) -> bool {
		#[cfg(feature = "runtime-benchmarks")]
		{
			if matches!(call, RuntimeCall::System(frame_system::Call::remark_with_event { .. })) {
				return true
			}
		}

		matches!(
			call,
			RuntimeCall::PolkadotXcm(pallet_xcm::Call::force_xcm_version { .. }) |
<<<<<<< HEAD
			RuntimeCall::System(
				frame_system::Call::set_heap_pages { .. } |
				frame_system::Call::set_code { .. } |
				frame_system::Call::set_code_without_checks { .. } |
				frame_system::Call::kill_prefix { .. },
			) |
			RuntimeCall::ParachainSystem(..) |
			RuntimeCall::Timestamp(..) |
			RuntimeCall::Balances(..) |
			RuntimeCall::CollatorSelection(
				pallet_collator_selection::Call::set_desired_candidates { .. } |
				pallet_collator_selection::Call::set_candidacy_bond { .. } |
				pallet_collator_selection::Call::register_as_candidate { .. } |
				pallet_collator_selection::Call::leave_intent { .. } |
				pallet_collator_selection::Call::set_invulnerables { .. },
			) |
			RuntimeCall::Session(pallet_session::Call::purge_keys { .. }) |
			RuntimeCall::XcmpQueue(..) |
			RuntimeCall::Utility(pallet_utility::Call::as_derivative { .. }) |
			RuntimeCall::Assets(
=======
				RuntimeCall::System(
					frame_system::Call::set_heap_pages { .. } |
						frame_system::Call::set_code { .. } |
						frame_system::Call::set_code_without_checks { .. } |
						frame_system::Call::kill_prefix { .. },
				) | RuntimeCall::ParachainSystem(..) |
				RuntimeCall::Timestamp(..) |
				RuntimeCall::Balances(..) |
				RuntimeCall::CollatorSelection(
					pallet_collator_selection::Call::set_desired_candidates { .. } |
						pallet_collator_selection::Call::set_candidacy_bond { .. } |
						pallet_collator_selection::Call::register_as_candidate { .. } |
						pallet_collator_selection::Call::leave_intent { .. } |
						pallet_collator_selection::Call::set_invulnerables { .. } |
						pallet_collator_selection::Call::add_invulnerable { .. } |
						pallet_collator_selection::Call::remove_invulnerable { .. },
				) | RuntimeCall::Session(pallet_session::Call::purge_keys { .. }) |
				RuntimeCall::XcmpQueue(..) |
				RuntimeCall::DmpQueue(..) |
				RuntimeCall::Utility(pallet_utility::Call::as_derivative { .. }) |
				RuntimeCall::Assets(
					pallet_assets::Call::create { .. } |
						pallet_assets::Call::force_create { .. } |
						pallet_assets::Call::start_destroy { .. } |
						pallet_assets::Call::destroy_accounts { .. } |
						pallet_assets::Call::destroy_approvals { .. } |
						pallet_assets::Call::finish_destroy { .. } |
						pallet_assets::Call::mint { .. } |
						pallet_assets::Call::burn { .. } |
						pallet_assets::Call::transfer { .. } |
						pallet_assets::Call::transfer_keep_alive { .. } |
						pallet_assets::Call::force_transfer { .. } |
						pallet_assets::Call::freeze { .. } |
						pallet_assets::Call::thaw { .. } |
						pallet_assets::Call::freeze_asset { .. } |
						pallet_assets::Call::thaw_asset { .. } |
						pallet_assets::Call::transfer_ownership { .. } |
						pallet_assets::Call::set_team { .. } |
						pallet_assets::Call::set_metadata { .. } |
						pallet_assets::Call::clear_metadata { .. } |
						pallet_assets::Call::force_clear_metadata { .. } |
						pallet_assets::Call::force_asset_status { .. } |
						pallet_assets::Call::approve_transfer { .. } |
						pallet_assets::Call::cancel_approval { .. } |
						pallet_assets::Call::force_cancel_approval { .. } |
						pallet_assets::Call::transfer_approved { .. } |
						pallet_assets::Call::touch { .. } |
						pallet_assets::Call::refund { .. },
				) | RuntimeCall::ForeignAssets(
>>>>>>> 98e68bd5
				pallet_assets::Call::create { .. } |
					pallet_assets::Call::force_create { .. } |
					pallet_assets::Call::start_destroy { .. } |
					pallet_assets::Call::destroy_accounts { .. } |
					pallet_assets::Call::destroy_approvals { .. } |
					pallet_assets::Call::finish_destroy { .. } |
					pallet_assets::Call::mint { .. } |
					pallet_assets::Call::burn { .. } |
					pallet_assets::Call::transfer { .. } |
					pallet_assets::Call::transfer_keep_alive { .. } |
					pallet_assets::Call::force_transfer { .. } |
					pallet_assets::Call::freeze { .. } |
					pallet_assets::Call::thaw { .. } |
					pallet_assets::Call::freeze_asset { .. } |
					pallet_assets::Call::thaw_asset { .. } |
					pallet_assets::Call::transfer_ownership { .. } |
					pallet_assets::Call::set_team { .. } |
					pallet_assets::Call::set_metadata { .. } |
					pallet_assets::Call::clear_metadata { .. } |
					pallet_assets::Call::force_clear_metadata { .. } |
					pallet_assets::Call::force_asset_status { .. } |
					pallet_assets::Call::approve_transfer { .. } |
					pallet_assets::Call::cancel_approval { .. } |
					pallet_assets::Call::force_cancel_approval { .. } |
					pallet_assets::Call::transfer_approved { .. } |
					pallet_assets::Call::touch { .. } |
					pallet_assets::Call::refund { .. },
			) | RuntimeCall::Nfts(
				pallet_nfts::Call::create { .. } |
					pallet_nfts::Call::force_create { .. } |
					pallet_nfts::Call::destroy { .. } |
					pallet_nfts::Call::mint { .. } |
					pallet_nfts::Call::force_mint { .. } |
					pallet_nfts::Call::burn { .. } |
					pallet_nfts::Call::transfer { .. } |
					pallet_nfts::Call::lock_item_transfer { .. } |
					pallet_nfts::Call::unlock_item_transfer { .. } |
					pallet_nfts::Call::lock_collection { .. } |
					pallet_nfts::Call::transfer_ownership { .. } |
					pallet_nfts::Call::set_team { .. } |
					pallet_nfts::Call::force_collection_owner { .. } |
					pallet_nfts::Call::force_collection_config { .. } |
					pallet_nfts::Call::approve_transfer { .. } |
					pallet_nfts::Call::cancel_approval { .. } |
					pallet_nfts::Call::clear_all_transfer_approvals { .. } |
					pallet_nfts::Call::lock_item_properties { .. } |
					pallet_nfts::Call::set_attribute { .. } |
					pallet_nfts::Call::force_set_attribute { .. } |
					pallet_nfts::Call::clear_attribute { .. } |
					pallet_nfts::Call::approve_item_attributes { .. } |
					pallet_nfts::Call::cancel_item_attributes_approval { .. } |
					pallet_nfts::Call::set_metadata { .. } |
					pallet_nfts::Call::clear_metadata { .. } |
					pallet_nfts::Call::set_collection_metadata { .. } |
					pallet_nfts::Call::clear_collection_metadata { .. } |
					pallet_nfts::Call::set_accept_ownership { .. } |
					pallet_nfts::Call::set_collection_max_supply { .. } |
					pallet_nfts::Call::update_mint_settings { .. } |
					pallet_nfts::Call::set_price { .. } |
					pallet_nfts::Call::buy_item { .. } |
					pallet_nfts::Call::pay_tips { .. } |
					pallet_nfts::Call::create_swap { .. } |
					pallet_nfts::Call::cancel_swap { .. } |
					pallet_nfts::Call::claim_swap { .. },
			) | RuntimeCall::Uniques(
				pallet_uniques::Call::create { .. } |
					pallet_uniques::Call::force_create { .. } |
					pallet_uniques::Call::destroy { .. } |
					pallet_uniques::Call::mint { .. } |
					pallet_uniques::Call::burn { .. } |
					pallet_uniques::Call::transfer { .. } |
					pallet_uniques::Call::freeze { .. } |
					pallet_uniques::Call::thaw { .. } |
					pallet_uniques::Call::freeze_collection { .. } |
					pallet_uniques::Call::thaw_collection { .. } |
					pallet_uniques::Call::transfer_ownership { .. } |
					pallet_uniques::Call::set_team { .. } |
					pallet_uniques::Call::approve_transfer { .. } |
					pallet_uniques::Call::cancel_approval { .. } |
					pallet_uniques::Call::force_item_status { .. } |
					pallet_uniques::Call::set_attribute { .. } |
					pallet_uniques::Call::clear_attribute { .. } |
					pallet_uniques::Call::set_metadata { .. } |
					pallet_uniques::Call::clear_metadata { .. } |
					pallet_uniques::Call::set_collection_metadata { .. } |
					pallet_uniques::Call::clear_collection_metadata { .. } |
					pallet_uniques::Call::set_accept_ownership { .. } |
					pallet_uniques::Call::set_collection_max_supply { .. } |
					pallet_uniques::Call::set_price { .. } |
					pallet_uniques::Call::buy_item { .. },
			)
		)
	}
}

pub type Barrier = DenyThenTry<
	DenyReserveTransferToRelayChain,
	(
		TakeWeightCredit,
		// Expected responses are OK.
		AllowKnownQueryResponses<PolkadotXcm>,
		// Allow XCMs with some computed origins to pass through.
		WithComputedOrigin<
			(
				// If the message is one that immediately attemps to pay for execution, then allow it.
				AllowTopLevelPaidExecutionFrom<Everything>,
				// Parent, its pluralities (i.e. governance bodies), and the Fellows plurality get free execution.
				AllowExplicitUnpaidExecutionFrom<(ParentOrParentsPlurality, FellowsPlurality)>,
				// Subscriptions for version tracking are OK.
				AllowSubscriptionsFrom<ParentOrSiblings>,
			),
			UniversalLocation,
			ConstU32<8>,
		>,
	),
>;

pub type AssetFeeAsExistentialDepositMultiplierFeeCharger = AssetFeeAsExistentialDepositMultiplier<
	Runtime,
	WeightToFee,
	pallet_assets::BalanceToAssetBalance<Balances, Runtime, ConvertInto, TrustBackedAssetsInstance>,
	TrustBackedAssetsInstance,
>;

pub struct XcmConfig;
impl xcm_executor::Config for XcmConfig {
	type RuntimeCall = RuntimeCall;
	type XcmSender = XcmRouter;
	type AssetTransactor = AssetTransactors;
	type OriginConverter = XcmOriginToTransactDispatchOrigin;
	// Statemint does not recognize a reserve location for any asset. This does not prevent
	// Statemint acting _as_ a reserve location for DOT and assets created under `pallet-assets`.
	// For DOT, users must use teleport where allowed (e.g. with the Relay Chain).
	type IsReserve = ();
	// We allow:
	// - teleportation of DOT
	// - teleportation of sibling parachain's assets (as ForeignCreators)
	type IsTeleporter = (
		NativeAsset,
		IsForeignConcreteAsset<FromSiblingParachain<parachain_info::Pallet<Runtime>>>,
	);
	type UniversalLocation = UniversalLocation;
	type Barrier = Barrier;
	type Weigher = WeightInfoBounds<
		crate::weights::xcm::StatemintXcmWeight<RuntimeCall>,
		RuntimeCall,
		MaxInstructions,
	>;
	type Trader = (
		UsingComponents<WeightToFee, DotLocation, AccountId, Balances, ToStakingPot<Runtime>>,
		cumulus_primitives_utility::TakeFirstAssetTrader<
			AccountId,
			AssetFeeAsExistentialDepositMultiplierFeeCharger,
			TrustBackedAssetsConvertedConcreteId,
			Assets,
			cumulus_primitives_utility::XcmFeesTo32ByteAccount<
				FungiblesTransactor,
				AccountId,
				XcmAssetFeesReceiver,
			>,
		>,
	);
	type ResponseHandler = PolkadotXcm;
	type AssetTrap = PolkadotXcm;
	type AssetClaims = PolkadotXcm;
	type SubscriptionService = PolkadotXcm;
	type PalletInstancesInfo = AllPalletsWithSystem;
	type MaxAssetsIntoHolding = MaxAssetsIntoHolding;
	type AssetLocker = ();
	type AssetExchanger = ();
	type FeeManager = ();
	type MessageExporter = ();
	type UniversalAliases = Nothing;
	type CallDispatcher = WithOriginFilter<SafeCallFilter>;
	type SafeCallFilter = SafeCallFilter;
}

/// Converts a local signed origin into an XCM multilocation.
/// Forms the basis for local origins sending/executing XCMs.
pub type LocalOriginToLocation = SignedToAccountId32<RuntimeOrigin, AccountId, RelayNetwork>;

/// The means for routing XCM messages which are not for local execution into the right message
/// queues.
pub type XcmRouter = (
	// Two routers - use UMP to communicate with the relay chain:
	cumulus_primitives_utility::ParentAsUmp<ParachainSystem, PolkadotXcm, ()>,
	// ..and XCMP to communicate with the sibling chains.
	XcmpQueue,
);

#[cfg(feature = "runtime-benchmarks")]
parameter_types! {
	pub ReachableDest: Option<MultiLocation> = Some(Parent.into());
}

impl pallet_xcm::Config for Runtime {
	type RuntimeEvent = RuntimeEvent;
	// We want to disallow users sending (arbitrary) XCMs from this chain.
	type SendXcmOrigin = EnsureXcmOrigin<RuntimeOrigin, ()>;
	type XcmRouter = XcmRouter;
	// We support local origins dispatching XCM executions in principle...
	type ExecuteXcmOrigin = EnsureXcmOrigin<RuntimeOrigin, LocalOriginToLocation>;
	// ... but disallow generic XCM execution. As a result only teleports and reserve transfers are allowed.
	type XcmExecuteFilter = Nothing;
	type XcmExecutor = XcmExecutor<XcmConfig>;
	type XcmTeleportFilter = Everything;
	type XcmReserveTransferFilter = Everything;
	type Weigher = WeightInfoBounds<
		crate::weights::xcm::StatemintXcmWeight<RuntimeCall>,
		RuntimeCall,
		MaxInstructions,
	>;
	type UniversalLocation = UniversalLocation;
	type RuntimeOrigin = RuntimeOrigin;
	type RuntimeCall = RuntimeCall;
	const VERSION_DISCOVERY_QUEUE_SIZE: u32 = 100;
	type AdvertisedXcmVersion = pallet_xcm::CurrentXcmVersion;
	type Currency = Balances;
	type CurrencyMatcher = ();
	type TrustedLockers = ();
	type SovereignAccountOf = LocationToAccountId;
	type MaxLockers = ConstU32<8>;
	type WeightInfo = crate::weights::pallet_xcm::WeightInfo<Runtime>;
	#[cfg(feature = "runtime-benchmarks")]
	type ReachableDest = ReachableDest;
	type AdminOrigin = EnsureRoot<AccountId>;
	type MaxRemoteLockConsumers = ConstU32<0>;
	type RemoteLockConsumerIdentifier = ();
}

impl cumulus_pallet_xcm::Config for Runtime {
	type RuntimeEvent = RuntimeEvent;
	type XcmExecutor = XcmExecutor<XcmConfig>;
}

pub type ForeignCreatorsSovereignAccountOf = (
	SiblingParachainConvertsVia<Sibling, AccountId>,
	AccountId32Aliases<RelayNetwork, AccountId>,
	ParentIsPreset<AccountId>,
);

/// Simple conversion of `u32` into an `AssetId` for use in benchmarking.
pub struct XcmBenchmarkHelper;
#[cfg(feature = "runtime-benchmarks")]
impl pallet_assets::BenchmarkHelper<MultiLocation> for XcmBenchmarkHelper {
	fn create_asset_id_parameter(id: u32) -> MultiLocation {
		MultiLocation { parents: 1, interior: X1(Parachain(id)) }
	}
}<|MERGE_RESOLUTION|>--- conflicted
+++ resolved
@@ -199,28 +199,6 @@
 		matches!(
 			call,
 			RuntimeCall::PolkadotXcm(pallet_xcm::Call::force_xcm_version { .. }) |
-<<<<<<< HEAD
-			RuntimeCall::System(
-				frame_system::Call::set_heap_pages { .. } |
-				frame_system::Call::set_code { .. } |
-				frame_system::Call::set_code_without_checks { .. } |
-				frame_system::Call::kill_prefix { .. },
-			) |
-			RuntimeCall::ParachainSystem(..) |
-			RuntimeCall::Timestamp(..) |
-			RuntimeCall::Balances(..) |
-			RuntimeCall::CollatorSelection(
-				pallet_collator_selection::Call::set_desired_candidates { .. } |
-				pallet_collator_selection::Call::set_candidacy_bond { .. } |
-				pallet_collator_selection::Call::register_as_candidate { .. } |
-				pallet_collator_selection::Call::leave_intent { .. } |
-				pallet_collator_selection::Call::set_invulnerables { .. },
-			) |
-			RuntimeCall::Session(pallet_session::Call::purge_keys { .. }) |
-			RuntimeCall::XcmpQueue(..) |
-			RuntimeCall::Utility(pallet_utility::Call::as_derivative { .. }) |
-			RuntimeCall::Assets(
-=======
 				RuntimeCall::System(
 					frame_system::Call::set_heap_pages { .. } |
 						frame_system::Call::set_code { .. } |
@@ -239,7 +217,6 @@
 						pallet_collator_selection::Call::remove_invulnerable { .. },
 				) | RuntimeCall::Session(pallet_session::Call::purge_keys { .. }) |
 				RuntimeCall::XcmpQueue(..) |
-				RuntimeCall::DmpQueue(..) |
 				RuntimeCall::Utility(pallet_utility::Call::as_derivative { .. }) |
 				RuntimeCall::Assets(
 					pallet_assets::Call::create { .. } |
@@ -270,7 +247,6 @@
 						pallet_assets::Call::touch { .. } |
 						pallet_assets::Call::refund { .. },
 				) | RuntimeCall::ForeignAssets(
->>>>>>> 98e68bd5
 				pallet_assets::Call::create { .. } |
 					pallet_assets::Call::force_create { .. } |
 					pallet_assets::Call::start_destroy { .. } |
