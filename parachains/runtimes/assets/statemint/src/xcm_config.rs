--- conflicted
+++ resolved
@@ -167,12 +167,8 @@
 	type IsTeleporter = NativeAsset; // <- should be enough to allow teleportation of DOT
 	type LocationInverter = LocationInverter<Ancestry>;
 	type Barrier = Barrier;
-<<<<<<< HEAD
-	type Weigher = FixedWeightBounds<UnitWeightCost, RuntimeCall, MaxInstructions>;
-=======
 	type Weigher =
-		WeightInfoBounds<crate::weights::xcm::StatemintXcmWeight<Call>, Call, MaxInstructions>;
->>>>>>> 99430a50
+		WeightInfoBounds<crate::weights::xcm::StatemintXcmWeight<RuntimeCall>, RuntimeCall, MaxInstructions>;
 	type Trader =
 		UsingComponents<WeightToFee, DotLocation, AccountId, Balances, ToStakingPot<Runtime>>;
 	type ResponseHandler = PolkadotXcm;
@@ -206,12 +202,8 @@
 	type XcmExecutor = XcmExecutor<XcmConfig>;
 	type XcmTeleportFilter = Everything;
 	type XcmReserveTransferFilter = Everything;
-<<<<<<< HEAD
-	type Weigher = FixedWeightBounds<UnitWeightCost, RuntimeCall, MaxInstructions>;
-=======
 	type Weigher =
-		WeightInfoBounds<crate::weights::xcm::StatemintXcmWeight<Call>, Call, MaxInstructions>;
->>>>>>> 99430a50
+		WeightInfoBounds<crate::weights::xcm::StatemintXcmWeight<RuntimeCall>, RuntimeCall, MaxInstructions>;
 	type LocationInverter = LocationInverter<Ancestry>;
 	type Origin = Origin;
 	type RuntimeCall = RuntimeCall;
