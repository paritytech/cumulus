// Copyright (C) 2021-2022 Parity Technologies (UK) Ltd.
// SPDX-License-Identifier: Apache-2.0

// Licensed under the Apache License, Version 2.0 (the "License");
// you may not use this file except in compliance with the License.
// You may obtain a copy of the License at
//
// 	http://www.apache.org/licenses/LICENSE-2.0
//
// Unless required by applicable law or agreed to in writing, software
// distributed under the License is distributed on an "AS IS" BASIS,
// WITHOUT WARRANTIES OR CONDITIONS OF ANY KIND, either express or implied.
// See the License for the specific language governing permissions and
// limitations under the License.

//! # Statemint Runtime
//!
//! Statemint is a parachain that provides an interface to create, manage, and use assets. Assets
//! may be fungible or non-fungible.
//!
//! ## Assets
//!
//! - Fungibles: Configuration of `pallet-assets`.
//! - Non-Fungibles (NFTs): Configuration of `pallet-uniques`.
//!
//! ## Other Functionality
//!
//! ### Native Balances
//!
//! Statemint uses its parent DOT token as its native asset.
//!
//! ### Governance
//!
//! As a common good parachain, Statemint defers its governance (namely, its `Root` origin), to its
//! Relay Chain parent, Polkadot.
//!
//! ### Collator Selection
//!
//! Statemint uses `pallet-collator-selection`, a simple first-come-first-served registration
//! system where collators can reserve a small bond to join the block producer set. There is no
//! slashing.
//!
//! ### XCM
//!
//! Because Statemint is fully under the control of the Relay Chain, it is meant to be a
//! `TrustedTeleporter`. It can also serve as a reserve location to other parachains for DOT as well
//! as other local assets.

#![cfg_attr(not(feature = "std"), no_std)]
#![recursion_limit = "256"]

// Make the WASM binary available.
#[cfg(feature = "std")]
include!(concat!(env!("OUT_DIR"), "/wasm_binary.rs"));

pub mod constants;
mod weights;
pub mod xcm_config;

use assets_common::{
	foreign_creators::ForeignCreators, matching::FromSiblingParachain, MultiLocationForAssetId,
};
use cumulus_pallet_parachain_system::RelayNumberStrictlyIncreases;
use sp_api::impl_runtime_apis;
use sp_core::{crypto::KeyTypeId, OpaqueMetadata};
use sp_runtime::{
	create_runtime_str, generic, impl_opaque_keys,
	traits::{AccountIdLookup, BlakeTwo256, Block as BlockT, ConvertInto, Verify},
	transaction_validity::{TransactionSource, TransactionValidity},
	ApplyExtrinsicResult,
};

use sp_std::prelude::*;
#[cfg(feature = "std")]
use sp_version::NativeVersion;
use sp_version::RuntimeVersion;

use codec::{Decode, Encode, MaxEncodedLen};
use constants::{currency::*, fee::WeightToFee};
use frame_support::{
	construct_runtime,
	dispatch::DispatchClass,
	parameter_types,
	traits::{AsEnsureOriginWithArg, ConstU32, ConstU64, ConstU8, EitherOfDiverse, InstanceFilter},
	weights::{ConstantMultiplier, Weight},
	PalletId, RuntimeDebug,
};
use frame_system::{
	limits::{BlockLength, BlockWeights},
	EnsureRoot, EnsureSigned,
};
use pallet_nfts::PalletFeatures;
pub use parachains_common as common;
use parachains_common::{
	impls::{AssetsToBlockAuthor, DealWithFees},
	opaque, AccountId, AssetIdForTrustBackedAssets, Balance, BlockNumber, Hash, Header, Index,
	Signature, StatemintAuraId as AuraId, AVERAGE_ON_INITIALIZE_RATIO, DAYS, HOURS,
	MAXIMUM_BLOCK_WEIGHT, NORMAL_DISPATCH_RATIO, SLOT_DURATION,
};
use xcm_config::{
	DotLocation, FellowshipLocation, ForeignAssetsConvertedConcreteId, GovernanceLocation,
	TrustBackedAssetsConvertedConcreteId, XcmConfig, XcmOriginToTransactDispatchOrigin,
};

#[cfg(any(feature = "std", test))]
pub use sp_runtime::BuildStorage;

// Polkadot imports
use pallet_xcm::{EnsureXcm, IsVoiceOfBody};
use polkadot_runtime_common::{BlockHashCount, SlowAdjustingFeeUpdate};
use xcm::latest::BodyId;
use xcm_executor::XcmExecutor;

use crate::xcm_config::ForeignCreatorsSovereignAccountOf;
use weights::{BlockExecutionWeight, ExtrinsicBaseWeight, RocksDbWeight};

impl_opaque_keys! {
	pub struct SessionKeys {
		pub aura: Aura,
	}
}

#[sp_version::runtime_version]
pub const VERSION: RuntimeVersion = RuntimeVersion {
	spec_name: create_runtime_str!("statemint"),
	impl_name: create_runtime_str!("statemint"),
	authoring_version: 1,
	spec_version: 9420,
	impl_version: 0,
	apis: RUNTIME_API_VERSIONS,
	transaction_version: 13,
	state_version: 0,
};

/// The version information used to identify this runtime when compiled natively.
#[cfg(feature = "std")]
pub fn native_version() -> NativeVersion {
	NativeVersion { runtime_version: VERSION, can_author_with: Default::default() }
}

parameter_types! {
	pub const Version: RuntimeVersion = VERSION;
	pub RuntimeBlockLength: BlockLength =
		BlockLength::max_with_normal_ratio(5 * 1024 * 1024, NORMAL_DISPATCH_RATIO);
	pub RuntimeBlockWeights: BlockWeights = BlockWeights::builder()
		.base_block(BlockExecutionWeight::get())
		.for_class(DispatchClass::all(), |weights| {
			weights.base_extrinsic = ExtrinsicBaseWeight::get();
		})
		.for_class(DispatchClass::Normal, |weights| {
			weights.max_total = Some(NORMAL_DISPATCH_RATIO * MAXIMUM_BLOCK_WEIGHT);
		})
		.for_class(DispatchClass::Operational, |weights| {
			weights.max_total = Some(MAXIMUM_BLOCK_WEIGHT);
			// Operational transactions have some extra reserved space, so that they
			// are included even if block reached `MAXIMUM_BLOCK_WEIGHT`.
			weights.reserved = Some(
				MAXIMUM_BLOCK_WEIGHT - NORMAL_DISPATCH_RATIO * MAXIMUM_BLOCK_WEIGHT
			);
		})
		.avg_block_initialization(AVERAGE_ON_INITIALIZE_RATIO)
		.build_or_panic();
	pub const SS58Prefix: u8 = 0;
}

// Configure FRAME pallets to include in runtime.
impl frame_system::Config for Runtime {
	type BaseCallFilter = frame_support::traits::Everything;
	type BlockWeights = RuntimeBlockWeights;
	type BlockLength = RuntimeBlockLength;
	type AccountId = AccountId;
	type RuntimeCall = RuntimeCall;
	type Lookup = AccountIdLookup<AccountId, ()>;
	type Index = Index;
	type BlockNumber = BlockNumber;
	type Hash = Hash;
	type Hashing = BlakeTwo256;
	type Header = Header;
	type RuntimeEvent = RuntimeEvent;
	type RuntimeOrigin = RuntimeOrigin;
	type BlockHashCount = BlockHashCount;
	type DbWeight = RocksDbWeight;
	type Version = Version;
	type PalletInfo = PalletInfo;
	type OnNewAccount = ();
	type OnKilledAccount = ();
	type AccountData = pallet_balances::AccountData<Balance>;
	type SystemWeightInfo = weights::frame_system::WeightInfo<Runtime>;
	type SS58Prefix = SS58Prefix;
	type OnSetCode = cumulus_pallet_parachain_system::ParachainSetCode<Self>;
	type MaxConsumers = frame_support::traits::ConstU32<16>;
}

impl pallet_timestamp::Config for Runtime {
	/// A timestamp: milliseconds since the unix epoch.
	type Moment = u64;
	type OnTimestampSet = Aura;
	type MinimumPeriod = ConstU64<{ SLOT_DURATION / 2 }>;
	type WeightInfo = weights::pallet_timestamp::WeightInfo<Runtime>;
}

impl pallet_authorship::Config for Runtime {
	type FindAuthor = pallet_session::FindAccountFromAuthorIndex<Self, Aura>;
	type EventHandler = (CollatorSelection,);
}

parameter_types! {
	pub const ExistentialDeposit: Balance = EXISTENTIAL_DEPOSIT;
}

impl pallet_balances::Config for Runtime {
	type MaxLocks = ConstU32<50>;
	/// The type for recording an account's balance.
	type Balance = Balance;
	/// The ubiquitous event type.
	type RuntimeEvent = RuntimeEvent;
	type DustRemoval = ();
	type ExistentialDeposit = ExistentialDeposit;
	type AccountStore = System;
	type WeightInfo = weights::pallet_balances::WeightInfo<Runtime>;
	type MaxReserves = ConstU32<50>;
	type ReserveIdentifier = [u8; 8];
	type HoldIdentifier = ();
	type FreezeIdentifier = ();
	type MaxHolds = ConstU32<0>;
	type MaxFreezes = ConstU32<0>;
}

parameter_types! {
	/// Relay Chain `TransactionByteFee` / 10
	pub const TransactionByteFee: Balance = MILLICENTS;
}

impl pallet_transaction_payment::Config for Runtime {
	type RuntimeEvent = RuntimeEvent;
	type OnChargeTransaction =
		pallet_transaction_payment::CurrencyAdapter<Balances, DealWithFees<Runtime>>;
	type WeightToFee = WeightToFee;
	type LengthToFee = ConstantMultiplier<Balance, TransactionByteFee>;
	type FeeMultiplierUpdate = SlowAdjustingFeeUpdate<Self>;
	type OperationalFeeMultiplier = ConstU8<5>;
}

parameter_types! {
	pub const AssetDeposit: Balance = 10 * UNITS; // 10 UNITS deposit to create fungible asset class
	pub const AssetAccountDeposit: Balance = deposit(1, 16);
	pub const ApprovalDeposit: Balance = EXISTENTIAL_DEPOSIT;
	pub const AssetsStringLimit: u32 = 50;
	/// Key = 32 bytes, Value = 36 bytes (32+1+1+1+1)
	// https://github.com/paritytech/substrate/blob/069917b/frame/assets/src/lib.rs#L257L271
	pub const MetadataDepositBase: Balance = deposit(1, 68);
	pub const MetadataDepositPerByte: Balance = deposit(0, 1);
}

/// We allow root to execute privileged asset operations.
pub type AssetsForceOrigin = EnsureRoot<AccountId>;

// Called "Trust Backed" assets because these are generally registered by some account, and users of
// the asset assume it has some claimed backing. The pallet is called `Assets` in
// `construct_runtime` to avoid breaking changes on storage reads.
pub type TrustBackedAssetsInstance = pallet_assets::Instance1;
type TrustBackedAssetsCall = pallet_assets::Call<Runtime, TrustBackedAssetsInstance>;
impl pallet_assets::Config<TrustBackedAssetsInstance> for Runtime {
	type RuntimeEvent = RuntimeEvent;
	type Balance = Balance;
	type AssetId = AssetIdForTrustBackedAssets;
	type AssetIdParameter = codec::Compact<AssetIdForTrustBackedAssets>;
	type Currency = Balances;
	type CreateOrigin = AsEnsureOriginWithArg<EnsureSigned<AccountId>>;
	type ForceOrigin = AssetsForceOrigin;
	type AssetDeposit = AssetDeposit;
	type MetadataDepositBase = MetadataDepositBase;
	type MetadataDepositPerByte = MetadataDepositPerByte;
	type ApprovalDeposit = ApprovalDeposit;
	type StringLimit = AssetsStringLimit;
	type Freezer = ();
	type Extra = ();
	type WeightInfo = weights::pallet_assets::WeightInfo<Runtime>;
	type CallbackHandle = ();
	type AssetAccountDeposit = AssetAccountDeposit;
	type RemoveItemsLimit = frame_support::traits::ConstU32<1000>;
	#[cfg(feature = "runtime-benchmarks")]
	type BenchmarkHelper = ();
}

parameter_types! {
	// we just reuse the same deposits
	pub const ForeignAssetsAssetDeposit: Balance = AssetDeposit::get();
	pub const ForeignAssetsAssetAccountDeposit: Balance = AssetAccountDeposit::get();
	pub const ForeignAssetsApprovalDeposit: Balance = ApprovalDeposit::get();
	pub const ForeignAssetsAssetsStringLimit: u32 = AssetsStringLimit::get();
	pub const ForeignAssetsMetadataDepositBase: Balance = MetadataDepositBase::get();
	pub const ForeignAssetsMetadataDepositPerByte: Balance = MetadataDepositPerByte::get();
}

/// Assets managed by some foreign location. Note: we do not declare a `ForeignAssetsCall` type, as
/// this type is used in proxy definitions. We assume that a foreign location would not want to set
/// an individual, local account as a proxy for the issuance of their assets. This issuance should
/// be managed by the foreign location's governance.
pub type ForeignAssetsInstance = pallet_assets::Instance2;
impl pallet_assets::Config<ForeignAssetsInstance> for Runtime {
	type RuntimeEvent = RuntimeEvent;
	type Balance = Balance;
	type AssetId = MultiLocationForAssetId;
	type AssetIdParameter = MultiLocationForAssetId;
	type Currency = Balances;
	type CreateOrigin = ForeignCreators<
		(FromSiblingParachain<parachain_info::Pallet<Runtime>>,),
		ForeignCreatorsSovereignAccountOf,
		AccountId,
	>;
	type ForceOrigin = AssetsForceOrigin;
	type AssetDeposit = ForeignAssetsAssetDeposit;
	type MetadataDepositBase = ForeignAssetsMetadataDepositBase;
	type MetadataDepositPerByte = ForeignAssetsMetadataDepositPerByte;
	type ApprovalDeposit = ForeignAssetsApprovalDeposit;
	type StringLimit = ForeignAssetsAssetsStringLimit;
	type Freezer = ();
	type Extra = ();
	type WeightInfo = weights::pallet_assets::WeightInfo<Runtime>;
	type CallbackHandle = ();
	type AssetAccountDeposit = ForeignAssetsAssetAccountDeposit;
	type RemoveItemsLimit = frame_support::traits::ConstU32<1000>;
	#[cfg(feature = "runtime-benchmarks")]
	type BenchmarkHelper = xcm_config::XcmBenchmarkHelper;
}

parameter_types! {
	// One storage item; key size is 32; value is size 4+4+16+32 bytes = 56 bytes.
	pub const DepositBase: Balance = deposit(1, 88);
	// Additional storage item size of 32 bytes.
	pub const DepositFactor: Balance = deposit(0, 32);
	pub const MaxSignatories: u32 = 100;
}

impl pallet_multisig::Config for Runtime {
	type RuntimeEvent = RuntimeEvent;
	type RuntimeCall = RuntimeCall;
	type Currency = Balances;
	type DepositBase = DepositBase;
	type DepositFactor = DepositFactor;
	type MaxSignatories = MaxSignatories;
	type WeightInfo = weights::pallet_multisig::WeightInfo<Runtime>;
}

impl pallet_utility::Config for Runtime {
	type RuntimeEvent = RuntimeEvent;
	type RuntimeCall = RuntimeCall;
	type PalletsOrigin = OriginCaller;
	type WeightInfo = weights::pallet_utility::WeightInfo<Runtime>;
}

parameter_types! {
	// One storage item; key size 32, value size 8; .
	pub const ProxyDepositBase: Balance = deposit(1, 40);
	// Additional storage item size of 33 bytes.
	pub const ProxyDepositFactor: Balance = deposit(0, 33);
	pub const MaxProxies: u16 = 32;
	// One storage item; key size 32, value size 16
	pub const AnnouncementDepositBase: Balance = deposit(1, 48);
	pub const AnnouncementDepositFactor: Balance = deposit(0, 66);
	pub const MaxPending: u16 = 32;
}

/// The type used to represent the kinds of proxying allowed.
#[derive(
	Copy,
	Clone,
	Eq,
	PartialEq,
	Ord,
	PartialOrd,
	Encode,
	Decode,
	RuntimeDebug,
	MaxEncodedLen,
	scale_info::TypeInfo,
)]
pub enum ProxyType {
	/// Fully permissioned proxy. Can execute any call on behalf of _proxied_.
	Any,
	/// Can execute any call that does not transfer funds or assets.
	NonTransfer,
	/// Proxy with the ability to reject time-delay proxy announcements.
	CancelProxy,
	/// Assets proxy. Can execute any call from `assets`, **including asset transfers**.
	Assets,
	/// Owner proxy. Can execute calls related to asset ownership.
	AssetOwner,
	/// Asset manager. Can execute calls related to asset management.
	AssetManager,
	/// Collator selection proxy. Can execute calls related to collator selection mechanism.
	Collator,
}
impl Default for ProxyType {
	fn default() -> Self {
		Self::Any
	}
}
impl InstanceFilter<RuntimeCall> for ProxyType {
	fn filter(&self, c: &RuntimeCall) -> bool {
		match self {
			ProxyType::Any => true,
			ProxyType::NonTransfer => !matches!(
				c,
				RuntimeCall::Balances { .. } |
					RuntimeCall::Assets { .. } |
					RuntimeCall::Nfts { .. } |
					RuntimeCall::Uniques { .. }
			),
			ProxyType::CancelProxy => matches!(
				c,
				RuntimeCall::Proxy(pallet_proxy::Call::reject_announcement { .. }) |
					RuntimeCall::Utility { .. } |
					RuntimeCall::Multisig { .. }
			),
			ProxyType::Assets => {
				matches!(
					c,
					RuntimeCall::Assets { .. } |
						RuntimeCall::Utility { .. } |
						RuntimeCall::Multisig { .. } |
						RuntimeCall::Nfts { .. } | RuntimeCall::Uniques { .. }
				)
			},
			ProxyType::AssetOwner => matches!(
				c,
				RuntimeCall::Assets(TrustBackedAssetsCall::create { .. }) |
					RuntimeCall::Assets(TrustBackedAssetsCall::start_destroy { .. }) |
					RuntimeCall::Assets(TrustBackedAssetsCall::destroy_accounts { .. }) |
					RuntimeCall::Assets(TrustBackedAssetsCall::destroy_approvals { .. }) |
					RuntimeCall::Assets(TrustBackedAssetsCall::finish_destroy { .. }) |
					RuntimeCall::Assets(TrustBackedAssetsCall::transfer_ownership { .. }) |
					RuntimeCall::Assets(TrustBackedAssetsCall::set_team { .. }) |
					RuntimeCall::Assets(TrustBackedAssetsCall::set_metadata { .. }) |
					RuntimeCall::Assets(TrustBackedAssetsCall::clear_metadata { .. }) |
					RuntimeCall::Nfts(pallet_nfts::Call::create { .. }) |
					RuntimeCall::Nfts(pallet_nfts::Call::destroy { .. }) |
					RuntimeCall::Nfts(pallet_nfts::Call::redeposit { .. }) |
					RuntimeCall::Nfts(pallet_nfts::Call::transfer_ownership { .. }) |
					RuntimeCall::Nfts(pallet_nfts::Call::set_team { .. }) |
					RuntimeCall::Nfts(pallet_nfts::Call::set_collection_max_supply { .. }) |
					RuntimeCall::Nfts(pallet_nfts::Call::lock_collection { .. }) |
					RuntimeCall::Uniques(pallet_uniques::Call::create { .. }) |
					RuntimeCall::Uniques(pallet_uniques::Call::destroy { .. }) |
					RuntimeCall::Uniques(pallet_uniques::Call::transfer_ownership { .. }) |
					RuntimeCall::Uniques(pallet_uniques::Call::set_team { .. }) |
					RuntimeCall::Uniques(pallet_uniques::Call::set_metadata { .. }) |
					RuntimeCall::Uniques(pallet_uniques::Call::set_attribute { .. }) |
					RuntimeCall::Uniques(pallet_uniques::Call::set_collection_metadata { .. }) |
					RuntimeCall::Uniques(pallet_uniques::Call::clear_metadata { .. }) |
					RuntimeCall::Uniques(pallet_uniques::Call::clear_attribute { .. }) |
					RuntimeCall::Uniques(pallet_uniques::Call::clear_collection_metadata { .. }) |
					RuntimeCall::Uniques(pallet_uniques::Call::set_collection_max_supply { .. }) |
					RuntimeCall::Utility { .. } |
					RuntimeCall::Multisig { .. }
			),
			ProxyType::AssetManager => matches!(
				c,
				RuntimeCall::Assets(TrustBackedAssetsCall::mint { .. }) |
					RuntimeCall::Assets(TrustBackedAssetsCall::burn { .. }) |
					RuntimeCall::Assets(TrustBackedAssetsCall::freeze { .. }) |
					RuntimeCall::Assets(TrustBackedAssetsCall::thaw { .. }) |
					RuntimeCall::Assets(TrustBackedAssetsCall::freeze_asset { .. }) |
					RuntimeCall::Assets(TrustBackedAssetsCall::thaw_asset { .. }) |
					RuntimeCall::Nfts(pallet_nfts::Call::force_mint { .. }) |
					RuntimeCall::Nfts(pallet_nfts::Call::update_mint_settings { .. }) |
					RuntimeCall::Nfts(pallet_nfts::Call::mint_pre_signed { .. }) |
					RuntimeCall::Nfts(pallet_nfts::Call::set_attributes_pre_signed { .. }) |
					RuntimeCall::Nfts(pallet_nfts::Call::lock_item_transfer { .. }) |
					RuntimeCall::Nfts(pallet_nfts::Call::unlock_item_transfer { .. }) |
					RuntimeCall::Nfts(pallet_nfts::Call::lock_item_properties { .. }) |
					RuntimeCall::Nfts(pallet_nfts::Call::set_metadata { .. }) |
					RuntimeCall::Nfts(pallet_nfts::Call::clear_metadata { .. }) |
					RuntimeCall::Nfts(pallet_nfts::Call::set_collection_metadata { .. }) |
					RuntimeCall::Nfts(pallet_nfts::Call::clear_collection_metadata { .. }) |
					RuntimeCall::Uniques(pallet_uniques::Call::mint { .. }) |
					RuntimeCall::Uniques(pallet_uniques::Call::burn { .. }) |
					RuntimeCall::Uniques(pallet_uniques::Call::freeze { .. }) |
					RuntimeCall::Uniques(pallet_uniques::Call::thaw { .. }) |
					RuntimeCall::Uniques(pallet_uniques::Call::freeze_collection { .. }) |
					RuntimeCall::Uniques(pallet_uniques::Call::thaw_collection { .. }) |
					RuntimeCall::Utility { .. } |
					RuntimeCall::Multisig { .. }
			),
			ProxyType::Collator => matches!(
				c,
				RuntimeCall::CollatorSelection { .. } |
					RuntimeCall::Utility { .. } |
					RuntimeCall::Multisig { .. }
			),
		}
	}

	fn is_superset(&self, o: &Self) -> bool {
		match (self, o) {
			(x, y) if x == y => true,
			(ProxyType::Any, _) => true,
			(_, ProxyType::Any) => false,
			(ProxyType::Assets, ProxyType::AssetOwner) => true,
			(ProxyType::Assets, ProxyType::AssetManager) => true,
			(ProxyType::NonTransfer, ProxyType::Collator) => true,
			_ => false,
		}
	}
}

impl pallet_proxy::Config for Runtime {
	type RuntimeEvent = RuntimeEvent;
	type RuntimeCall = RuntimeCall;
	type Currency = Balances;
	type ProxyType = ProxyType;
	type ProxyDepositBase = ProxyDepositBase;
	type ProxyDepositFactor = ProxyDepositFactor;
	type MaxProxies = MaxProxies;
	type WeightInfo = weights::pallet_proxy::WeightInfo<Runtime>;
	type MaxPending = MaxPending;
	type CallHasher = BlakeTwo256;
	type AnnouncementDepositBase = AnnouncementDepositBase;
	type AnnouncementDepositFactor = AnnouncementDepositFactor;
}

parameter_types! {
	pub const ReservedXcmpWeight: Weight = MAXIMUM_BLOCK_WEIGHT.saturating_div(4);
	pub const ReservedDmpWeight: Weight = MAXIMUM_BLOCK_WEIGHT.saturating_div(4);
}

impl cumulus_pallet_parachain_system::Config for Runtime {
	type RuntimeEvent = RuntimeEvent;
	type OnSystemEvent = ();
	type SelfParaId = parachain_info::Pallet<Runtime>;
	type DmpMessageHandler = DmpQueue;
	type ReservedDmpWeight = ReservedDmpWeight;
	type OutboundXcmpMessageSource = XcmpQueue;
	type XcmpMessageHandler = XcmpQueue;
	type ReservedXcmpWeight = ReservedXcmpWeight;
	type CheckAssociatedRelayNumber = RelayNumberStrictlyIncreases;
}

impl parachain_info::Config for Runtime {}

impl cumulus_pallet_aura_ext::Config for Runtime {}

parameter_types! {
	// Fellows pluralistic body.
	pub const FellowsBodyId: BodyId = BodyId::Technical;
}

impl cumulus_pallet_xcmp_queue::Config for Runtime {
	type WeightInfo = weights::cumulus_pallet_xcmp_queue::WeightInfo<Runtime>;
	type RuntimeEvent = RuntimeEvent;
	type XcmExecutor = XcmExecutor<XcmConfig>;
	type ChannelInfo = ParachainSystem;
	type VersionWrapper = PolkadotXcm;
	type ExecuteOverweightOrigin = EnsureRoot<AccountId>;
	type ControllerOrigin = EitherOfDiverse<
		EnsureRoot<AccountId>,
		EnsureXcm<IsVoiceOfBody<FellowshipLocation, FellowsBodyId>>,
	>;
	type ControllerOriginConverter = XcmOriginToTransactDispatchOrigin;
	type PriceForSiblingDelivery = ();
}

impl cumulus_pallet_dmp_queue::Config for Runtime {
	type RuntimeEvent = RuntimeEvent;
	type XcmExecutor = XcmExecutor<XcmConfig>;
	type ExecuteOverweightOrigin = EnsureRoot<AccountId>;
}

parameter_types! {
	pub const Period: u32 = 6 * HOURS;
	pub const Offset: u32 = 0;
}

impl pallet_session::Config for Runtime {
	type RuntimeEvent = RuntimeEvent;
	type ValidatorId = <Self as frame_system::Config>::AccountId;
	// we don't have stash and controller, thus we don't need the convert as well.
	type ValidatorIdOf = pallet_collator_selection::IdentityCollator;
	type ShouldEndSession = pallet_session::PeriodicSessions<Period, Offset>;
	type NextSessionRotation = pallet_session::PeriodicSessions<Period, Offset>;
	type SessionManager = CollatorSelection;
	// Essentially just Aura, but let's be pedantic.
	type SessionHandler = <SessionKeys as sp_runtime::traits::OpaqueKeys>::KeyTypeIdProviders;
	type Keys = SessionKeys;
	type WeightInfo = weights::pallet_session::WeightInfo<Runtime>;
}

impl pallet_aura::Config for Runtime {
	type AuthorityId = AuraId;
	type DisabledValidators = ();
	type MaxAuthorities = ConstU32<100_000>;
}

parameter_types! {
	pub const PotId: PalletId = PalletId(*b"PotStake");
	pub const MaxCandidates: u32 = 1000;
	pub const MinCandidates: u32 = 5;
	pub const SessionLength: BlockNumber = 6 * HOURS;
	pub const MaxInvulnerables: u32 = 100;
	// `StakingAdmin` pluralistic body.
	pub const StakingAdminBodyId: BodyId = BodyId::Defense;
}

/// We allow root and the `StakingAdmin` to execute privileged collator selection operations.
pub type CollatorSelectionUpdateOrigin = EitherOfDiverse<
	EnsureRoot<AccountId>,
	EnsureXcm<IsVoiceOfBody<GovernanceLocation, StakingAdminBodyId>>,
>;

impl pallet_collator_selection::Config for Runtime {
	type RuntimeEvent = RuntimeEvent;
	type Currency = Balances;
	type UpdateOrigin = CollatorSelectionUpdateOrigin;
	type PotId = PotId;
	type MaxCandidates = MaxCandidates;
	type MinCandidates = MinCandidates;
	type MaxInvulnerables = MaxInvulnerables;
	// should be a multiple of session or things will get inconsistent
	type KickThreshold = Period;
	type ValidatorId = <Self as frame_system::Config>::AccountId;
	type ValidatorIdOf = pallet_collator_selection::IdentityCollator;
	type ValidatorRegistration = Session;
	type WeightInfo = weights::pallet_collator_selection::WeightInfo<Runtime>;
}

impl pallet_asset_tx_payment::Config for Runtime {
	type RuntimeEvent = RuntimeEvent;
	type Fungibles = Assets;
	type OnChargeAssetTransaction = pallet_asset_tx_payment::FungiblesAdapter<
		pallet_assets::BalanceToAssetBalance<
			Balances,
			Runtime,
			ConvertInto,
			TrustBackedAssetsInstance,
		>,
		AssetsToBlockAuthor<Runtime, TrustBackedAssetsInstance>,
	>;
}

parameter_types! {
	pub const UniquesCollectionDeposit: Balance = 10 * UNITS; // 10 UNIT deposit to create uniques class
	pub const UniquesItemDeposit: Balance = UNITS / 100; // 1 / 100 UNIT deposit to create uniques instance
	pub const UniquesMetadataDepositBase: Balance = deposit(1, 129);
	pub const UniquesAttributeDepositBase: Balance = deposit(1, 0);
	pub const UniquesDepositPerByte: Balance = deposit(0, 1);
}

impl pallet_uniques::Config for Runtime {
	type RuntimeEvent = RuntimeEvent;
	type CollectionId = u32;
	type ItemId = u32;
	type Currency = Balances;
	type ForceOrigin = AssetsForceOrigin;
	type CollectionDeposit = UniquesCollectionDeposit;
	type ItemDeposit = UniquesItemDeposit;
	type MetadataDepositBase = UniquesMetadataDepositBase;
	type AttributeDepositBase = UniquesAttributeDepositBase;
	type DepositPerByte = UniquesDepositPerByte;
	type StringLimit = ConstU32<128>;
	type KeyLimit = ConstU32<32>; // Max 32 bytes per key
	type ValueLimit = ConstU32<64>; // Max 64 bytes per value
	type WeightInfo = weights::pallet_uniques::WeightInfo<Runtime>;
	#[cfg(feature = "runtime-benchmarks")]
	type Helper = ();
	type CreateOrigin = AsEnsureOriginWithArg<EnsureSigned<AccountId>>;
	type Locker = ();
}

parameter_types! {
	pub NftsPalletFeatures: PalletFeatures = PalletFeatures::all_enabled();
	pub const NftsMaxDeadlineDuration: BlockNumber = 12 * 30 * DAYS;
	// re-use the Uniques deposits
	pub const NftsCollectionDeposit: Balance = UniquesCollectionDeposit::get();
	pub const NftsItemDeposit: Balance = UniquesItemDeposit::get();
	pub const NftsMetadataDepositBase: Balance = UniquesMetadataDepositBase::get();
	pub const NftsAttributeDepositBase: Balance = UniquesAttributeDepositBase::get();
	pub const NftsDepositPerByte: Balance = UniquesDepositPerByte::get();
}

impl pallet_nfts::Config for Runtime {
	type RuntimeEvent = RuntimeEvent;
	type CollectionId = u32;
	type ItemId = u32;
	type Currency = Balances;
	type CreateOrigin = AsEnsureOriginWithArg<EnsureSigned<AccountId>>;
	type ForceOrigin = AssetsForceOrigin;
	type Locker = ();
	type CollectionDeposit = NftsCollectionDeposit;
	type ItemDeposit = NftsItemDeposit;
	type MetadataDepositBase = NftsMetadataDepositBase;
	type AttributeDepositBase = NftsAttributeDepositBase;
	type DepositPerByte = NftsDepositPerByte;
	type StringLimit = ConstU32<256>;
	type KeyLimit = ConstU32<64>;
	type ValueLimit = ConstU32<256>;
	type ApprovalsLimit = ConstU32<20>;
	type ItemAttributesApprovalsLimit = ConstU32<30>;
	type MaxTips = ConstU32<10>;
	type MaxDeadlineDuration = NftsMaxDeadlineDuration;
	type MaxAttributesPerCall = ConstU32<10>;
	type Features = NftsPalletFeatures;
	type OffchainSignature = Signature;
	type OffchainPublic = <Signature as Verify>::Signer;
	type WeightInfo = weights::pallet_nfts::WeightInfo<Runtime>;
	#[cfg(feature = "runtime-benchmarks")]
	type Helper = ();
}

// Create the runtime by composing the FRAME pallets that were previously configured.
construct_runtime!(
	pub enum Runtime where
		Block = Block,
		NodeBlock = opaque::Block,
		UncheckedExtrinsic = UncheckedExtrinsic,
	{
		// System support stuff.
		System: frame_system::{Pallet, Call, Config, Storage, Event<T>} = 0,
		ParachainSystem: cumulus_pallet_parachain_system::{
			Pallet, Call, Config, Storage, Inherent, Event<T>, ValidateUnsigned,
		} = 1,
		// RandomnessCollectiveFlip = 2 removed
		Timestamp: pallet_timestamp::{Pallet, Call, Storage, Inherent} = 3,
		ParachainInfo: parachain_info::{Pallet, Storage, Config} = 4,

		// Monetary stuff.
		Balances: pallet_balances::{Pallet, Call, Storage, Config<T>, Event<T>} = 10,
		TransactionPayment: pallet_transaction_payment::{Pallet, Storage, Event<T>} = 11,
		AssetTxPayment: pallet_asset_tx_payment::{Pallet, Event<T>} = 12,

		// Collator support. the order of these 5 are important and shall not change.
		Authorship: pallet_authorship::{Pallet, Storage} = 20,
		CollatorSelection: pallet_collator_selection::{Pallet, Call, Storage, Event<T>, Config<T>} = 21,
		Session: pallet_session::{Pallet, Call, Storage, Event, Config<T>} = 22,
		Aura: pallet_aura::{Pallet, Storage, Config<T>} = 23,
		AuraExt: cumulus_pallet_aura_ext::{Pallet, Storage, Config} = 24,

		// XCM helpers.
		XcmpQueue: cumulus_pallet_xcmp_queue::{Pallet, Call, Storage, Event<T>} = 30,
		PolkadotXcm: pallet_xcm::{Pallet, Call, Storage, Event<T>, Origin, Config} = 31,
		CumulusXcm: cumulus_pallet_xcm::{Pallet, Event<T>, Origin} = 32,
		DmpQueue: cumulus_pallet_dmp_queue::{Pallet, Call, Storage, Event<T>} = 33,

		// Handy utilities.
		Utility: pallet_utility::{Pallet, Call, Event} = 40,
		Multisig: pallet_multisig::{Pallet, Call, Storage, Event<T>} = 41,
		Proxy: pallet_proxy::{Pallet, Call, Storage, Event<T>} = 42,

		// The main stage.
		Assets: pallet_assets::<Instance1>::{Pallet, Call, Storage, Event<T>} = 50,
		Uniques: pallet_uniques::{Pallet, Call, Storage, Event<T>} = 51,
<<<<<<< HEAD
		// 52 for NFT 2.0
		ForeignAssets: pallet_assets::<Instance2>::{Pallet, Call, Storage, Event<T>} = 53,
=======
		Nfts: pallet_nfts::{Pallet, Call, Storage, Event<T>} = 52,
>>>>>>> 014ce4b3
	}
);

/// The address format for describing accounts.
pub type Address = sp_runtime::MultiAddress<AccountId, ()>;
/// Block type as expected by this runtime.
pub type Block = generic::Block<Header, UncheckedExtrinsic>;
/// A Block signed with a Justification
pub type SignedBlock = generic::SignedBlock<Block>;
/// BlockId type as expected by this runtime.
pub type BlockId = generic::BlockId<Block>;
/// The SignedExtension to the basic transaction logic.
pub type SignedExtra = (
	frame_system::CheckNonZeroSender<Runtime>,
	frame_system::CheckSpecVersion<Runtime>,
	frame_system::CheckTxVersion<Runtime>,
	frame_system::CheckGenesis<Runtime>,
	frame_system::CheckEra<Runtime>,
	frame_system::CheckNonce<Runtime>,
	frame_system::CheckWeight<Runtime>,
	pallet_asset_tx_payment::ChargeAssetTxPayment<Runtime>,
);
/// Unchecked extrinsic type as expected by this runtime.
pub type UncheckedExtrinsic =
	generic::UncheckedExtrinsic<Address, RuntimeCall, Signature, SignedExtra>;
/// Extrinsic type that has already been checked.
pub type CheckedExtrinsic = generic::CheckedExtrinsic<AccountId, RuntimeCall, SignedExtra>;
/// Migrations to apply on runtime upgrade.
pub type Migrations = ();

/// Executive: handles dispatch to the various modules.
pub type Executive = frame_executive::Executive<
	Runtime,
	Block,
	frame_system::ChainContext<Runtime>,
	Runtime,
	AllPalletsWithSystem,
	Migrations,
>;

#[cfg(feature = "runtime-benchmarks")]
#[macro_use]
extern crate frame_benchmarking;

#[cfg(feature = "runtime-benchmarks")]
mod benches {
	define_benchmarks!(
		[frame_system, SystemBench::<Runtime>]
		[pallet_assets, Assets]
		[pallet_assets, ForeignAssets]
		[pallet_balances, Balances]
		[pallet_multisig, Multisig]
		[pallet_nfts, Nfts]
		[pallet_proxy, Proxy]
		[pallet_session, SessionBench::<Runtime>]
		[pallet_uniques, Uniques]
		[pallet_utility, Utility]
		[pallet_timestamp, Timestamp]
		[pallet_collator_selection, CollatorSelection]
		[cumulus_pallet_xcmp_queue, XcmpQueue]
		// XCM
		[pallet_xcm, PolkadotXcm]
		// NOTE: Make sure you point to the individual modules below.
		[pallet_xcm_benchmarks::fungible, XcmBalances]
		[pallet_xcm_benchmarks::generic, XcmGeneric]
	);
}

impl_runtime_apis! {
	impl sp_consensus_aura::AuraApi<Block, AuraId> for Runtime {
		fn slot_duration() -> sp_consensus_aura::SlotDuration {
			sp_consensus_aura::SlotDuration::from_millis(Aura::slot_duration())
		}

		fn authorities() -> Vec<AuraId> {
			Aura::authorities().into_inner()
		}
	}

	impl sp_api::Core<Block> for Runtime {
		fn version() -> RuntimeVersion {
			VERSION
		}

		fn execute_block(block: Block) {
			Executive::execute_block(block)
		}

		fn initialize_block(header: &<Block as BlockT>::Header) {
			Executive::initialize_block(header)
		}
	}

	impl sp_api::Metadata<Block> for Runtime {
		fn metadata() -> OpaqueMetadata {
			OpaqueMetadata::new(Runtime::metadata().into())
		}

		fn metadata_at_version(version: u32) -> Option<OpaqueMetadata> {
			Runtime::metadata_at_version(version)
		}

		fn metadata_versions() -> sp_std::vec::Vec<u32> {
			Runtime::metadata_versions()
		}
	}

	impl sp_block_builder::BlockBuilder<Block> for Runtime {
		fn apply_extrinsic(extrinsic: <Block as BlockT>::Extrinsic) -> ApplyExtrinsicResult {
			Executive::apply_extrinsic(extrinsic)
		}

		fn finalize_block() -> <Block as BlockT>::Header {
			Executive::finalize_block()
		}

		fn inherent_extrinsics(data: sp_inherents::InherentData) -> Vec<<Block as BlockT>::Extrinsic> {
			data.create_extrinsics()
		}

		fn check_inherents(
			block: Block,
			data: sp_inherents::InherentData,
		) -> sp_inherents::CheckInherentsResult {
			data.check_extrinsics(&block)
		}
	}

	impl sp_transaction_pool::runtime_api::TaggedTransactionQueue<Block> for Runtime {
		fn validate_transaction(
			source: TransactionSource,
			tx: <Block as BlockT>::Extrinsic,
			block_hash: <Block as BlockT>::Hash,
		) -> TransactionValidity {
			Executive::validate_transaction(source, tx, block_hash)
		}
	}

	impl sp_offchain::OffchainWorkerApi<Block> for Runtime {
		fn offchain_worker(header: &<Block as BlockT>::Header) {
			Executive::offchain_worker(header)
		}
	}

	impl sp_session::SessionKeys<Block> for Runtime {
		fn generate_session_keys(seed: Option<Vec<u8>>) -> Vec<u8> {
			SessionKeys::generate(seed)
		}

		fn decode_session_keys(
			encoded: Vec<u8>,
		) -> Option<Vec<(Vec<u8>, KeyTypeId)>> {
			SessionKeys::decode_into_raw_public_keys(&encoded)
		}
	}

	impl frame_system_rpc_runtime_api::AccountNonceApi<Block, AccountId, Index> for Runtime {
		fn account_nonce(account: AccountId) -> Index {
			System::account_nonce(account)
		}
	}

	impl pallet_transaction_payment_rpc_runtime_api::TransactionPaymentApi<Block, Balance> for Runtime {
		fn query_info(
			uxt: <Block as BlockT>::Extrinsic,
			len: u32,
		) -> pallet_transaction_payment_rpc_runtime_api::RuntimeDispatchInfo<Balance> {
			TransactionPayment::query_info(uxt, len)
		}
		fn query_fee_details(
			uxt: <Block as BlockT>::Extrinsic,
			len: u32,
		) -> pallet_transaction_payment::FeeDetails<Balance> {
			TransactionPayment::query_fee_details(uxt, len)
		}
		fn query_weight_to_fee(weight: Weight) -> Balance {
			TransactionPayment::weight_to_fee(weight)
		}
		fn query_length_to_fee(length: u32) -> Balance {
			TransactionPayment::length_to_fee(length)
		}
	}

	impl pallet_transaction_payment_rpc_runtime_api::TransactionPaymentCallApi<Block, Balance, RuntimeCall>
		for Runtime
	{
		fn query_call_info(
			call: RuntimeCall,
			len: u32,
		) -> pallet_transaction_payment::RuntimeDispatchInfo<Balance> {
			TransactionPayment::query_call_info(call, len)
		}
		fn query_call_fee_details(
			call: RuntimeCall,
			len: u32,
		) -> pallet_transaction_payment::FeeDetails<Balance> {
			TransactionPayment::query_call_fee_details(call, len)
		}
		fn query_weight_to_fee(weight: Weight) -> Balance {
			TransactionPayment::weight_to_fee(weight)
		}
		fn query_length_to_fee(length: u32) -> Balance {
			TransactionPayment::length_to_fee(length)
		}
	}

	impl assets_common::runtime_api::FungiblesApi<
		Block,
		AccountId,
	> for Runtime
	{
		fn query_account_balances(account: AccountId) -> Result<xcm::VersionedMultiAssets, assets_common::runtime_api::FungiblesAccessError> {
			use assets_common::fungible_conversion::{convert, convert_balance};
			Ok([
				// collect pallet_balance
				{
					let balance = Balances::free_balance(account.clone());
					if balance > 0 {
						vec![convert_balance::<DotLocation, Balance>(balance)?]
					} else {
						vec![]
					}
				},
				// collect pallet_assets (TrustBackedAssets)
				convert::<_, _, _, _, TrustBackedAssetsConvertedConcreteId>(
					Assets::account_balances(account.clone())
						.iter()
						.filter(|(_, balance)| balance > &0)
				)?,
				// collect pallet_assets (ForeignAssets)
				convert::<_, _, _, _, ForeignAssetsConvertedConcreteId>(
					ForeignAssets::account_balances(account)
						.iter()
						.filter(|(_, balance)| balance > &0)
				)?,
				// collect ... e.g. other tokens
			].concat().into())
		}
	}

	impl cumulus_primitives_core::CollectCollationInfo<Block> for Runtime {
		fn collect_collation_info(header: &<Block as BlockT>::Header) -> cumulus_primitives_core::CollationInfo {
			ParachainSystem::collect_collation_info(header)
		}
	}

	#[cfg(feature = "try-runtime")]
	impl frame_try_runtime::TryRuntime<Block> for Runtime {
		fn on_runtime_upgrade(checks: frame_try_runtime::UpgradeCheckSelect) -> (Weight, Weight) {
			let weight = Executive::try_runtime_upgrade(checks).unwrap();
			(weight, RuntimeBlockWeights::get().max_block)
		}

		fn execute_block(
			block: Block,
			state_root_check: bool,
			signature_check: bool,
			select: frame_try_runtime::TryStateSelect,
		) -> Weight {
			// NOTE: intentional unwrap: we don't want to propagate the error backwards, and want to
			// have a backtrace here.
			Executive::try_execute_block(block, state_root_check, signature_check, select).unwrap()
		}
	}

	#[cfg(feature = "runtime-benchmarks")]
	impl frame_benchmarking::Benchmark<Block> for Runtime {
		fn benchmark_metadata(extra: bool) -> (
			Vec<frame_benchmarking::BenchmarkList>,
			Vec<frame_support::traits::StorageInfo>,
		) {

			use frame_benchmarking::{Benchmarking, BenchmarkList};
			use frame_support::traits::StorageInfoTrait;
			use frame_system_benchmarking::Pallet as SystemBench;
			use cumulus_pallet_session_benchmarking::Pallet as SessionBench;

			// This is defined once again in dispatch_benchmark, because list_benchmarks!
			// and add_benchmarks! are macros exported by define_benchmarks! macros and those types
			// are referenced in that call.
			type XcmBalances = pallet_xcm_benchmarks::fungible::Pallet::<Runtime>;
			type XcmGeneric = pallet_xcm_benchmarks::generic::Pallet::<Runtime>;

			let mut list = Vec::<BenchmarkList>::new();
			list_benchmarks!(list, extra);

			let storage_info = AllPalletsWithSystem::storage_info();
			(list, storage_info)
		}

		fn dispatch_benchmark(
			config: frame_benchmarking::BenchmarkConfig
		) -> Result<Vec<frame_benchmarking::BenchmarkBatch>, sp_runtime::RuntimeString> {
			use frame_benchmarking::{Benchmarking, BenchmarkBatch, TrackedStorageKey, BenchmarkError};

			use frame_system_benchmarking::Pallet as SystemBench;
			impl frame_system_benchmarking::Config for Runtime {}

			use cumulus_pallet_session_benchmarking::Pallet as SessionBench;
			impl cumulus_pallet_session_benchmarking::Config for Runtime {}

			use xcm::latest::prelude::*;
			use xcm_config::{DotLocation, MaxAssetsIntoHolding};
			use pallet_xcm_benchmarks::asset_instance_from;

			impl pallet_xcm_benchmarks::Config for Runtime {
				type XcmConfig = xcm_config::XcmConfig;
				type AccountIdConverter = xcm_config::LocationToAccountId;
				fn valid_destination() -> Result<MultiLocation, BenchmarkError> {
					Ok(DotLocation::get())
				}
				fn worst_case_holding(depositable_count: u32) -> MultiAssets {
					// A mix of fungible, non-fungible, and concrete assets.
					let holding_non_fungibles = MaxAssetsIntoHolding::get() / 2 - depositable_count;
					let holding_fungibles = holding_non_fungibles - 1;
					let fungibles_amount: u128 = 100;
					let mut assets = (0..holding_fungibles)
						.map(|i| {
							MultiAsset {
								id: Concrete(GeneralIndex(i as u128).into()),
								fun: Fungible(fungibles_amount * i as u128),
							}
						})
						.chain(core::iter::once(MultiAsset { id: Concrete(Here.into()), fun: Fungible(u128::MAX) }))
						.chain((0..holding_non_fungibles).map(|i| MultiAsset {
							id: Concrete(GeneralIndex(i as u128).into()),
							fun: NonFungible(asset_instance_from(i)),
						}))
						.collect::<Vec<_>>();

					assets.push(MultiAsset {
						id: Concrete(DotLocation::get()),
						fun: Fungible(1_000_000 * UNITS),
					});
					assets.into()
				}
			}

			parameter_types! {
				pub const TrustedTeleporter: Option<(MultiLocation, MultiAsset)> = Some((
					DotLocation::get(),
					MultiAsset { fun: Fungible(UNITS), id: Concrete(DotLocation::get()) },
				));
				pub const CheckedAccount: Option<(AccountId, xcm_builder::MintLocation)> = None;
			}

			impl pallet_xcm_benchmarks::fungible::Config for Runtime {
				type TransactAsset = Balances;

				type CheckedAccount = CheckedAccount;
				type TrustedTeleporter = TrustedTeleporter;

				fn get_multi_asset() -> MultiAsset {
					MultiAsset {
						id: Concrete(DotLocation::get()),
						fun: Fungible(UNITS),
					}
				}
			}

			impl pallet_xcm_benchmarks::generic::Config for Runtime {
				type RuntimeCall = RuntimeCall;

				fn worst_case_response() -> (u64, Response) {
					(0u64, Response::Version(Default::default()))
				}

				fn worst_case_asset_exchange() -> Result<(MultiAssets, MultiAssets), BenchmarkError> {
					Err(BenchmarkError::Skip)
				}

				fn universal_alias() -> Result<(MultiLocation, Junction), BenchmarkError> {
					Err(BenchmarkError::Skip)
				}

				fn transact_origin_and_runtime_call() -> Result<(MultiLocation, RuntimeCall), BenchmarkError> {
					Ok((DotLocation::get(), frame_system::Call::remark_with_event { remark: vec![] }.into()))
				}

				fn subscribe_origin() -> Result<MultiLocation, BenchmarkError> {
					Ok(DotLocation::get())
				}

				fn claimable_asset() -> Result<(MultiLocation, MultiLocation, MultiAssets), BenchmarkError> {
					let origin = DotLocation::get();
					let assets: MultiAssets = (Concrete(DotLocation::get()), 1_000 * UNITS).into();
					let ticket = MultiLocation { parents: 0, interior: Here };
					Ok((origin, ticket, assets))
				}

				fn unlockable_asset() -> Result<(MultiLocation, MultiLocation, MultiAsset), BenchmarkError> {
					Err(BenchmarkError::Skip)
				}

				fn export_message_origin_and_destination(
				) -> Result<(MultiLocation, NetworkId, InteriorMultiLocation), BenchmarkError> {
					Err(BenchmarkError::Skip)
				}
			}

			type XcmBalances = pallet_xcm_benchmarks::fungible::Pallet::<Runtime>;
			type XcmGeneric = pallet_xcm_benchmarks::generic::Pallet::<Runtime>;

			let whitelist: Vec<TrackedStorageKey> = vec![
				// Block Number
				hex_literal::hex!("26aa394eea5630e07c48ae0c9558cef702a5c1b19ab7a04f536c519aca4983ac").to_vec().into(),
				// Total Issuance
				hex_literal::hex!("c2261276cc9d1f8598ea4b6a74b15c2f57c875e4cff74148e4628f264b974c80").to_vec().into(),
				// Execution Phase
				hex_literal::hex!("26aa394eea5630e07c48ae0c9558cef7ff553b5a9862a516939d82b3d3d8661a").to_vec().into(),
				// Event Count
				hex_literal::hex!("26aa394eea5630e07c48ae0c9558cef70a98fdbe9ce6c55837576c60c7af3850").to_vec().into(),
				// System Events
				hex_literal::hex!("26aa394eea5630e07c48ae0c9558cef780d41e5e16056765bc8461851072c9d7").to_vec().into(),
				//TODO: use from relay_well_known_keys::ACTIVE_CONFIG
				hex_literal::hex!("06de3d8a54d27e44a9d5ce189618f22db4b49d95320d9021994c850f25b8e385").to_vec().into(),
			];

			let mut batches = Vec::<BenchmarkBatch>::new();
			let params = (&config, &whitelist);
			add_benchmarks!(params, batches);

			Ok(batches)
		}
	}
}

struct CheckInherents;

impl cumulus_pallet_parachain_system::CheckInherents<Block> for CheckInherents {
	fn check_inherents(
		block: &Block,
		relay_state_proof: &cumulus_pallet_parachain_system::RelayChainStateProof,
	) -> sp_inherents::CheckInherentsResult {
		let relay_chain_slot = relay_state_proof
			.read_slot()
			.expect("Could not read the relay chain slot from the proof");

		let inherent_data =
			cumulus_primitives_timestamp::InherentDataProvider::from_relay_chain_slot_and_duration(
				relay_chain_slot,
				sp_std::time::Duration::from_secs(6),
			)
			.create_inherent_data()
			.expect("Could not create the timestamp inherent data");

		inherent_data.check_extrinsics(block)
	}
}

cumulus_pallet_parachain_system::register_validate_block! {
	Runtime = Runtime,
	BlockExecutor = cumulus_pallet_aura_ext::BlockExecutor::<Runtime, Executive>,
	CheckInherents = CheckInherents,
}

#[cfg(test)]
mod tests {
	use super::{constants::fee, *};
	use crate::{CENTS, MILLICENTS};
	use sp_runtime::traits::Zero;
	use sp_weights::WeightToFee;

	/// We can fit at least 1000 transfers in a block.
	#[test]
	fn sane_block_weight() {
		use pallet_balances::WeightInfo;
		let block = RuntimeBlockWeights::get().max_block;
		let base = RuntimeBlockWeights::get().get(DispatchClass::Normal).base_extrinsic;
		let transfer =
			base + weights::pallet_balances::WeightInfo::<Runtime>::transfer_allow_death();

		let fit = block.checked_div_per_component(&transfer).unwrap_or_default();
		assert!(fit >= 1000, "{} should be at least 1000", fit);
	}

	/// The fee for one transfer is at most 1 CENT.
	#[test]
	fn sane_transfer_fee() {
		use pallet_balances::WeightInfo;
		let base = RuntimeBlockWeights::get().get(DispatchClass::Normal).base_extrinsic;
		let transfer =
			base + weights::pallet_balances::WeightInfo::<Runtime>::transfer_allow_death();

		let fee: Balance = fee::WeightToFee::weight_to_fee(&transfer);
		assert!(fee <= CENTS, "{} MILLICENTS should be at most 1000", fee / MILLICENTS);
	}

	/// Weight is being charged for both dimensions.
	#[test]
	fn weight_charged_for_both_components() {
		let fee: Balance = fee::WeightToFee::weight_to_fee(&Weight::from_parts(10_000, 0));
		assert!(!fee.is_zero(), "Charges for ref time");

		let fee: Balance = fee::WeightToFee::weight_to_fee(&Weight::from_parts(0, 10_000));
		assert_eq!(fee, CENTS, "10kb maps to CENT");
	}

	/// Filling up a block by proof size is at most 30 times more expensive than ref time.
	///
	/// This is just a sanity check.
	#[test]
	fn full_block_fee_ratio() {
		let block = RuntimeBlockWeights::get().max_block;
		let time_fee: Balance =
			fee::WeightToFee::weight_to_fee(&Weight::from_parts(block.ref_time(), 0));
		let proof_fee: Balance =
			fee::WeightToFee::weight_to_fee(&Weight::from_parts(0, block.proof_size()));

		let proof_o_time = proof_fee.checked_div(time_fee).unwrap_or_default();
		assert!(proof_o_time <= 30, "{} should be at most 30", proof_o_time);
		let time_o_proof = time_fee.checked_div(proof_fee).unwrap_or_default();
		assert!(time_o_proof <= 30, "{} should be at most 30", time_o_proof);
	}
}<|MERGE_RESOLUTION|>--- conflicted
+++ resolved
@@ -749,12 +749,8 @@
 		// The main stage.
 		Assets: pallet_assets::<Instance1>::{Pallet, Call, Storage, Event<T>} = 50,
 		Uniques: pallet_uniques::{Pallet, Call, Storage, Event<T>} = 51,
-<<<<<<< HEAD
-		// 52 for NFT 2.0
+		Nfts: pallet_nfts::{Pallet, Call, Storage, Event<T>} = 52,
 		ForeignAssets: pallet_assets::<Instance2>::{Pallet, Call, Storage, Event<T>} = 53,
-=======
-		Nfts: pallet_nfts::{Pallet, Call, Storage, Event<T>} = 52,
->>>>>>> 014ce4b3
 	}
 );
 
