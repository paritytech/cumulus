--- conflicted
+++ resolved
@@ -267,14 +267,9 @@
 	type WeightInfo = weights::pallet_assets::WeightInfo<Runtime>;
 	type CallbackHandle = ();
 	type AssetAccountDeposit = AssetAccountDeposit;
-<<<<<<< HEAD
-	#[cfg(feature = "runtime-benchmarks")]
-	type Helper = ();
-=======
 	type RemoveItemsLimit = frame_support::traits::ConstU32<1000>;
 	#[cfg(feature = "runtime-benchmarks")]
 	type BenchmarkHelper = ();
->>>>>>> f6e1b01b
 }
 
 parameter_types! {
@@ -376,24 +371,15 @@
 			},
 			ProxyType::AssetOwner => matches!(
 				c,
-<<<<<<< HEAD
 				RuntimeCall::Assets(TrustBackedAssetsCall::create { .. }) |
-					RuntimeCall::Assets(TrustBackedAssetsCall::destroy { .. }) |
+					RuntimeCall::Assets(TrustBackedAssetsCall::start_destroy { .. }) |
+					RuntimeCall::Assets(TrustBackedAssetsCall::destroy_accounts { .. }) |
+					RuntimeCall::Assets(TrustBackedAssetsCall::destroy_approvals { .. }) |
+					RuntimeCall::Assets(TrustBackedAssetsCall::finish_destroy { .. }) |
 					RuntimeCall::Assets(TrustBackedAssetsCall::transfer_ownership { .. }) |
 					RuntimeCall::Assets(TrustBackedAssetsCall::set_team { .. }) |
 					RuntimeCall::Assets(TrustBackedAssetsCall::set_metadata { .. }) |
 					RuntimeCall::Assets(TrustBackedAssetsCall::clear_metadata { .. }) |
-=======
-				RuntimeCall::Assets(pallet_assets::Call::create { .. }) |
-					RuntimeCall::Assets(pallet_assets::Call::start_destroy { .. }) |
-					RuntimeCall::Assets(pallet_assets::Call::destroy_accounts { .. }) |
-					RuntimeCall::Assets(pallet_assets::Call::destroy_approvals { .. }) |
-					RuntimeCall::Assets(pallet_assets::Call::finish_destroy { .. }) |
-					RuntimeCall::Assets(pallet_assets::Call::transfer_ownership { .. }) |
-					RuntimeCall::Assets(pallet_assets::Call::set_team { .. }) |
-					RuntimeCall::Assets(pallet_assets::Call::set_metadata { .. }) |
-					RuntimeCall::Assets(pallet_assets::Call::clear_metadata { .. }) |
->>>>>>> f6e1b01b
 					RuntimeCall::Uniques(pallet_uniques::Call::create { .. }) |
 					RuntimeCall::Uniques(pallet_uniques::Call::destroy { .. }) |
 					RuntimeCall::Uniques(pallet_uniques::Call::transfer_ownership { .. }) |
@@ -672,14 +658,9 @@
 	generic::UncheckedExtrinsic<Address, RuntimeCall, Signature, SignedExtra>;
 /// Extrinsic type that has already been checked.
 pub type CheckedExtrinsic = generic::CheckedExtrinsic<AccountId, RuntimeCall, SignedExtra>;
-<<<<<<< HEAD
-/// Migrations to apply on runtime upgrade.
+
 pub type Migrations = ();
-=======
-
-pub type Migrations = ();
-
->>>>>>> f6e1b01b
+
 /// Executive: handles dispatch to the various modules.
 pub type Executive = frame_executive::Executive<
 	Runtime,
@@ -896,12 +877,7 @@
 			impl cumulus_pallet_session_benchmarking::Config for Runtime {}
 
 			use xcm::latest::prelude::*;
-<<<<<<< HEAD
-			use xcm_builder::MintLocation;
-			use xcm_config::DotLocation;
-=======
 			use xcm_config::{DotLocation, MaxAssetsIntoHolding};
->>>>>>> f6e1b01b
 			use pallet_xcm_benchmarks::asset_instance_from;
 
 			impl pallet_xcm_benchmarks::Config for Runtime {
@@ -943,11 +919,7 @@
 					DotLocation::get(),
 					MultiAsset { fun: Fungible(1 * UNITS), id: Concrete(DotLocation::get()) },
 				));
-<<<<<<< HEAD
-				pub const CheckedAccount: Option<(AccountId, MintLocation)> = None;
-=======
 				pub const CheckedAccount: Option<(AccountId, xcm_builder::MintLocation)> = None;
->>>>>>> f6e1b01b
 			}
 
 			impl pallet_xcm_benchmarks::fungible::Config for Runtime {
