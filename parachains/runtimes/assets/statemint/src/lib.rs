// Copyright (C) 2021-2022 Parity Technologies (UK) Ltd.
// SPDX-License-Identifier: Apache-2.0

// Licensed under the Apache License, Version 2.0 (the "License");
// you may not use this file except in compliance with the License.
// You may obtain a copy of the License at
//
// 	http://www.apache.org/licenses/LICENSE-2.0
//
// Unless required by applicable law or agreed to in writing, software
// distributed under the License is distributed on an "AS IS" BASIS,
// WITHOUT WARRANTIES OR CONDITIONS OF ANY KIND, either express or implied.
// See the License for the specific language governing permissions and
// limitations under the License.

//! # Statemint Runtime
//!
//! Statemint is a parachain that provides an interface to create, manage, and use assets. Assets
//! may be fungible or non-fungible.
//!
//! ## Assets
//!
//! - Fungibles: Configuration of `pallet-assets`.
//! - Non-Fungibles (NFTs): Configuration of `pallet-uniques`.
//!
//! ## Other Functionality
//!
//! ### Native Balances
//!
//! Statemint uses its parent DOT token as its native asset.
//!
//! ### Governance
//!
//! As a common good parachain, Statemint defers its governance (namely, its `Root` origin), to its
//! Relay Chain parent, Polkadot.
//!
//! ### Collator Selection
//!
//! Statemint uses `pallet-collator-selection`, a simple first-come-first-served registration
//! system where collators can reserve a small bond to join the block producer set. There is no
//! slashing.
//!
//! ### XCM
//!
//! Because Statemint is fully under the control of the Relay Chain, it is meant to be a
//! `TrustedTeleporter`. It can also serve as a reserve location to other parachains for DOT as well
//! as other local assets.

#![cfg_attr(not(feature = "std"), no_std)]
#![recursion_limit = "256"]

// Make the WASM binary available.
#[cfg(feature = "std")]
include!(concat!(env!("OUT_DIR"), "/wasm_binary.rs"));

pub mod constants;
mod weights;
pub mod xcm_config;

use cumulus_pallet_parachain_system::RelayNumberStrictlyIncreases;
use sp_api::impl_runtime_apis;
use sp_core::{crypto::KeyTypeId, OpaqueMetadata};
use sp_runtime::{
	create_runtime_str, generic, impl_opaque_keys,
	traits::{AccountIdLookup, BlakeTwo256, Block as BlockT, ConvertInto},
	transaction_validity::{TransactionSource, TransactionValidity},
	ApplyExtrinsicResult,
};

use sp_std::prelude::*;
#[cfg(feature = "std")]
use sp_version::NativeVersion;
use sp_version::RuntimeVersion;

use codec::{Decode, Encode, MaxEncodedLen};
use constants::{currency::*, fee::WeightToFee};
use frame_support::{
	construct_runtime,
	dispatch::DispatchClass,
	parameter_types,
	traits::{AsEnsureOriginWithArg, EitherOfDiverse, InstanceFilter},
	weights::{ConstantMultiplier, Weight},
	PalletId, RuntimeDebug,
};
use frame_system::{
	limits::{BlockLength, BlockWeights},
	EnsureRoot, EnsureSigned,
};
pub use parachains_common as common;
use parachains_common::{
	impls::{AssetsToBlockAuthor, DealWithFees},
	opaque, AccountId, AssetId, Balance, BlockNumber, Hash, Header, Index, Signature,
	StatemintAuraId as AuraId, AVERAGE_ON_INITIALIZE_RATIO, HOURS, MAXIMUM_BLOCK_WEIGHT,
	NORMAL_DISPATCH_RATIO, SLOT_DURATION,
};
use xcm_config::{DotLocation, XcmConfig, XcmOriginToTransactDispatchOrigin};

#[cfg(any(feature = "std", test))]
pub use sp_runtime::BuildStorage;

// Polkadot imports
use pallet_xcm::{EnsureXcm, IsMajorityOfBody};
use polkadot_runtime_common::{BlockHashCount, SlowAdjustingFeeUpdate};
use xcm::latest::BodyId;
use xcm_executor::XcmExecutor;

use weights::{BlockExecutionWeight, ExtrinsicBaseWeight, RocksDbWeight};

impl_opaque_keys! {
	pub struct SessionKeys {
		pub aura: Aura,
	}
}

#[sp_version::runtime_version]
pub const VERSION: RuntimeVersion = RuntimeVersion {
	spec_name: create_runtime_str!("statemint"),
	impl_name: create_runtime_str!("statemint"),
	authoring_version: 1,
<<<<<<< HEAD
	spec_version: 9280,
=======
	spec_version: 9310,
>>>>>>> 1b784118
	impl_version: 0,
	apis: RUNTIME_API_VERSIONS,
	transaction_version: 8,
	state_version: 0,
};

/// The version information used to identify this runtime when compiled natively.
#[cfg(feature = "std")]
pub fn native_version() -> NativeVersion {
	NativeVersion { runtime_version: VERSION, can_author_with: Default::default() }
}

parameter_types! {
	pub const Version: RuntimeVersion = VERSION;
	pub RuntimeBlockLength: BlockLength =
		BlockLength::max_with_normal_ratio(5 * 1024 * 1024, NORMAL_DISPATCH_RATIO);
	pub RuntimeBlockWeights: BlockWeights = BlockWeights::builder()
		.base_block(BlockExecutionWeight::get())
		.for_class(DispatchClass::all(), |weights| {
			weights.base_extrinsic = ExtrinsicBaseWeight::get();
		})
		.for_class(DispatchClass::Normal, |weights| {
			weights.max_total = Some(NORMAL_DISPATCH_RATIO * MAXIMUM_BLOCK_WEIGHT);
		})
		.for_class(DispatchClass::Operational, |weights| {
			weights.max_total = Some(MAXIMUM_BLOCK_WEIGHT);
			// Operational transactions have some extra reserved space, so that they
			// are included even if block reached `MAXIMUM_BLOCK_WEIGHT`.
			weights.reserved = Some(
				MAXIMUM_BLOCK_WEIGHT - NORMAL_DISPATCH_RATIO * MAXIMUM_BLOCK_WEIGHT
			);
		})
		.avg_block_initialization(AVERAGE_ON_INITIALIZE_RATIO)
		.build_or_panic();
	pub const SS58Prefix: u8 = 0;
}

// Configure FRAME pallets to include in runtime.
impl frame_system::Config for Runtime {
	type BaseCallFilter = frame_support::traits::Everything;
	type BlockWeights = RuntimeBlockWeights;
	type BlockLength = RuntimeBlockLength;
	type AccountId = AccountId;
	type RuntimeCall = RuntimeCall;
	type Lookup = AccountIdLookup<AccountId, ()>;
	type Index = Index;
	type BlockNumber = BlockNumber;
	type Hash = Hash;
	type Hashing = BlakeTwo256;
	type Header = Header;
	type RuntimeEvent = RuntimeEvent;
	type RuntimeOrigin = RuntimeOrigin;
	type BlockHashCount = BlockHashCount;
	type DbWeight = RocksDbWeight;
	type Version = Version;
	type PalletInfo = PalletInfo;
	type OnNewAccount = ();
	type OnKilledAccount = ();
	type AccountData = pallet_balances::AccountData<Balance>;
	type SystemWeightInfo = weights::frame_system::WeightInfo<Runtime>;
	type SS58Prefix = SS58Prefix;
	type OnSetCode = cumulus_pallet_parachain_system::ParachainSetCode<Self>;
	type MaxConsumers = frame_support::traits::ConstU32<16>;
}

parameter_types! {
	pub const MinimumPeriod: u64 = SLOT_DURATION / 2;
}

impl pallet_timestamp::Config for Runtime {
	/// A timestamp: milliseconds since the unix epoch.
	type Moment = u64;
	type OnTimestampSet = ();
	type MinimumPeriod = MinimumPeriod;
	type WeightInfo = weights::pallet_timestamp::WeightInfo<Runtime>;
}

parameter_types! {
	pub const UncleGenerations: u32 = 0;
}

impl pallet_authorship::Config for Runtime {
	type FindAuthor = pallet_session::FindAccountFromAuthorIndex<Self, Aura>;
	type UncleGenerations = UncleGenerations;
	type FilterUncle = ();
	type EventHandler = (CollatorSelection,);
}

parameter_types! {
	pub const ExistentialDeposit: Balance = EXISTENTIAL_DEPOSIT;
	pub const MaxLocks: u32 = 50;
	pub const MaxReserves: u32 = 50;
}

impl pallet_balances::Config for Runtime {
	type MaxLocks = MaxLocks;
	/// The type for recording an account's balance.
	type Balance = Balance;
	/// The ubiquitous event type.
	type RuntimeEvent = RuntimeEvent;
	type DustRemoval = ();
	type ExistentialDeposit = ExistentialDeposit;
	type AccountStore = System;
	type WeightInfo = weights::pallet_balances::WeightInfo<Runtime>;
	type MaxReserves = MaxReserves;
	type ReserveIdentifier = [u8; 8];
}

parameter_types! {
	/// Relay Chain `TransactionByteFee` / 10
	pub const TransactionByteFee: Balance = 1 * MILLICENTS;
	pub const OperationalFeeMultiplier: u8 = 5;
}

impl pallet_transaction_payment::Config for Runtime {
	type RuntimeEvent = RuntimeEvent;
	type OnChargeTransaction =
		pallet_transaction_payment::CurrencyAdapter<Balances, DealWithFees<Runtime>>;
	type WeightToFee = WeightToFee;
	type LengthToFee = ConstantMultiplier<Balance, TransactionByteFee>;
	type FeeMultiplierUpdate = SlowAdjustingFeeUpdate<Self>;
	type OperationalFeeMultiplier = OperationalFeeMultiplier;
}

parameter_types! {
	pub const AssetDeposit: Balance = 10 * UNITS; // 10 UNITS deposit to create fungible asset class
	pub const AssetAccountDeposit: Balance = deposit(1, 16);
	pub const ApprovalDeposit: Balance = EXISTENTIAL_DEPOSIT;
	pub const AssetsStringLimit: u32 = 50;
	/// Key = 32 bytes, Value = 36 bytes (32+1+1+1+1)
	// https://github.com/paritytech/substrate/blob/069917b/frame/assets/src/lib.rs#L257L271
	pub const MetadataDepositBase: Balance = deposit(1, 68);
	pub const MetadataDepositPerByte: Balance = deposit(0, 1);
	pub const ExecutiveBody: BodyId = BodyId::Executive;
}

/// We allow root and the Relay Chain council to execute privileged asset operations.
pub type AssetsForceOrigin =
	EitherOfDiverse<EnsureRoot<AccountId>, EnsureXcm<IsMajorityOfBody<DotLocation, ExecutiveBody>>>;

impl pallet_assets::Config for Runtime {
	type RuntimeEvent = RuntimeEvent;
	type Balance = Balance;
	type AssetId = AssetId;
	type Currency = Balances;
	type ForceOrigin = AssetsForceOrigin;
	type AssetDeposit = AssetDeposit;
	type MetadataDepositBase = MetadataDepositBase;
	type MetadataDepositPerByte = MetadataDepositPerByte;
	type ApprovalDeposit = ApprovalDeposit;
	type StringLimit = AssetsStringLimit;
	type Freezer = ();
	type Extra = ();
	type WeightInfo = weights::pallet_assets::WeightInfo<Runtime>;
	type AssetAccountDeposit = AssetAccountDeposit;
}

parameter_types! {
	// One storage item; key size is 32; value is size 4+4+16+32 bytes = 56 bytes.
	pub const DepositBase: Balance = deposit(1, 88);
	// Additional storage item size of 32 bytes.
	pub const DepositFactor: Balance = deposit(0, 32);
	pub const MaxSignatories: u16 = 100;
}

impl pallet_multisig::Config for Runtime {
	type RuntimeEvent = RuntimeEvent;
	type RuntimeCall = RuntimeCall;
	type Currency = Balances;
	type DepositBase = DepositBase;
	type DepositFactor = DepositFactor;
	type MaxSignatories = MaxSignatories;
	type WeightInfo = weights::pallet_multisig::WeightInfo<Runtime>;
}

impl pallet_utility::Config for Runtime {
	type RuntimeEvent = RuntimeEvent;
	type RuntimeCall = RuntimeCall;
	type PalletsOrigin = OriginCaller;
	type WeightInfo = weights::pallet_utility::WeightInfo<Runtime>;
}

parameter_types! {
	// One storage item; key size 32, value size 8; .
	pub const ProxyDepositBase: Balance = deposit(1, 40);
	// Additional storage item size of 33 bytes.
	pub const ProxyDepositFactor: Balance = deposit(0, 33);
	pub const MaxProxies: u16 = 32;
	// One storage item; key size 32, value size 16
	pub const AnnouncementDepositBase: Balance = deposit(1, 48);
	pub const AnnouncementDepositFactor: Balance = deposit(0, 66);
	pub const MaxPending: u16 = 32;
}

/// The type used to represent the kinds of proxying allowed.
#[derive(
	Copy,
	Clone,
	Eq,
	PartialEq,
	Ord,
	PartialOrd,
	Encode,
	Decode,
	RuntimeDebug,
	MaxEncodedLen,
	scale_info::TypeInfo,
)]
pub enum ProxyType {
	/// Fully permissioned proxy. Can execute any call on behalf of _proxied_.
	Any,
	/// Can execute any call that does not transfer funds or assets.
	NonTransfer,
	/// Proxy with the ability to reject time-delay proxy announcements.
	CancelProxy,
	/// Assets proxy. Can execute any call from `assets`, **including asset transfers**.
	Assets,
	/// Owner proxy. Can execute calls related to asset ownership.
	AssetOwner,
	/// Asset manager. Can execute calls related to asset management.
	AssetManager,
	/// Collator selection proxy. Can execute calls related to collator selection mechanism.
	Collator,
}
impl Default for ProxyType {
	fn default() -> Self {
		Self::Any
	}
}
impl InstanceFilter<RuntimeCall> for ProxyType {
	fn filter(&self, c: &RuntimeCall) -> bool {
		match self {
			ProxyType::Any => true,
			ProxyType::NonTransfer => !matches!(
				c,
				RuntimeCall::Balances { .. } |
					RuntimeCall::Assets { .. } |
					RuntimeCall::Uniques { .. }
			),
			ProxyType::CancelProxy => matches!(
				c,
				RuntimeCall::Proxy(pallet_proxy::Call::reject_announcement { .. }) |
					RuntimeCall::Utility { .. } |
					RuntimeCall::Multisig { .. }
			),
			ProxyType::Assets => {
				matches!(
					c,
					RuntimeCall::Assets { .. } |
						RuntimeCall::Utility { .. } |
						RuntimeCall::Multisig { .. } |
						RuntimeCall::Uniques { .. }
				)
			},
			ProxyType::AssetOwner => matches!(
				c,
				RuntimeCall::Assets(pallet_assets::Call::create { .. }) |
					RuntimeCall::Assets(pallet_assets::Call::destroy { .. }) |
					RuntimeCall::Assets(pallet_assets::Call::transfer_ownership { .. }) |
					RuntimeCall::Assets(pallet_assets::Call::set_team { .. }) |
					RuntimeCall::Assets(pallet_assets::Call::set_metadata { .. }) |
					RuntimeCall::Assets(pallet_assets::Call::clear_metadata { .. }) |
					RuntimeCall::Uniques(pallet_uniques::Call::create { .. }) |
					RuntimeCall::Uniques(pallet_uniques::Call::destroy { .. }) |
					RuntimeCall::Uniques(pallet_uniques::Call::transfer_ownership { .. }) |
					RuntimeCall::Uniques(pallet_uniques::Call::set_team { .. }) |
					RuntimeCall::Uniques(pallet_uniques::Call::set_metadata { .. }) |
					RuntimeCall::Uniques(pallet_uniques::Call::set_attribute { .. }) |
					RuntimeCall::Uniques(pallet_uniques::Call::set_collection_metadata { .. }) |
					RuntimeCall::Uniques(pallet_uniques::Call::clear_metadata { .. }) |
					RuntimeCall::Uniques(pallet_uniques::Call::clear_attribute { .. }) |
					RuntimeCall::Uniques(pallet_uniques::Call::clear_collection_metadata { .. }) |
					RuntimeCall::Uniques(pallet_uniques::Call::set_collection_max_supply { .. }) |
					RuntimeCall::Utility { .. } |
					RuntimeCall::Multisig { .. }
			),
			ProxyType::AssetManager => matches!(
				c,
				RuntimeCall::Assets(pallet_assets::Call::mint { .. }) |
					RuntimeCall::Assets(pallet_assets::Call::burn { .. }) |
					RuntimeCall::Assets(pallet_assets::Call::freeze { .. }) |
					RuntimeCall::Assets(pallet_assets::Call::thaw { .. }) |
					RuntimeCall::Assets(pallet_assets::Call::freeze_asset { .. }) |
					RuntimeCall::Assets(pallet_assets::Call::thaw_asset { .. }) |
					RuntimeCall::Uniques(pallet_uniques::Call::mint { .. }) |
					RuntimeCall::Uniques(pallet_uniques::Call::burn { .. }) |
					RuntimeCall::Uniques(pallet_uniques::Call::freeze { .. }) |
					RuntimeCall::Uniques(pallet_uniques::Call::thaw { .. }) |
					RuntimeCall::Uniques(pallet_uniques::Call::freeze_collection { .. }) |
					RuntimeCall::Uniques(pallet_uniques::Call::thaw_collection { .. }) |
					RuntimeCall::Utility { .. } |
					RuntimeCall::Multisig { .. }
			),
			ProxyType::Collator => matches!(
				c,
				RuntimeCall::CollatorSelection { .. } |
					RuntimeCall::Utility { .. } |
					RuntimeCall::Multisig { .. }
			),
		}
	}

	fn is_superset(&self, o: &Self) -> bool {
		match (self, o) {
			(x, y) if x == y => true,
			(ProxyType::Any, _) => true,
			(_, ProxyType::Any) => false,
			(ProxyType::Assets, ProxyType::AssetOwner) => true,
			(ProxyType::Assets, ProxyType::AssetManager) => true,
			(ProxyType::NonTransfer, ProxyType::Collator) => true,
			_ => false,
		}
	}
}

impl pallet_proxy::Config for Runtime {
	type RuntimeEvent = RuntimeEvent;
	type RuntimeCall = RuntimeCall;
	type Currency = Balances;
	type ProxyType = ProxyType;
	type ProxyDepositBase = ProxyDepositBase;
	type ProxyDepositFactor = ProxyDepositFactor;
	type MaxProxies = MaxProxies;
	type WeightInfo = weights::pallet_proxy::WeightInfo<Runtime>;
	type MaxPending = MaxPending;
	type CallHasher = BlakeTwo256;
	type AnnouncementDepositBase = AnnouncementDepositBase;
	type AnnouncementDepositFactor = AnnouncementDepositFactor;
}

parameter_types! {
	pub const ReservedXcmpWeight: Weight = MAXIMUM_BLOCK_WEIGHT.saturating_div(4);
	pub const ReservedDmpWeight: Weight = MAXIMUM_BLOCK_WEIGHT.saturating_div(4);
}

impl cumulus_pallet_parachain_system::Config for Runtime {
	type RuntimeEvent = RuntimeEvent;
	type OnSystemEvent = ();
	type SelfParaId = parachain_info::Pallet<Runtime>;
	type DmpMessageHandler = DmpQueue;
	type ReservedDmpWeight = ReservedDmpWeight;
	type OutboundXcmpMessageSource = XcmpQueue;
	type XcmpMessageHandler = XcmpQueue;
	type ReservedXcmpWeight = ReservedXcmpWeight;
	type CheckAssociatedRelayNumber = RelayNumberStrictlyIncreases;
}

impl parachain_info::Config for Runtime {}

impl cumulus_pallet_aura_ext::Config for Runtime {}

impl cumulus_pallet_xcmp_queue::Config for Runtime {
	type WeightInfo = weights::cumulus_pallet_xcmp_queue::WeightInfo<Runtime>;
<<<<<<< HEAD
	type Event = Event;
=======
	type RuntimeEvent = RuntimeEvent;
>>>>>>> 1b784118
	type XcmExecutor = XcmExecutor<XcmConfig>;
	type ChannelInfo = ParachainSystem;
	type VersionWrapper = PolkadotXcm;
	type ExecuteOverweightOrigin = EnsureRoot<AccountId>;
	type ControllerOrigin = EitherOfDiverse<
		EnsureRoot<AccountId>,
		EnsureXcm<IsMajorityOfBody<DotLocation, ExecutiveBody>>,
	>;
	type ControllerOriginConverter = XcmOriginToTransactDispatchOrigin;
	type PriceForSiblingDelivery = ();
}

impl cumulus_pallet_dmp_queue::Config for Runtime {
	type RuntimeEvent = RuntimeEvent;
	type XcmExecutor = XcmExecutor<XcmConfig>;
	type ExecuteOverweightOrigin = EnsureRoot<AccountId>;
}

parameter_types! {
	pub const Period: u32 = 6 * HOURS;
	pub const Offset: u32 = 0;
	pub const MaxAuthorities: u32 = 100_000;
}

impl pallet_session::Config for Runtime {
	type RuntimeEvent = RuntimeEvent;
	type ValidatorId = <Self as frame_system::Config>::AccountId;
	// we don't have stash and controller, thus we don't need the convert as well.
	type ValidatorIdOf = pallet_collator_selection::IdentityCollator;
	type ShouldEndSession = pallet_session::PeriodicSessions<Period, Offset>;
	type NextSessionRotation = pallet_session::PeriodicSessions<Period, Offset>;
	type SessionManager = CollatorSelection;
	// Essentially just Aura, but lets be pedantic.
	type SessionHandler = <SessionKeys as sp_runtime::traits::OpaqueKeys>::KeyTypeIdProviders;
	type Keys = SessionKeys;
	type WeightInfo = weights::pallet_session::WeightInfo<Runtime>;
}

impl pallet_aura::Config for Runtime {
	type AuthorityId = AuraId;
	type DisabledValidators = ();
	type MaxAuthorities = MaxAuthorities;
}

parameter_types! {
	pub const PotId: PalletId = PalletId(*b"PotStake");
	pub const MaxCandidates: u32 = 1000;
	pub const MinCandidates: u32 = 5;
	pub const SessionLength: BlockNumber = 6 * HOURS;
	pub const MaxInvulnerables: u32 = 100;
}

/// We allow root and the Relay Chain council to execute privileged collator selection operations.
pub type CollatorSelectionUpdateOrigin =
	EitherOfDiverse<EnsureRoot<AccountId>, EnsureXcm<IsMajorityOfBody<DotLocation, ExecutiveBody>>>;

impl pallet_collator_selection::Config for Runtime {
	type RuntimeEvent = RuntimeEvent;
	type Currency = Balances;
	type UpdateOrigin = CollatorSelectionUpdateOrigin;
	type PotId = PotId;
	type MaxCandidates = MaxCandidates;
	type MinCandidates = MinCandidates;
	type MaxInvulnerables = MaxInvulnerables;
	// should be a multiple of session or things will get inconsistent
	type KickThreshold = Period;
	type ValidatorId = <Self as frame_system::Config>::AccountId;
	type ValidatorIdOf = pallet_collator_selection::IdentityCollator;
	type ValidatorRegistration = Session;
	type WeightInfo = weights::pallet_collator_selection::WeightInfo<Runtime>;
}

impl pallet_asset_tx_payment::Config for Runtime {
	type RuntimeEvent = RuntimeEvent;
	type Fungibles = Assets;
	type OnChargeAssetTransaction = pallet_asset_tx_payment::FungiblesAdapter<
		pallet_assets::BalanceToAssetBalance<Balances, Runtime, ConvertInto>,
		AssetsToBlockAuthor<Runtime>,
	>;
}

parameter_types! {
	pub const CollectionDeposit: Balance = 10 * UNITS; // 10 UNIT deposit to create uniques class
	pub const ItemDeposit: Balance = UNITS / 100; // 1 / 100 UNIT deposit to create uniques instance
	pub const KeyLimit: u32 = 32;	// Max 32 bytes per key
	pub const ValueLimit: u32 = 64;	// Max 64 bytes per value
	pub const UniquesMetadataDepositBase: Balance = deposit(1, 129);
	pub const AttributeDepositBase: Balance = deposit(1, 0);
	pub const DepositPerByte: Balance = deposit(0, 1);
	pub const UniquesStringLimit: u32 = 128;
}

impl pallet_uniques::Config for Runtime {
	type RuntimeEvent = RuntimeEvent;
	type CollectionId = u32;
	type ItemId = u32;
	type Currency = Balances;
	type ForceOrigin = AssetsForceOrigin;
	type CollectionDeposit = CollectionDeposit;
	type ItemDeposit = ItemDeposit;
	type MetadataDepositBase = UniquesMetadataDepositBase;
	type AttributeDepositBase = AttributeDepositBase;
	type DepositPerByte = DepositPerByte;
	type StringLimit = UniquesStringLimit;
	type KeyLimit = KeyLimit;
	type ValueLimit = ValueLimit;
	type WeightInfo = weights::pallet_uniques::WeightInfo<Runtime>;
	#[cfg(feature = "runtime-benchmarks")]
	type Helper = ();
	type CreateOrigin = AsEnsureOriginWithArg<EnsureSigned<AccountId>>;
	type Locker = ();
}

// Create the runtime by composing the FRAME pallets that were previously configured.
construct_runtime!(
	pub enum Runtime where
		Block = Block,
		NodeBlock = opaque::Block,
		UncheckedExtrinsic = UncheckedExtrinsic,
	{
		// System support stuff.
		System: frame_system::{Pallet, Call, Config, Storage, Event<T>} = 0,
		ParachainSystem: cumulus_pallet_parachain_system::{
			Pallet, Call, Config, Storage, Inherent, Event<T>, ValidateUnsigned,
		} = 1,
		// RandomnessCollectiveFlip = 2 removed
		Timestamp: pallet_timestamp::{Pallet, Call, Storage, Inherent} = 3,
		ParachainInfo: parachain_info::{Pallet, Storage, Config} = 4,

		// Monetary stuff.
		Balances: pallet_balances::{Pallet, Call, Storage, Config<T>, Event<T>} = 10,
		TransactionPayment: pallet_transaction_payment::{Pallet, Storage, Event<T>} = 11,
		AssetTxPayment: pallet_asset_tx_payment::{Pallet, Event<T>} = 12,

		// Collator support. the order of these 5 are important and shall not change.
		Authorship: pallet_authorship::{Pallet, Call, Storage} = 20,
		CollatorSelection: pallet_collator_selection::{Pallet, Call, Storage, Event<T>, Config<T>} = 21,
		Session: pallet_session::{Pallet, Call, Storage, Event, Config<T>} = 22,
		Aura: pallet_aura::{Pallet, Storage, Config<T>} = 23,
		AuraExt: cumulus_pallet_aura_ext::{Pallet, Storage, Config} = 24,

		// XCM helpers.
		XcmpQueue: cumulus_pallet_xcmp_queue::{Pallet, Call, Storage, Event<T>} = 30,
		PolkadotXcm: pallet_xcm::{Pallet, Call, Storage, Event<T>, Origin, Config} = 31,
		CumulusXcm: cumulus_pallet_xcm::{Pallet, Event<T>, Origin} = 32,
		DmpQueue: cumulus_pallet_dmp_queue::{Pallet, Call, Storage, Event<T>} = 33,

		// Handy utilities.
		Utility: pallet_utility::{Pallet, Call, Event} = 40,
		Multisig: pallet_multisig::{Pallet, Call, Storage, Event<T>} = 41,
		Proxy: pallet_proxy::{Pallet, Call, Storage, Event<T>} = 42,

		// The main stage.
		Assets: pallet_assets::{Pallet, Call, Storage, Event<T>} = 50,
		Uniques: pallet_uniques::{Pallet, Call, Storage, Event<T>} = 51,
	}
);

/// The address format for describing accounts.
pub type Address = sp_runtime::MultiAddress<AccountId, ()>;
/// Block type as expected by this runtime.
pub type Block = generic::Block<Header, UncheckedExtrinsic>;
/// A Block signed with a Justification
pub type SignedBlock = generic::SignedBlock<Block>;
/// BlockId type as expected by this runtime.
pub type BlockId = generic::BlockId<Block>;
/// The SignedExtension to the basic transaction logic.
pub type SignedExtra = (
	frame_system::CheckNonZeroSender<Runtime>,
	frame_system::CheckSpecVersion<Runtime>,
	frame_system::CheckTxVersion<Runtime>,
	frame_system::CheckGenesis<Runtime>,
	frame_system::CheckEra<Runtime>,
	frame_system::CheckNonce<Runtime>,
	frame_system::CheckWeight<Runtime>,
	pallet_asset_tx_payment::ChargeAssetTxPayment<Runtime>,
);
/// Unchecked extrinsic type as expected by this runtime.
pub type UncheckedExtrinsic =
	generic::UncheckedExtrinsic<Address, RuntimeCall, Signature, SignedExtra>;
/// Extrinsic type that has already been checked.
pub type CheckedExtrinsic = generic::CheckedExtrinsic<AccountId, RuntimeCall, SignedExtra>;
/// Executive: handles dispatch to the various modules.
pub type Executive = frame_executive::Executive<
	Runtime,
	Block,
	frame_system::ChainContext<Runtime>,
	Runtime,
	AllPalletsWithSystem,
>;

#[cfg(feature = "runtime-benchmarks")]
#[macro_use]
extern crate frame_benchmarking;

#[cfg(feature = "runtime-benchmarks")]
mod benches {
	define_benchmarks!(
		[frame_system, SystemBench::<Runtime>]
		[pallet_assets, Assets]
		[pallet_balances, Balances]
		[pallet_multisig, Multisig]
		[pallet_proxy, Proxy]
		[pallet_session, SessionBench::<Runtime>]
		[pallet_uniques, Uniques]
		[pallet_utility, Utility]
		[pallet_timestamp, Timestamp]
		[pallet_collator_selection, CollatorSelection]
		[cumulus_pallet_xcmp_queue, XcmpQueue]
		// XCM
		// NOTE: Make sure you point to the individual modules below.
		[pallet_xcm_benchmarks::fungible, XcmBalances]
		[pallet_xcm_benchmarks::generic, XcmGeneric]
	);
}

impl_runtime_apis! {
	impl sp_consensus_aura::AuraApi<Block, AuraId> for Runtime {
		fn slot_duration() -> sp_consensus_aura::SlotDuration {
			sp_consensus_aura::SlotDuration::from_millis(Aura::slot_duration())
		}

		fn authorities() -> Vec<AuraId> {
			Aura::authorities().into_inner()
		}
	}

	impl sp_api::Core<Block> for Runtime {
		fn version() -> RuntimeVersion {
			VERSION
		}

		fn execute_block(block: Block) {
			Executive::execute_block(block)
		}

		fn initialize_block(header: &<Block as BlockT>::Header) {
			Executive::initialize_block(header)
		}
	}

	impl sp_api::Metadata<Block> for Runtime {
		fn metadata() -> OpaqueMetadata {
			OpaqueMetadata::new(Runtime::metadata().into())
		}
	}

	impl sp_block_builder::BlockBuilder<Block> for Runtime {
		fn apply_extrinsic(extrinsic: <Block as BlockT>::Extrinsic) -> ApplyExtrinsicResult {
			Executive::apply_extrinsic(extrinsic)
		}

		fn finalize_block() -> <Block as BlockT>::Header {
			Executive::finalize_block()
		}

		fn inherent_extrinsics(data: sp_inherents::InherentData) -> Vec<<Block as BlockT>::Extrinsic> {
			data.create_extrinsics()
		}

		fn check_inherents(
			block: Block,
			data: sp_inherents::InherentData,
		) -> sp_inherents::CheckInherentsResult {
			data.check_extrinsics(&block)
		}
	}

	impl sp_transaction_pool::runtime_api::TaggedTransactionQueue<Block> for Runtime {
		fn validate_transaction(
			source: TransactionSource,
			tx: <Block as BlockT>::Extrinsic,
			block_hash: <Block as BlockT>::Hash,
		) -> TransactionValidity {
			Executive::validate_transaction(source, tx, block_hash)
		}
	}

	impl sp_offchain::OffchainWorkerApi<Block> for Runtime {
		fn offchain_worker(header: &<Block as BlockT>::Header) {
			Executive::offchain_worker(header)
		}
	}

	impl sp_session::SessionKeys<Block> for Runtime {
		fn generate_session_keys(seed: Option<Vec<u8>>) -> Vec<u8> {
			SessionKeys::generate(seed)
		}

		fn decode_session_keys(
			encoded: Vec<u8>,
		) -> Option<Vec<(Vec<u8>, KeyTypeId)>> {
			SessionKeys::decode_into_raw_public_keys(&encoded)
		}
	}

	impl frame_system_rpc_runtime_api::AccountNonceApi<Block, AccountId, Index> for Runtime {
		fn account_nonce(account: AccountId) -> Index {
			System::account_nonce(account)
		}
	}

	impl pallet_transaction_payment_rpc_runtime_api::TransactionPaymentApi<Block, Balance> for Runtime {
		fn query_info(
			uxt: <Block as BlockT>::Extrinsic,
			len: u32,
		) -> pallet_transaction_payment_rpc_runtime_api::RuntimeDispatchInfo<Balance> {
			TransactionPayment::query_info(uxt, len)
		}
		fn query_fee_details(
			uxt: <Block as BlockT>::Extrinsic,
			len: u32,
		) -> pallet_transaction_payment::FeeDetails<Balance> {
			TransactionPayment::query_fee_details(uxt, len)
		}
	}

	impl pallet_transaction_payment_rpc_runtime_api::TransactionPaymentCallApi<Block, Balance, RuntimeCall>
		for Runtime
	{
		fn query_call_info(
			call: RuntimeCall,
			len: u32,
		) -> pallet_transaction_payment::RuntimeDispatchInfo<Balance> {
			TransactionPayment::query_call_info(call, len)
		}
		fn query_call_fee_details(
			call: RuntimeCall,
			len: u32,
		) -> pallet_transaction_payment::FeeDetails<Balance> {
			TransactionPayment::query_call_fee_details(call, len)
		}
	}

	impl cumulus_primitives_core::CollectCollationInfo<Block> for Runtime {
		fn collect_collation_info(header: &<Block as BlockT>::Header) -> cumulus_primitives_core::CollationInfo {
			ParachainSystem::collect_collation_info(header)
		}
	}

	#[cfg(feature = "try-runtime")]
	impl frame_try_runtime::TryRuntime<Block> for Runtime {
		fn on_runtime_upgrade() -> (Weight, Weight) {
			log::info!("try-runtime::on_runtime_upgrade statemint.");
			let weight = Executive::try_runtime_upgrade().unwrap();
			(weight, RuntimeBlockWeights::get().max_block)
		}

		fn execute_block(block: Block, state_root_check: bool, select: frame_try_runtime::TryStateSelect) -> Weight {
			log::info!(
				target: "runtime::statemint", "try-runtime: executing block #{} ({:?}) / root checks: {:?} / sanity-checks: {:?}",
				block.header.number,
				block.header.hash(),
				state_root_check,
				select,
			);
			Executive::try_execute_block(block, state_root_check, select).expect("try_execute_block failed")
		}
	}

	#[cfg(feature = "runtime-benchmarks")]
	impl frame_benchmarking::Benchmark<Block> for Runtime {
		fn benchmark_metadata(extra: bool) -> (
			Vec<frame_benchmarking::BenchmarkList>,
			Vec<frame_support::traits::StorageInfo>,
		) {

			use frame_benchmarking::{Benchmarking, BenchmarkList};
			use frame_support::traits::StorageInfoTrait;
			use frame_system_benchmarking::Pallet as SystemBench;
			use cumulus_pallet_session_benchmarking::Pallet as SessionBench;

			// This is defined once again in dispatch_benchmark, because list_benchmarks!
			// and add_benchmarks! are macros exported by define_benchmarks! macros and those types
			// are referenced in that call.
			type XcmBalances = pallet_xcm_benchmarks::fungible::Pallet::<Runtime>;
			type XcmGeneric = pallet_xcm_benchmarks::generic::Pallet::<Runtime>;

			let mut list = Vec::<BenchmarkList>::new();
			list_benchmarks!(list, extra);

			let storage_info = AllPalletsWithSystem::storage_info();
			return (list, storage_info)
		}

		fn dispatch_benchmark(
			config: frame_benchmarking::BenchmarkConfig
		) -> Result<Vec<frame_benchmarking::BenchmarkBatch>, sp_runtime::RuntimeString> {
			use frame_benchmarking::{Benchmarking, BenchmarkBatch, TrackedStorageKey, BenchmarkError};

			use frame_system_benchmarking::Pallet as SystemBench;
			impl frame_system_benchmarking::Config for Runtime {}

			use cumulus_pallet_session_benchmarking::Pallet as SessionBench;
			impl cumulus_pallet_session_benchmarking::Config for Runtime {}

			use xcm::latest::prelude::*;
			use xcm_config::DotLocation;
			use pallet_xcm_benchmarks::asset_instance_from;

			impl pallet_xcm_benchmarks::Config for Runtime {
				type XcmConfig = xcm_config::XcmConfig;
				type AccountIdConverter = xcm_config::LocationToAccountId;
				fn valid_destination() -> Result<MultiLocation, BenchmarkError> {
					Ok(DotLocation::get())
				}
				fn worst_case_holding(_depositable_count: u32) -> MultiAssets {
					// A mix of fungible, non-fungible, and concrete assets.
					const HOLDING_FUNGIBLES: u32 = 100;
					const HOLDING_NON_FUNGIBLES: u32 = 100;
					let fungibles_amount: u128 = 100;
					let mut assets = (0..HOLDING_FUNGIBLES)
						.map(|i| {
							MultiAsset {
								id: Concrete(GeneralIndex(i as u128).into()),
								fun: Fungible(fungibles_amount * i as u128),
							}
							.into()
						})
						.chain(core::iter::once(MultiAsset { id: Concrete(Here.into()), fun: Fungible(u128::MAX) }))
						.chain((0..HOLDING_NON_FUNGIBLES).map(|i| MultiAsset {
							id: Concrete(GeneralIndex(i as u128).into()),
							fun: NonFungible(asset_instance_from(i)),
						}))
						.collect::<Vec<_>>();

						assets.push(MultiAsset{
							id: Concrete(DotLocation::get()),
							fun: Fungible(1_000_000 * UNITS),
						});
						assets.into()
				}
			}

			parameter_types! {
				pub const TrustedTeleporter: Option<(MultiLocation, MultiAsset)> = Some((
					DotLocation::get(),
					MultiAsset { fun: Fungible(1 * UNITS), id: Concrete(DotLocation::get()) },
				));
				pub const CheckedAccount: Option<AccountId> = None;
			}

			impl pallet_xcm_benchmarks::fungible::Config for Runtime {
				type TransactAsset = Balances;

				type CheckedAccount = CheckedAccount;
				type TrustedTeleporter = TrustedTeleporter;

				fn get_multi_asset() -> MultiAsset {
					MultiAsset {
						id: Concrete(DotLocation::get()),
						fun: Fungible(1 * UNITS),
					}
				}
			}

			impl pallet_xcm_benchmarks::generic::Config for Runtime {
				type RuntimeCall = RuntimeCall;

				fn worst_case_response() -> (u64, Response) {
					(0u64, Response::Version(Default::default()))
				}

				fn worst_case_asset_exchange() -> Result<(MultiAssets, MultiAssets), BenchmarkError> {
					Err(BenchmarkError::Skip)
				}

				fn universal_alias() -> Result<Junction, BenchmarkError> {
					Err(BenchmarkError::Skip)
				}

				fn transact_origin() -> Result<MultiLocation, BenchmarkError> {
					Ok(DotLocation::get())
				}

				fn subscribe_origin() -> Result<MultiLocation, BenchmarkError> {
					Ok(DotLocation::get())
				}

				fn claimable_asset() -> Result<(MultiLocation, MultiLocation, MultiAssets), BenchmarkError> {
					let origin = DotLocation::get();
					let assets: MultiAssets = (Concrete(DotLocation::get()), 1_000 * UNITS).into();
					let ticket = MultiLocation { parents: 0, interior: Here };
					Ok((origin, ticket, assets))
				}

				fn unlockable_asset() -> Result<(MultiLocation, MultiLocation, MultiAsset), BenchmarkError> {
					Err(BenchmarkError::Skip)
				}
			}

			type XcmBalances = pallet_xcm_benchmarks::fungible::Pallet::<Runtime>;
			type XcmGeneric = pallet_xcm_benchmarks::generic::Pallet::<Runtime>;

			let whitelist: Vec<TrackedStorageKey> = vec![
				// Block Number
				hex_literal::hex!("26aa394eea5630e07c48ae0c9558cef702a5c1b19ab7a04f536c519aca4983ac").to_vec().into(),
				// Total Issuance
				hex_literal::hex!("c2261276cc9d1f8598ea4b6a74b15c2f57c875e4cff74148e4628f264b974c80").to_vec().into(),
				// Execution Phase
				hex_literal::hex!("26aa394eea5630e07c48ae0c9558cef7ff553b5a9862a516939d82b3d3d8661a").to_vec().into(),
				// Event Count
				hex_literal::hex!("26aa394eea5630e07c48ae0c9558cef70a98fdbe9ce6c55837576c60c7af3850").to_vec().into(),
				// System Events
				hex_literal::hex!("26aa394eea5630e07c48ae0c9558cef780d41e5e16056765bc8461851072c9d7").to_vec().into(),
				//TODO: use from relay_well_known_keys::ACTIVE_CONFIG
				hex_literal::hex!("06de3d8a54d27e44a9d5ce189618f22db4b49d95320d9021994c850f25b8e385").to_vec().into(),
			];

			let mut batches = Vec::<BenchmarkBatch>::new();
			let params = (&config, &whitelist);
			add_benchmarks!(params, batches);

			Ok(batches)
		}
	}
}

struct CheckInherents;

impl cumulus_pallet_parachain_system::CheckInherents<Block> for CheckInherents {
	fn check_inherents(
		block: &Block,
		relay_state_proof: &cumulus_pallet_parachain_system::RelayChainStateProof,
	) -> sp_inherents::CheckInherentsResult {
		let relay_chain_slot = relay_state_proof
			.read_slot()
			.expect("Could not read the relay chain slot from the proof");

		let inherent_data =
			cumulus_primitives_timestamp::InherentDataProvider::from_relay_chain_slot_and_duration(
				relay_chain_slot,
				sp_std::time::Duration::from_secs(6),
			)
			.create_inherent_data()
			.expect("Could not create the timestamp inherent data");

		inherent_data.check_extrinsics(block)
	}
}

cumulus_pallet_parachain_system::register_validate_block! {
	Runtime = Runtime,
	BlockExecutor = cumulus_pallet_aura_ext::BlockExecutor::<Runtime, Executive>,
	CheckInherents = CheckInherents,
}<|MERGE_RESOLUTION|>--- conflicted
+++ resolved
@@ -117,11 +117,7 @@
 	spec_name: create_runtime_str!("statemint"),
 	impl_name: create_runtime_str!("statemint"),
 	authoring_version: 1,
-<<<<<<< HEAD
-	spec_version: 9280,
-=======
 	spec_version: 9310,
->>>>>>> 1b784118
 	impl_version: 0,
 	apis: RUNTIME_API_VERSIONS,
 	transaction_version: 8,
@@ -475,11 +471,7 @@
 
 impl cumulus_pallet_xcmp_queue::Config for Runtime {
 	type WeightInfo = weights::cumulus_pallet_xcmp_queue::WeightInfo<Runtime>;
-<<<<<<< HEAD
-	type Event = Event;
-=======
-	type RuntimeEvent = RuntimeEvent;
->>>>>>> 1b784118
+	type RuntimeEvent = RuntimeEvent;
 	type XcmExecutor = XcmExecutor<XcmConfig>;
 	type ChannelInfo = ParachainSystem;
 	type VersionWrapper = PolkadotXcm;
