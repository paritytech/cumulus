--- conflicted
+++ resolved
@@ -867,11 +867,7 @@
 			impl cumulus_pallet_session_benchmarking::Config for Runtime {}
 
 			use xcm::latest::prelude::*;
-<<<<<<< HEAD
-			use xcm_config::{DotLocation, LocalCheckAccount};
-=======
-			use xcm_config::{DotLocation, MaxAssetsIntoHolding};
->>>>>>> 1d6f7ae5
+			use xcm_config::{DotLocation, LocalCheckAccount, MaxAssetsIntoHolding};
 			use pallet_xcm_benchmarks::asset_instance_from;
 
 			impl pallet_xcm_benchmarks::Config for Runtime {
