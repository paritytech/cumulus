// Copyright (C) 2022 Parity Technologies (UK) Ltd.
// SPDX-License-Identifier: Apache-2.0

// Licensed under the Apache License, Version 2.0 (the "License");
// you may not use this file except in compliance with the License.
// You may obtain a copy of the License at
//
// 	http://www.apache.org/licenses/LICENSE-2.0
//
// Unless required by applicable law or agreed to in writing, software
// distributed under the License is distributed on an "AS IS" BASIS,
// WITHOUT WARRANTIES OR CONDITIONS OF ANY KIND, either express or implied.
// See the License for the specific language governing permissions and
// limitations under the License.

use super::{
<<<<<<< HEAD
	AccountId, AllPalletsWithSystem, AssetIdForTrustBackedAssets, Assets, Authorship, Balance,
	Balances, ForeignAssets, ParachainInfo, ParachainSystem, PolkadotXcm, Runtime, RuntimeCall,
	RuntimeEvent, RuntimeOrigin, TrustBackedAssetsInstance, WeightToFee, XcmpQueue,
=======
	AccountId, AllPalletsWithSystem, Assets, Authorship, Balance, Balances, ParachainInfo,
	ParachainSystem, PolkadotXcm, Runtime, RuntimeCall, RuntimeEvent, RuntimeOrigin,
	TrustBackedAssetsInstance, WeightToFee, XcmpQueue,
};
use crate::ForeignAssets;
use assets_common::matching::{
	FromSiblingParachain, IsForeignConcreteAsset, StartsWith, StartsWithExplicitGlobalConsensus,
>>>>>>> b4a50e27
};
use frame_support::{
	match_types, parameter_types,
	traits::{
		ConstU32, Contains, EnsureOrigin, EnsureOriginWithArg, Everything, Nothing,
		PalletInfoAccess,
	},
};
<<<<<<< HEAD
use pallet_xcm::{EnsureXcm, XcmPassthrough};
=======
use frame_system::EnsureRoot;
use pallet_xcm::XcmPassthrough;
>>>>>>> b4a50e27
use parachains_common::{
	impls::ToStakingPot,
	xcm_config::{
		AssetFeeAsExistentialDepositMultiplier, DenyReserveTransferToRelayChain, DenyThenTry,
	},
	AssetIdForForeignAssets,
};
use polkadot_parachain::primitives::{Id as ParaId, Sibling};
use sp_runtime::traits::ConvertInto;
use xcm::latest::prelude::*;
use xcm_builder::{
	AccountId32Aliases, AllowExplicitUnpaidExecutionFrom, AllowKnownQueryResponses,
<<<<<<< HEAD
	AllowSubscriptionsFrom, AllowTopLevelPaidExecutionFrom, AsPrefixedGeneralIndex,
	ConvertedConcreteId, CurrencyAdapter, EnsureXcmOrigin, FungiblesAdapter, IsConcrete, LocalMint,
	NativeAsset, NonLocalMint, ParentAsSuperuser, ParentIsPreset, RelayChainAsNative,
	SiblingParachainAsNative, SiblingParachainConvertsVia, SignedAccountId32AsNative,
	SignedToAccountId32, SovereignSignedViaLocation, TakeWeightCredit, UsingComponents,
	WeightInfoBounds, WithComputedOrigin,
};
use xcm_executor::{
	traits::{Convert, JustTry, WithOriginFilter},
	XcmExecutor,
=======
	AllowSubscriptionsFrom, AllowTopLevelPaidExecutionFrom, CurrencyAdapter, EnsureXcmOrigin,
	FungiblesAdapter, IsConcrete, LocalMint, NativeAsset, NoChecking, ParentAsSuperuser,
	ParentIsPreset, RelayChainAsNative, SiblingParachainAsNative, SiblingParachainConvertsVia,
	SignedAccountId32AsNative, SignedToAccountId32, SovereignSignedViaLocation, TakeWeightCredit,
	UsingComponents, WeightInfoBounds, WithComputedOrigin,
>>>>>>> b4a50e27
};
use xcm_executor::{traits::WithOriginFilter, XcmExecutor};

parameter_types! {
	pub const WestendLocation: MultiLocation = MultiLocation::parent();
	pub RelayNetwork: Option<NetworkId> = Some(NetworkId::Westend);
	pub RelayChainOrigin: RuntimeOrigin = cumulus_pallet_xcm::Origin::Relay.into();
	pub UniversalLocation: InteriorMultiLocation =
		X2(GlobalConsensus(RelayNetwork::get().unwrap()), Parachain(ParachainInfo::parachain_id().into()));
	pub UniversalLocationNetworkId: NetworkId = UniversalLocation::get().global_consensus().unwrap();
	pub TrustBackedAssetsPalletLocation: MultiLocation =
		PalletInstance(<Assets as PalletInfoAccess>::index() as u8).into();
	pub ForeignAssetsPalletLocation: MultiLocation =
		PalletInstance(<ForeignAssets as PalletInfoAccess>::index() as u8).into();
	pub CheckingAccount: AccountId = PolkadotXcm::check_account();
}

/// Type for specifying how a `MultiLocation` can be converted into an `AccountId`. This is used
/// when determining ownership of accounts for asset transacting and when attempting to use XCM
/// `Transact` in order to determine the dispatch Origin.
pub type LocationToAccountId = (
	// The parent (Relay-chain) origin converts to the parent `AccountId`.
	ParentIsPreset<AccountId>,
	// Sibling parachain origins convert to AccountId via the `ParaId::into`.
	SiblingParachainConvertsVia<Sibling, AccountId>,
	// Straight up local `AccountId32` origins just alias directly to `AccountId`.
	AccountId32Aliases<RelayNetwork, AccountId>,
);

/// Means for transacting the native currency on this chain.
pub type CurrencyTransactor = CurrencyAdapter<
	// Use this currency:
	Balances,
	// Use this currency when it is a fungible asset matching the given location or name:
	IsConcrete<WestendLocation>,
	// Convert an XCM MultiLocation into a local account id:
	LocationToAccountId,
	// Our chain's account ID type (we can't get away without mentioning it explicitly):
	AccountId,
	// We don't track any teleports of `Balances`.
	(),
>;

/// `AssetId/Balance` converter for `TrustBackedAssets`
pub type TrustBackedAssetsConvertedConcreteId =
	assets_common::TrustBackedAssetsConvertedConcreteId<TrustBackedAssetsPalletLocation, Balance>;

/// Means for transacting assets besides the native currency on this chain.
pub type FungiblesTransactor = FungiblesAdapter<
	// Use this fungibles implementation:
	Assets,
	// Use this currency when it is a fungible asset matching the given location or name:
	TrustBackedAssetsConvertedConcreteId,
	// Convert an XCM MultiLocation into a local account id:
	LocationToAccountId,
	// Our chain's account ID type (we can't get away without mentioning it explicitly):
	AccountId,
	// We only want to allow teleports of known assets. We use non-zero issuance as an indication
	// that this asset is known.
	LocalMint<parachains_common::impls::NonZeroIssuance<AccountId, Assets>>,
	// The account to use for tracking teleports.
	CheckingAccount,
>;

<<<<<<< HEAD
/// Means for transacting assets besides the native currency on this chain.
=======
/// `AssetId/Balance` converter for `TrustBackedAssets`
pub type ForeignAssetsConvertedConcreteId = assets_common::ForeignAssetsConvertedConcreteId<
	(
		// Ignore `TrustBackedAssets` explicitly
		StartsWith<TrustBackedAssetsPalletLocation>,
		// Ignore asset which starts explicitly with our `GlobalConsensus(NetworkId)`, means:
		// - foreign assets from our consensus should be: `MultiLocation {parent: 1, X*(Parachain(xyz))}
		// - foreign assets outside our consensus with the same `GlobalConsensus(NetworkId)` wont be accepted here
		StartsWithExplicitGlobalConsensus<UniversalLocationNetworkId>,
	),
	Balance,
>;

/// Means for transacting foreign assets from different global consensus.
>>>>>>> b4a50e27
pub type ForeignFungiblesTransactor = FungiblesAdapter<
	// Use this fungibles implementation:
	ForeignAssets,
	// Use this currency when it is a fungible asset matching the given location or name:
<<<<<<< HEAD
	ConvertedConcreteId<
		AssetIdForForeignAssets,
		Balance,
		AsPrefixedGeneralIndex<ForeignAssetsPalletLocation, AssetIdForForeignAssets, JustTry>,
		JustTry,
	>,
=======
	ForeignAssetsConvertedConcreteId,
>>>>>>> b4a50e27
	// Convert an XCM MultiLocation into a local account id:
	LocationToAccountId,
	// Our chain's account ID type (we can't get away without mentioning it explicitly):
	AccountId,
<<<<<<< HEAD
	// TODO: We want to allow no teleports.
	NonLocalMint<parachains_common::impls::NonZeroIssuance<AccountId, ForeignAssets>>,
=======
	// We dont need to check teleports here.
	NoChecking,
>>>>>>> b4a50e27
	// The account to use for tracking teleports.
	CheckingAccount,
>;

/// Means for transacting assets on this chain.
<<<<<<< HEAD
pub type AssetTransactors = (CurrencyTransactor, FungiblesTransactor); //, ForeignFungiblesTransactor);
=======
pub type AssetTransactors = (CurrencyTransactor, FungiblesTransactor, ForeignFungiblesTransactor);
>>>>>>> b4a50e27

/// This is the type we use to convert an (incoming) XCM origin into a local `Origin` instance,
/// ready for dispatching a transaction with Xcm's `Transact`. There is an `OriginKind` which can
/// biases the kind of local `Origin` it will become.
pub type XcmOriginToTransactDispatchOrigin = (
	// Sovereign account converter; this attempts to derive an `AccountId` from the origin location
	// using `LocationToAccountId` and then turn that into the usual `Signed` origin. Useful for
	// foreign chains who want to have a local sovereign account on this chain which they control.
	SovereignSignedViaLocation<LocationToAccountId, RuntimeOrigin>,
	// Native converter for Relay-chain (Parent) location; will convert to a `Relay` origin when
	// recognised.
	RelayChainAsNative<RelayChainOrigin, RuntimeOrigin>,
	// Native converter for sibling Parachains; will convert to a `SiblingPara` origin when
	// recognised.
	SiblingParachainAsNative<cumulus_pallet_xcm::Origin, RuntimeOrigin>,
	// Superuser converter for the Relay-chain (Parent) location. This will allow it to issue a
	// transaction from the Root origin.
	ParentAsSuperuser<RuntimeOrigin>,
	// Native signed account converter; this just converts an `AccountId32` origin into a normal
	// `RuntimeOrigin::Signed` origin of the same 32-byte value.
	SignedAccountId32AsNative<RelayNetwork, RuntimeOrigin>,
	// Xcm origins can be represented natively under the Xcm pallet's Xcm origin.
	XcmPassthrough<RuntimeOrigin>,
);

parameter_types! {
	pub const MaxInstructions: u32 = 100;
	pub const MaxAssetsIntoHolding: u32 = 64;
	pub XcmAssetFeesReceiver: Option<AccountId> = Authorship::author();
}

match_types! {
	pub type ParentOrParentsPlurality: impl Contains<MultiLocation> = {
		MultiLocation { parents: 1, interior: Here } |
		MultiLocation { parents: 1, interior: X1(Plurality { .. }) }
	};
}
/// A call filter for the XCM Transact instruction. This is a temporary measure until we properly
/// account for proof size weights.
///
/// Calls that are allowed through this filter must:
/// 1. Have a fixed weight;
/// 2. Cannot lead to another call being made;
/// 3. Have a defined proof size weight, e.g. no unbounded vecs in call parameters.
pub struct SafeCallFilter;
impl Contains<RuntimeCall> for SafeCallFilter {
	fn contains(call: &RuntimeCall) -> bool {
		#[cfg(feature = "runtime-benchmarks")]
		{
			if matches!(call, RuntimeCall::System(frame_system::Call::remark_with_event { .. })) {
				return true
			}
		}

		match call {
			RuntimeCall::PolkadotXcm(pallet_xcm::Call::force_xcm_version { .. }) |
			RuntimeCall::System(
				frame_system::Call::set_heap_pages { .. } |
				frame_system::Call::set_code { .. } |
				frame_system::Call::set_code_without_checks { .. } |
				frame_system::Call::kill_prefix { .. },
			) |
			RuntimeCall::ParachainSystem(..) |
			RuntimeCall::Timestamp(..) |
			RuntimeCall::Balances(..) |
			RuntimeCall::CollatorSelection(
				pallet_collator_selection::Call::set_desired_candidates { .. } |
				pallet_collator_selection::Call::set_candidacy_bond { .. } |
				pallet_collator_selection::Call::register_as_candidate { .. } |
				pallet_collator_selection::Call::leave_intent { .. },
			) |
			RuntimeCall::Session(pallet_session::Call::purge_keys { .. }) |
			RuntimeCall::XcmpQueue(..) |
			RuntimeCall::DmpQueue(..) |
			RuntimeCall::Utility(
				pallet_utility::Call::as_derivative { .. } |
				pallet_utility::Call::batch { .. } |
				pallet_utility::Call::batch_all { .. },
			) |
			RuntimeCall::Assets(
				pallet_assets::Call::create { .. } |
				pallet_assets::Call::force_create { .. } |
				pallet_assets::Call::start_destroy { .. } |
				pallet_assets::Call::destroy_accounts { .. } |
				pallet_assets::Call::destroy_approvals { .. } |
				pallet_assets::Call::finish_destroy { .. } |
				pallet_assets::Call::mint { .. } |
				pallet_assets::Call::burn { .. } |
				pallet_assets::Call::transfer { .. } |
				pallet_assets::Call::transfer_keep_alive { .. } |
				pallet_assets::Call::force_transfer { .. } |
				pallet_assets::Call::freeze { .. } |
				pallet_assets::Call::thaw { .. } |
				pallet_assets::Call::freeze_asset { .. } |
				pallet_assets::Call::thaw_asset { .. } |
				pallet_assets::Call::transfer_ownership { .. } |
				pallet_assets::Call::set_team { .. } |
				pallet_assets::Call::clear_metadata { .. } |
				pallet_assets::Call::force_clear_metadata { .. } |
				pallet_assets::Call::force_asset_status { .. } |
				pallet_assets::Call::approve_transfer { .. } |
				pallet_assets::Call::cancel_approval { .. } |
				pallet_assets::Call::force_cancel_approval { .. } |
				pallet_assets::Call::transfer_approved { .. } |
				pallet_assets::Call::touch { .. } |
				pallet_assets::Call::refund { .. },
			) |
			RuntimeCall::ForeignAssets(
				pallet_assets::Call::create { .. } |
				pallet_assets::Call::force_create { .. } |
				pallet_assets::Call::start_destroy { .. } |
				pallet_assets::Call::destroy_accounts { .. } |
				pallet_assets::Call::destroy_approvals { .. } |
				pallet_assets::Call::finish_destroy { .. } |
				pallet_assets::Call::mint { .. } |
				pallet_assets::Call::burn { .. } |
				pallet_assets::Call::transfer { .. } |
				pallet_assets::Call::transfer_keep_alive { .. } |
				pallet_assets::Call::force_transfer { .. } |
				pallet_assets::Call::freeze { .. } |
				pallet_assets::Call::thaw { .. } |
				pallet_assets::Call::freeze_asset { .. } |
				pallet_assets::Call::thaw_asset { .. } |
				pallet_assets::Call::transfer_ownership { .. } |
				pallet_assets::Call::set_team { .. } |
				pallet_assets::Call::set_metadata { .. } |
				pallet_assets::Call::clear_metadata { .. } |
				pallet_assets::Call::force_clear_metadata { .. } |
				pallet_assets::Call::force_asset_status { .. } |
				pallet_assets::Call::approve_transfer { .. } |
				pallet_assets::Call::cancel_approval { .. } |
				pallet_assets::Call::force_cancel_approval { .. } |
				pallet_assets::Call::transfer_approved { .. } |
				pallet_assets::Call::touch { .. } |
				pallet_assets::Call::refund { .. },
			) |
			RuntimeCall::Nfts(
				pallet_nfts::Call::create { .. } |
				pallet_nfts::Call::force_create { .. } |
				pallet_nfts::Call::destroy { .. } |
				pallet_nfts::Call::mint { .. } |
				pallet_nfts::Call::force_mint { .. } |
				pallet_nfts::Call::burn { .. } |
				pallet_nfts::Call::transfer { .. } |
				pallet_nfts::Call::lock_item_transfer { .. } |
				pallet_nfts::Call::unlock_item_transfer { .. } |
				pallet_nfts::Call::lock_collection { .. } |
				pallet_nfts::Call::transfer_ownership { .. } |
				pallet_nfts::Call::set_team { .. } |
				pallet_nfts::Call::force_collection_owner { .. } |
				pallet_nfts::Call::force_collection_config { .. } |
				pallet_nfts::Call::approve_transfer { .. } |
				pallet_nfts::Call::cancel_approval { .. } |
				pallet_nfts::Call::clear_all_transfer_approvals { .. } |
				pallet_nfts::Call::lock_item_properties { .. } |
				pallet_nfts::Call::set_attribute { .. } |
				pallet_nfts::Call::force_set_attribute { .. } |
				pallet_nfts::Call::clear_attribute { .. } |
				pallet_nfts::Call::approve_item_attributes { .. } |
				pallet_nfts::Call::cancel_item_attributes_approval { .. } |
				pallet_nfts::Call::set_metadata { .. } |
				pallet_nfts::Call::clear_metadata { .. } |
				pallet_nfts::Call::set_collection_metadata { .. } |
				pallet_nfts::Call::clear_collection_metadata { .. } |
				pallet_nfts::Call::set_accept_ownership { .. } |
				pallet_nfts::Call::set_collection_max_supply { .. } |
				pallet_nfts::Call::update_mint_settings { .. } |
				pallet_nfts::Call::set_price { .. } |
				pallet_nfts::Call::buy_item { .. } |
				pallet_nfts::Call::pay_tips { .. } |
				pallet_nfts::Call::create_swap { .. } |
				pallet_nfts::Call::cancel_swap { .. } |
				pallet_nfts::Call::claim_swap { .. },
			) |
			RuntimeCall::Uniques(
				pallet_uniques::Call::create { .. } |
				pallet_uniques::Call::force_create { .. } |
				pallet_uniques::Call::destroy { .. } |
				pallet_uniques::Call::mint { .. } |
				pallet_uniques::Call::burn { .. } |
				pallet_uniques::Call::transfer { .. } |
				pallet_uniques::Call::freeze { .. } |
				pallet_uniques::Call::thaw { .. } |
				pallet_uniques::Call::freeze_collection { .. } |
				pallet_uniques::Call::thaw_collection { .. } |
				pallet_uniques::Call::transfer_ownership { .. } |
				pallet_uniques::Call::set_team { .. } |
				pallet_uniques::Call::approve_transfer { .. } |
				pallet_uniques::Call::cancel_approval { .. } |
				pallet_uniques::Call::force_item_status { .. } |
				pallet_uniques::Call::set_attribute { .. } |
				pallet_uniques::Call::clear_attribute { .. } |
				pallet_uniques::Call::set_metadata { .. } |
				pallet_uniques::Call::clear_metadata { .. } |
				pallet_uniques::Call::set_collection_metadata { .. } |
				pallet_uniques::Call::clear_collection_metadata { .. } |
				pallet_uniques::Call::set_accept_ownership { .. } |
				pallet_uniques::Call::set_collection_max_supply { .. } |
				pallet_uniques::Call::set_price { .. } |
				pallet_uniques::Call::buy_item { .. },
			) => true,
			_ => false,
		}
	}
}

pub type Barrier = DenyThenTry<
	DenyReserveTransferToRelayChain,
	(
		TakeWeightCredit,
		// Expected responses are OK.
		AllowKnownQueryResponses<PolkadotXcm>,
		// Allow XCMs with some computed origins to pass through.
		WithComputedOrigin<
			(
				// If the message is one that immediately attemps to pay for execution, then allow it.
				AllowTopLevelPaidExecutionFrom<Everything>,
				// Parent or its plurality (i.e. governance bodies) gets free execution.
				AllowExplicitUnpaidExecutionFrom<ParentOrParentsPlurality>,
				// Subscriptions for version tracking are OK.
				AllowSubscriptionsFrom<Everything>,
			),
			UniversalLocation,
			ConstU32<8>,
		>,
	),
>;

pub type AssetFeeAsExistentialDepositMultiplierFeeCharger = AssetFeeAsExistentialDepositMultiplier<
	Runtime,
	WeightToFee,
	pallet_assets::BalanceToAssetBalance<Balances, Runtime, ConvertInto, TrustBackedAssetsInstance>,
	TrustBackedAssetsInstance,
>;

pub struct XcmConfig;
impl xcm_executor::Config for XcmConfig {
	type RuntimeCall = RuntimeCall;
	type XcmSender = XcmRouter;
	type AssetTransactor = AssetTransactors;
	type OriginConverter = XcmOriginToTransactDispatchOrigin;
	// Westmint does not recognize a reserve location for any asset. This does not prevent
	// Westmint acting _as_ a reserve location for WND and assets created under `pallet-assets`.
	// For WND, users must use teleport where allowed (e.g. with the Relay Chain).
	type IsReserve = ();
	// We allow:
	// - teleportation of WND
	// - teleportation of sibling parachain's assets (as ForeignCreators)
	type IsTeleporter = (
		NativeAsset,
		IsForeignConcreteAsset<FromSiblingParachain<parachain_info::Pallet<Runtime>>>,
	);
	type UniversalLocation = UniversalLocation;
	type Barrier = Barrier;
	type Weigher = WeightInfoBounds<
		crate::weights::xcm::WestmintXcmWeight<RuntimeCall>,
		RuntimeCall,
		MaxInstructions,
	>;
	type Trader = (
		UsingComponents<WeightToFee, WestendLocation, AccountId, Balances, ToStakingPot<Runtime>>,
		cumulus_primitives_utility::TakeFirstAssetTrader<
			AccountId,
			AssetFeeAsExistentialDepositMultiplierFeeCharger,
			TrustBackedAssetsConvertedConcreteId,
			Assets,
			cumulus_primitives_utility::XcmFeesTo32ByteAccount<
				FungiblesTransactor,
				AccountId,
				XcmAssetFeesReceiver,
			>,
		>,
	);
	type ResponseHandler = PolkadotXcm;
	type AssetTrap = PolkadotXcm;
	type AssetClaims = PolkadotXcm;
	type SubscriptionService = PolkadotXcm;
	type PalletInstancesInfo = AllPalletsWithSystem;
	type MaxAssetsIntoHolding = MaxAssetsIntoHolding;
	type AssetLocker = ();
	type AssetExchanger = ();
	type FeeManager = ();
	type MessageExporter = ();
	type UniversalAliases = Nothing;
	type CallDispatcher = WithOriginFilter<SafeCallFilter>;
	type SafeCallFilter = SafeCallFilter;
}

/// Local origins on this chain are allowed to dispatch XCM sends/executions.
pub type LocalOriginToLocation = SignedToAccountId32<RuntimeOrigin, AccountId, RelayNetwork>;

/// The means for routing XCM messages which are not for local execution into the right message
/// queues.
pub type XcmRouter = (
	// Two routers - use UMP to communicate with the relay chain:
	cumulus_primitives_utility::ParentAsUmp<ParachainSystem, PolkadotXcm, ()>,
	// ..and XCMP to communicate with the sibling chains.
	XcmpQueue,
);

#[cfg(feature = "runtime-benchmarks")]
parameter_types! {
	pub ReachableDest: Option<MultiLocation> = Some(Parent.into());
}

impl pallet_xcm::Config for Runtime {
	type RuntimeEvent = RuntimeEvent;
	type SendXcmOrigin = EnsureXcmOrigin<RuntimeOrigin, LocalOriginToLocation>;
	type XcmRouter = XcmRouter;
	type ExecuteXcmOrigin = EnsureXcmOrigin<RuntimeOrigin, LocalOriginToLocation>;
	type XcmExecuteFilter = Everything;
	type XcmExecutor = XcmExecutor<XcmConfig>;
	type XcmTeleportFilter = Everything;
	type XcmReserveTransferFilter = Everything;
	type Weigher = WeightInfoBounds<
		crate::weights::xcm::WestmintXcmWeight<RuntimeCall>,
		RuntimeCall,
		MaxInstructions,
	>;
	type UniversalLocation = UniversalLocation;
	type RuntimeOrigin = RuntimeOrigin;
	type RuntimeCall = RuntimeCall;
	const VERSION_DISCOVERY_QUEUE_SIZE: u32 = 100;
	type AdvertisedXcmVersion = pallet_xcm::CurrentXcmVersion;
	type Currency = Balances;
	type CurrencyMatcher = ();
	type TrustedLockers = ();
	type SovereignAccountOf = LocationToAccountId;
	type MaxLockers = ConstU32<8>;
	type WeightInfo = crate::weights::pallet_xcm::WeightInfo<Runtime>;
	#[cfg(feature = "runtime-benchmarks")]
	type ReachableDest = ReachableDest;
	type AdminOrigin = EnsureRoot<AccountId>;
}

impl cumulus_pallet_xcm::Config for Runtime {
	type RuntimeEvent = RuntimeEvent;
	type XcmExecutor = XcmExecutor<XcmConfig>;
}

<<<<<<< HEAD
pub type MultiLocationForAssetId = MultiLocation;

pub type SovereignAccountOf = (
	SiblingParachainConvertsVia<ParaId, AccountId>,
=======
pub type ForeignCreatorsSovereignAccountOf = (
	SiblingParachainConvertsVia<Sibling, AccountId>,
>>>>>>> b4a50e27
	AccountId32Aliases<RelayNetwork, AccountId>,
	ParentIsPreset<AccountId>,
);

<<<<<<< HEAD
// `EnsureOriginWithArg` impl for `CreateOrigin` which allows only XCM origins that are locations
// containing the class location.
pub struct ForeignCreators;
impl EnsureOriginWithArg<RuntimeOrigin, MultiLocation> for ForeignCreators {
	type Success = AccountId;

	fn try_origin(
		o: RuntimeOrigin,
		a: &MultiLocation,
	) -> sp_std::result::Result<Self::Success, RuntimeOrigin> {
		let origin_location = EnsureXcm::<Everything>::try_origin(o.clone())?;
		if !a.starts_with(&origin_location) {
			return Err(o)
		}
		SovereignAccountOf::convert(origin_location).map_err(|_| o)
	}

	#[cfg(feature = "runtime-benchmarks")]
	fn successful_origin(a: &MultiLocation) -> RuntimeOrigin {
		pallet_xcm::Origin::Xcm(a.clone()).into()
	}
}

=======
>>>>>>> b4a50e27
/// Simple conversion of `u32` into an `AssetId` for use in benchmarking.
pub struct XcmBenchmarkHelper;
#[cfg(feature = "runtime-benchmarks")]
use pallet_assets::BenchmarkHelper;
#[cfg(feature = "runtime-benchmarks")]
impl BenchmarkHelper<MultiLocation> for XcmBenchmarkHelper {
	fn create_asset_id_parameter(id: u32) -> MultiLocation {
		MultiLocation { parents: 1, interior: X1(Parachain(id)) }
	}
}<|MERGE_RESOLUTION|>--- conflicted
+++ resolved
@@ -14,11 +14,6 @@
 // limitations under the License.
 
 use super::{
-<<<<<<< HEAD
-	AccountId, AllPalletsWithSystem, AssetIdForTrustBackedAssets, Assets, Authorship, Balance,
-	Balances, ForeignAssets, ParachainInfo, ParachainSystem, PolkadotXcm, Runtime, RuntimeCall,
-	RuntimeEvent, RuntimeOrigin, TrustBackedAssetsInstance, WeightToFee, XcmpQueue,
-=======
 	AccountId, AllPalletsWithSystem, Assets, Authorship, Balance, Balances, ParachainInfo,
 	ParachainSystem, PolkadotXcm, Runtime, RuntimeCall, RuntimeEvent, RuntimeOrigin,
 	TrustBackedAssetsInstance, WeightToFee, XcmpQueue,
@@ -26,7 +21,6 @@
 use crate::ForeignAssets;
 use assets_common::matching::{
 	FromSiblingParachain, IsForeignConcreteAsset, StartsWith, StartsWithExplicitGlobalConsensus,
->>>>>>> b4a50e27
 };
 use frame_support::{
 	match_types, parameter_types,
@@ -35,12 +29,8 @@
 		PalletInfoAccess,
 	},
 };
-<<<<<<< HEAD
+use frame_system::EnsureRoot;
 use pallet_xcm::{EnsureXcm, XcmPassthrough};
-=======
-use frame_system::EnsureRoot;
-use pallet_xcm::XcmPassthrough;
->>>>>>> b4a50e27
 use parachains_common::{
 	impls::ToStakingPot,
 	xcm_config::{
@@ -53,10 +43,9 @@
 use xcm::latest::prelude::*;
 use xcm_builder::{
 	AccountId32Aliases, AllowExplicitUnpaidExecutionFrom, AllowKnownQueryResponses,
-<<<<<<< HEAD
 	AllowSubscriptionsFrom, AllowTopLevelPaidExecutionFrom, AsPrefixedGeneralIndex,
 	ConvertedConcreteId, CurrencyAdapter, EnsureXcmOrigin, FungiblesAdapter, IsConcrete, LocalMint,
-	NativeAsset, NonLocalMint, ParentAsSuperuser, ParentIsPreset, RelayChainAsNative,
+	NativeAsset, NoChecking, NonLocalMint, ParentAsSuperuser, ParentIsPreset, RelayChainAsNative,
 	SiblingParachainAsNative, SiblingParachainConvertsVia, SignedAccountId32AsNative,
 	SignedToAccountId32, SovereignSignedViaLocation, TakeWeightCredit, UsingComponents,
 	WeightInfoBounds, WithComputedOrigin,
@@ -64,13 +53,6 @@
 use xcm_executor::{
 	traits::{Convert, JustTry, WithOriginFilter},
 	XcmExecutor,
-=======
-	AllowSubscriptionsFrom, AllowTopLevelPaidExecutionFrom, CurrencyAdapter, EnsureXcmOrigin,
-	FungiblesAdapter, IsConcrete, LocalMint, NativeAsset, NoChecking, ParentAsSuperuser,
-	ParentIsPreset, RelayChainAsNative, SiblingParachainAsNative, SiblingParachainConvertsVia,
-	SignedAccountId32AsNative, SignedToAccountId32, SovereignSignedViaLocation, TakeWeightCredit,
-	UsingComponents, WeightInfoBounds, WithComputedOrigin,
->>>>>>> b4a50e27
 };
 use xcm_executor::{traits::WithOriginFilter, XcmExecutor};
 
@@ -135,9 +117,28 @@
 	CheckingAccount,
 >;
 
-<<<<<<< HEAD
 /// Means for transacting assets besides the native currency on this chain.
-=======
+pub type ForeignFungiblesTransactor = FungiblesAdapter<
+	// Use this fungibles implementation:
+	ForeignAssets,
+	// Use this currency when it is a fungible asset matching the given location or name:
+	ConvertedConcreteId<
+		AssetIdForForeignAssets,
+		Balance,
+		AsPrefixedGeneralIndex<ForeignAssetsPalletLocation, AssetIdForForeignAssets, JustTry>,
+		JustTry,
+	>,
+	// Convert an XCM MultiLocation into a local account id:
+	LocationToAccountId,
+	// Our chain's account ID type (we can't get away without mentioning it explicitly):
+	AccountId,
+	// TODO: We want to allow no teleports.
+	NonLocalMint<parachains_common::impls::NonZeroIssuance<AccountId, ForeignAssets>>,
+	// The account to use for tracking teleports.
+	CheckingAccount,
+>;
+
+
 /// `AssetId/Balance` converter for `TrustBackedAssets`
 pub type ForeignAssetsConvertedConcreteId = assets_common::ForeignAssetsConvertedConcreteId<
 	(
@@ -152,42 +153,23 @@
 >;
 
 /// Means for transacting foreign assets from different global consensus.
->>>>>>> b4a50e27
 pub type ForeignFungiblesTransactor = FungiblesAdapter<
 	// Use this fungibles implementation:
 	ForeignAssets,
 	// Use this currency when it is a fungible asset matching the given location or name:
-<<<<<<< HEAD
-	ConvertedConcreteId<
-		AssetIdForForeignAssets,
-		Balance,
-		AsPrefixedGeneralIndex<ForeignAssetsPalletLocation, AssetIdForForeignAssets, JustTry>,
-		JustTry,
-	>,
-=======
 	ForeignAssetsConvertedConcreteId,
->>>>>>> b4a50e27
 	// Convert an XCM MultiLocation into a local account id:
 	LocationToAccountId,
 	// Our chain's account ID type (we can't get away without mentioning it explicitly):
 	AccountId,
-<<<<<<< HEAD
-	// TODO: We want to allow no teleports.
-	NonLocalMint<parachains_common::impls::NonZeroIssuance<AccountId, ForeignAssets>>,
-=======
 	// We dont need to check teleports here.
 	NoChecking,
->>>>>>> b4a50e27
 	// The account to use for tracking teleports.
 	CheckingAccount,
 >;
 
 /// Means for transacting assets on this chain.
-<<<<<<< HEAD
-pub type AssetTransactors = (CurrencyTransactor, FungiblesTransactor); //, ForeignFungiblesTransactor);
-=======
 pub type AssetTransactors = (CurrencyTransactor, FungiblesTransactor, ForeignFungiblesTransactor);
->>>>>>> b4a50e27
 
 /// This is the type we use to convert an (incoming) XCM origin into a local `Origin` instance,
 /// ready for dispatching a transaction with Xcm's `Transact`. There is an `OriginKind` which can
@@ -527,21 +509,14 @@
 	type RuntimeEvent = RuntimeEvent;
 	type XcmExecutor = XcmExecutor<XcmConfig>;
 }
-
-<<<<<<< HEAD
 pub type MultiLocationForAssetId = MultiLocation;
 
 pub type SovereignAccountOf = (
 	SiblingParachainConvertsVia<ParaId, AccountId>,
-=======
-pub type ForeignCreatorsSovereignAccountOf = (
-	SiblingParachainConvertsVia<Sibling, AccountId>,
->>>>>>> b4a50e27
 	AccountId32Aliases<RelayNetwork, AccountId>,
 	ParentIsPreset<AccountId>,
 );
 
-<<<<<<< HEAD
 // `EnsureOriginWithArg` impl for `CreateOrigin` which allows only XCM origins that are locations
 // containing the class location.
 pub struct ForeignCreators;
@@ -565,8 +540,6 @@
 	}
 }
 
-=======
->>>>>>> b4a50e27
 /// Simple conversion of `u32` into an `AssetId` for use in benchmarking.
 pub struct XcmBenchmarkHelper;
 #[cfg(feature = "runtime-benchmarks")]
@@ -576,4 +549,10 @@
 	fn create_asset_id_parameter(id: u32) -> MultiLocation {
 		MultiLocation { parents: 1, interior: X1(Parachain(id)) }
 	}
-}+}
+
+pub type ForeignCreatorsSovereignAccountOf = (
+	SiblingParachainConvertsVia<Sibling, AccountId>,
+	AccountId32Aliases<RelayNetwork, AccountId>,
+	ParentIsPreset<AccountId>,
+);