--- conflicted
+++ resolved
@@ -187,20 +187,7 @@
 		UsingComponents<WeightToFee, WestendLocation, AccountId, Balances, ToStakingPot<Runtime>>,
 		cumulus_primitives_utility::TakeFirstAssetTrader<
 			AccountId,
-<<<<<<< HEAD
-			AssetFeeAsExistentialDepositMultiplier<
-				Runtime,
-				WeightToFee,
-				pallet_assets::BalanceToAssetBalance<
-					Balances,
-					Runtime,
-					ConvertInto,
-					TrustBackedAssetsInstance,
-				>,
-			>,
-=======
 			AssetFeeAsExistentialDepositMultiplierFeeCharger,
->>>>>>> f3077615
 			ConvertedConcreteAssetId<
 				AssetIdForTrustBackedAssets,
 				Balance,
