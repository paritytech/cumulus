// Copyright (C) 2021-2022 Parity Technologies (UK) Ltd.
// SPDX-License-Identifier: Apache-2.0

// Licensed under the Apache License, Version 2.0 (the "License");
// you may not use this file except in compliance with the License.
// You may obtain a copy of the License at
//
// 	http://www.apache.org/licenses/LICENSE-2.0
//
// Unless required by applicable law or agreed to in writing, software
// distributed under the License is distributed on an "AS IS" BASIS,
// WITHOUT WARRANTIES OR CONDITIONS OF ANY KIND, either express or implied.
// See the License for the specific language governing permissions and
// limitations under the License.

//! # Westmint Runtime
//!
//! Westmint is the testnet for Statemint.

#![cfg_attr(not(feature = "std"), no_std)]
#![recursion_limit = "256"]

// Make the WASM binary available.
#[cfg(feature = "std")]
include!(concat!(env!("OUT_DIR"), "/wasm_binary.rs"));

pub mod constants;
mod weights;
pub mod xcm_config;

use cumulus_pallet_parachain_system::RelayNumberStrictlyIncreases;
use sp_api::impl_runtime_apis;
use sp_core::{crypto::KeyTypeId, OpaqueMetadata};
use sp_runtime::{
	create_runtime_str, generic, impl_opaque_keys,
	traits::{AccountIdLookup, BlakeTwo256, Block as BlockT, ConvertInto},
	transaction_validity::{TransactionSource, TransactionValidity},
	ApplyExtrinsicResult,
};

use sp_std::prelude::*;
#[cfg(feature = "std")]
use sp_version::NativeVersion;
use sp_version::RuntimeVersion;

use codec::{Decode, Encode, MaxEncodedLen};
use constants::{currency::*, fee::WeightToFee};
use frame_support::{
	construct_runtime,
	dispatch::DispatchClass,
	parameter_types,
	traits::{AsEnsureOriginWithArg, ConstU32, ConstU64, ConstU8, InstanceFilter},
	weights::{ConstantMultiplier, Weight},
	PalletId, RuntimeDebug,
};
use frame_system::{
	limits::{BlockLength, BlockWeights},
	EnsureRoot, EnsureSigned,
};
use pallet_nfts::PalletFeatures;
pub use parachains_common as common;
use parachains_common::{
	impls::{AssetsToBlockAuthor, DealWithFees},
<<<<<<< HEAD
	opaque, AccountId, AssetIdForTrustBackedAssets, AuraId, Balance, BlockNumber, Hash, Header,
	Index, Signature, AVERAGE_ON_INITIALIZE_RATIO, HOURS, MAXIMUM_BLOCK_WEIGHT,
	NORMAL_DISPATCH_RATIO, SLOT_DURATION,
=======
	opaque, AccountId, AssetId, AuraId, Balance, BlockNumber, Hash, Header, Index, Signature,
	AVERAGE_ON_INITIALIZE_RATIO, DAYS, HOURS, MAXIMUM_BLOCK_WEIGHT, NORMAL_DISPATCH_RATIO,
	SLOT_DURATION,
>>>>>>> 1ad62790
};
use xcm_config::{XcmConfig, XcmOriginToTransactDispatchOrigin};

#[cfg(any(feature = "std", test))]
pub use sp_runtime::BuildStorage;

// Polkadot imports
use polkadot_runtime_common::{BlockHashCount, SlowAdjustingFeeUpdate};
use xcm_executor::XcmExecutor;

use weights::{BlockExecutionWeight, ExtrinsicBaseWeight, RocksDbWeight};

impl_opaque_keys! {
	pub struct SessionKeys {
		pub aura: Aura,
	}
}

#[sp_version::runtime_version]
pub const VERSION: RuntimeVersion = RuntimeVersion {
	spec_name: create_runtime_str!("westmint"),
	impl_name: create_runtime_str!("westmint"),
	authoring_version: 1,
	spec_version: 9360,
	impl_version: 0,
	apis: RUNTIME_API_VERSIONS,
	transaction_version: 11,
	state_version: 0,
};

/// The version information used to identify this runtime when compiled natively.
#[cfg(feature = "std")]
pub fn native_version() -> NativeVersion {
	NativeVersion { runtime_version: VERSION, can_author_with: Default::default() }
}

parameter_types! {
	pub const Version: RuntimeVersion = VERSION;
	pub RuntimeBlockLength: BlockLength =
		BlockLength::max_with_normal_ratio(5 * 1024 * 1024, NORMAL_DISPATCH_RATIO);
	pub RuntimeBlockWeights: BlockWeights = BlockWeights::builder()
		.base_block(BlockExecutionWeight::get())
		.for_class(DispatchClass::all(), |weights| {
			weights.base_extrinsic = ExtrinsicBaseWeight::get();
		})
		.for_class(DispatchClass::Normal, |weights| {
			weights.max_total = Some(NORMAL_DISPATCH_RATIO * MAXIMUM_BLOCK_WEIGHT);
		})
		.for_class(DispatchClass::Operational, |weights| {
			weights.max_total = Some(MAXIMUM_BLOCK_WEIGHT);
			// Operational transactions have some extra reserved space, so that they
			// are included even if block reached `MAXIMUM_BLOCK_WEIGHT`.
			weights.reserved = Some(
				MAXIMUM_BLOCK_WEIGHT - NORMAL_DISPATCH_RATIO * MAXIMUM_BLOCK_WEIGHT
			);
		})
		.avg_block_initialization(AVERAGE_ON_INITIALIZE_RATIO)
		.build_or_panic();
	pub const SS58Prefix: u8 = 42;
}

// Configure FRAME pallets to include in runtime.
impl frame_system::Config for Runtime {
	type BaseCallFilter = frame_support::traits::Everything;
	type BlockWeights = RuntimeBlockWeights;
	type BlockLength = RuntimeBlockLength;
	type AccountId = AccountId;
	type RuntimeCall = RuntimeCall;
	type Lookup = AccountIdLookup<AccountId, ()>;
	type Index = Index;
	type BlockNumber = BlockNumber;
	type Hash = Hash;
	type Hashing = BlakeTwo256;
	type Header = Header;
	type RuntimeEvent = RuntimeEvent;
	type RuntimeOrigin = RuntimeOrigin;
	type BlockHashCount = BlockHashCount;
	type DbWeight = RocksDbWeight;
	type Version = Version;
	type PalletInfo = PalletInfo;
	type OnNewAccount = ();
	type OnKilledAccount = ();
	type AccountData = pallet_balances::AccountData<Balance>;
	type SystemWeightInfo = weights::frame_system::WeightInfo<Runtime>;
	type SS58Prefix = SS58Prefix;
	type OnSetCode = cumulus_pallet_parachain_system::ParachainSetCode<Self>;
	type MaxConsumers = frame_support::traits::ConstU32<16>;
}

impl pallet_timestamp::Config for Runtime {
	/// A timestamp: milliseconds since the unix epoch.
	type Moment = u64;
	type OnTimestampSet = Aura;
	type MinimumPeriod = ConstU64<{ SLOT_DURATION / 2 }>;
	type WeightInfo = weights::pallet_timestamp::WeightInfo<Runtime>;
}

impl pallet_authorship::Config for Runtime {
	type FindAuthor = pallet_session::FindAccountFromAuthorIndex<Self, Aura>;
	type UncleGenerations = ConstU32<0>;
	type FilterUncle = ();
	type EventHandler = (CollatorSelection,);
}

parameter_types! {
	pub const ExistentialDeposit: Balance = EXISTENTIAL_DEPOSIT;
}

impl pallet_balances::Config for Runtime {
	type MaxLocks = ConstU32<50>;
	/// The type for recording an account's balance.
	type Balance = Balance;
	/// The ubiquitous event type.
	type RuntimeEvent = RuntimeEvent;
	type DustRemoval = ();
	type ExistentialDeposit = ExistentialDeposit;
	type AccountStore = System;
	type WeightInfo = weights::pallet_balances::WeightInfo<Runtime>;
	type MaxReserves = ConstU32<50>;
	type ReserveIdentifier = [u8; 8];
}

parameter_types! {
	/// Relay Chain `TransactionByteFee` / 10
	pub const TransactionByteFee: Balance = 1 * MILLICENTS;
}

impl pallet_transaction_payment::Config for Runtime {
	type RuntimeEvent = RuntimeEvent;
	type OnChargeTransaction =
		pallet_transaction_payment::CurrencyAdapter<Balances, DealWithFees<Runtime>>;
	type WeightToFee = WeightToFee;
	type LengthToFee = ConstantMultiplier<Balance, TransactionByteFee>;
	type FeeMultiplierUpdate = SlowAdjustingFeeUpdate<Self>;
	type OperationalFeeMultiplier = ConstU8<5>;
}

parameter_types! {
	pub const AssetDeposit: Balance = UNITS / 10; // 1 / 10 WND deposit to create asset
	pub const AssetAccountDeposit: Balance = deposit(1, 16);
	pub const ApprovalDeposit: Balance = EXISTENTIAL_DEPOSIT;
	pub const AssetsStringLimit: u32 = 50;
	/// Key = 32 bytes, Value = 36 bytes (32+1+1+1+1)
	// https://github.com/paritytech/substrate/blob/069917b/frame/assets/src/lib.rs#L257L271
	pub const MetadataDepositBase: Balance = deposit(1, 68);
	pub const MetadataDepositPerByte: Balance = deposit(0, 1);
}

pub type AssetsForceOrigin = EnsureRoot<AccountId>;

pub type TrustBackedAssetsInstance = pallet_assets::Instance1;
type TrustBackedAssetsCall = pallet_assets::Call<Runtime, TrustBackedAssetsInstance>;
impl pallet_assets::Config<TrustBackedAssetsInstance> for Runtime {
	type RuntimeEvent = RuntimeEvent;
	type Balance = Balance;
	type AssetId = AssetIdForTrustBackedAssets;
	type AssetIdParameter = codec::Compact<AssetIdForTrustBackedAssets>;
	type Currency = Balances;
	type CreateOrigin = AsEnsureOriginWithArg<EnsureSigned<AccountId>>;
	type ForceOrigin = AssetsForceOrigin;
	type AssetDeposit = AssetDeposit;
	type MetadataDepositBase = MetadataDepositBase;
	type MetadataDepositPerByte = MetadataDepositPerByte;
	type ApprovalDeposit = ApprovalDeposit;
	type StringLimit = AssetsStringLimit;
	type Freezer = ();
	type Extra = ();
	type WeightInfo = weights::pallet_assets::WeightInfo<Runtime>;
	type CallbackHandle = ();
	type AssetAccountDeposit = AssetAccountDeposit;
	type RemoveItemsLimit = frame_support::traits::ConstU32<1000>;
	#[cfg(feature = "runtime-benchmarks")]
	type BenchmarkHelper = ();
}

parameter_types! {
	// One storage item; key size is 32; value is size 4+4+16+32 bytes = 56 bytes.
	pub const DepositBase: Balance = deposit(1, 88);
	// Additional storage item size of 32 bytes.
	pub const DepositFactor: Balance = deposit(0, 32);
	pub const MaxSignatories: u32 = 100;
}

impl pallet_multisig::Config for Runtime {
	type RuntimeEvent = RuntimeEvent;
	type RuntimeCall = RuntimeCall;
	type Currency = Balances;
	type DepositBase = DepositBase;
	type DepositFactor = DepositFactor;
	type MaxSignatories = MaxSignatories;
	type WeightInfo = weights::pallet_multisig::WeightInfo<Runtime>;
}

impl pallet_utility::Config for Runtime {
	type RuntimeEvent = RuntimeEvent;
	type RuntimeCall = RuntimeCall;
	type PalletsOrigin = OriginCaller;
	type WeightInfo = weights::pallet_utility::WeightInfo<Runtime>;
}

parameter_types! {
	// One storage item; key size 32, value size 8; .
	pub const ProxyDepositBase: Balance = deposit(1, 40);
	// Additional storage item size of 33 bytes.
	pub const ProxyDepositFactor: Balance = deposit(0, 33);
	pub const MaxProxies: u16 = 32;
	// One storage item; key size 32, value size 16
	pub const AnnouncementDepositBase: Balance = deposit(1, 48);
	pub const AnnouncementDepositFactor: Balance = deposit(0, 66);
	pub const MaxPending: u16 = 32;
}

/// The type used to represent the kinds of proxying allowed.
#[derive(
	Copy,
	Clone,
	Eq,
	PartialEq,
	Ord,
	PartialOrd,
	Encode,
	Decode,
	RuntimeDebug,
	MaxEncodedLen,
	scale_info::TypeInfo,
)]
pub enum ProxyType {
	/// Fully permissioned proxy. Can execute any call on behalf of _proxied_.
	Any,
	/// Can execute any call that does not transfer funds or assets.
	NonTransfer,
	/// Proxy with the ability to reject time-delay proxy announcements.
	CancelProxy,
	/// Assets proxy. Can execute any call from `assets`, **including asset transfers**.
	Assets,
	/// Owner proxy. Can execute calls related to asset ownership.
	AssetOwner,
	/// Asset manager. Can execute calls related to asset management.
	AssetManager,
	/// Collator selection proxy. Can execute calls related to collator selection mechanism.
	Collator,
}
impl Default for ProxyType {
	fn default() -> Self {
		Self::Any
	}
}
impl InstanceFilter<RuntimeCall> for ProxyType {
	fn filter(&self, c: &RuntimeCall) -> bool {
		match self {
			ProxyType::Any => true,
			ProxyType::NonTransfer => !matches!(
				c,
				RuntimeCall::Balances { .. } |
<<<<<<< HEAD
					RuntimeCall::TrustBackedAssets { .. } |
=======
					RuntimeCall::Assets { .. } |
					RuntimeCall::Nfts { .. } |
>>>>>>> 1ad62790
					RuntimeCall::Uniques { .. }
			),
			ProxyType::CancelProxy => matches!(
				c,
				RuntimeCall::Proxy(pallet_proxy::Call::reject_announcement { .. }) |
					RuntimeCall::Utility { .. } |
					RuntimeCall::Multisig { .. }
			),
			ProxyType::Assets => {
				matches!(
					c,
					RuntimeCall::TrustBackedAssets { .. } |
						RuntimeCall::Utility { .. } |
						RuntimeCall::Multisig { .. } |
						RuntimeCall::Nfts { .. } | RuntimeCall::Uniques { .. }
				)
			},
			ProxyType::AssetOwner => matches!(
				c,
<<<<<<< HEAD
				RuntimeCall::TrustBackedAssets(TrustBackedAssetsCall::create { .. }) |
					RuntimeCall::TrustBackedAssets(TrustBackedAssetsCall::start_destroy { .. }) |
					RuntimeCall::TrustBackedAssets(
						TrustBackedAssetsCall::destroy_accounts { .. }
					) | RuntimeCall::TrustBackedAssets(TrustBackedAssetsCall::destroy_approvals { .. }) |
					RuntimeCall::TrustBackedAssets(TrustBackedAssetsCall::finish_destroy { .. }) |
					RuntimeCall::TrustBackedAssets(
						TrustBackedAssetsCall::transfer_ownership { .. }
					) | RuntimeCall::TrustBackedAssets(TrustBackedAssetsCall::set_team { .. }) |
					RuntimeCall::TrustBackedAssets(TrustBackedAssetsCall::set_metadata { .. }) |
					RuntimeCall::TrustBackedAssets(TrustBackedAssetsCall::clear_metadata { .. }) |
=======
				RuntimeCall::Assets(pallet_assets::Call::create { .. }) |
					RuntimeCall::Assets(pallet_assets::Call::start_destroy { .. }) |
					RuntimeCall::Assets(pallet_assets::Call::destroy_accounts { .. }) |
					RuntimeCall::Assets(pallet_assets::Call::destroy_approvals { .. }) |
					RuntimeCall::Assets(pallet_assets::Call::finish_destroy { .. }) |
					RuntimeCall::Assets(pallet_assets::Call::transfer_ownership { .. }) |
					RuntimeCall::Assets(pallet_assets::Call::set_team { .. }) |
					RuntimeCall::Assets(pallet_assets::Call::set_metadata { .. }) |
					RuntimeCall::Assets(pallet_assets::Call::clear_metadata { .. }) |
					RuntimeCall::Nfts(pallet_nfts::Call::create { .. }) |
					RuntimeCall::Nfts(pallet_nfts::Call::destroy { .. }) |
					RuntimeCall::Nfts(pallet_nfts::Call::transfer_ownership { .. }) |
					RuntimeCall::Nfts(pallet_nfts::Call::set_team { .. }) |
					RuntimeCall::Nfts(pallet_nfts::Call::lock_item_properties { .. }) |
					RuntimeCall::Nfts(pallet_nfts::Call::set_metadata { .. }) |
					RuntimeCall::Nfts(pallet_nfts::Call::set_collection_metadata { .. }) |
					RuntimeCall::Nfts(pallet_nfts::Call::clear_metadata { .. }) |
					RuntimeCall::Nfts(pallet_nfts::Call::clear_collection_metadata { .. }) |
					RuntimeCall::Nfts(pallet_nfts::Call::set_collection_max_supply { .. }) |
					RuntimeCall::Nfts(pallet_nfts::Call::update_mint_settings { .. }) |
>>>>>>> 1ad62790
					RuntimeCall::Uniques(pallet_uniques::Call::create { .. }) |
					RuntimeCall::Uniques(pallet_uniques::Call::destroy { .. }) |
					RuntimeCall::Uniques(pallet_uniques::Call::transfer_ownership { .. }) |
					RuntimeCall::Uniques(pallet_uniques::Call::set_team { .. }) |
					RuntimeCall::Uniques(pallet_uniques::Call::set_metadata { .. }) |
					RuntimeCall::Uniques(pallet_uniques::Call::set_attribute { .. }) |
					RuntimeCall::Uniques(pallet_uniques::Call::set_collection_metadata { .. }) |
					RuntimeCall::Uniques(pallet_uniques::Call::clear_metadata { .. }) |
					RuntimeCall::Uniques(pallet_uniques::Call::clear_attribute { .. }) |
					RuntimeCall::Uniques(pallet_uniques::Call::clear_collection_metadata { .. }) |
					RuntimeCall::Uniques(pallet_uniques::Call::set_collection_max_supply { .. }) |
					RuntimeCall::Utility { .. } |
					RuntimeCall::Multisig { .. }
			),
			ProxyType::AssetManager => matches!(
				c,
<<<<<<< HEAD
				RuntimeCall::TrustBackedAssets(TrustBackedAssetsCall::mint { .. }) |
					RuntimeCall::TrustBackedAssets(TrustBackedAssetsCall::burn { .. }) |
					RuntimeCall::TrustBackedAssets(TrustBackedAssetsCall::freeze { .. }) |
					RuntimeCall::TrustBackedAssets(TrustBackedAssetsCall::thaw { .. }) |
					RuntimeCall::TrustBackedAssets(TrustBackedAssetsCall::freeze_asset { .. }) |
					RuntimeCall::TrustBackedAssets(TrustBackedAssetsCall::thaw_asset { .. }) |
=======
				RuntimeCall::Assets(pallet_assets::Call::mint { .. }) |
					RuntimeCall::Assets(pallet_assets::Call::burn { .. }) |
					RuntimeCall::Assets(pallet_assets::Call::freeze { .. }) |
					RuntimeCall::Assets(pallet_assets::Call::thaw { .. }) |
					RuntimeCall::Assets(pallet_assets::Call::freeze_asset { .. }) |
					RuntimeCall::Assets(pallet_assets::Call::thaw_asset { .. }) |
					RuntimeCall::Nfts(pallet_nfts::Call::force_mint { .. }) |
					RuntimeCall::Nfts(pallet_nfts::Call::burn { .. }) |
					RuntimeCall::Nfts(pallet_nfts::Call::lock_item_transfer { .. }) |
					RuntimeCall::Nfts(pallet_nfts::Call::unlock_item_transfer { .. }) |
					RuntimeCall::Nfts(pallet_nfts::Call::lock_collection { .. }) |
>>>>>>> 1ad62790
					RuntimeCall::Uniques(pallet_uniques::Call::mint { .. }) |
					RuntimeCall::Uniques(pallet_uniques::Call::burn { .. }) |
					RuntimeCall::Uniques(pallet_uniques::Call::freeze { .. }) |
					RuntimeCall::Uniques(pallet_uniques::Call::thaw { .. }) |
					RuntimeCall::Uniques(pallet_uniques::Call::freeze_collection { .. }) |
					RuntimeCall::Uniques(pallet_uniques::Call::thaw_collection { .. }) |
					RuntimeCall::Utility { .. } |
					RuntimeCall::Multisig { .. }
			),
			ProxyType::Collator => matches!(
				c,
				RuntimeCall::CollatorSelection { .. } |
					RuntimeCall::Utility { .. } |
					RuntimeCall::Multisig { .. }
			),
		}
	}

	fn is_superset(&self, o: &Self) -> bool {
		match (self, o) {
			(x, y) if x == y => true,
			(ProxyType::Any, _) => true,
			(_, ProxyType::Any) => false,
			(ProxyType::Assets, ProxyType::AssetOwner) => true,
			(ProxyType::Assets, ProxyType::AssetManager) => true,
			(ProxyType::NonTransfer, ProxyType::Collator) => true,
			_ => false,
		}
	}
}

impl pallet_proxy::Config for Runtime {
	type RuntimeEvent = RuntimeEvent;
	type RuntimeCall = RuntimeCall;
	type Currency = Balances;
	type ProxyType = ProxyType;
	type ProxyDepositBase = ProxyDepositBase;
	type ProxyDepositFactor = ProxyDepositFactor;
	type MaxProxies = MaxProxies;
	type WeightInfo = weights::pallet_proxy::WeightInfo<Runtime>;
	type MaxPending = MaxPending;
	type CallHasher = BlakeTwo256;
	type AnnouncementDepositBase = AnnouncementDepositBase;
	type AnnouncementDepositFactor = AnnouncementDepositFactor;
}

parameter_types! {
	pub const ReservedXcmpWeight: Weight = MAXIMUM_BLOCK_WEIGHT.saturating_div(4);
	pub const ReservedDmpWeight: Weight = MAXIMUM_BLOCK_WEIGHT.saturating_div(4);
}

impl cumulus_pallet_parachain_system::Config for Runtime {
	type RuntimeEvent = RuntimeEvent;
	type OnSystemEvent = ();
	type SelfParaId = parachain_info::Pallet<Runtime>;
	type OutboundXcmpMessageSource = XcmpQueue;
	type DmpMessageHandler = DmpQueue;
	type ReservedDmpWeight = ReservedDmpWeight;
	type XcmpMessageHandler = XcmpQueue;
	type ReservedXcmpWeight = ReservedXcmpWeight;
	type CheckAssociatedRelayNumber = RelayNumberStrictlyIncreases;
}

impl parachain_info::Config for Runtime {}

impl cumulus_pallet_aura_ext::Config for Runtime {}

impl cumulus_pallet_xcmp_queue::Config for Runtime {
	type RuntimeEvent = RuntimeEvent;
	type XcmExecutor = XcmExecutor<XcmConfig>;
	type ChannelInfo = ParachainSystem;
	type VersionWrapper = PolkadotXcm;
	type ExecuteOverweightOrigin = EnsureRoot<AccountId>;
	type ControllerOrigin = EnsureRoot<AccountId>;
	type ControllerOriginConverter = XcmOriginToTransactDispatchOrigin;
	type WeightInfo = weights::cumulus_pallet_xcmp_queue::WeightInfo<Runtime>;
}

impl cumulus_pallet_dmp_queue::Config for Runtime {
	type RuntimeEvent = RuntimeEvent;
	type XcmExecutor = XcmExecutor<XcmConfig>;
	type ExecuteOverweightOrigin = EnsureRoot<AccountId>;
}

parameter_types! {
	pub const Period: u32 = 6 * HOURS;
	pub const Offset: u32 = 0;
}

impl pallet_session::Config for Runtime {
	type RuntimeEvent = RuntimeEvent;
	type ValidatorId = <Self as frame_system::Config>::AccountId;
	// we don't have stash and controller, thus we don't need the convert as well.
	type ValidatorIdOf = pallet_collator_selection::IdentityCollator;
	type ShouldEndSession = pallet_session::PeriodicSessions<Period, Offset>;
	type NextSessionRotation = pallet_session::PeriodicSessions<Period, Offset>;
	type SessionManager = CollatorSelection;
	// Essentially just Aura, but let's be pedantic.
	type SessionHandler = <SessionKeys as sp_runtime::traits::OpaqueKeys>::KeyTypeIdProviders;
	type Keys = SessionKeys;
	type WeightInfo = weights::pallet_session::WeightInfo<Runtime>;
}

impl pallet_aura::Config for Runtime {
	type AuthorityId = AuraId;
	type DisabledValidators = ();
	type MaxAuthorities = ConstU32<100_000>;
}

parameter_types! {
	pub const PotId: PalletId = PalletId(*b"PotStake");
	pub const MaxCandidates: u32 = 1000;
	pub const MinCandidates: u32 = 1;
	pub const SessionLength: BlockNumber = 6 * HOURS;
	pub const MaxInvulnerables: u32 = 100;
}

pub type CollatorSelectionUpdateOrigin = EnsureRoot<AccountId>;

impl pallet_collator_selection::Config for Runtime {
	type RuntimeEvent = RuntimeEvent;
	type Currency = Balances;
	type UpdateOrigin = CollatorSelectionUpdateOrigin;
	type PotId = PotId;
	type MaxCandidates = MaxCandidates;
	type MinCandidates = MinCandidates;
	type MaxInvulnerables = MaxInvulnerables;
	// should be a multiple of session or things will get inconsistent
	type KickThreshold = Period;
	type ValidatorId = <Self as frame_system::Config>::AccountId;
	type ValidatorIdOf = pallet_collator_selection::IdentityCollator;
	type ValidatorRegistration = Session;
	type WeightInfo = weights::pallet_collator_selection::WeightInfo<Runtime>;
}

impl pallet_asset_tx_payment::Config for Runtime {
	type RuntimeEvent = RuntimeEvent;
	type Fungibles = TrustBackedAssets;
	type OnChargeAssetTransaction = pallet_asset_tx_payment::FungiblesAdapter<
		pallet_assets::BalanceToAssetBalance<
			Balances,
			Runtime,
			ConvertInto,
			TrustBackedAssetsInstance,
		>,
		AssetsToBlockAuthor<Runtime, TrustBackedAssetsInstance>,
	>;
}

parameter_types! {
	pub const CollectionDeposit: Balance = UNITS / 10; // 1 / 10 UNIT deposit to create asset class
	pub const ItemDeposit: Balance = UNITS / 1_000; // 1 / 1000 UNIT deposit to create asset instance
	pub const KeyLimit: u32 = 32;	// Max 32 bytes per key
	pub const ValueLimit: u32 = 64;	// Max 64 bytes per value
	pub const UniquesMetadataDepositBase: Balance = deposit(1, 129);
	pub const AttributeDepositBase: Balance = deposit(1, 0);
	pub const DepositPerByte: Balance = deposit(0, 1);
	pub const UniquesStringLimit: u32 = 128;
}

impl pallet_uniques::Config for Runtime {
	type RuntimeEvent = RuntimeEvent;
	type CollectionId = u32;
	type ItemId = u32;
	type Currency = Balances;
	type ForceOrigin = AssetsForceOrigin;
	type CollectionDeposit = CollectionDeposit;
	type ItemDeposit = ItemDeposit;
	type MetadataDepositBase = UniquesMetadataDepositBase;
	type AttributeDepositBase = AttributeDepositBase;
	type DepositPerByte = DepositPerByte;
	type StringLimit = UniquesStringLimit;
	type KeyLimit = KeyLimit;
	type ValueLimit = ValueLimit;
	type WeightInfo = weights::pallet_uniques::WeightInfo<Runtime>;
	#[cfg(feature = "runtime-benchmarks")]
	type Helper = ();
	type CreateOrigin = AsEnsureOriginWithArg<EnsureSigned<AccountId>>;
	type Locker = ();
}

parameter_types! {
	pub NftsPalletFeatures: PalletFeatures = PalletFeatures::all_enabled();
	pub const NftsMaxDeadlineDuration: BlockNumber = 12 * 30 * DAYS;
}

impl pallet_nfts::Config for Runtime {
	type RuntimeEvent = RuntimeEvent;
	type CollectionId = u32;
	type ItemId = u32;
	type Currency = Balances;
	type CreateOrigin = AsEnsureOriginWithArg<EnsureSigned<AccountId>>;
	type ForceOrigin = AssetsForceOrigin;
	type Locker = ();
	type CollectionDeposit = CollectionDeposit;
	type ItemDeposit = ItemDeposit;
	type MetadataDepositBase = UniquesMetadataDepositBase;
	type AttributeDepositBase = AttributeDepositBase;
	type DepositPerByte = DepositPerByte;
	type StringLimit = UniquesStringLimit;
	type KeyLimit = KeyLimit;
	type ValueLimit = ValueLimit;
	type ApprovalsLimit = ConstU32<20>;
	type ItemAttributesApprovalsLimit = ConstU32<30>;
	type MaxTips = ConstU32<10>;
	type MaxDeadlineDuration = NftsMaxDeadlineDuration;
	type Features = NftsPalletFeatures;
	type WeightInfo = weights::pallet_nfts::WeightInfo<Runtime>;
	#[cfg(feature = "runtime-benchmarks")]
	type Helper = ();
}

// Create the runtime by composing the FRAME pallets that were previously configured.
construct_runtime!(
	pub enum Runtime where
		Block = Block,
		NodeBlock = opaque::Block,
		UncheckedExtrinsic = UncheckedExtrinsic,
	{
		// System support stuff.
		System: frame_system::{Pallet, Call, Config, Storage, Event<T>} = 0,
		ParachainSystem: cumulus_pallet_parachain_system::{
			Pallet, Call, Config, Storage, Inherent, Event<T>, ValidateUnsigned,
		} = 1,
		// RandomnessCollectiveFlip = 2 removed
		Timestamp: pallet_timestamp::{Pallet, Call, Storage, Inherent} = 3,
		ParachainInfo: parachain_info::{Pallet, Storage, Config} = 4,

		// Monetary stuff.
		Balances: pallet_balances::{Pallet, Call, Storage, Config<T>, Event<T>} = 10,
		TransactionPayment: pallet_transaction_payment::{Pallet, Storage, Event<T>} = 11,
		AssetTxPayment: pallet_asset_tx_payment::{Pallet, Event<T>} = 12,

		// Collator support. the order of these 5 are important and shall not change.
		Authorship: pallet_authorship::{Pallet, Call, Storage} = 20,
		CollatorSelection: pallet_collator_selection::{Pallet, Call, Storage, Event<T>, Config<T>} = 21,
		Session: pallet_session::{Pallet, Call, Storage, Event, Config<T>} = 22,
		Aura: pallet_aura::{Pallet, Storage, Config<T>} = 23,
		AuraExt: cumulus_pallet_aura_ext::{Pallet, Storage, Config} = 24,

		// XCM helpers.
		XcmpQueue: cumulus_pallet_xcmp_queue::{Pallet, Call, Storage, Event<T>} = 30,
		PolkadotXcm: pallet_xcm::{Pallet, Call, Storage, Event<T>, Origin, Config} = 31,
		CumulusXcm: cumulus_pallet_xcm::{Pallet, Event<T>, Origin} = 32,
		DmpQueue: cumulus_pallet_dmp_queue::{Pallet, Call, Storage, Event<T>} = 33,

		// Handy utilities.
		Utility: pallet_utility::{Pallet, Call, Event} = 40,
		Multisig: pallet_multisig::{Pallet, Call, Storage, Event<T>} = 41,
		Proxy: pallet_proxy::{Pallet, Call, Storage, Event<T>} = 42,

		// The main stage.
		TrustBackedAssets: pallet_assets::<Instance1>::{Pallet, Call, Storage, Event<T>} = 50,
		Uniques: pallet_uniques::{Pallet, Call, Storage, Event<T>} = 51,
		Nfts: pallet_nfts::{Pallet, Call, Storage, Event<T>} = 52,
	}
);

/// The address format for describing accounts.
pub type Address = sp_runtime::MultiAddress<AccountId, ()>;
/// Block type as expected by this runtime.
pub type Block = generic::Block<Header, UncheckedExtrinsic>;
/// A Block signed with a Justification
pub type SignedBlock = generic::SignedBlock<Block>;
/// BlockId type as expected by this runtime.
pub type BlockId = generic::BlockId<Block>;
/// The SignedExtension to the basic transaction logic.
pub type SignedExtra = (
	frame_system::CheckNonZeroSender<Runtime>,
	frame_system::CheckSpecVersion<Runtime>,
	frame_system::CheckTxVersion<Runtime>,
	frame_system::CheckGenesis<Runtime>,
	frame_system::CheckEra<Runtime>,
	frame_system::CheckNonce<Runtime>,
	frame_system::CheckWeight<Runtime>,
	pallet_asset_tx_payment::ChargeAssetTxPayment<Runtime>,
);
/// Unchecked extrinsic type as expected by this runtime.
pub type UncheckedExtrinsic =
	generic::UncheckedExtrinsic<Address, RuntimeCall, Signature, SignedExtra>;
/// Extrinsic type that has already been checked.
pub type CheckedExtrinsic = generic::CheckedExtrinsic<AccountId, RuntimeCall, SignedExtra>;

/// Executive: handles dispatch to the various modules.
pub type Executive = frame_executive::Executive<
	Runtime,
	Block,
	frame_system::ChainContext<Runtime>,
	Runtime,
	AllPalletsWithSystem,
<<<<<<< HEAD
	// Note: Removed v1 storage migration. Assume this has been applied in some upgrade.
	// Do not release until verified!
	MigrateAssetsPallet,
=======
	pallet_balances::migration::MigrateToTrackInactive<Runtime, xcm_config::CheckingAccount>,
>>>>>>> 1ad62790
>;

pub struct MigrateAssetsPallet;
impl frame_support::traits::OnRuntimeUpgrade for MigrateAssetsPallet {
	fn on_runtime_upgrade() -> Weight {
		use frame_support::storage::migration;
		migration::move_pallet(b"Assets", b"TrustBackedAssets");
		<Runtime as frame_system::Config>::DbWeight::get().writes(1)
	}
}

#[cfg(feature = "runtime-benchmarks")]
#[macro_use]
extern crate frame_benchmarking;

#[cfg(feature = "runtime-benchmarks")]
mod benches {
	define_benchmarks!(
		[frame_system, SystemBench::<Runtime>]
		[pallet_assets, TrustBackedAssets]
		[pallet_balances, Balances]
		[pallet_multisig, Multisig]
		[pallet_nfts, Nfts]
		[pallet_proxy, Proxy]
		[pallet_session, SessionBench::<Runtime>]
		[pallet_uniques, Uniques]
		[pallet_utility, Utility]
		[pallet_timestamp, Timestamp]
		[pallet_collator_selection, CollatorSelection]
		[cumulus_pallet_xcmp_queue, XcmpQueue]
		// XCM
		// NOTE: Make sure you point to the individual modules below.
		[pallet_xcm_benchmarks::fungible, XcmBalances]
		[pallet_xcm_benchmarks::generic, XcmGeneric]
	);
}

impl_runtime_apis! {
	impl sp_consensus_aura::AuraApi<Block, AuraId> for Runtime {
		fn slot_duration() -> sp_consensus_aura::SlotDuration {
			sp_consensus_aura::SlotDuration::from_millis(Aura::slot_duration())
		}

		fn authorities() -> Vec<AuraId> {
			Aura::authorities().into_inner()
		}
	}

	impl sp_api::Core<Block> for Runtime {
		fn version() -> RuntimeVersion {
			VERSION
		}

		fn execute_block(block: Block) {
			Executive::execute_block(block)
		}

		fn initialize_block(header: &<Block as BlockT>::Header) {
			Executive::initialize_block(header)
		}
	}

	impl sp_api::Metadata<Block> for Runtime {
		fn metadata() -> OpaqueMetadata {
			OpaqueMetadata::new(Runtime::metadata().into())
		}
	}

	impl sp_block_builder::BlockBuilder<Block> for Runtime {
		fn apply_extrinsic(extrinsic: <Block as BlockT>::Extrinsic) -> ApplyExtrinsicResult {
			Executive::apply_extrinsic(extrinsic)
		}

		fn finalize_block() -> <Block as BlockT>::Header {
			Executive::finalize_block()
		}

		fn inherent_extrinsics(data: sp_inherents::InherentData) -> Vec<<Block as BlockT>::Extrinsic> {
			data.create_extrinsics()
		}

		fn check_inherents(
			block: Block,
			data: sp_inherents::InherentData,
		) -> sp_inherents::CheckInherentsResult {
			data.check_extrinsics(&block)
		}
	}

	impl sp_transaction_pool::runtime_api::TaggedTransactionQueue<Block> for Runtime {
		fn validate_transaction(
			source: TransactionSource,
			tx: <Block as BlockT>::Extrinsic,
			block_hash: <Block as BlockT>::Hash,
		) -> TransactionValidity {
			Executive::validate_transaction(source, tx, block_hash)
		}
	}

	impl sp_offchain::OffchainWorkerApi<Block> for Runtime {
		fn offchain_worker(header: &<Block as BlockT>::Header) {
			Executive::offchain_worker(header)
		}
	}

	impl sp_session::SessionKeys<Block> for Runtime {
		fn generate_session_keys(seed: Option<Vec<u8>>) -> Vec<u8> {
			SessionKeys::generate(seed)
		}

		fn decode_session_keys(
			encoded: Vec<u8>,
		) -> Option<Vec<(Vec<u8>, KeyTypeId)>> {
			SessionKeys::decode_into_raw_public_keys(&encoded)
		}
	}

	impl frame_system_rpc_runtime_api::AccountNonceApi<Block, AccountId, Index> for Runtime {
		fn account_nonce(account: AccountId) -> Index {
			System::account_nonce(account)
		}
	}

	impl pallet_transaction_payment_rpc_runtime_api::TransactionPaymentApi<Block, Balance> for Runtime {
		fn query_info(
			uxt: <Block as BlockT>::Extrinsic,
			len: u32,
		) -> pallet_transaction_payment_rpc_runtime_api::RuntimeDispatchInfo<Balance> {
			TransactionPayment::query_info(uxt, len)
		}
		fn query_fee_details(
			uxt: <Block as BlockT>::Extrinsic,
			len: u32,
		) -> pallet_transaction_payment::FeeDetails<Balance> {
			TransactionPayment::query_fee_details(uxt, len)
		}
	}

	impl pallet_transaction_payment_rpc_runtime_api::TransactionPaymentCallApi<Block, Balance, RuntimeCall>
		for Runtime
	{
		fn query_call_info(
			call: RuntimeCall,
			len: u32,
		) -> pallet_transaction_payment::RuntimeDispatchInfo<Balance> {
			TransactionPayment::query_call_info(call, len)
		}
		fn query_call_fee_details(
			call: RuntimeCall,
			len: u32,
		) -> pallet_transaction_payment::FeeDetails<Balance> {
			TransactionPayment::query_call_fee_details(call, len)
		}
	}

	impl cumulus_primitives_core::CollectCollationInfo<Block> for Runtime {
		fn collect_collation_info(header: &<Block as BlockT>::Header) -> cumulus_primitives_core::CollationInfo {
			ParachainSystem::collect_collation_info(header)
		}
	}

	#[cfg(feature = "try-runtime")]
	impl frame_try_runtime::TryRuntime<Block> for Runtime {
		fn on_runtime_upgrade(checks: frame_try_runtime::UpgradeCheckSelect) -> (Weight, Weight) {
			let weight = Executive::try_runtime_upgrade(checks).unwrap();
			(weight, RuntimeBlockWeights::get().max_block)
		}

		fn execute_block(
			block: Block,
			state_root_check: bool,
			signature_check: bool,
			select: frame_try_runtime::TryStateSelect,
		) -> Weight {
			// NOTE: intentional unwrap: we don't want to propagate the error backwards, and want to
			// have a backtrace here.
			Executive::try_execute_block(block, state_root_check, signature_check, select).unwrap()
		}
	}

	#[cfg(feature = "runtime-benchmarks")]
	impl frame_benchmarking::Benchmark<Block> for Runtime {
		fn benchmark_metadata(extra: bool) -> (
			Vec<frame_benchmarking::BenchmarkList>,
			Vec<frame_support::traits::StorageInfo>,
		) {
			use frame_benchmarking::{Benchmarking, BenchmarkList};
			use frame_support::traits::StorageInfoTrait;
			use frame_system_benchmarking::Pallet as SystemBench;
			use cumulus_pallet_session_benchmarking::Pallet as SessionBench;

			// This is defined once again in dispatch_benchmark, because list_benchmarks!
			// and add_benchmarks! are macros exported by define_benchmarks! macros and those types
			// are referenced in that call.
			type XcmBalances = pallet_xcm_benchmarks::fungible::Pallet::<Runtime>;
			type XcmGeneric = pallet_xcm_benchmarks::generic::Pallet::<Runtime>;

			let mut list = Vec::<BenchmarkList>::new();
			list_benchmarks!(list, extra);

			let storage_info = AllPalletsWithSystem::storage_info();
			return (list, storage_info)
		}

		fn dispatch_benchmark(
			config: frame_benchmarking::BenchmarkConfig
		) -> Result<Vec<frame_benchmarking::BenchmarkBatch>, sp_runtime::RuntimeString> {
			use frame_benchmarking::{Benchmarking, BenchmarkBatch, TrackedStorageKey, BenchmarkError};

			use frame_system_benchmarking::Pallet as SystemBench;
			impl frame_system_benchmarking::Config for Runtime {}

			use cumulus_pallet_session_benchmarking::Pallet as SessionBench;
			impl cumulus_pallet_session_benchmarking::Config for Runtime {}

			use xcm::latest::prelude::*;
			use xcm_config::WestendLocation;
			use pallet_xcm_benchmarks::asset_instance_from;

			impl pallet_xcm_benchmarks::Config for Runtime {
				type XcmConfig = xcm_config::XcmConfig;
				type AccountIdConverter = xcm_config::LocationToAccountId;
				fn valid_destination() -> Result<MultiLocation, BenchmarkError> {
					Ok(WestendLocation::get())
				}
				fn worst_case_holding() -> MultiAssets {
					// A mix of fungible, non-fungible, and concrete assets.
					const HOLDING_FUNGIBLES: u32 = 100;
					const HOLDING_NON_FUNGIBLES: u32 = 100;
					let fungibles_amount: u128 = 100;
					let mut assets = (0..HOLDING_FUNGIBLES)
						.map(|i| {
							MultiAsset {
								id: Concrete(GeneralIndex(i as u128).into()),
								fun: Fungible(fungibles_amount * i as u128),
							}
							.into()
						})
						.chain(core::iter::once(MultiAsset { id: Concrete(Here.into()), fun: Fungible(u128::MAX) }))
						.chain((0..HOLDING_NON_FUNGIBLES).map(|i| MultiAsset {
							id: Concrete(GeneralIndex(i as u128).into()),
							fun: NonFungible(asset_instance_from(i)),
						}))
						.collect::<Vec<_>>();

						assets.push(MultiAsset{
							id: Concrete(WestendLocation::get()),
							fun: Fungible(1_000_000 * UNITS),
						});
						assets.into()
				}
			}

			parameter_types! {
				pub const TrustedTeleporter: Option<(MultiLocation, MultiAsset)> = Some((
					WestendLocation::get(),
					MultiAsset { fun: Fungible(1 * UNITS), id: Concrete(WestendLocation::get()) },
				));
				pub const TrustedReserve: Option<(MultiLocation, MultiAsset)> = None;
				pub const CheckedAccount: Option<AccountId> = None;

			}

			impl pallet_xcm_benchmarks::fungible::Config for Runtime {
				type TransactAsset = Balances;

				type CheckedAccount = CheckedAccount;
				type TrustedTeleporter = TrustedTeleporter;
				type TrustedReserve = TrustedReserve;

				fn get_multi_asset() -> MultiAsset {
					MultiAsset {
						id: Concrete(WestendLocation::get()),
						fun: Fungible(1 * UNITS),
					}
				}
			}

			impl pallet_xcm_benchmarks::generic::Config for Runtime {
				type RuntimeCall = RuntimeCall;

				fn worst_case_response() -> (u64, Response) {
					(0u64, Response::Version(Default::default()))
				}

				fn transact_origin() -> Result<MultiLocation, BenchmarkError> {
					Ok(WestendLocation::get())
				}

				fn subscribe_origin() -> Result<MultiLocation, BenchmarkError> {
					Ok(WestendLocation::get())
				}

				fn claimable_asset() -> Result<(MultiLocation, MultiLocation, MultiAssets), BenchmarkError> {
					let origin = WestendLocation::get();
					let assets: MultiAssets = (Concrete(WestendLocation::get()), 1_000 * UNITS).into();
					let ticket = MultiLocation { parents: 0, interior: Here };
					Ok((origin, ticket, assets))
				}
			}

			type XcmBalances = pallet_xcm_benchmarks::fungible::Pallet::<Runtime>;
			type XcmGeneric = pallet_xcm_benchmarks::generic::Pallet::<Runtime>;

			let whitelist: Vec<TrackedStorageKey> = vec![
				// Block Number
				hex_literal::hex!("26aa394eea5630e07c48ae0c9558cef702a5c1b19ab7a04f536c519aca4983ac").to_vec().into(),
				// Total Issuance
				hex_literal::hex!("c2261276cc9d1f8598ea4b6a74b15c2f57c875e4cff74148e4628f264b974c80").to_vec().into(),
				// Execution Phase
				hex_literal::hex!("26aa394eea5630e07c48ae0c9558cef7ff553b5a9862a516939d82b3d3d8661a").to_vec().into(),
				// Event Count
				hex_literal::hex!("26aa394eea5630e07c48ae0c9558cef70a98fdbe9ce6c55837576c60c7af3850").to_vec().into(),
				// System Events
				hex_literal::hex!("26aa394eea5630e07c48ae0c9558cef780d41e5e16056765bc8461851072c9d7").to_vec().into(),
				//TODO: use from relay_well_known_keys::ACTIVE_CONFIG
				hex_literal::hex!("06de3d8a54d27e44a9d5ce189618f22db4b49d95320d9021994c850f25b8e385").to_vec().into(),
			];

			let mut batches = Vec::<BenchmarkBatch>::new();
			let params = (&config, &whitelist);
			add_benchmarks!(params, batches);

			Ok(batches)
		}
	}
}

struct CheckInherents;

impl cumulus_pallet_parachain_system::CheckInherents<Block> for CheckInherents {
	fn check_inherents(
		block: &Block,
		relay_state_proof: &cumulus_pallet_parachain_system::RelayChainStateProof,
	) -> sp_inherents::CheckInherentsResult {
		let relay_chain_slot = relay_state_proof
			.read_slot()
			.expect("Could not read the relay chain slot from the proof");

		let inherent_data =
			cumulus_primitives_timestamp::InherentDataProvider::from_relay_chain_slot_and_duration(
				relay_chain_slot,
				sp_std::time::Duration::from_secs(6),
			)
			.create_inherent_data()
			.expect("Could not create the timestamp inherent data");

		inherent_data.check_extrinsics(block)
	}
}

cumulus_pallet_parachain_system::register_validate_block! {
	Runtime = Runtime,
	BlockExecutor = cumulus_pallet_aura_ext::BlockExecutor::<Runtime, Executive>,
	CheckInherents = CheckInherents,
}<|MERGE_RESOLUTION|>--- conflicted
+++ resolved
@@ -61,15 +61,9 @@
 pub use parachains_common as common;
 use parachains_common::{
 	impls::{AssetsToBlockAuthor, DealWithFees},
-<<<<<<< HEAD
-	opaque, AccountId, AssetIdForTrustBackedAssets, AuraId, Balance, BlockNumber, Hash, Header,
-	Index, Signature, AVERAGE_ON_INITIALIZE_RATIO, HOURS, MAXIMUM_BLOCK_WEIGHT,
+	opaque, AccountId, AssetId, AssetIdForTrustBackedAssets, AuraId, Balance, BlockNumber, Hash,
+	Header, Index, Signature, AVERAGE_ON_INITIALIZE_RATIO, DAYS, HOURS, MAXIMUM_BLOCK_WEIGHT,
 	NORMAL_DISPATCH_RATIO, SLOT_DURATION,
-=======
-	opaque, AccountId, AssetId, AuraId, Balance, BlockNumber, Hash, Header, Index, Signature,
-	AVERAGE_ON_INITIALIZE_RATIO, DAYS, HOURS, MAXIMUM_BLOCK_WEIGHT, NORMAL_DISPATCH_RATIO,
-	SLOT_DURATION,
->>>>>>> 1ad62790
 };
 use xcm_config::{XcmConfig, XcmOriginToTransactDispatchOrigin};
 
@@ -324,12 +318,8 @@
 			ProxyType::NonTransfer => !matches!(
 				c,
 				RuntimeCall::Balances { .. } |
-<<<<<<< HEAD
 					RuntimeCall::TrustBackedAssets { .. } |
-=======
-					RuntimeCall::Assets { .. } |
 					RuntimeCall::Nfts { .. } |
->>>>>>> 1ad62790
 					RuntimeCall::Uniques { .. }
 			),
 			ProxyType::CancelProxy => matches!(
@@ -349,7 +339,6 @@
 			},
 			ProxyType::AssetOwner => matches!(
 				c,
-<<<<<<< HEAD
 				RuntimeCall::TrustBackedAssets(TrustBackedAssetsCall::create { .. }) |
 					RuntimeCall::TrustBackedAssets(TrustBackedAssetsCall::start_destroy { .. }) |
 					RuntimeCall::TrustBackedAssets(
@@ -361,16 +350,6 @@
 					) | RuntimeCall::TrustBackedAssets(TrustBackedAssetsCall::set_team { .. }) |
 					RuntimeCall::TrustBackedAssets(TrustBackedAssetsCall::set_metadata { .. }) |
 					RuntimeCall::TrustBackedAssets(TrustBackedAssetsCall::clear_metadata { .. }) |
-=======
-				RuntimeCall::Assets(pallet_assets::Call::create { .. }) |
-					RuntimeCall::Assets(pallet_assets::Call::start_destroy { .. }) |
-					RuntimeCall::Assets(pallet_assets::Call::destroy_accounts { .. }) |
-					RuntimeCall::Assets(pallet_assets::Call::destroy_approvals { .. }) |
-					RuntimeCall::Assets(pallet_assets::Call::finish_destroy { .. }) |
-					RuntimeCall::Assets(pallet_assets::Call::transfer_ownership { .. }) |
-					RuntimeCall::Assets(pallet_assets::Call::set_team { .. }) |
-					RuntimeCall::Assets(pallet_assets::Call::set_metadata { .. }) |
-					RuntimeCall::Assets(pallet_assets::Call::clear_metadata { .. }) |
 					RuntimeCall::Nfts(pallet_nfts::Call::create { .. }) |
 					RuntimeCall::Nfts(pallet_nfts::Call::destroy { .. }) |
 					RuntimeCall::Nfts(pallet_nfts::Call::transfer_ownership { .. }) |
@@ -382,7 +361,6 @@
 					RuntimeCall::Nfts(pallet_nfts::Call::clear_collection_metadata { .. }) |
 					RuntimeCall::Nfts(pallet_nfts::Call::set_collection_max_supply { .. }) |
 					RuntimeCall::Nfts(pallet_nfts::Call::update_mint_settings { .. }) |
->>>>>>> 1ad62790
 					RuntimeCall::Uniques(pallet_uniques::Call::create { .. }) |
 					RuntimeCall::Uniques(pallet_uniques::Call::destroy { .. }) |
 					RuntimeCall::Uniques(pallet_uniques::Call::transfer_ownership { .. }) |
@@ -399,26 +377,17 @@
 			),
 			ProxyType::AssetManager => matches!(
 				c,
-<<<<<<< HEAD
 				RuntimeCall::TrustBackedAssets(TrustBackedAssetsCall::mint { .. }) |
 					RuntimeCall::TrustBackedAssets(TrustBackedAssetsCall::burn { .. }) |
 					RuntimeCall::TrustBackedAssets(TrustBackedAssetsCall::freeze { .. }) |
 					RuntimeCall::TrustBackedAssets(TrustBackedAssetsCall::thaw { .. }) |
 					RuntimeCall::TrustBackedAssets(TrustBackedAssetsCall::freeze_asset { .. }) |
 					RuntimeCall::TrustBackedAssets(TrustBackedAssetsCall::thaw_asset { .. }) |
-=======
-				RuntimeCall::Assets(pallet_assets::Call::mint { .. }) |
-					RuntimeCall::Assets(pallet_assets::Call::burn { .. }) |
-					RuntimeCall::Assets(pallet_assets::Call::freeze { .. }) |
-					RuntimeCall::Assets(pallet_assets::Call::thaw { .. }) |
-					RuntimeCall::Assets(pallet_assets::Call::freeze_asset { .. }) |
-					RuntimeCall::Assets(pallet_assets::Call::thaw_asset { .. }) |
 					RuntimeCall::Nfts(pallet_nfts::Call::force_mint { .. }) |
 					RuntimeCall::Nfts(pallet_nfts::Call::burn { .. }) |
 					RuntimeCall::Nfts(pallet_nfts::Call::lock_item_transfer { .. }) |
 					RuntimeCall::Nfts(pallet_nfts::Call::unlock_item_transfer { .. }) |
 					RuntimeCall::Nfts(pallet_nfts::Call::lock_collection { .. }) |
->>>>>>> 1ad62790
 					RuntimeCall::Uniques(pallet_uniques::Call::mint { .. }) |
 					RuntimeCall::Uniques(pallet_uniques::Call::burn { .. }) |
 					RuntimeCall::Uniques(pallet_uniques::Call::freeze { .. }) |
@@ -709,13 +678,9 @@
 	frame_system::ChainContext<Runtime>,
 	Runtime,
 	AllPalletsWithSystem,
-<<<<<<< HEAD
 	// Note: Removed v1 storage migration. Assume this has been applied in some upgrade.
 	// Do not release until verified!
 	MigrateAssetsPallet,
-=======
-	pallet_balances::migration::MigrateToTrackInactive<Runtime, xcm_config::CheckingAccount>,
->>>>>>> 1ad62790
 >;
 
 pub struct MigrateAssetsPallet;
