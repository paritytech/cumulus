// Copyright (C) 2021-2022 Parity Technologies (UK) Ltd.
// SPDX-License-Identifier: Apache-2.0

// Licensed under the Apache License, Version 2.0 (the "License");
// you may not use this file except in compliance with the License.
// You may obtain a copy of the License at
//
// 	http://www.apache.org/licenses/LICENSE-2.0
//
// Unless required by applicable law or agreed to in writing, software
// distributed under the License is distributed on an "AS IS" BASIS,
// WITHOUT WARRANTIES OR CONDITIONS OF ANY KIND, either express or implied.
// See the License for the specific language governing permissions and
// limitations under the License.

//! # Westmint Runtime
//!
//! Westmint is the testnet for Statemint.

#![cfg_attr(not(feature = "std"), no_std)]
#![recursion_limit = "256"]

// Make the WASM binary available.
#[cfg(feature = "std")]
include!(concat!(env!("OUT_DIR"), "/wasm_binary.rs"));

pub mod constants;
mod weights;
pub mod xcm_config;

use cumulus_pallet_parachain_system::RelayNumberStrictlyIncreases;
use sp_api::impl_runtime_apis;
use sp_core::{crypto::KeyTypeId, OpaqueMetadata};
use sp_runtime::{
	create_runtime_str, generic, impl_opaque_keys,
	traits::{AccountIdLookup, BlakeTwo256, Block as BlockT, ConvertInto},
	transaction_validity::{TransactionSource, TransactionValidity},
	ApplyExtrinsicResult,
};

use sp_std::prelude::*;
#[cfg(feature = "std")]
use sp_version::NativeVersion;
use sp_version::RuntimeVersion;

use codec::{Decode, Encode, MaxEncodedLen};
use constants::{currency::*, fee::WeightToFee};
use frame_support::{
	construct_runtime,
	dispatch::DispatchClass,
	parameter_types,
	traits::{AsEnsureOriginWithArg, InstanceFilter},
	weights::{ConstantMultiplier, Weight},
	PalletId, RuntimeDebug,
};
use frame_system::{
	limits::{BlockLength, BlockWeights},
	EnsureRoot, EnsureSigned,
};
pub use parachains_common as common;
use parachains_common::{
	impls::{AssetsToBlockAuthor, DealWithFees},
	opaque, AccountId, AssetIdForTrustBackedAssets, AuraId, Balance, BlockNumber, Hash, Header,
	Index, Signature, AVERAGE_ON_INITIALIZE_RATIO, HOURS, MAXIMUM_BLOCK_WEIGHT,
	NORMAL_DISPATCH_RATIO, SLOT_DURATION,
};
use xcm_config::{XcmConfig, XcmOriginToTransactDispatchOrigin};

#[cfg(any(feature = "std", test))]
pub use sp_runtime::BuildStorage;

// Polkadot imports
use polkadot_runtime_common::{BlockHashCount, SlowAdjustingFeeUpdate};
use xcm_executor::XcmExecutor;

use weights::{BlockExecutionWeight, ExtrinsicBaseWeight, RocksDbWeight};

impl_opaque_keys! {
	pub struct SessionKeys {
		pub aura: Aura,
	}
}

#[sp_version::runtime_version]
pub const VERSION: RuntimeVersion = RuntimeVersion {
	spec_name: create_runtime_str!("westmint"),
	impl_name: create_runtime_str!("westmint"),
	authoring_version: 1,
	spec_version: 9320,
	impl_version: 0,
	apis: RUNTIME_API_VERSIONS,
	transaction_version: 9,
	state_version: 0,
};

/// The version information used to identify this runtime when compiled natively.
#[cfg(feature = "std")]
pub fn native_version() -> NativeVersion {
	NativeVersion { runtime_version: VERSION, can_author_with: Default::default() }
}

parameter_types! {
	pub const Version: RuntimeVersion = VERSION;
	pub RuntimeBlockLength: BlockLength =
		BlockLength::max_with_normal_ratio(5 * 1024 * 1024, NORMAL_DISPATCH_RATIO);
	pub RuntimeBlockWeights: BlockWeights = BlockWeights::builder()
		.base_block(BlockExecutionWeight::get())
		.for_class(DispatchClass::all(), |weights| {
			weights.base_extrinsic = ExtrinsicBaseWeight::get();
		})
		.for_class(DispatchClass::Normal, |weights| {
			weights.max_total = Some(NORMAL_DISPATCH_RATIO * MAXIMUM_BLOCK_WEIGHT);
		})
		.for_class(DispatchClass::Operational, |weights| {
			weights.max_total = Some(MAXIMUM_BLOCK_WEIGHT);
			// Operational transactions have some extra reserved space, so that they
			// are included even if block reached `MAXIMUM_BLOCK_WEIGHT`.
			weights.reserved = Some(
				MAXIMUM_BLOCK_WEIGHT - NORMAL_DISPATCH_RATIO * MAXIMUM_BLOCK_WEIGHT
			);
		})
		.avg_block_initialization(AVERAGE_ON_INITIALIZE_RATIO)
		.build_or_panic();
	pub const SS58Prefix: u8 = 42;
}

// Configure FRAME pallets to include in runtime.
impl frame_system::Config for Runtime {
	type BaseCallFilter = frame_support::traits::Everything;
	type BlockWeights = RuntimeBlockWeights;
	type BlockLength = RuntimeBlockLength;
	type AccountId = AccountId;
	type RuntimeCall = RuntimeCall;
	type Lookup = AccountIdLookup<AccountId, ()>;
	type Index = Index;
	type BlockNumber = BlockNumber;
	type Hash = Hash;
	type Hashing = BlakeTwo256;
	type Header = Header;
	type RuntimeEvent = RuntimeEvent;
	type RuntimeOrigin = RuntimeOrigin;
	type BlockHashCount = BlockHashCount;
	type DbWeight = RocksDbWeight;
	type Version = Version;
	type PalletInfo = PalletInfo;
	type OnNewAccount = ();
	type OnKilledAccount = ();
	type AccountData = pallet_balances::AccountData<Balance>;
	type SystemWeightInfo = weights::frame_system::WeightInfo<Runtime>;
	type SS58Prefix = SS58Prefix;
	type OnSetCode = cumulus_pallet_parachain_system::ParachainSetCode<Self>;
	type MaxConsumers = frame_support::traits::ConstU32<16>;
}

parameter_types! {
	pub const MinimumPeriod: u64 = SLOT_DURATION / 2;
}

impl pallet_timestamp::Config for Runtime {
	/// A timestamp: milliseconds since the unix epoch.
	type Moment = u64;
	type OnTimestampSet = Aura;
	type MinimumPeriod = MinimumPeriod;
	type WeightInfo = weights::pallet_timestamp::WeightInfo<Runtime>;
}

parameter_types! {
	pub const UncleGenerations: u32 = 0;
}

impl pallet_authorship::Config for Runtime {
	type FindAuthor = pallet_session::FindAccountFromAuthorIndex<Self, Aura>;
	type UncleGenerations = UncleGenerations;
	type FilterUncle = ();
	type EventHandler = (CollatorSelection,);
}

parameter_types! {
	pub const ExistentialDeposit: Balance = EXISTENTIAL_DEPOSIT;
	pub const MaxLocks: u32 = 50;
	pub const MaxReserves: u32 = 50;
}

impl pallet_balances::Config for Runtime {
	type MaxLocks = MaxLocks;
	/// The type for recording an account's balance.
	type Balance = Balance;
	/// The ubiquitous event type.
	type RuntimeEvent = RuntimeEvent;
	type DustRemoval = ();
	type ExistentialDeposit = ExistentialDeposit;
	type AccountStore = System;
	type WeightInfo = weights::pallet_balances::WeightInfo<Runtime>;
	type MaxReserves = MaxReserves;
	type ReserveIdentifier = [u8; 8];
}

parameter_types! {
	/// Relay Chain `TransactionByteFee` / 10
	pub const TransactionByteFee: Balance = 1 * MILLICENTS;
	pub const OperationalFeeMultiplier: u8 = 5;
}

impl pallet_transaction_payment::Config for Runtime {
	type RuntimeEvent = RuntimeEvent;
	type OnChargeTransaction =
		pallet_transaction_payment::CurrencyAdapter<Balances, DealWithFees<Runtime>>;
	type WeightToFee = WeightToFee;
	type LengthToFee = ConstantMultiplier<Balance, TransactionByteFee>;
	type FeeMultiplierUpdate = SlowAdjustingFeeUpdate<Self>;
	type OperationalFeeMultiplier = OperationalFeeMultiplier;
}

parameter_types! {
	pub const AssetDeposit: Balance = UNITS / 10; // 1 / 10 WND deposit to create asset
	pub const AssetAccountDeposit: Balance = deposit(1, 16);
	pub const ApprovalDeposit: Balance = EXISTENTIAL_DEPOSIT;
	pub const AssetsStringLimit: u32 = 50;
	/// Key = 32 bytes, Value = 36 bytes (32+1+1+1+1)
	// https://github.com/paritytech/substrate/blob/069917b/frame/assets/src/lib.rs#L257L271
	pub const MetadataDepositBase: Balance = deposit(1, 68);
	pub const MetadataDepositPerByte: Balance = deposit(0, 1);
}

pub type AssetsForceOrigin = EnsureRoot<AccountId>;

pub type TrustBackedAssetsInstance = pallet_assets::Instance1;
type TrustBackedAssetsCall = pallet_assets::Call<Runtime, TrustBackedAssetsInstance>;
impl pallet_assets::Config<TrustBackedAssetsInstance> for Runtime {
	type RuntimeEvent = RuntimeEvent;
	type Balance = Balance;
<<<<<<< HEAD
	type AssetId = AssetIdForTrustBackedAssets;
=======
	type AssetId = AssetId;
	type AssetIdParameter = codec::Compact<AssetId>;
>>>>>>> f3077615
	type Currency = Balances;
	type CreateOrigin = AsEnsureOriginWithArg<EnsureSigned<AccountId>>;
	type ForceOrigin = AssetsForceOrigin;
	type AssetDeposit = AssetDeposit;
	type MetadataDepositBase = MetadataDepositBase;
	type MetadataDepositPerByte = MetadataDepositPerByte;
	type ApprovalDeposit = ApprovalDeposit;
	type StringLimit = AssetsStringLimit;
	type Freezer = ();
	type Extra = ();
	type WeightInfo = weights::pallet_assets::WeightInfo<Runtime>;
	type AssetAccountDeposit = AssetAccountDeposit;
	type RemoveItemsLimit = frame_support::traits::ConstU32<1000>;
	#[cfg(feature = "runtime-benchmarks")]
	type BenchmarkHelper = ();
}

parameter_types! {
	// One storage item; key size is 32; value is size 4+4+16+32 bytes = 56 bytes.
	pub const DepositBase: Balance = deposit(1, 88);
	// Additional storage item size of 32 bytes.
	pub const DepositFactor: Balance = deposit(0, 32);
	pub const MaxSignatories: u32 = 100;
}

impl pallet_multisig::Config for Runtime {
	type RuntimeEvent = RuntimeEvent;
	type RuntimeCall = RuntimeCall;
	type Currency = Balances;
	type DepositBase = DepositBase;
	type DepositFactor = DepositFactor;
	type MaxSignatories = MaxSignatories;
	type WeightInfo = weights::pallet_multisig::WeightInfo<Runtime>;
}

impl pallet_utility::Config for Runtime {
	type RuntimeEvent = RuntimeEvent;
	type RuntimeCall = RuntimeCall;
	type PalletsOrigin = OriginCaller;
	type WeightInfo = weights::pallet_utility::WeightInfo<Runtime>;
}

parameter_types! {
	// One storage item; key size 32, value size 8; .
	pub const ProxyDepositBase: Balance = deposit(1, 40);
	// Additional storage item size of 33 bytes.
	pub const ProxyDepositFactor: Balance = deposit(0, 33);
	pub const MaxProxies: u16 = 32;
	// One storage item; key size 32, value size 16
	pub const AnnouncementDepositBase: Balance = deposit(1, 48);
	pub const AnnouncementDepositFactor: Balance = deposit(0, 66);
	pub const MaxPending: u16 = 32;
}

/// The type used to represent the kinds of proxying allowed.
#[derive(
	Copy,
	Clone,
	Eq,
	PartialEq,
	Ord,
	PartialOrd,
	Encode,
	Decode,
	RuntimeDebug,
	MaxEncodedLen,
	scale_info::TypeInfo,
)]
pub enum ProxyType {
	/// Fully permissioned proxy. Can execute any call on behalf of _proxied_.
	Any,
	/// Can execute any call that does not transfer funds or assets.
	NonTransfer,
	/// Proxy with the ability to reject time-delay proxy announcements.
	CancelProxy,
	/// Assets proxy. Can execute any call from `assets`, **including asset transfers**.
	Assets,
	/// Owner proxy. Can execute calls related to asset ownership.
	AssetOwner,
	/// Asset manager. Can execute calls related to asset management.
	AssetManager,
	/// Collator selection proxy. Can execute calls related to collator selection mechanism.
	Collator,
}
impl Default for ProxyType {
	fn default() -> Self {
		Self::Any
	}
}
impl InstanceFilter<RuntimeCall> for ProxyType {
	fn filter(&self, c: &RuntimeCall) -> bool {
		match self {
			ProxyType::Any => true,
			ProxyType::NonTransfer => !matches!(
				c,
				RuntimeCall::Balances { .. } |
					RuntimeCall::TrustBackedAssets { .. } |
					RuntimeCall::Uniques { .. }
			),
			ProxyType::CancelProxy => matches!(
				c,
				RuntimeCall::Proxy(pallet_proxy::Call::reject_announcement { .. }) |
					RuntimeCall::Utility { .. } |
					RuntimeCall::Multisig { .. }
			),
			ProxyType::Assets => {
				matches!(
					c,
					RuntimeCall::TrustBackedAssets { .. } |
						RuntimeCall::Utility { .. } |
						RuntimeCall::Multisig { .. } |
						RuntimeCall::Uniques { .. }
				)
			},
			ProxyType::AssetOwner => matches!(
				c,
				RuntimeCall::TrustBackedAssets(TrustBackedAssetsCall::create { .. }) |
					RuntimeCall::TrustBackedAssets(TrustBackedAssetsCall::start_destroy { .. }) |
					RuntimeCall::TrustBackedAssets(
						TrustBackedAssetsCall::destroy_accounts { .. }
					) | RuntimeCall::TrustBackedAssets(TrustBackedAssetsCall::destroy_approvals { .. }) |
					RuntimeCall::TrustBackedAssets(TrustBackedAssetsCall::finish_destroy { .. }) |
					RuntimeCall::TrustBackedAssets(
						TrustBackedAssetsCall::transfer_ownership { .. }
					) | RuntimeCall::TrustBackedAssets(TrustBackedAssetsCall::set_team { .. }) |
					RuntimeCall::TrustBackedAssets(TrustBackedAssetsCall::set_metadata { .. }) |
					RuntimeCall::TrustBackedAssets(TrustBackedAssetsCall::clear_metadata { .. }) |
					RuntimeCall::Uniques(pallet_uniques::Call::create { .. }) |
					RuntimeCall::Uniques(pallet_uniques::Call::destroy { .. }) |
					RuntimeCall::Uniques(pallet_uniques::Call::transfer_ownership { .. }) |
					RuntimeCall::Uniques(pallet_uniques::Call::set_team { .. }) |
					RuntimeCall::Uniques(pallet_uniques::Call::set_metadata { .. }) |
					RuntimeCall::Uniques(pallet_uniques::Call::set_attribute { .. }) |
					RuntimeCall::Uniques(pallet_uniques::Call::set_collection_metadata { .. }) |
					RuntimeCall::Uniques(pallet_uniques::Call::clear_metadata { .. }) |
					RuntimeCall::Uniques(pallet_uniques::Call::clear_attribute { .. }) |
					RuntimeCall::Uniques(pallet_uniques::Call::clear_collection_metadata { .. }) |
					RuntimeCall::Uniques(pallet_uniques::Call::set_collection_max_supply { .. }) |
					RuntimeCall::Utility { .. } |
					RuntimeCall::Multisig { .. }
			),
			ProxyType::AssetManager => matches!(
				c,
				RuntimeCall::TrustBackedAssets(TrustBackedAssetsCall::mint { .. }) |
					RuntimeCall::TrustBackedAssets(TrustBackedAssetsCall::burn { .. }) |
					RuntimeCall::TrustBackedAssets(TrustBackedAssetsCall::freeze { .. }) |
					RuntimeCall::TrustBackedAssets(TrustBackedAssetsCall::thaw { .. }) |
					RuntimeCall::TrustBackedAssets(TrustBackedAssetsCall::freeze_asset { .. }) |
					RuntimeCall::TrustBackedAssets(TrustBackedAssetsCall::thaw_asset { .. }) |
					RuntimeCall::Uniques(pallet_uniques::Call::mint { .. }) |
					RuntimeCall::Uniques(pallet_uniques::Call::burn { .. }) |
					RuntimeCall::Uniques(pallet_uniques::Call::freeze { .. }) |
					RuntimeCall::Uniques(pallet_uniques::Call::thaw { .. }) |
					RuntimeCall::Uniques(pallet_uniques::Call::freeze_collection { .. }) |
					RuntimeCall::Uniques(pallet_uniques::Call::thaw_collection { .. }) |
					RuntimeCall::Utility { .. } |
					RuntimeCall::Multisig { .. }
			),
			ProxyType::Collator => matches!(
				c,
				RuntimeCall::CollatorSelection { .. } |
					RuntimeCall::Utility { .. } |
					RuntimeCall::Multisig { .. }
			),
		}
	}

	fn is_superset(&self, o: &Self) -> bool {
		match (self, o) {
			(x, y) if x == y => true,
			(ProxyType::Any, _) => true,
			(_, ProxyType::Any) => false,
			(ProxyType::Assets, ProxyType::AssetOwner) => true,
			(ProxyType::Assets, ProxyType::AssetManager) => true,
			(ProxyType::NonTransfer, ProxyType::Collator) => true,
			_ => false,
		}
	}
}

impl pallet_proxy::Config for Runtime {
	type RuntimeEvent = RuntimeEvent;
	type RuntimeCall = RuntimeCall;
	type Currency = Balances;
	type ProxyType = ProxyType;
	type ProxyDepositBase = ProxyDepositBase;
	type ProxyDepositFactor = ProxyDepositFactor;
	type MaxProxies = MaxProxies;
	type WeightInfo = weights::pallet_proxy::WeightInfo<Runtime>;
	type MaxPending = MaxPending;
	type CallHasher = BlakeTwo256;
	type AnnouncementDepositBase = AnnouncementDepositBase;
	type AnnouncementDepositFactor = AnnouncementDepositFactor;
}

parameter_types! {
	pub const ReservedXcmpWeight: Weight = MAXIMUM_BLOCK_WEIGHT.saturating_div(4);
	pub const ReservedDmpWeight: Weight = MAXIMUM_BLOCK_WEIGHT.saturating_div(4);
}

impl cumulus_pallet_parachain_system::Config for Runtime {
	type RuntimeEvent = RuntimeEvent;
	type OnSystemEvent = ();
	type SelfParaId = parachain_info::Pallet<Runtime>;
	type OutboundXcmpMessageSource = XcmpQueue;
	type DmpMessageHandler = DmpQueue;
	type ReservedDmpWeight = ReservedDmpWeight;
	type XcmpMessageHandler = XcmpQueue;
	type ReservedXcmpWeight = ReservedXcmpWeight;
	type CheckAssociatedRelayNumber = RelayNumberStrictlyIncreases;
}

impl parachain_info::Config for Runtime {}

impl cumulus_pallet_aura_ext::Config for Runtime {}

impl cumulus_pallet_xcmp_queue::Config for Runtime {
	type RuntimeEvent = RuntimeEvent;
	type XcmExecutor = XcmExecutor<XcmConfig>;
	type ChannelInfo = ParachainSystem;
	type VersionWrapper = PolkadotXcm;
	type ExecuteOverweightOrigin = EnsureRoot<AccountId>;
	type ControllerOrigin = EnsureRoot<AccountId>;
	type ControllerOriginConverter = XcmOriginToTransactDispatchOrigin;
	type WeightInfo = weights::cumulus_pallet_xcmp_queue::WeightInfo<Runtime>;
}

impl cumulus_pallet_dmp_queue::Config for Runtime {
	type RuntimeEvent = RuntimeEvent;
	type XcmExecutor = XcmExecutor<XcmConfig>;
	type ExecuteOverweightOrigin = EnsureRoot<AccountId>;
}

parameter_types! {
	pub const Period: u32 = 6 * HOURS;
	pub const Offset: u32 = 0;
	pub const MaxAuthorities: u32 = 100_000;
}

impl pallet_session::Config for Runtime {
	type RuntimeEvent = RuntimeEvent;
	type ValidatorId = <Self as frame_system::Config>::AccountId;
	// we don't have stash and controller, thus we don't need the convert as well.
	type ValidatorIdOf = pallet_collator_selection::IdentityCollator;
	type ShouldEndSession = pallet_session::PeriodicSessions<Period, Offset>;
	type NextSessionRotation = pallet_session::PeriodicSessions<Period, Offset>;
	type SessionManager = CollatorSelection;
	// Essentially just Aura, but lets be pedantic.
	type SessionHandler = <SessionKeys as sp_runtime::traits::OpaqueKeys>::KeyTypeIdProviders;
	type Keys = SessionKeys;
	type WeightInfo = weights::pallet_session::WeightInfo<Runtime>;
}

impl pallet_aura::Config for Runtime {
	type AuthorityId = AuraId;
	type DisabledValidators = ();
	type MaxAuthorities = MaxAuthorities;
}

parameter_types! {
	pub const PotId: PalletId = PalletId(*b"PotStake");
	pub const MaxCandidates: u32 = 1000;
	pub const MinCandidates: u32 = 1;
	pub const SessionLength: BlockNumber = 6 * HOURS;
	pub const MaxInvulnerables: u32 = 100;
}

pub type CollatorSelectionUpdateOrigin = EnsureRoot<AccountId>;

impl pallet_collator_selection::Config for Runtime {
	type RuntimeEvent = RuntimeEvent;
	type Currency = Balances;
	type UpdateOrigin = CollatorSelectionUpdateOrigin;
	type PotId = PotId;
	type MaxCandidates = MaxCandidates;
	type MinCandidates = MinCandidates;
	type MaxInvulnerables = MaxInvulnerables;
	// should be a multiple of session or things will get inconsistent
	type KickThreshold = Period;
	type ValidatorId = <Self as frame_system::Config>::AccountId;
	type ValidatorIdOf = pallet_collator_selection::IdentityCollator;
	type ValidatorRegistration = Session;
	type WeightInfo = weights::pallet_collator_selection::WeightInfo<Runtime>;
}

impl pallet_asset_tx_payment::Config for Runtime {
	type RuntimeEvent = RuntimeEvent;
	type Fungibles = TrustBackedAssets;
	type OnChargeAssetTransaction = pallet_asset_tx_payment::FungiblesAdapter<
		pallet_assets::BalanceToAssetBalance<
			Balances,
			Runtime,
			ConvertInto,
			TrustBackedAssetsInstance,
		>,
		AssetsToBlockAuthor<Runtime>,
	>;
}

parameter_types! {
	pub const CollectionDeposit: Balance = UNITS / 10; // 1 / 10 UNIT deposit to create asset class
	pub const ItemDeposit: Balance = UNITS / 1_000; // 1 / 1000 UNIT deposit to create asset instance
	pub const KeyLimit: u32 = 32;	// Max 32 bytes per key
	pub const ValueLimit: u32 = 64;	// Max 64 bytes per value
	pub const UniquesMetadataDepositBase: Balance = deposit(1, 129);
	pub const AttributeDepositBase: Balance = deposit(1, 0);
	pub const DepositPerByte: Balance = deposit(0, 1);
	pub const UniquesStringLimit: u32 = 128;
}

impl pallet_uniques::Config for Runtime {
	type RuntimeEvent = RuntimeEvent;
	type CollectionId = u32;
	type ItemId = u32;
	type Currency = Balances;
	type ForceOrigin = AssetsForceOrigin;
	type CollectionDeposit = CollectionDeposit;
	type ItemDeposit = ItemDeposit;
	type MetadataDepositBase = UniquesMetadataDepositBase;
	type AttributeDepositBase = AttributeDepositBase;
	type DepositPerByte = DepositPerByte;
	type StringLimit = UniquesStringLimit;
	type KeyLimit = KeyLimit;
	type ValueLimit = ValueLimit;
	type WeightInfo = weights::pallet_uniques::WeightInfo<Runtime>;
	#[cfg(feature = "runtime-benchmarks")]
	type Helper = ();
	type CreateOrigin = AsEnsureOriginWithArg<EnsureSigned<AccountId>>;
	type Locker = ();
}

// Create the runtime by composing the FRAME pallets that were previously configured.
construct_runtime!(
	pub enum Runtime where
		Block = Block,
		NodeBlock = opaque::Block,
		UncheckedExtrinsic = UncheckedExtrinsic,
	{
		// System support stuff.
		System: frame_system::{Pallet, Call, Config, Storage, Event<T>} = 0,
		ParachainSystem: cumulus_pallet_parachain_system::{
			Pallet, Call, Config, Storage, Inherent, Event<T>, ValidateUnsigned,
		} = 1,
		// RandomnessCollectiveFlip = 2 removed
		Timestamp: pallet_timestamp::{Pallet, Call, Storage, Inherent} = 3,
		ParachainInfo: parachain_info::{Pallet, Storage, Config} = 4,

		// Monetary stuff.
		Balances: pallet_balances::{Pallet, Call, Storage, Config<T>, Event<T>} = 10,
		TransactionPayment: pallet_transaction_payment::{Pallet, Storage, Event<T>} = 11,
		AssetTxPayment: pallet_asset_tx_payment::{Pallet, Event<T>} = 12,

		// Collator support. the order of these 5 are important and shall not change.
		Authorship: pallet_authorship::{Pallet, Call, Storage} = 20,
		CollatorSelection: pallet_collator_selection::{Pallet, Call, Storage, Event<T>, Config<T>} = 21,
		Session: pallet_session::{Pallet, Call, Storage, Event, Config<T>} = 22,
		Aura: pallet_aura::{Pallet, Storage, Config<T>} = 23,
		AuraExt: cumulus_pallet_aura_ext::{Pallet, Storage, Config} = 24,

		// XCM helpers.
		XcmpQueue: cumulus_pallet_xcmp_queue::{Pallet, Call, Storage, Event<T>} = 30,
		PolkadotXcm: pallet_xcm::{Pallet, Call, Storage, Event<T>, Origin, Config} = 31,
		CumulusXcm: cumulus_pallet_xcm::{Pallet, Event<T>, Origin} = 32,
		DmpQueue: cumulus_pallet_dmp_queue::{Pallet, Call, Storage, Event<T>} = 33,

		// Handy utilities.
		Utility: pallet_utility::{Pallet, Call, Event} = 40,
		Multisig: pallet_multisig::{Pallet, Call, Storage, Event<T>} = 41,
		Proxy: pallet_proxy::{Pallet, Call, Storage, Event<T>} = 42,

		// The main stage.
		TrustBackedAssets: pallet_assets::<Instance1>::{Pallet, Call, Storage, Event<T>} = 50,
		Uniques: pallet_uniques::{Pallet, Call, Storage, Event<T>} = 51,
	}
);

/// The address format for describing accounts.
pub type Address = sp_runtime::MultiAddress<AccountId, ()>;
/// Block type as expected by this runtime.
pub type Block = generic::Block<Header, UncheckedExtrinsic>;
/// A Block signed with a Justification
pub type SignedBlock = generic::SignedBlock<Block>;
/// BlockId type as expected by this runtime.
pub type BlockId = generic::BlockId<Block>;
/// The SignedExtension to the basic transaction logic.
pub type SignedExtra = (
	frame_system::CheckNonZeroSender<Runtime>,
	frame_system::CheckSpecVersion<Runtime>,
	frame_system::CheckTxVersion<Runtime>,
	frame_system::CheckGenesis<Runtime>,
	frame_system::CheckEra<Runtime>,
	frame_system::CheckNonce<Runtime>,
	frame_system::CheckWeight<Runtime>,
	pallet_asset_tx_payment::ChargeAssetTxPayment<Runtime>,
);
/// Unchecked extrinsic type as expected by this runtime.
pub type UncheckedExtrinsic =
	generic::UncheckedExtrinsic<Address, RuntimeCall, Signature, SignedExtra>;
/// Extrinsic type that has already been checked.
pub type CheckedExtrinsic = generic::CheckedExtrinsic<AccountId, RuntimeCall, SignedExtra>;
/// Executive: handles dispatch to the various modules.
pub type Executive = frame_executive::Executive<
	Runtime,
	Block,
	frame_system::ChainContext<Runtime>,
	Runtime,
	AllPalletsWithSystem,
	// Note: Removed v1 storage migration. Assume this has been applied in some upgrade.
	// Do not release until verified!
	MigrateAssetsPallet,
>;

pub struct MigrateAssetsPallet;
impl frame_support::traits::OnRuntimeUpgrade for MigrateAssetsPallet {
	fn on_runtime_upgrade() -> Weight {
		use frame_support::storage::migration;
		migration::move_pallet(b"Assets", b"TrustBackedAssets");
		<Runtime as frame_system::Config>::DbWeight::get().writes(1)
	}
}

#[cfg(feature = "runtime-benchmarks")]
#[macro_use]
extern crate frame_benchmarking;

#[cfg(feature = "runtime-benchmarks")]
mod benches {
	define_benchmarks!(
		[frame_system, SystemBench::<Runtime>]
		[pallet_assets, TrustBackedAssets]
		[pallet_balances, Balances]
		[pallet_multisig, Multisig]
		[pallet_proxy, Proxy]
		[pallet_session, SessionBench::<Runtime>]
		[pallet_uniques, Uniques]
		[pallet_utility, Utility]
		[pallet_timestamp, Timestamp]
		[pallet_collator_selection, CollatorSelection]
		[cumulus_pallet_xcmp_queue, XcmpQueue]
		// XCM
		// NOTE: Make sure you point to the individual modules below.
		[pallet_xcm_benchmarks::fungible, XcmBalances]
		[pallet_xcm_benchmarks::generic, XcmGeneric]
	);
}

impl_runtime_apis! {
	impl sp_consensus_aura::AuraApi<Block, AuraId> for Runtime {
		fn slot_duration() -> sp_consensus_aura::SlotDuration {
			sp_consensus_aura::SlotDuration::from_millis(Aura::slot_duration())
		}

		fn authorities() -> Vec<AuraId> {
			Aura::authorities().into_inner()
		}
	}

	impl sp_api::Core<Block> for Runtime {
		fn version() -> RuntimeVersion {
			VERSION
		}

		fn execute_block(block: Block) {
			Executive::execute_block(block)
		}

		fn initialize_block(header: &<Block as BlockT>::Header) {
			Executive::initialize_block(header)
		}
	}

	impl sp_api::Metadata<Block> for Runtime {
		fn metadata() -> OpaqueMetadata {
			OpaqueMetadata::new(Runtime::metadata().into())
		}
	}

	impl sp_block_builder::BlockBuilder<Block> for Runtime {
		fn apply_extrinsic(extrinsic: <Block as BlockT>::Extrinsic) -> ApplyExtrinsicResult {
			Executive::apply_extrinsic(extrinsic)
		}

		fn finalize_block() -> <Block as BlockT>::Header {
			Executive::finalize_block()
		}

		fn inherent_extrinsics(data: sp_inherents::InherentData) -> Vec<<Block as BlockT>::Extrinsic> {
			data.create_extrinsics()
		}

		fn check_inherents(
			block: Block,
			data: sp_inherents::InherentData,
		) -> sp_inherents::CheckInherentsResult {
			data.check_extrinsics(&block)
		}
	}

	impl sp_transaction_pool::runtime_api::TaggedTransactionQueue<Block> for Runtime {
		fn validate_transaction(
			source: TransactionSource,
			tx: <Block as BlockT>::Extrinsic,
			block_hash: <Block as BlockT>::Hash,
		) -> TransactionValidity {
			Executive::validate_transaction(source, tx, block_hash)
		}
	}

	impl sp_offchain::OffchainWorkerApi<Block> for Runtime {
		fn offchain_worker(header: &<Block as BlockT>::Header) {
			Executive::offchain_worker(header)
		}
	}

	impl sp_session::SessionKeys<Block> for Runtime {
		fn generate_session_keys(seed: Option<Vec<u8>>) -> Vec<u8> {
			SessionKeys::generate(seed)
		}

		fn decode_session_keys(
			encoded: Vec<u8>,
		) -> Option<Vec<(Vec<u8>, KeyTypeId)>> {
			SessionKeys::decode_into_raw_public_keys(&encoded)
		}
	}

	impl frame_system_rpc_runtime_api::AccountNonceApi<Block, AccountId, Index> for Runtime {
		fn account_nonce(account: AccountId) -> Index {
			System::account_nonce(account)
		}
	}

	impl pallet_transaction_payment_rpc_runtime_api::TransactionPaymentApi<Block, Balance> for Runtime {
		fn query_info(
			uxt: <Block as BlockT>::Extrinsic,
			len: u32,
		) -> pallet_transaction_payment_rpc_runtime_api::RuntimeDispatchInfo<Balance> {
			TransactionPayment::query_info(uxt, len)
		}
		fn query_fee_details(
			uxt: <Block as BlockT>::Extrinsic,
			len: u32,
		) -> pallet_transaction_payment::FeeDetails<Balance> {
			TransactionPayment::query_fee_details(uxt, len)
		}
	}

	impl pallet_transaction_payment_rpc_runtime_api::TransactionPaymentCallApi<Block, Balance, RuntimeCall>
		for Runtime
	{
		fn query_call_info(
			call: RuntimeCall,
			len: u32,
		) -> pallet_transaction_payment::RuntimeDispatchInfo<Balance> {
			TransactionPayment::query_call_info(call, len)
		}
		fn query_call_fee_details(
			call: RuntimeCall,
			len: u32,
		) -> pallet_transaction_payment::FeeDetails<Balance> {
			TransactionPayment::query_call_fee_details(call, len)
		}
	}

	impl cumulus_primitives_core::CollectCollationInfo<Block> for Runtime {
		fn collect_collation_info(header: &<Block as BlockT>::Header) -> cumulus_primitives_core::CollationInfo {
			ParachainSystem::collect_collation_info(header)
		}
	}

	#[cfg(feature = "try-runtime")]
	impl frame_try_runtime::TryRuntime<Block> for Runtime {
		fn on_runtime_upgrade() -> (Weight, Weight) {
			log::info!("try-runtime::on_runtime_upgrade westmint.");
			let weight = Executive::try_runtime_upgrade().unwrap();
			(weight, RuntimeBlockWeights::get().max_block)
		}

		fn execute_block(block: Block, state_root_check: bool, select: frame_try_runtime::TryStateSelect) -> Weight {
			log::info!(
				target: "runtime::westmint", "try-runtime: executing block #{} ({:?}) / root checks: {:?} / sanity-checks: {:?}",
				block.header.number,
				block.header.hash(),
				state_root_check,
				select,
			);
			Executive::try_execute_block(block, state_root_check, select).expect("try_execute_block failed")
		}
	}

	#[cfg(feature = "runtime-benchmarks")]
	impl frame_benchmarking::Benchmark<Block> for Runtime {
		fn benchmark_metadata(extra: bool) -> (
			Vec<frame_benchmarking::BenchmarkList>,
			Vec<frame_support::traits::StorageInfo>,
		) {
			use frame_benchmarking::{Benchmarking, BenchmarkList};
			use frame_support::traits::StorageInfoTrait;
			use frame_system_benchmarking::Pallet as SystemBench;
			use cumulus_pallet_session_benchmarking::Pallet as SessionBench;

			// This is defined once again in dispatch_benchmark, because list_benchmarks!
			// and add_benchmarks! are macros exported by define_benchmarks! macros and those types
			// are referenced in that call.
			type XcmBalances = pallet_xcm_benchmarks::fungible::Pallet::<Runtime>;
			type XcmGeneric = pallet_xcm_benchmarks::generic::Pallet::<Runtime>;

			let mut list = Vec::<BenchmarkList>::new();
			list_benchmarks!(list, extra);

			let storage_info = AllPalletsWithSystem::storage_info();
			return (list, storage_info)
		}

		fn dispatch_benchmark(
			config: frame_benchmarking::BenchmarkConfig
		) -> Result<Vec<frame_benchmarking::BenchmarkBatch>, sp_runtime::RuntimeString> {
			use frame_benchmarking::{Benchmarking, BenchmarkBatch, TrackedStorageKey, BenchmarkError};

			use frame_system_benchmarking::Pallet as SystemBench;
			impl frame_system_benchmarking::Config for Runtime {}

			use cumulus_pallet_session_benchmarking::Pallet as SessionBench;
			impl cumulus_pallet_session_benchmarking::Config for Runtime {}

			use xcm::latest::prelude::*;
			use xcm_config::WestendLocation;
			use pallet_xcm_benchmarks::asset_instance_from;

			impl pallet_xcm_benchmarks::Config for Runtime {
				type XcmConfig = xcm_config::XcmConfig;
				type AccountIdConverter = xcm_config::LocationToAccountId;
				fn valid_destination() -> Result<MultiLocation, BenchmarkError> {
					Ok(WestendLocation::get())
				}
				fn worst_case_holding() -> MultiAssets {
					// A mix of fungible, non-fungible, and concrete assets.
					const HOLDING_FUNGIBLES: u32 = 100;
					const HOLDING_NON_FUNGIBLES: u32 = 100;
					let fungibles_amount: u128 = 100;
					let mut assets = (0..HOLDING_FUNGIBLES)
						.map(|i| {
							MultiAsset {
								id: Concrete(GeneralIndex(i as u128).into()),
								fun: Fungible(fungibles_amount * i as u128),
							}
							.into()
						})
						.chain(core::iter::once(MultiAsset { id: Concrete(Here.into()), fun: Fungible(u128::MAX) }))
						.chain((0..HOLDING_NON_FUNGIBLES).map(|i| MultiAsset {
							id: Concrete(GeneralIndex(i as u128).into()),
							fun: NonFungible(asset_instance_from(i)),
						}))
						.collect::<Vec<_>>();

						assets.push(MultiAsset{
							id: Concrete(WestendLocation::get()),
							fun: Fungible(1_000_000 * UNITS),
						});
						assets.into()
				}
			}

			parameter_types! {
				pub const TrustedTeleporter: Option<(MultiLocation, MultiAsset)> = Some((
					WestendLocation::get(),
					MultiAsset { fun: Fungible(1 * UNITS), id: Concrete(WestendLocation::get()) },
				));
				pub const TrustedReserve: Option<(MultiLocation, MultiAsset)> = None;
				pub const CheckedAccount: Option<AccountId> = None;

			}

			impl pallet_xcm_benchmarks::fungible::Config for Runtime {
				type TransactAsset = Balances;

				type CheckedAccount = CheckedAccount;
				type TrustedTeleporter = TrustedTeleporter;
				type TrustedReserve = TrustedReserve;

				fn get_multi_asset() -> MultiAsset {
					MultiAsset {
						id: Concrete(WestendLocation::get()),
						fun: Fungible(1 * UNITS),
					}
				}
			}

			impl pallet_xcm_benchmarks::generic::Config for Runtime {
				type RuntimeCall = RuntimeCall;

				fn worst_case_response() -> (u64, Response) {
					(0u64, Response::Version(Default::default()))
				}

				fn transact_origin() -> Result<MultiLocation, BenchmarkError> {
					Ok(WestendLocation::get())
				}

				fn subscribe_origin() -> Result<MultiLocation, BenchmarkError> {
					Ok(WestendLocation::get())
				}

				fn claimable_asset() -> Result<(MultiLocation, MultiLocation, MultiAssets), BenchmarkError> {
					let origin = WestendLocation::get();
					let assets: MultiAssets = (Concrete(WestendLocation::get()), 1_000 * UNITS).into();
					let ticket = MultiLocation { parents: 0, interior: Here };
					Ok((origin, ticket, assets))
				}
			}

			type XcmBalances = pallet_xcm_benchmarks::fungible::Pallet::<Runtime>;
			type XcmGeneric = pallet_xcm_benchmarks::generic::Pallet::<Runtime>;

			let whitelist: Vec<TrackedStorageKey> = vec![
				// Block Number
				hex_literal::hex!("26aa394eea5630e07c48ae0c9558cef702a5c1b19ab7a04f536c519aca4983ac").to_vec().into(),
				// Total Issuance
				hex_literal::hex!("c2261276cc9d1f8598ea4b6a74b15c2f57c875e4cff74148e4628f264b974c80").to_vec().into(),
				// Execution Phase
				hex_literal::hex!("26aa394eea5630e07c48ae0c9558cef7ff553b5a9862a516939d82b3d3d8661a").to_vec().into(),
				// Event Count
				hex_literal::hex!("26aa394eea5630e07c48ae0c9558cef70a98fdbe9ce6c55837576c60c7af3850").to_vec().into(),
				// System Events
				hex_literal::hex!("26aa394eea5630e07c48ae0c9558cef780d41e5e16056765bc8461851072c9d7").to_vec().into(),
				//TODO: use from relay_well_known_keys::ACTIVE_CONFIG
				hex_literal::hex!("06de3d8a54d27e44a9d5ce189618f22db4b49d95320d9021994c850f25b8e385").to_vec().into(),
			];

			let mut batches = Vec::<BenchmarkBatch>::new();
			let params = (&config, &whitelist);
			add_benchmarks!(params, batches);

			Ok(batches)
		}
	}
}

struct CheckInherents;

impl cumulus_pallet_parachain_system::CheckInherents<Block> for CheckInherents {
	fn check_inherents(
		block: &Block,
		relay_state_proof: &cumulus_pallet_parachain_system::RelayChainStateProof,
	) -> sp_inherents::CheckInherentsResult {
		let relay_chain_slot = relay_state_proof
			.read_slot()
			.expect("Could not read the relay chain slot from the proof");

		let inherent_data =
			cumulus_primitives_timestamp::InherentDataProvider::from_relay_chain_slot_and_duration(
				relay_chain_slot,
				sp_std::time::Duration::from_secs(6),
			)
			.create_inherent_data()
			.expect("Could not create the timestamp inherent data");

		inherent_data.check_extrinsics(block)
	}
}

cumulus_pallet_parachain_system::register_validate_block! {
	Runtime = Runtime,
	BlockExecutor = cumulus_pallet_aura_ext::BlockExecutor::<Runtime, Executive>,
	CheckInherents = CheckInherents,
}<|MERGE_RESOLUTION|>--- conflicted
+++ resolved
@@ -229,12 +229,8 @@
 impl pallet_assets::Config<TrustBackedAssetsInstance> for Runtime {
 	type RuntimeEvent = RuntimeEvent;
 	type Balance = Balance;
-<<<<<<< HEAD
 	type AssetId = AssetIdForTrustBackedAssets;
-=======
-	type AssetId = AssetId;
-	type AssetIdParameter = codec::Compact<AssetId>;
->>>>>>> f3077615
+	type AssetIdParameter = codec::Compact<AssetIdForTrustBackedAssets>;
 	type Currency = Balances;
 	type CreateOrigin = AsEnsureOriginWithArg<EnsureSigned<AccountId>>;
 	type ForceOrigin = AssetsForceOrigin;
