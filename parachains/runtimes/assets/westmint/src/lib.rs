--- conflicted
+++ resolved
@@ -826,11 +826,7 @@
 			impl cumulus_pallet_session_benchmarking::Config for Runtime {}
 
 			use xcm::latest::prelude::*;
-<<<<<<< HEAD
-			use xcm_config::{LocalCheckAccount, WestendLocation};
-=======
-			use xcm_config::{MaxAssetsIntoHolding, WestendLocation};
->>>>>>> a50aed64
+			use xcm_config::{LocalCheckAccount, MaxAssetsIntoHolding, WestendLocation};
 			use pallet_xcm_benchmarks::asset_instance_from;
 
 			impl pallet_xcm_benchmarks::Config for Runtime {
