// Copyright 2022 Parity Technologies (UK) Ltd.
// This file is part of Cumulus.

// Cumulus is free software: you can redistribute it and/or modify
// it under the terms of the GNU General Public License as published by
// the Free Software Foundation, either version 3 of the License, or
// (at your option) any later version.

// Cumulus is distributed in the hope that it will be useful,
// but WITHOUT ANY WARRANTY; without even the implied warranty of
// MERCHANTABILITY or FITNESS FOR A PARTICULAR PURPOSE.  See the
// GNU General Public License for more details.

// You should have received a copy of the GNU General Public License
// along with Cumulus.  If not, see <http://www.gnu.org/licenses/>.

mod pallet_xcm_benchmarks_fungible;
mod pallet_xcm_benchmarks_generic;

use crate::Runtime;
use frame_support::weights::Weight;
use pallet_xcm_benchmarks_fungible::WeightInfo as XcmFungibleWeight;
use pallet_xcm_benchmarks_generic::WeightInfo as XcmGeneric;
use sp_std::prelude::*;
use xcm::{latest::prelude::*, DoubleEncoded};

trait WeighMultiAssets {
	fn weigh_multi_assets(&self, weight: Weight) -> Weight;
}

const MAX_ASSETS: u32 = 100;

impl WeighMultiAssets for MultiAssetFilter {
	fn weigh_multi_assets(&self, weight: Weight) -> Weight {
		match self {
			Self::Definite(assets) =>
				weight.saturating_mul(assets.inner().into_iter().count() as u64),
			Self::Wild(_) => weight.saturating_mul(MAX_ASSETS as u64),
		}
	}
}

impl WeighMultiAssets for MultiAssets {
	fn weigh_multi_assets(&self, weight: Weight) -> Weight {
		weight.saturating_mul(self.inner().into_iter().count() as u64)
	}
}

pub struct WestmintXcmWeight<Call>(core::marker::PhantomData<Call>);
impl<Call> XcmWeightInfo<Call> for WestmintXcmWeight<Call> {
	fn withdraw_asset(assets: &MultiAssets) -> Weight {
		assets.weigh_multi_assets(XcmFungibleWeight::<Runtime>::withdraw_asset())
	}
	// Currently there is no trusted reserve
	fn reserve_asset_deposited(_assets: &MultiAssets) -> Weight {
		// TODO: hardcoded - fix https://github.com/paritytech/cumulus/issues/1974
		Weight::from_ref_time(1_000_000_000 as u64)
	}
	fn receive_teleported_asset(assets: &MultiAssets) -> Weight {
		assets.weigh_multi_assets(XcmFungibleWeight::<Runtime>::receive_teleported_asset())
	}
	fn query_response(
		_query_id: &u64,
		_response: &Response,
		_max_weight: &Weight,
		_querier: &Option<MultiLocation>,
	) -> Weight {
		XcmGeneric::<Runtime>::query_response()
	}
	fn transfer_asset(assets: &MultiAssets, _dest: &MultiLocation) -> Weight {
		assets.weigh_multi_assets(XcmFungibleWeight::<Runtime>::transfer_asset())
	}
	fn transfer_reserve_asset(
		assets: &MultiAssets,
		_dest: &MultiLocation,
		_xcm: &Xcm<()>,
	) -> Weight {
		assets.weigh_multi_assets(XcmFungibleWeight::<Runtime>::transfer_reserve_asset())
	}
	fn transact(
		_origin_type: &OriginKind,
		_require_weight_at_most: &Weight,
		_call: &DoubleEncoded<Call>,
	) -> Weight {
		XcmGeneric::<Runtime>::transact()
	}
	fn hrmp_new_channel_open_request(
		_sender: &u32,
		_max_message_size: &u32,
		_max_capacity: &u32,
	) -> Weight {
		// XCM Executor does not currently support HRMP channel operations
		Weight::MAX
	}
	fn hrmp_channel_accepted(_recipient: &u32) -> Weight {
		// XCM Executor does not currently support HRMP channel operations
		Weight::MAX
	}
	fn hrmp_channel_closing(_initiator: &u32, _sender: &u32, _recipient: &u32) -> Weight {
		// XCM Executor does not currently support HRMP channel operations
		Weight::MAX
	}
	fn clear_origin() -> Weight {
		XcmGeneric::<Runtime>::clear_origin()
	}
	fn descend_origin(_who: &InteriorMultiLocation) -> Weight {
		XcmGeneric::<Runtime>::descend_origin()
	}
	fn report_error(_query_response_info: &QueryResponseInfo) -> Weight {
		XcmGeneric::<Runtime>::report_error()
	}

	fn deposit_asset(assets: &MultiAssetFilter, _dest: &MultiLocation) -> Weight {
		// Hardcoded till the XCM pallet is fixed
		let hardcoded_weight = Weight::from_ref_time(1_000_000_000 as u64);
		let weight = assets.weigh_multi_assets(XcmFungibleWeight::<Runtime>::deposit_asset());
		hardcoded_weight.min(weight)
	}
	fn deposit_reserve_asset(
		assets: &MultiAssetFilter,
		_dest: &MultiLocation,
		_xcm: &Xcm<()>,
	) -> Weight {
		assets.weigh_multi_assets(XcmFungibleWeight::<Runtime>::deposit_reserve_asset())
	}
	fn exchange_asset(_give: &MultiAssetFilter, _receive: &MultiAssets, _maximal: &bool) -> Weight {
		Weight::MAX
	}
	fn initiate_reserve_withdraw(
		assets: &MultiAssetFilter,
		_reserve: &MultiLocation,
		_xcm: &Xcm<()>,
	) -> Weight {
		assets.weigh_multi_assets(XcmGeneric::<Runtime>::initiate_reserve_withdraw())
	}
	fn initiate_teleport(
		assets: &MultiAssetFilter,
		_dest: &MultiLocation,
		_xcm: &Xcm<()>,
	) -> Weight {
		// Hardcoded till the XCM pallet is fixed
		let hardcoded_weight = Weight::from_ref_time(200_000_000 as u64);
		let weight = assets.weigh_multi_assets(XcmFungibleWeight::<Runtime>::initiate_teleport());
		hardcoded_weight.min(weight)
	}
	fn report_holding(_response_info: &QueryResponseInfo, _assets: &MultiAssetFilter) -> Weight {
		XcmGeneric::<Runtime>::report_holding()
	}
	fn buy_execution(_fees: &MultiAsset, _weight_limit: &WeightLimit) -> Weight {
		XcmGeneric::<Runtime>::buy_execution()
	}
	fn refund_surplus() -> Weight {
		XcmGeneric::<Runtime>::refund_surplus()
	}
	fn set_error_handler(_xcm: &Xcm<Call>) -> Weight {
		XcmGeneric::<Runtime>::set_error_handler()
	}
	fn set_appendix(_xcm: &Xcm<Call>) -> Weight {
		XcmGeneric::<Runtime>::set_appendix()
	}
	fn clear_error() -> Weight {
		XcmGeneric::<Runtime>::clear_error()
	}
	fn claim_asset(_assets: &MultiAssets, _ticket: &MultiLocation) -> Weight {
		XcmGeneric::<Runtime>::claim_asset()
	}
	fn trap(_code: &u64) -> Weight {
		XcmGeneric::<Runtime>::trap()
	}
	fn subscribe_version(_query_id: &QueryId, _max_response_weight: &Weight) -> Weight {
		XcmGeneric::<Runtime>::subscribe_version()
	}
	fn unsubscribe_version() -> Weight {
		XcmGeneric::<Runtime>::unsubscribe_version()
	}
	fn burn_asset(assets: &MultiAssets) -> Weight {
		assets.weigh_multi_assets(XcmGeneric::<Runtime>::burn_asset())
	}
	fn expect_asset(assets: &MultiAssets) -> Weight {
		assets.weigh_multi_assets(XcmGeneric::<Runtime>::expect_asset())
	}
	fn expect_origin(_origin: &Option<MultiLocation>) -> Weight {
		XcmGeneric::<Runtime>::expect_origin()
	}
	fn expect_error(_error: &Option<(u32, XcmError)>) -> Weight {
		XcmGeneric::<Runtime>::expect_error()
	}
	fn query_pallet(_module_name: &Vec<u8>, _response_info: &QueryResponseInfo) -> Weight {
		XcmGeneric::<Runtime>::query_pallet()
	}
	fn expect_pallet(
		_index: &u32,
		_name: &Vec<u8>,
		_module_name: &Vec<u8>,
		_crate_major: &u32,
		_min_crate_minor: &u32,
	) -> Weight {
		XcmGeneric::<Runtime>::expect_pallet()
	}
	fn report_transact_status(_response_info: &QueryResponseInfo) -> Weight {
		XcmGeneric::<Runtime>::report_transact_status()
	}
	fn clear_transact_status() -> Weight {
		XcmGeneric::<Runtime>::clear_transact_status()
	}
<<<<<<< HEAD
	fn universal_origin(_: &Junction) -> XCMWeight {
		// TODO:check-parameter - temporary fix - replace with correct weight for benchmark (set UniversalAliases)
		XcmGeneric::<Runtime>::unpaid_execution().ref_time()
=======
	fn universal_origin(_: &Junction) -> Weight {
		Weight::MAX
>>>>>>> 4365baa6
	}
	fn export_message(_: &NetworkId, _: &Junctions, _: &Xcm<()>) -> Weight {
		Weight::MAX
	}
	fn lock_asset(_: &MultiAsset, _: &MultiLocation) -> Weight {
		Weight::MAX
	}
	fn unlock_asset(_: &MultiAsset, _: &MultiLocation) -> Weight {
		Weight::MAX
	}
	fn note_unlockable(_: &MultiAsset, _: &MultiLocation) -> Weight {
		Weight::MAX
	}
	fn request_unlock(_: &MultiAsset, _: &MultiLocation) -> Weight {
		Weight::MAX
	}
	fn set_fees_mode(_: &bool) -> Weight {
		XcmGeneric::<Runtime>::set_fees_mode()
	}
	fn set_topic(_topic: &[u8; 32]) -> Weight {
		XcmGeneric::<Runtime>::set_topic()
	}
	fn clear_topic() -> Weight {
		XcmGeneric::<Runtime>::clear_topic()
	}
	fn alias_origin(_: &MultiLocation) -> Weight {
		// XCM Executor does not currently support alias origin operations
		Weight::MAX
	}
	fn unpaid_execution(_: &WeightLimit, _: &Option<MultiLocation>) -> Weight {
		XcmGeneric::<Runtime>::unpaid_execution()
	}
}<|MERGE_RESOLUTION|>--- conflicted
+++ resolved
@@ -203,14 +203,9 @@
 	fn clear_transact_status() -> Weight {
 		XcmGeneric::<Runtime>::clear_transact_status()
 	}
-<<<<<<< HEAD
-	fn universal_origin(_: &Junction) -> XCMWeight {
+	fn universal_origin(_: &Junction) -> Weight {
 		// TODO:check-parameter - temporary fix - replace with correct weight for benchmark (set UniversalAliases)
-		XcmGeneric::<Runtime>::unpaid_execution().ref_time()
-=======
-	fn universal_origin(_: &Junction) -> Weight {
-		Weight::MAX
->>>>>>> 4365baa6
+		XcmGeneric::<Runtime>::unpaid_execution()
 	}
 	fn export_message(_: &NetworkId, _: &Junctions, _: &Xcm<()>) -> Weight {
 		Weight::MAX
