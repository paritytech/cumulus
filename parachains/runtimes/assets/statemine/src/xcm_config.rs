--- conflicted
+++ resolved
@@ -397,10 +397,6 @@
 	type XcmExecutor = XcmExecutor<XcmConfig>;
 }
 
-<<<<<<< HEAD
-/// Bridge router, which wraps and sends xcm to BridgeHub to be delivered to the different GlobalConsensus
-pub type BridgeXcmSender = UnpaidRemoteExporter<BridgeAssetsTransfer, XcmRouter, UniversalLocation>;
-=======
 pub type MultiLocationForAssetId = MultiLocation;
 
 pub type SovereignAccountOf = (
@@ -442,4 +438,6 @@
 		MultiLocation { parents: 1, interior: X1(Parachain(id)) }
 	}
 }
->>>>>>> 063fef04
+
+/// Bridge router, which wraps and sends xcm to BridgeHub to be delivered to the different GlobalConsensus
+pub type BridgeXcmSender = UnpaidRemoteExporter<BridgeAssetsTransfer, XcmRouter, UniversalLocation>;