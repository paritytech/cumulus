--- conflicted
+++ resolved
@@ -21,10 +21,6 @@
 use frame_support::{
 	match_types, parameter_types,
 	traits::{ConstU32, Everything, Nothing, PalletInfoAccess},
-<<<<<<< HEAD
-	weights::Weight,
-=======
->>>>>>> 1b784118
 };
 use pallet_xcm::XcmPassthrough;
 use parachains_common::{
@@ -39,29 +35,18 @@
 use xcm_builder::{
 	AccountId32Aliases, AllowKnownQueryResponses, AllowSubscriptionsFrom,
 	AllowTopLevelPaidExecutionFrom, AllowUnpaidExecutionFrom, AsPrefixedGeneralIndex,
-<<<<<<< HEAD
-	ConvertedConcreteId, CurrencyAdapter, EnsureXcmOrigin, FixedWeightBounds, FungiblesAdapter,
-	IsConcrete, NativeAsset, ParentAsSuperuser, ParentIsPreset, RelayChainAsNative,
-	SiblingParachainAsNative, SiblingParachainConvertsVia, SignedAccountId32AsNative,
-	SignedToAccountId32, SovereignSignedViaLocation, TakeWeightCredit, UsingComponents,
-=======
 	ConvertedConcreteId, CurrencyAdapter, EnsureXcmOrigin, FungiblesAdapter,
 	IsConcrete, NativeAsset, ParentAsSuperuser, ParentIsPreset, RelayChainAsNative,
 	SiblingParachainAsNative, SiblingParachainConvertsVia, SignedAccountId32AsNative,
 	SignedToAccountId32, SovereignSignedViaLocation, TakeWeightCredit, UsingComponents,
 	FixedWeightBounds, NonFungiblesAdapter, NoChecking,
->>>>>>> 1b784118
 };
 use xcm_executor::{traits::JustTry, XcmExecutor};
 
 parameter_types! {
 	pub const KsmLocation: MultiLocation = MultiLocation::parent();
 	pub const RelayNetwork: NetworkId = NetworkId::Kusama;
-<<<<<<< HEAD
-	pub RelayChainOrigin: Origin = cumulus_pallet_xcm::Origin::Relay.into();
-=======
 	pub RelayChainOrigin: RuntimeOrigin = cumulus_pallet_xcm::Origin::Relay.into();
->>>>>>> 1b784118
 	pub UniversalLocation: InteriorMultiLocation = X1(Parachain(ParachainInfo::parachain_id().into()));
 	pub const Local: MultiLocation = Here.into_location();
 	pub AssetsPalletLocation: MultiLocation =
@@ -232,21 +217,14 @@
 	type AssetTrap = PolkadotXcm;
 	type AssetClaims = PolkadotXcm;
 	type SubscriptionService = PolkadotXcm;
-<<<<<<< HEAD
-	type PalletInstancesInfo = ();
-=======
 	type PalletInstancesInfo = AllPalletsWithSystem;
->>>>>>> 1b784118
 	type MaxAssetsIntoHolding = MaxAssetsIntoHolding;
 	type AssetLocker = ();
 	type AssetExchanger = ();
 	type FeeManager = ();
 	type MessageExporter = ();
 	type UniversalAliases = Nothing;
-<<<<<<< HEAD
-=======
 	type CallDispatcher = RuntimeCall;
->>>>>>> 1b784118
 }
 
 /// Converts a local signed origin into an XCM multilocation.
@@ -274,17 +252,10 @@
 	type XcmExecutor = XcmExecutor<XcmConfig>;
 	type XcmTeleportFilter = Everything;
 	type XcmReserveTransferFilter = Everything;
-<<<<<<< HEAD
-	type Weigher = FixedWeightBounds<UnitWeightCost, Call, MaxInstructions>;
-	type UniversalLocation = UniversalLocation;
-	type Origin = Origin;
-	type Call = Call;
-=======
 	type Weigher = FixedWeightBounds<UnitWeightCost, RuntimeCall, MaxInstructions>;
 	type UniversalLocation = UniversalLocation;
 	type RuntimeOrigin = RuntimeOrigin;
 	type RuntimeCall = RuntimeCall;
->>>>>>> 1b784118
 	const VERSION_DISCOVERY_QUEUE_SIZE: u32 = 100;
 	type AdvertisedXcmVersion = pallet_xcm::CurrentXcmVersion;
 	type Currency = Balances;
