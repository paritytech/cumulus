// Copyright (C) 2022 Parity Technologies (UK) Ltd.
// SPDX-License-Identifier: Apache-2.0

// Licensed under the Apache License, Version 2.0 (the "License");
// you may not use this file except in compliance with the License.
// You may obtain a copy of the License at
//
// 	http://www.apache.org/licenses/LICENSE-2.0
//
// Unless required by applicable law or agreed to in writing, software
// distributed under the License is distributed on an "AS IS" BASIS,
// WITHOUT WARRANTIES OR CONDITIONS OF ANY KIND, either express or implied.
// See the License for the specific language governing permissions and
// limitations under the License.

use super::{
	AccountId, AllPalletsWithSystem, Assets, Authorship, Balance, Balances, ForeignAssets,
	ParachainInfo, ParachainSystem, PolkadotXcm, Runtime, RuntimeCall, RuntimeEvent, RuntimeOrigin,
	TrustBackedAssetsInstance, WeightToFee, XcmpQueue,
};
use assets_common::matching::{
	FromSiblingParachain, IsForeignConcreteAsset, StartsWith, StartsWithExplicitGlobalConsensus,
};
use frame_support::{
	match_types, parameter_types,
	traits::{ConstU32, Contains, Everything, Nothing, PalletInfoAccess},
};
use frame_system::EnsureRoot;
use pallet_xcm::XcmPassthrough;
use parachains_common::{impls::ToStakingPot, xcm_config::AssetFeeAsExistentialDepositMultiplier};
use polkadot_parachain::primitives::Sibling;
use sp_runtime::traits::ConvertInto;
use xcm::latest::prelude::*;
use xcm_builder::{
	AccountId32Aliases, AllowExplicitUnpaidExecutionFrom, AllowKnownQueryResponses,
	AllowSubscriptionsFrom, AllowTopLevelPaidExecutionFrom, CurrencyAdapter,
	DenyReserveTransferToRelayChain, DenyThenTry, EnsureXcmOrigin, FungiblesAdapter, IsConcrete,
	LocalMint, NativeAsset, NoChecking, ParentAsSuperuser, ParentIsPreset, RelayChainAsNative,
	SiblingParachainAsNative, SiblingParachainConvertsVia, SignedAccountId32AsNative,
	SignedToAccountId32, SovereignSignedViaLocation, TakeWeightCredit, TrailingSetTopicAsId,
	UsingComponents, WeightInfoBounds, WithComputedOrigin, WithUniqueTopic,
};
use xcm_executor::{traits::WithOriginFilter, XcmExecutor};

parameter_types! {
	pub const KsmLocation: MultiLocation = MultiLocation::parent();
	pub const RelayNetwork: Option<NetworkId> = Some(NetworkId::Kusama);
	pub RelayChainOrigin: RuntimeOrigin = cumulus_pallet_xcm::Origin::Relay.into();
	pub UniversalLocation: InteriorMultiLocation =
		X2(GlobalConsensus(RelayNetwork::get().unwrap()), Parachain(ParachainInfo::parachain_id().into()));
	pub UniversalLocationNetworkId: NetworkId = UniversalLocation::get().global_consensus().unwrap();
	pub TrustBackedAssetsPalletLocation: MultiLocation =
		PalletInstance(<Assets as PalletInfoAccess>::index() as u8).into();
	pub CheckingAccount: AccountId = PolkadotXcm::check_account();
	pub const GovernanceLocation: MultiLocation = MultiLocation::parent();
	pub const FellowshipLocation: MultiLocation = MultiLocation::parent();
}

/// Type for specifying how a `MultiLocation` can be converted into an `AccountId`. This is used
/// when determining ownership of accounts for asset transacting and when attempting to use XCM
/// `Transact` in order to determine the dispatch Origin.
pub type LocationToAccountId = (
	// The parent (Relay-chain) origin converts to the parent `AccountId`.
	ParentIsPreset<AccountId>,
	// Sibling parachain origins convert to AccountId via the `ParaId::into`.
	SiblingParachainConvertsVia<Sibling, AccountId>,
	// Straight up local `AccountId32` origins just alias directly to `AccountId`.
	AccountId32Aliases<RelayNetwork, AccountId>,
);

/// Means for transacting the native currency on this chain.
pub type CurrencyTransactor = CurrencyAdapter<
	// Use this currency:
	Balances,
	// Use this currency when it is a fungible asset matching the given location or name:
	IsConcrete<KsmLocation>,
	// Convert an XCM MultiLocation into a local account id:
	LocationToAccountId,
	// Our chain's account ID type (we can't get away without mentioning it explicitly):
	AccountId,
	// We don't track any teleports of `Balances`.
	(),
>;

/// `AssetId/Balance` converter for `TrustBackedAssets`
pub type TrustBackedAssetsConvertedConcreteId =
	assets_common::TrustBackedAssetsConvertedConcreteId<TrustBackedAssetsPalletLocation, Balance>;

/// Means for transacting assets besides the native currency on this chain.
pub type FungiblesTransactor = FungiblesAdapter<
	// Use this fungibles implementation:
	Assets,
	// Use this currency when it is a fungible asset matching the given location or name:
	TrustBackedAssetsConvertedConcreteId,
	// Convert an XCM MultiLocation into a local account id:
	LocationToAccountId,
	// Our chain's account ID type (we can't get away without mentioning it explicitly):
	AccountId,
	// We only want to allow teleports of known assets. We use non-zero issuance as an indication
	// that this asset is known.
	LocalMint<parachains_common::impls::NonZeroIssuance<AccountId, Assets>>,
	// The account to use for tracking teleports.
	CheckingAccount,
>;

/// `AssetId/Balance` converter for `TrustBackedAssets`
pub type ForeignAssetsConvertedConcreteId = assets_common::ForeignAssetsConvertedConcreteId<
	(
		// Ignore `TrustBackedAssets` explicitly
		StartsWith<TrustBackedAssetsPalletLocation>,
		// Ignore assets that start explicitly with our `GlobalConsensus(NetworkId)`, means:
		// - foreign assets from our consensus should be: `MultiLocation {parents: 1, X*(Parachain(xyz), ..)}`
		// - foreign assets outside our consensus with the same `GlobalConsensus(NetworkId)` won't be accepted here
		StartsWithExplicitGlobalConsensus<UniversalLocationNetworkId>,
	),
	Balance,
>;

/// Means for transacting foreign assets from different global consensus.
pub type ForeignFungiblesTransactor = FungiblesAdapter<
	// Use this fungibles implementation:
	ForeignAssets,
	// Use this currency when it is a fungible asset matching the given location or name:
	ForeignAssetsConvertedConcreteId,
	// Convert an XCM MultiLocation into a local account id:
	LocationToAccountId,
	// Our chain's account ID type (we can't get away without mentioning it explicitly):
	AccountId,
	// We dont need to check teleports here.
	NoChecking,
	// The account to use for tracking teleports.
	CheckingAccount,
>;

/// Means for transacting assets on this chain.
pub type AssetTransactors = (CurrencyTransactor, FungiblesTransactor, ForeignFungiblesTransactor);

/// This is the type we use to convert an (incoming) XCM origin into a local `Origin` instance,
/// ready for dispatching a transaction with Xcm's `Transact`. There is an `OriginKind` which can
/// biases the kind of local `Origin` it will become.
pub type XcmOriginToTransactDispatchOrigin = (
	// Sovereign account converter; this attempts to derive an `AccountId` from the origin location
	// using `LocationToAccountId` and then turn that into the usual `Signed` origin. Useful for
	// foreign chains who want to have a local sovereign account on this chain which they control.
	SovereignSignedViaLocation<LocationToAccountId, RuntimeOrigin>,
	// Native converter for Relay-chain (Parent) location; will convert to a `Relay` origin when
	// recognised.
	RelayChainAsNative<RelayChainOrigin, RuntimeOrigin>,
	// Native converter for sibling Parachains; will convert to a `SiblingPara` origin when
	// recognised.
	SiblingParachainAsNative<cumulus_pallet_xcm::Origin, RuntimeOrigin>,
	// Superuser converter for the Relay-chain (Parent) location. This will allow it to issue a
	// transaction from the Root origin.
	ParentAsSuperuser<RuntimeOrigin>,
	// Native signed account converter; this just converts an `AccountId32` origin into a normal
	// `RuntimeOrigin::Signed` origin of the same 32-byte value.
	SignedAccountId32AsNative<RelayNetwork, RuntimeOrigin>,
	// Xcm origins can be represented natively under the Xcm pallet's Xcm origin.
	XcmPassthrough<RuntimeOrigin>,
);

parameter_types! {
	pub const MaxInstructions: u32 = 100;
	pub const MaxAssetsIntoHolding: u32 = 64;
	pub XcmAssetFeesReceiver: Option<AccountId> = Authorship::author();
}

match_types! {
	pub type ParentOrParentsPlurality: impl Contains<MultiLocation> = {
		MultiLocation { parents: 1, interior: Here } |
		MultiLocation { parents: 1, interior: X1(Plurality { .. }) }
	};
	pub type ParentOrSiblings: impl Contains<MultiLocation> = {
		MultiLocation { parents: 1, interior: Here } |
		MultiLocation { parents: 1, interior: X1(_) }
	};
}

/// A call filter for the XCM Transact instruction. This is a temporary measure until we properly
/// account for proof size weights.
///
/// Calls that are allowed through this filter must:
/// 1. Have a fixed weight;
/// 2. Cannot lead to another call being made;
/// 3. Have a defined proof size weight, e.g. no unbounded vecs in call parameters.
pub struct SafeCallFilter;
impl Contains<RuntimeCall> for SafeCallFilter {
	fn contains(call: &RuntimeCall) -> bool {
		#[cfg(feature = "runtime-benchmarks")]
		{
			if matches!(call, RuntimeCall::System(frame_system::Call::remark_with_event { .. })) {
				return true
			}
		}

		matches!(
			call,
			RuntimeCall::PolkadotXcm(pallet_xcm::Call::force_xcm_version { .. }) |
<<<<<<< HEAD
			RuntimeCall::System(
				frame_system::Call::set_heap_pages { .. } |
				frame_system::Call::set_code { .. } |
				frame_system::Call::set_code_without_checks { .. } |
				frame_system::Call::kill_prefix { .. },
			) |
			RuntimeCall::ParachainSystem(..) |
			RuntimeCall::Timestamp(..) |
			RuntimeCall::Balances(..) |
			RuntimeCall::CollatorSelection(
				pallet_collator_selection::Call::set_desired_candidates { .. } |
				pallet_collator_selection::Call::set_candidacy_bond { .. } |
				pallet_collator_selection::Call::register_as_candidate { .. } |
				pallet_collator_selection::Call::leave_intent { .. },
			) |
			RuntimeCall::Session(pallet_session::Call::purge_keys { .. }) |
			RuntimeCall::XcmpQueue(..) |
			RuntimeCall::Utility(pallet_utility::Call::as_derivative { .. }) |
			RuntimeCall::Assets(
				pallet_assets::Call::create { .. } |
				pallet_assets::Call::force_create { .. } |
				pallet_assets::Call::start_destroy { .. } |
				pallet_assets::Call::destroy_accounts { .. } |
				pallet_assets::Call::destroy_approvals { .. } |
				pallet_assets::Call::finish_destroy { .. } |
				pallet_assets::Call::mint { .. } |
				pallet_assets::Call::burn { .. } |
				pallet_assets::Call::transfer { .. } |
				pallet_assets::Call::transfer_keep_alive { .. } |
				pallet_assets::Call::force_transfer { .. } |
				pallet_assets::Call::freeze { .. } |
				pallet_assets::Call::thaw { .. } |
				pallet_assets::Call::freeze_asset { .. } |
				pallet_assets::Call::thaw_asset { .. } |
				pallet_assets::Call::transfer_ownership { .. } |
				pallet_assets::Call::set_team { .. } |
				pallet_assets::Call::clear_metadata { .. } |
				pallet_assets::Call::force_clear_metadata { .. } |
				pallet_assets::Call::force_asset_status { .. } |
				pallet_assets::Call::approve_transfer { .. } |
				pallet_assets::Call::cancel_approval { .. } |
				pallet_assets::Call::force_cancel_approval { .. } |
				pallet_assets::Call::transfer_approved { .. } |
				pallet_assets::Call::touch { .. } |
				pallet_assets::Call::refund { .. },
			) |
			RuntimeCall::ForeignAssets(
=======
				RuntimeCall::System(
					frame_system::Call::set_heap_pages { .. } |
						frame_system::Call::set_code { .. } |
						frame_system::Call::set_code_without_checks { .. } |
						frame_system::Call::kill_prefix { .. },
				) | RuntimeCall::ParachainSystem(..) |
				RuntimeCall::Timestamp(..) |
				RuntimeCall::Balances(..) |
				RuntimeCall::CollatorSelection(
					pallet_collator_selection::Call::set_desired_candidates { .. } |
						pallet_collator_selection::Call::set_candidacy_bond { .. } |
						pallet_collator_selection::Call::register_as_candidate { .. } |
						pallet_collator_selection::Call::leave_intent { .. } |
						pallet_collator_selection::Call::set_invulnerables { .. } |
						pallet_collator_selection::Call::add_invulnerable { .. } |
						pallet_collator_selection::Call::remove_invulnerable { .. },
				) | RuntimeCall::Session(pallet_session::Call::purge_keys { .. }) |
				RuntimeCall::XcmpQueue(..) |
				RuntimeCall::DmpQueue(..) |
				RuntimeCall::Utility(pallet_utility::Call::as_derivative { .. }) |
				RuntimeCall::Assets(
					pallet_assets::Call::create { .. } |
						pallet_assets::Call::force_create { .. } |
						pallet_assets::Call::start_destroy { .. } |
						pallet_assets::Call::destroy_accounts { .. } |
						pallet_assets::Call::destroy_approvals { .. } |
						pallet_assets::Call::finish_destroy { .. } |
						pallet_assets::Call::mint { .. } |
						pallet_assets::Call::burn { .. } |
						pallet_assets::Call::transfer { .. } |
						pallet_assets::Call::transfer_keep_alive { .. } |
						pallet_assets::Call::force_transfer { .. } |
						pallet_assets::Call::freeze { .. } |
						pallet_assets::Call::thaw { .. } |
						pallet_assets::Call::freeze_asset { .. } |
						pallet_assets::Call::thaw_asset { .. } |
						pallet_assets::Call::transfer_ownership { .. } |
						pallet_assets::Call::set_team { .. } |
						pallet_assets::Call::clear_metadata { .. } |
						pallet_assets::Call::force_clear_metadata { .. } |
						pallet_assets::Call::force_asset_status { .. } |
						pallet_assets::Call::approve_transfer { .. } |
						pallet_assets::Call::cancel_approval { .. } |
						pallet_assets::Call::force_cancel_approval { .. } |
						pallet_assets::Call::transfer_approved { .. } |
						pallet_assets::Call::touch { .. } |
						pallet_assets::Call::refund { .. },
				) | RuntimeCall::ForeignAssets(
>>>>>>> 98e68bd5
				pallet_assets::Call::create { .. } |
					pallet_assets::Call::force_create { .. } |
					pallet_assets::Call::start_destroy { .. } |
					pallet_assets::Call::destroy_accounts { .. } |
					pallet_assets::Call::destroy_approvals { .. } |
					pallet_assets::Call::finish_destroy { .. } |
					pallet_assets::Call::mint { .. } |
					pallet_assets::Call::burn { .. } |
					pallet_assets::Call::transfer { .. } |
					pallet_assets::Call::transfer_keep_alive { .. } |
					pallet_assets::Call::force_transfer { .. } |
					pallet_assets::Call::freeze { .. } |
					pallet_assets::Call::thaw { .. } |
					pallet_assets::Call::freeze_asset { .. } |
					pallet_assets::Call::thaw_asset { .. } |
					pallet_assets::Call::transfer_ownership { .. } |
					pallet_assets::Call::set_team { .. } |
					pallet_assets::Call::set_metadata { .. } |
					pallet_assets::Call::clear_metadata { .. } |
					pallet_assets::Call::force_clear_metadata { .. } |
					pallet_assets::Call::force_asset_status { .. } |
					pallet_assets::Call::approve_transfer { .. } |
					pallet_assets::Call::cancel_approval { .. } |
					pallet_assets::Call::force_cancel_approval { .. } |
					pallet_assets::Call::transfer_approved { .. } |
					pallet_assets::Call::touch { .. } |
					pallet_assets::Call::refund { .. },
			) | RuntimeCall::Nfts(
				pallet_nfts::Call::create { .. } |
					pallet_nfts::Call::force_create { .. } |
					pallet_nfts::Call::destroy { .. } |
					pallet_nfts::Call::mint { .. } |
					pallet_nfts::Call::force_mint { .. } |
					pallet_nfts::Call::burn { .. } |
					pallet_nfts::Call::transfer { .. } |
					pallet_nfts::Call::lock_item_transfer { .. } |
					pallet_nfts::Call::unlock_item_transfer { .. } |
					pallet_nfts::Call::lock_collection { .. } |
					pallet_nfts::Call::transfer_ownership { .. } |
					pallet_nfts::Call::set_team { .. } |
					pallet_nfts::Call::force_collection_owner { .. } |
					pallet_nfts::Call::force_collection_config { .. } |
					pallet_nfts::Call::approve_transfer { .. } |
					pallet_nfts::Call::cancel_approval { .. } |
					pallet_nfts::Call::clear_all_transfer_approvals { .. } |
					pallet_nfts::Call::lock_item_properties { .. } |
					pallet_nfts::Call::set_attribute { .. } |
					pallet_nfts::Call::force_set_attribute { .. } |
					pallet_nfts::Call::clear_attribute { .. } |
					pallet_nfts::Call::approve_item_attributes { .. } |
					pallet_nfts::Call::cancel_item_attributes_approval { .. } |
					pallet_nfts::Call::set_metadata { .. } |
					pallet_nfts::Call::clear_metadata { .. } |
					pallet_nfts::Call::set_collection_metadata { .. } |
					pallet_nfts::Call::clear_collection_metadata { .. } |
					pallet_nfts::Call::set_accept_ownership { .. } |
					pallet_nfts::Call::set_collection_max_supply { .. } |
					pallet_nfts::Call::update_mint_settings { .. } |
					pallet_nfts::Call::set_price { .. } |
					pallet_nfts::Call::buy_item { .. } |
					pallet_nfts::Call::pay_tips { .. } |
					pallet_nfts::Call::create_swap { .. } |
					pallet_nfts::Call::cancel_swap { .. } |
					pallet_nfts::Call::claim_swap { .. },
			) | RuntimeCall::Uniques(
				pallet_uniques::Call::create { .. } |
					pallet_uniques::Call::force_create { .. } |
					pallet_uniques::Call::destroy { .. } |
					pallet_uniques::Call::mint { .. } |
					pallet_uniques::Call::burn { .. } |
					pallet_uniques::Call::transfer { .. } |
					pallet_uniques::Call::freeze { .. } |
					pallet_uniques::Call::thaw { .. } |
					pallet_uniques::Call::freeze_collection { .. } |
					pallet_uniques::Call::thaw_collection { .. } |
					pallet_uniques::Call::transfer_ownership { .. } |
					pallet_uniques::Call::set_team { .. } |
					pallet_uniques::Call::approve_transfer { .. } |
					pallet_uniques::Call::cancel_approval { .. } |
					pallet_uniques::Call::force_item_status { .. } |
					pallet_uniques::Call::set_attribute { .. } |
					pallet_uniques::Call::clear_attribute { .. } |
					pallet_uniques::Call::set_metadata { .. } |
					pallet_uniques::Call::clear_metadata { .. } |
					pallet_uniques::Call::set_collection_metadata { .. } |
					pallet_uniques::Call::clear_collection_metadata { .. } |
					pallet_uniques::Call::set_accept_ownership { .. } |
					pallet_uniques::Call::set_collection_max_supply { .. } |
					pallet_uniques::Call::set_price { .. } |
					pallet_uniques::Call::buy_item { .. }
			)
		)
	}
}

pub type Barrier = TrailingSetTopicAsId<
	DenyThenTry<
		DenyReserveTransferToRelayChain,
		(
			TakeWeightCredit,
			// Expected responses are OK.
			AllowKnownQueryResponses<PolkadotXcm>,
			// Allow XCMs with some computed origins to pass through.
			WithComputedOrigin<
				(
					// If the message is one that immediately attemps to pay for execution, then allow it.
					AllowTopLevelPaidExecutionFrom<Everything>,
					// Parent and its pluralities (i.e. governance bodies) get free execution.
					AllowExplicitUnpaidExecutionFrom<ParentOrParentsPlurality>,
					// Subscriptions for version tracking are OK.
					AllowSubscriptionsFrom<ParentOrSiblings>,
				),
				UniversalLocation,
				ConstU32<8>,
			>,
		),
	>,
>;

pub type AssetFeeAsExistentialDepositMultiplierFeeCharger = AssetFeeAsExistentialDepositMultiplier<
	Runtime,
	WeightToFee,
	pallet_assets::BalanceToAssetBalance<Balances, Runtime, ConvertInto, TrustBackedAssetsInstance>,
	TrustBackedAssetsInstance,
>;

pub struct XcmConfig;
impl xcm_executor::Config for XcmConfig {
	type RuntimeCall = RuntimeCall;
	type XcmSender = XcmRouter;
	type AssetTransactor = AssetTransactors;
	type OriginConverter = XcmOriginToTransactDispatchOrigin;
	// Statemine does not recognize a reserve location for any asset. This does not prevent
	// Statemine acting _as_ a reserve location for KSM and assets created under `pallet-assets`.
	// For KSM, users must use teleport where allowed (e.g. with the Relay Chain).
	type IsReserve = ();
	// We allow:
	// - teleportation of KSM
	// - teleportation of sibling parachain's assets (as ForeignCreators)
	type IsTeleporter = (
		NativeAsset,
		IsForeignConcreteAsset<FromSiblingParachain<parachain_info::Pallet<Runtime>>>,
	);
	type UniversalLocation = UniversalLocation;
	type Barrier = Barrier;
	type Weigher = WeightInfoBounds<
		crate::weights::xcm::StatemineXcmWeight<RuntimeCall>,
		RuntimeCall,
		MaxInstructions,
	>;
	type Trader = (
		UsingComponents<WeightToFee, KsmLocation, AccountId, Balances, ToStakingPot<Runtime>>,
		cumulus_primitives_utility::TakeFirstAssetTrader<
			AccountId,
			AssetFeeAsExistentialDepositMultiplierFeeCharger,
			TrustBackedAssetsConvertedConcreteId,
			Assets,
			cumulus_primitives_utility::XcmFeesTo32ByteAccount<
				FungiblesTransactor,
				AccountId,
				XcmAssetFeesReceiver,
			>,
		>,
	);
	type ResponseHandler = PolkadotXcm;
	type AssetTrap = PolkadotXcm;
	type AssetClaims = PolkadotXcm;
	type SubscriptionService = PolkadotXcm;
	type PalletInstancesInfo = AllPalletsWithSystem;
	type MaxAssetsIntoHolding = MaxAssetsIntoHolding;
	type AssetLocker = ();
	type AssetExchanger = ();
	type FeeManager = ();
	type MessageExporter = ();
	type UniversalAliases = Nothing;
	type CallDispatcher = WithOriginFilter<SafeCallFilter>;
	type SafeCallFilter = SafeCallFilter;
}

/// Converts a local signed origin into an XCM multilocation.
/// Forms the basis for local origins sending/executing XCMs.
pub type LocalOriginToLocation = SignedToAccountId32<RuntimeOrigin, AccountId, RelayNetwork>;

/// The means for routing XCM messages which are not for local execution into the right message
/// queues.
pub type XcmRouter = WithUniqueTopic<(
	// Two routers - use UMP to communicate with the relay chain:
	cumulus_primitives_utility::ParentAsUmp<ParachainSystem, PolkadotXcm, ()>,
	// ..and XCMP to communicate with the sibling chains.
	XcmpQueue,
)>;

#[cfg(feature = "runtime-benchmarks")]
parameter_types! {
	pub ReachableDest: Option<MultiLocation> = Some(Parent.into());
}

impl pallet_xcm::Config for Runtime {
	type RuntimeEvent = RuntimeEvent;
	// We want to disallow users sending (arbitrary) XCMs from this chain.
	type SendXcmOrigin = EnsureXcmOrigin<RuntimeOrigin, ()>;
	type XcmRouter = XcmRouter;
	// We support local origins dispatching XCM executions in principle...
	type ExecuteXcmOrigin = EnsureXcmOrigin<RuntimeOrigin, LocalOriginToLocation>;
	// ... but disallow generic XCM execution. As a result only teleports and reserve transfers are allowed.
	type XcmExecuteFilter = Nothing;
	type XcmExecutor = XcmExecutor<XcmConfig>;
	type XcmTeleportFilter = Everything;
	type XcmReserveTransferFilter = Everything;
	type Weigher = WeightInfoBounds<
		crate::weights::xcm::StatemineXcmWeight<RuntimeCall>,
		RuntimeCall,
		MaxInstructions,
	>;

	type UniversalLocation = UniversalLocation;
	type RuntimeOrigin = RuntimeOrigin;
	type RuntimeCall = RuntimeCall;
	const VERSION_DISCOVERY_QUEUE_SIZE: u32 = 100;
	type AdvertisedXcmVersion = pallet_xcm::CurrentXcmVersion;
	type Currency = Balances;
	type CurrencyMatcher = ();
	type TrustedLockers = ();
	type SovereignAccountOf = LocationToAccountId;
	type MaxLockers = ConstU32<8>;
	type WeightInfo = crate::weights::pallet_xcm::WeightInfo<Runtime>;
	#[cfg(feature = "runtime-benchmarks")]
	type ReachableDest = ReachableDest;
	type AdminOrigin = EnsureRoot<AccountId>;
	type MaxRemoteLockConsumers = ConstU32<0>;
	type RemoteLockConsumerIdentifier = ();
}

impl cumulus_pallet_xcm::Config for Runtime {
	type RuntimeEvent = RuntimeEvent;
	type XcmExecutor = XcmExecutor<XcmConfig>;
}

pub type ForeignCreatorsSovereignAccountOf = (
	SiblingParachainConvertsVia<Sibling, AccountId>,
	AccountId32Aliases<RelayNetwork, AccountId>,
	ParentIsPreset<AccountId>,
);

/// Simple conversion of `u32` into an `AssetId` for use in benchmarking.
pub struct XcmBenchmarkHelper;
#[cfg(feature = "runtime-benchmarks")]
impl pallet_assets::BenchmarkHelper<MultiLocation> for XcmBenchmarkHelper {
	fn create_asset_id_parameter(id: u32) -> MultiLocation {
		MultiLocation { parents: 1, interior: X1(Parachain(id)) }
	}
}<|MERGE_RESOLUTION|>--- conflicted
+++ resolved
@@ -196,55 +196,6 @@
 		matches!(
 			call,
 			RuntimeCall::PolkadotXcm(pallet_xcm::Call::force_xcm_version { .. }) |
-<<<<<<< HEAD
-			RuntimeCall::System(
-				frame_system::Call::set_heap_pages { .. } |
-				frame_system::Call::set_code { .. } |
-				frame_system::Call::set_code_without_checks { .. } |
-				frame_system::Call::kill_prefix { .. },
-			) |
-			RuntimeCall::ParachainSystem(..) |
-			RuntimeCall::Timestamp(..) |
-			RuntimeCall::Balances(..) |
-			RuntimeCall::CollatorSelection(
-				pallet_collator_selection::Call::set_desired_candidates { .. } |
-				pallet_collator_selection::Call::set_candidacy_bond { .. } |
-				pallet_collator_selection::Call::register_as_candidate { .. } |
-				pallet_collator_selection::Call::leave_intent { .. },
-			) |
-			RuntimeCall::Session(pallet_session::Call::purge_keys { .. }) |
-			RuntimeCall::XcmpQueue(..) |
-			RuntimeCall::Utility(pallet_utility::Call::as_derivative { .. }) |
-			RuntimeCall::Assets(
-				pallet_assets::Call::create { .. } |
-				pallet_assets::Call::force_create { .. } |
-				pallet_assets::Call::start_destroy { .. } |
-				pallet_assets::Call::destroy_accounts { .. } |
-				pallet_assets::Call::destroy_approvals { .. } |
-				pallet_assets::Call::finish_destroy { .. } |
-				pallet_assets::Call::mint { .. } |
-				pallet_assets::Call::burn { .. } |
-				pallet_assets::Call::transfer { .. } |
-				pallet_assets::Call::transfer_keep_alive { .. } |
-				pallet_assets::Call::force_transfer { .. } |
-				pallet_assets::Call::freeze { .. } |
-				pallet_assets::Call::thaw { .. } |
-				pallet_assets::Call::freeze_asset { .. } |
-				pallet_assets::Call::thaw_asset { .. } |
-				pallet_assets::Call::transfer_ownership { .. } |
-				pallet_assets::Call::set_team { .. } |
-				pallet_assets::Call::clear_metadata { .. } |
-				pallet_assets::Call::force_clear_metadata { .. } |
-				pallet_assets::Call::force_asset_status { .. } |
-				pallet_assets::Call::approve_transfer { .. } |
-				pallet_assets::Call::cancel_approval { .. } |
-				pallet_assets::Call::force_cancel_approval { .. } |
-				pallet_assets::Call::transfer_approved { .. } |
-				pallet_assets::Call::touch { .. } |
-				pallet_assets::Call::refund { .. },
-			) |
-			RuntimeCall::ForeignAssets(
-=======
 				RuntimeCall::System(
 					frame_system::Call::set_heap_pages { .. } |
 						frame_system::Call::set_code { .. } |
@@ -263,7 +214,6 @@
 						pallet_collator_selection::Call::remove_invulnerable { .. },
 				) | RuntimeCall::Session(pallet_session::Call::purge_keys { .. }) |
 				RuntimeCall::XcmpQueue(..) |
-				RuntimeCall::DmpQueue(..) |
 				RuntimeCall::Utility(pallet_utility::Call::as_derivative { .. }) |
 				RuntimeCall::Assets(
 					pallet_assets::Call::create { .. } |
@@ -293,7 +243,6 @@
 						pallet_assets::Call::touch { .. } |
 						pallet_assets::Call::refund { .. },
 				) | RuntimeCall::ForeignAssets(
->>>>>>> 98e68bd5
 				pallet_assets::Call::create { .. } |
 					pallet_assets::Call::force_create { .. } |
 					pallet_assets::Call::start_destroy { .. } |
