--- conflicted
+++ resolved
@@ -64,14 +64,10 @@
 	Index, Signature, AVERAGE_ON_INITIALIZE_RATIO, HOURS, MAXIMUM_BLOCK_WEIGHT,
 	NORMAL_DISPATCH_RATIO, SLOT_DURATION,
 };
-<<<<<<< HEAD
 use xcm_config::{
-	AssetTransactors, BridgeXcmSender, KsmLocation, LocalOriginToLocation, UniversalLocation,
-	XcmConfig,
+	AssetTransactors, BridgeXcmSender, ForeignCreators, KsmLocation, LocalOriginToLocation,
+	MultiLocationForAssetId, UniversalLocation, XcmConfig,
 };
-=======
-use xcm_config::{ForeignCreators, KsmLocation, MultiLocationForAssetId, XcmConfig};
->>>>>>> 063fef04
 
 #[cfg(any(feature = "std", test))]
 pub use sp_runtime::BuildStorage;
@@ -582,9 +578,6 @@
 
 impl pallet_asset_tx_payment::Config for Runtime {
 	type RuntimeEvent = RuntimeEvent;
-	// TODO https://github.com/paritytech/substrate/issues/12724
-	// This should be able to take assets from any pallet instance. For now we only allow
-	// sufficient, trust backed assets to pay for transaction fees.
 	type Fungibles = Assets;
 	type OnChargeAssetTransaction = pallet_asset_tx_payment::FungiblesAdapter<
 		pallet_assets::BalanceToAssetBalance<
@@ -681,12 +674,10 @@
 		// The main stage.
 		Assets: pallet_assets::<Instance1>::{Pallet, Call, Storage, Event<T>} = 50,
 		Uniques: pallet_uniques::{Pallet, Call, Storage, Event<T>} = 51,
-<<<<<<< HEAD
-		BridgeAssetsTransfer: pallet_bridge_assets_transfer::{Pallet, Call, Storage, Event<T>} = 52,
-=======
 		// Reserving 52 for pallet_nfts
 		ForeignAssets: pallet_assets::<Instance2>::{Pallet, Call, Storage, Event<T>} = 53,
->>>>>>> 063fef04
+		// TODO:check-parameter - do we need just one instance? or BridgeAssetsTransfer vs BridgeForeignAssetsTransfer(for transfer back) ?
+		BridgeAssetsTransfer: pallet_bridge_assets_transfer::{Pallet, Call, Storage, Event<T>} = 54,
 
 		#[cfg(feature = "state-trie-version-1")]
 		StateTrieMigration: pallet_state_trie_migration = 70,
