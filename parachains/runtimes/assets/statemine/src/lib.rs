// Copyright (C) 2021-2022 Parity Technologies (UK) Ltd.
// SPDX-License-Identifier: Apache-2.0

// Licensed under the Apache License, Version 2.0 (the "License");
// you may not use this file except in compliance with the License.
// You may obtain a copy of the License at
//
// 	http://www.apache.org/licenses/LICENSE-2.0
//
// Unless required by applicable law or agreed to in writing, software
// distributed under the License is distributed on an "AS IS" BASIS,
// WITHOUT WARRANTIES OR CONDITIONS OF ANY KIND, either express or implied.
// See the License for the specific language governing permissions and
// limitations under the License.

//! # Statemine Runtime
//!
//! Statemine is the canary network for its Polkadot cousin, Statemint.

#![cfg_attr(not(feature = "std"), no_std)]
#![recursion_limit = "256"]

// Make the WASM binary available.
#[cfg(feature = "std")]
include!(concat!(env!("OUT_DIR"), "/wasm_binary.rs"));

pub mod constants;
mod weights;
pub mod xcm_config;

use cumulus_pallet_parachain_system::RelayNumberStrictlyIncreases;
use sp_api::impl_runtime_apis;
use sp_core::{crypto::KeyTypeId, OpaqueMetadata};
use sp_runtime::{
	create_runtime_str, generic, impl_opaque_keys,
	traits::{AccountIdLookup, BlakeTwo256, Block as BlockT, ConvertInto},
	transaction_validity::{TransactionSource, TransactionValidity},
	ApplyExtrinsicResult,
};

use sp_std::prelude::*;
#[cfg(feature = "std")]
use sp_version::NativeVersion;
use sp_version::RuntimeVersion;

use codec::{Decode, Encode, MaxEncodedLen};
use constants::{currency::*, fee::WeightToFee};
use frame_support::{
<<<<<<< HEAD
	construct_runtime,
	dispatch::DispatchClass,
	parameter_types,
	traits::{AsEnsureOriginWithArg, EitherOfDiverse, InstanceFilter},
	weights::{ConstantMultiplier, Weight},
=======
	construct_runtime, parameter_types,
	traits::{AsEnsureOriginWithArg, EitherOfDiverse, InstanceFilter, SortedMembers},
	weights::{ConstantMultiplier, DispatchClass, Weight},
>>>>>>> 2a63c7ce
	PalletId, RuntimeDebug,
};
use frame_system::{
	limits::{BlockLength, BlockWeights},
	EnsureRoot, EnsureSigned,
};
pub use parachains_common as common;
use parachains_common::{
	impls::{AssetsToBlockAuthor, DealWithFees},
	opaque, AccountId, AssetId, AuraId, Balance, BlockNumber, Hash, Header, Index, Signature,
	AVERAGE_ON_INITIALIZE_RATIO, HOURS, MAXIMUM_BLOCK_WEIGHT, NORMAL_DISPATCH_RATIO, SLOT_DURATION,
};
use xcm_config::{KsmLocation, XcmConfig};

#[cfg(any(feature = "std", test))]
pub use sp_runtime::BuildStorage;

// Polkadot imports
use pallet_xcm::{EnsureXcm, IsMajorityOfBody};
use polkadot_runtime_common::{BlockHashCount, SlowAdjustingFeeUpdate};
use xcm::latest::BodyId;
use xcm_executor::XcmExecutor;

use weights::{BlockExecutionWeight, ExtrinsicBaseWeight, RocksDbWeight};

impl_opaque_keys! {
	pub struct SessionKeys {
		pub aura: Aura,
	}
}

#[sp_version::runtime_version]
pub const VERSION: RuntimeVersion = RuntimeVersion {
	spec_name: create_runtime_str!("statemine"),
	impl_name: create_runtime_str!("statemine"),
	authoring_version: 1,
<<<<<<< HEAD
	spec_version: 9300,
	impl_version: 0,
	apis: RUNTIME_API_VERSIONS,
	transaction_version: 8,
	state_version: 0,
=======
	spec_version: 9221,
	impl_version: 0,
	apis: RUNTIME_API_VERSIONS,
	transaction_version: 6,
	state_version: 1,
>>>>>>> 2a63c7ce
};

/// The version information used to identify this runtime when compiled natively.
#[cfg(feature = "std")]
pub fn native_version() -> NativeVersion {
	NativeVersion { runtime_version: VERSION, can_author_with: Default::default() }
}

parameter_types! {
	pub const Version: RuntimeVersion = VERSION;
	pub RuntimeBlockLength: BlockLength =
		BlockLength::max_with_normal_ratio(5 * 1024 * 1024, NORMAL_DISPATCH_RATIO);
	pub RuntimeBlockWeights: BlockWeights = BlockWeights::builder()
		.base_block(BlockExecutionWeight::get())
		.for_class(DispatchClass::all(), |weights| {
			weights.base_extrinsic = ExtrinsicBaseWeight::get();
		})
		.for_class(DispatchClass::Normal, |weights| {
			weights.max_total = Some(NORMAL_DISPATCH_RATIO * MAXIMUM_BLOCK_WEIGHT);
		})
		.for_class(DispatchClass::Operational, |weights| {
			weights.max_total = Some(MAXIMUM_BLOCK_WEIGHT);
			// Operational transactions have some extra reserved space, so that they
			// are included even if block reached `MAXIMUM_BLOCK_WEIGHT`.
			weights.reserved = Some(
				MAXIMUM_BLOCK_WEIGHT - NORMAL_DISPATCH_RATIO * MAXIMUM_BLOCK_WEIGHT
			);
		})
		.avg_block_initialization(AVERAGE_ON_INITIALIZE_RATIO)
		.build_or_panic();
	pub const SS58Prefix: u8 = 2;
}

// Configure FRAME pallets to include in runtime.
impl frame_system::Config for Runtime {
	type BaseCallFilter = frame_support::traits::Everything;
	type BlockWeights = RuntimeBlockWeights;
	type BlockLength = RuntimeBlockLength;
	type AccountId = AccountId;
	type RuntimeCall = RuntimeCall;
	type Lookup = AccountIdLookup<AccountId, ()>;
	type Index = Index;
	type BlockNumber = BlockNumber;
	type Hash = Hash;
	type Hashing = BlakeTwo256;
	type Header = Header;
	type RuntimeEvent = RuntimeEvent;
	type RuntimeOrigin = RuntimeOrigin;
	type BlockHashCount = BlockHashCount;
	type DbWeight = RocksDbWeight;
	type Version = Version;
	type PalletInfo = PalletInfo;
	type OnNewAccount = ();
	type OnKilledAccount = ();
	type AccountData = pallet_balances::AccountData<Balance>;
	type SystemWeightInfo = weights::frame_system::WeightInfo<Runtime>;
	type SS58Prefix = SS58Prefix;
	type OnSetCode = cumulus_pallet_parachain_system::ParachainSetCode<Self>;
	type MaxConsumers = frame_support::traits::ConstU32<16>;
}

parameter_types! {
	pub const MinimumPeriod: u64 = SLOT_DURATION / 2;
}

impl pallet_timestamp::Config for Runtime {
	/// A timestamp: milliseconds since the unix epoch.
	type Moment = u64;
	type OnTimestampSet = ();
	type MinimumPeriod = MinimumPeriod;
	type WeightInfo = weights::pallet_timestamp::WeightInfo<Runtime>;
}

parameter_types! {
	pub const UncleGenerations: u32 = 0;
}

impl pallet_authorship::Config for Runtime {
	type FindAuthor = pallet_session::FindAccountFromAuthorIndex<Self, Aura>;
	type UncleGenerations = UncleGenerations;
	type FilterUncle = ();
	type EventHandler = (CollatorSelection,);
}

parameter_types! {
	pub const ExistentialDeposit: Balance = EXISTENTIAL_DEPOSIT;
	pub const MaxLocks: u32 = 50;
	pub const MaxReserves: u32 = 50;
}

impl pallet_balances::Config for Runtime {
	type MaxLocks = MaxLocks;
	/// The type for recording an account's balance.
	type Balance = Balance;
	/// The ubiquitous event type.
	type RuntimeEvent = RuntimeEvent;
	type DustRemoval = ();
	type ExistentialDeposit = ExistentialDeposit;
	type AccountStore = System;
	type WeightInfo = weights::pallet_balances::WeightInfo<Runtime>;
	type MaxReserves = MaxReserves;
	type ReserveIdentifier = [u8; 8];
}

parameter_types! {
	/// Relay Chain `TransactionByteFee` / 10
	pub const TransactionByteFee: Balance = 1 * MILLICENTS;
	pub const OperationalFeeMultiplier: u8 = 5;
}

impl pallet_transaction_payment::Config for Runtime {
	type RuntimeEvent = RuntimeEvent;
	type OnChargeTransaction =
		pallet_transaction_payment::CurrencyAdapter<Balances, DealWithFees<Runtime>>;
	type WeightToFee = WeightToFee;
	type LengthToFee = ConstantMultiplier<Balance, TransactionByteFee>;
	type FeeMultiplierUpdate = SlowAdjustingFeeUpdate<Self>;
	type OperationalFeeMultiplier = OperationalFeeMultiplier;
}

parameter_types! {
	pub const AssetDeposit: Balance = UNITS / 10; // 1 / 10 UNITS deposit to create asset
	pub const AssetAccountDeposit: Balance = deposit(1, 16);
	pub const ApprovalDeposit: Balance = EXISTENTIAL_DEPOSIT;
	pub const AssetsStringLimit: u32 = 50;
	/// Key = 32 bytes, Value = 36 bytes (32+1+1+1+1)
	// https://github.com/paritytech/substrate/blob/069917b/frame/assets/src/lib.rs#L257L271
	pub const MetadataDepositBase: Balance = deposit(1, 68);
	pub const MetadataDepositPerByte: Balance = deposit(0, 1);
	pub const ExecutiveBody: BodyId = BodyId::Executive;
}

/// We allow root and the Relay Chain council to execute privileged asset operations.
pub type AssetsForceOrigin =
	EitherOfDiverse<EnsureRoot<AccountId>, EnsureXcm<IsMajorityOfBody<KsmLocation, ExecutiveBody>>>;

impl pallet_assets::Config for Runtime {
	type RuntimeEvent = RuntimeEvent;
	type Balance = Balance;
	type AssetId = AssetId;
	type Currency = Balances;
	type ForceOrigin = AssetsForceOrigin;
	type AssetDeposit = AssetDeposit;
	type MetadataDepositBase = MetadataDepositBase;
	type MetadataDepositPerByte = MetadataDepositPerByte;
	type ApprovalDeposit = ApprovalDeposit;
	type StringLimit = AssetsStringLimit;
	type Freezer = ();
	type Extra = ();
	type WeightInfo = weights::pallet_assets::WeightInfo<Runtime>;
	type AssetAccountDeposit = AssetAccountDeposit;
}

parameter_types! {
	// One storage item; key size is 32; value is size 4+4+16+32 bytes = 56 bytes.
	pub const DepositBase: Balance = deposit(1, 88);
	// Additional storage item size of 32 bytes.
	pub const DepositFactor: Balance = deposit(0, 32);
	pub const MaxSignatories: u16 = 100;
}

impl pallet_multisig::Config for Runtime {
	type RuntimeEvent = RuntimeEvent;
	type RuntimeCall = RuntimeCall;
	type Currency = Balances;
	type DepositBase = DepositBase;
	type DepositFactor = DepositFactor;
	type MaxSignatories = MaxSignatories;
	type WeightInfo = weights::pallet_multisig::WeightInfo<Runtime>;
}

impl pallet_utility::Config for Runtime {
	type RuntimeEvent = RuntimeEvent;
	type RuntimeCall = RuntimeCall;
	type PalletsOrigin = OriginCaller;
	type WeightInfo = weights::pallet_utility::WeightInfo<Runtime>;
}

parameter_types! {
	// One storage item; key size 32, value size 8; .
	pub const ProxyDepositBase: Balance = deposit(1, 40);
	// Additional storage item size of 33 bytes.
	pub const ProxyDepositFactor: Balance = deposit(0, 33);
	pub const MaxProxies: u16 = 32;
	// One storage item; key size 32, value size 16
	pub const AnnouncementDepositBase: Balance = deposit(1, 48);
	pub const AnnouncementDepositFactor: Balance = deposit(0, 66);
	pub const MaxPending: u16 = 32;
}

/// The type used to represent the kinds of proxying allowed.
#[derive(
	Copy,
	Clone,
	Eq,
	PartialEq,
	Ord,
	PartialOrd,
	Encode,
	Decode,
	RuntimeDebug,
	MaxEncodedLen,
	scale_info::TypeInfo,
)]
pub enum ProxyType {
	/// Fully permissioned proxy. Can execute any call on behalf of _proxied_.
	Any,
	/// Can execute any call that does not transfer funds or assets.
	NonTransfer,
	/// Proxy with the ability to reject time-delay proxy announcements.
	CancelProxy,
	/// Assets proxy. Can execute any call from `assets`, **including asset transfers**.
	Assets,
	/// Owner proxy. Can execute calls related to asset ownership.
	AssetOwner,
	/// Asset manager. Can execute calls related to asset management.
	AssetManager,
	/// Collator selection proxy. Can execute calls related to collator selection mechanism.
	Collator,
}
impl Default for ProxyType {
	fn default() -> Self {
		Self::Any
	}
}
impl InstanceFilter<RuntimeCall> for ProxyType {
	fn filter(&self, c: &RuntimeCall) -> bool {
		match self {
			ProxyType::Any => true,
			ProxyType::NonTransfer => !matches!(
				c,
				RuntimeCall::Balances { .. } |
					RuntimeCall::Assets { .. } |
					RuntimeCall::Uniques { .. }
			),
			ProxyType::CancelProxy => matches!(
				c,
				RuntimeCall::Proxy(pallet_proxy::Call::reject_announcement { .. }) |
					RuntimeCall::Utility { .. } |
					RuntimeCall::Multisig { .. }
			),
			ProxyType::Assets => {
				matches!(
					c,
					RuntimeCall::Assets { .. } |
						RuntimeCall::Utility { .. } |
						RuntimeCall::Multisig { .. } |
						RuntimeCall::Uniques { .. }
				)
			},
			ProxyType::AssetOwner => matches!(
				c,
				RuntimeCall::Assets(pallet_assets::Call::create { .. }) |
					RuntimeCall::Assets(pallet_assets::Call::destroy { .. }) |
					RuntimeCall::Assets(pallet_assets::Call::transfer_ownership { .. }) |
					RuntimeCall::Assets(pallet_assets::Call::set_team { .. }) |
					RuntimeCall::Assets(pallet_assets::Call::set_metadata { .. }) |
					RuntimeCall::Assets(pallet_assets::Call::clear_metadata { .. }) |
					RuntimeCall::Uniques(pallet_uniques::Call::create { .. }) |
					RuntimeCall::Uniques(pallet_uniques::Call::destroy { .. }) |
					RuntimeCall::Uniques(pallet_uniques::Call::transfer_ownership { .. }) |
					RuntimeCall::Uniques(pallet_uniques::Call::set_team { .. }) |
					RuntimeCall::Uniques(pallet_uniques::Call::set_metadata { .. }) |
					RuntimeCall::Uniques(pallet_uniques::Call::set_attribute { .. }) |
					RuntimeCall::Uniques(pallet_uniques::Call::set_collection_metadata { .. }) |
					RuntimeCall::Uniques(pallet_uniques::Call::clear_metadata { .. }) |
					RuntimeCall::Uniques(pallet_uniques::Call::clear_attribute { .. }) |
					RuntimeCall::Uniques(pallet_uniques::Call::clear_collection_metadata { .. }) |
					RuntimeCall::Uniques(pallet_uniques::Call::set_collection_max_supply { .. }) |
					RuntimeCall::Utility { .. } |
					RuntimeCall::Multisig { .. }
			),
			ProxyType::AssetManager => matches!(
				c,
				RuntimeCall::Assets(pallet_assets::Call::mint { .. }) |
					RuntimeCall::Assets(pallet_assets::Call::burn { .. }) |
					RuntimeCall::Assets(pallet_assets::Call::freeze { .. }) |
					RuntimeCall::Assets(pallet_assets::Call::thaw { .. }) |
					RuntimeCall::Assets(pallet_assets::Call::freeze_asset { .. }) |
					RuntimeCall::Assets(pallet_assets::Call::thaw_asset { .. }) |
					RuntimeCall::Uniques(pallet_uniques::Call::mint { .. }) |
					RuntimeCall::Uniques(pallet_uniques::Call::burn { .. }) |
					RuntimeCall::Uniques(pallet_uniques::Call::freeze { .. }) |
					RuntimeCall::Uniques(pallet_uniques::Call::thaw { .. }) |
					RuntimeCall::Uniques(pallet_uniques::Call::freeze_collection { .. }) |
					RuntimeCall::Uniques(pallet_uniques::Call::thaw_collection { .. }) |
					RuntimeCall::Utility { .. } |
					RuntimeCall::Multisig { .. }
			),
			ProxyType::Collator => matches!(
				c,
				RuntimeCall::CollatorSelection { .. } |
					RuntimeCall::Utility { .. } |
					RuntimeCall::Multisig { .. }
			),
		}
	}

	fn is_superset(&self, o: &Self) -> bool {
		match (self, o) {
			(x, y) if x == y => true,
			(ProxyType::Any, _) => true,
			(_, ProxyType::Any) => false,
			(ProxyType::Assets, ProxyType::AssetOwner) => true,
			(ProxyType::Assets, ProxyType::AssetManager) => true,
			(ProxyType::NonTransfer, ProxyType::Collator) => true,
			_ => false,
		}
	}
}

impl pallet_proxy::Config for Runtime {
	type RuntimeEvent = RuntimeEvent;
	type RuntimeCall = RuntimeCall;
	type Currency = Balances;
	type ProxyType = ProxyType;
	type ProxyDepositBase = ProxyDepositBase;
	type ProxyDepositFactor = ProxyDepositFactor;
	type MaxProxies = MaxProxies;
	type WeightInfo = weights::pallet_proxy::WeightInfo<Runtime>;
	type MaxPending = MaxPending;
	type CallHasher = BlakeTwo256;
	type AnnouncementDepositBase = AnnouncementDepositBase;
	type AnnouncementDepositFactor = AnnouncementDepositFactor;
}

parameter_types! {
	pub const ReservedXcmpWeight: Weight = MAXIMUM_BLOCK_WEIGHT.saturating_div(4);
	pub const ReservedDmpWeight: Weight = MAXIMUM_BLOCK_WEIGHT.saturating_div(4);
}

impl cumulus_pallet_parachain_system::Config for Runtime {
	type RuntimeEvent = RuntimeEvent;
	type OnSystemEvent = ();
	type SelfParaId = parachain_info::Pallet<Runtime>;
	type DmpMessageHandler = DmpQueue;
	type ReservedDmpWeight = ReservedDmpWeight;
	type OutboundXcmpMessageSource = XcmpQueue;
	type XcmpMessageHandler = XcmpQueue;
	type ReservedXcmpWeight = ReservedXcmpWeight;
	type CheckAssociatedRelayNumber = RelayNumberStrictlyIncreases;
}

impl parachain_info::Config for Runtime {}

impl cumulus_pallet_aura_ext::Config for Runtime {}

impl cumulus_pallet_xcmp_queue::Config for Runtime {
	type RuntimeEvent = RuntimeEvent;
	type XcmExecutor = XcmExecutor<XcmConfig>;
	type ChannelInfo = ParachainSystem;
	type VersionWrapper = PolkadotXcm;
	type ExecuteOverweightOrigin = EnsureRoot<AccountId>;
	type ControllerOrigin = EitherOfDiverse<
		EnsureRoot<AccountId>,
		EnsureXcm<IsMajorityOfBody<KsmLocation, ExecutiveBody>>,
	>;
	type ControllerOriginConverter = xcm_config::XcmOriginToTransactDispatchOrigin;
	type WeightInfo = weights::cumulus_pallet_xcmp_queue::WeightInfo<Runtime>;
}

impl cumulus_pallet_dmp_queue::Config for Runtime {
	type RuntimeEvent = RuntimeEvent;
	type XcmExecutor = XcmExecutor<XcmConfig>;
	type ExecuteOverweightOrigin = EnsureRoot<AccountId>;
}

parameter_types! {
	pub const Period: u32 = 6 * HOURS;
	pub const Offset: u32 = 0;
	pub const MaxAuthorities: u32 = 100_000;
}

impl pallet_session::Config for Runtime {
	type RuntimeEvent = RuntimeEvent;
	type ValidatorId = <Self as frame_system::Config>::AccountId;
	// we don't have stash and controller, thus we don't need the convert as well.
	type ValidatorIdOf = pallet_collator_selection::IdentityCollator;
	type ShouldEndSession = pallet_session::PeriodicSessions<Period, Offset>;
	type NextSessionRotation = pallet_session::PeriodicSessions<Period, Offset>;
	type SessionManager = CollatorSelection;
	// Essentially just Aura, but lets be pedantic.
	type SessionHandler = <SessionKeys as sp_runtime::traits::OpaqueKeys>::KeyTypeIdProviders;
	type Keys = SessionKeys;
	type WeightInfo = weights::pallet_session::WeightInfo<Runtime>;
}

impl pallet_aura::Config for Runtime {
	type AuthorityId = AuraId;
	type DisabledValidators = ();
	type MaxAuthorities = MaxAuthorities;
}

parameter_types! {
	pub const PotId: PalletId = PalletId(*b"PotStake");
	pub const MaxCandidates: u32 = 1000;
	pub const MinCandidates: u32 = 5;
	pub const SessionLength: BlockNumber = 6 * HOURS;
	pub const MaxInvulnerables: u32 = 100;
}

/// We allow root and the Relay Chain council to execute privileged collator selection operations.
pub type CollatorSelectionUpdateOrigin =
	EitherOfDiverse<EnsureRoot<AccountId>, EnsureXcm<IsMajorityOfBody<KsmLocation, ExecutiveBody>>>;

impl pallet_collator_selection::Config for Runtime {
	type RuntimeEvent = RuntimeEvent;
	type Currency = Balances;
	type UpdateOrigin = CollatorSelectionUpdateOrigin;
	type PotId = PotId;
	type MaxCandidates = MaxCandidates;
	type MinCandidates = MinCandidates;
	type MaxInvulnerables = MaxInvulnerables;
	// should be a multiple of session or things will get inconsistent
	type KickThreshold = Period;
	type ValidatorId = <Self as frame_system::Config>::AccountId;
	type ValidatorIdOf = pallet_collator_selection::IdentityCollator;
	type ValidatorRegistration = Session;
	type WeightInfo = weights::pallet_collator_selection::WeightInfo<Runtime>;
}

impl pallet_asset_tx_payment::Config for Runtime {
	type RuntimeEvent = RuntimeEvent;
	type Fungibles = Assets;
	type OnChargeAssetTransaction = pallet_asset_tx_payment::FungiblesAdapter<
		pallet_assets::BalanceToAssetBalance<Balances, Runtime, ConvertInto>,
		AssetsToBlockAuthor<Runtime>,
	>;
}

parameter_types! {
	pub const CollectionDeposit: Balance = UNITS / 10; // 1 / 10 UNIT deposit to create asset class
	pub const ItemDeposit: Balance = UNITS / 1_000; // 1 / 1000 UNIT deposit to create asset instance
	pub const KeyLimit: u32 = 32;	// Max 32 bytes per key
	pub const ValueLimit: u32 = 64;	// Max 64 bytes per value
	pub const UniquesMetadataDepositBase: Balance = deposit(1, 129);
	pub const AttributeDepositBase: Balance = deposit(1, 0);
	pub const DepositPerByte: Balance = deposit(0, 1);
	pub const UniquesStringLimit: u32 = 128;
}

impl pallet_uniques::Config for Runtime {
	type RuntimeEvent = RuntimeEvent;
	type CollectionId = u32;
	type ItemId = u32;
	type Currency = Balances;
	type ForceOrigin = AssetsForceOrigin;
	type CollectionDeposit = CollectionDeposit;
	type ItemDeposit = ItemDeposit;
	type MetadataDepositBase = UniquesMetadataDepositBase;
	type AttributeDepositBase = AttributeDepositBase;
	type DepositPerByte = DepositPerByte;
	type StringLimit = UniquesStringLimit;
	type KeyLimit = KeyLimit;
	type ValueLimit = ValueLimit;
	type WeightInfo = weights::pallet_uniques::WeightInfo<Runtime>;
	#[cfg(feature = "runtime-benchmarks")]
	type Helper = ();
	type CreateOrigin = AsEnsureOriginWithArg<EnsureSigned<AccountId>>;
	type Locker = ();
}

// Create the runtime by composing the FRAME pallets that were previously configured.
construct_runtime!(
	pub enum Runtime where
		Block = Block,
		NodeBlock = opaque::Block,
		UncheckedExtrinsic = UncheckedExtrinsic,
	{
		// System support stuff.
		System: frame_system::{Pallet, Call, Config, Storage, Event<T>} = 0,
		ParachainSystem: cumulus_pallet_parachain_system::{
			Pallet, Call, Config, Storage, Inherent, Event<T>, ValidateUnsigned,
		} = 1,
		// RandomnessCollectiveFlip = 2 removed
		Timestamp: pallet_timestamp::{Pallet, Call, Storage, Inherent} = 3,
		ParachainInfo: parachain_info::{Pallet, Storage, Config} = 4,

		// Monetary stuff.
		Balances: pallet_balances::{Pallet, Call, Storage, Config<T>, Event<T>} = 10,
		TransactionPayment: pallet_transaction_payment::{Pallet, Storage, Event<T>} = 11,
		AssetTxPayment: pallet_asset_tx_payment::{Pallet, Event<T>} = 12,

		// Collator support. the order of these 5 are important and shall not change.
		Authorship: pallet_authorship::{Pallet, Call, Storage} = 20,
		CollatorSelection: pallet_collator_selection::{Pallet, Call, Storage, Event<T>, Config<T>} = 21,
		Session: pallet_session::{Pallet, Call, Storage, Event, Config<T>} = 22,
		Aura: pallet_aura::{Pallet, Storage, Config<T>} = 23,
		AuraExt: cumulus_pallet_aura_ext::{Pallet, Storage, Config} = 24,

		// XCM helpers.
		XcmpQueue: cumulus_pallet_xcmp_queue::{Pallet, Call, Storage, Event<T>} = 30,
		PolkadotXcm: pallet_xcm::{Pallet, Call, Storage, Event<T>, Origin, Config} = 31,
		CumulusXcm: cumulus_pallet_xcm::{Pallet, Event<T>, Origin} = 32,
		DmpQueue: cumulus_pallet_dmp_queue::{Pallet, Call, Storage, Event<T>} = 33,

		// Handy utilities.
		Utility: pallet_utility::{Pallet, Call, Event} = 40,
		Multisig: pallet_multisig::{Pallet, Call, Storage, Event<T>} = 41,
		Proxy: pallet_proxy::{Pallet, Call, Storage, Event<T>} = 42,

		// The main stage.
		Assets: pallet_assets::{Pallet, Call, Storage, Event<T>} = 50,
		Uniques: pallet_uniques::{Pallet, Call, Storage, Event<T>} = 51,

		StateTrieMigration: pallet_state_trie_migration = 52,
	}
);

/// The address format for describing accounts.
pub type Address = sp_runtime::MultiAddress<AccountId, ()>;
/// Block type as expected by this runtime.
pub type Block = generic::Block<Header, UncheckedExtrinsic>;
/// A Block signed with a Justification
pub type SignedBlock = generic::SignedBlock<Block>;
/// BlockId type as expected by this runtime.
pub type BlockId = generic::BlockId<Block>;
/// The SignedExtension to the basic transaction logic.
pub type SignedExtra = (
	frame_system::CheckNonZeroSender<Runtime>,
	frame_system::CheckSpecVersion<Runtime>,
	frame_system::CheckTxVersion<Runtime>,
	frame_system::CheckGenesis<Runtime>,
	frame_system::CheckEra<Runtime>,
	frame_system::CheckNonce<Runtime>,
	frame_system::CheckWeight<Runtime>,
	pallet_asset_tx_payment::ChargeAssetTxPayment<Runtime>,
);
/// Unchecked extrinsic type as expected by this runtime.
pub type UncheckedExtrinsic =
	generic::UncheckedExtrinsic<Address, RuntimeCall, Signature, SignedExtra>;
/// Extrinsic type that has already been checked.
pub type CheckedExtrinsic = generic::CheckedExtrinsic<AccountId, RuntimeCall, SignedExtra>;
/// Executive: handles dispatch to the various modules.
pub type Executive = frame_executive::Executive<
	Runtime,
	Block,
	frame_system::ChainContext<Runtime>,
	Runtime,
	AllPalletsWithSystem,
	(),
>;

#[cfg(feature = "runtime-benchmarks")]
#[macro_use]
extern crate frame_benchmarking;

#[cfg(feature = "runtime-benchmarks")]
mod benches {
	define_benchmarks!(
		[frame_system, SystemBench::<Runtime>]
		[pallet_assets, Assets]
		[pallet_balances, Balances]
		[pallet_multisig, Multisig]
		[pallet_proxy, Proxy]
		[pallet_session, SessionBench::<Runtime>]
		[pallet_uniques, Uniques]
		[pallet_utility, Utility]
		[pallet_timestamp, Timestamp]
		[pallet_collator_selection, CollatorSelection]
		[cumulus_pallet_xcmp_queue, XcmpQueue]
		// XCM
		// NOTE: Make sure you point to the individual modules below.
		[pallet_xcm_benchmarks::fungible, XcmBalances]
		[pallet_xcm_benchmarks::generic, XcmGeneric]
	);
}

impl_runtime_apis! {
	impl sp_consensus_aura::AuraApi<Block, AuraId> for Runtime {
		fn slot_duration() -> sp_consensus_aura::SlotDuration {
			sp_consensus_aura::SlotDuration::from_millis(Aura::slot_duration())
		}

		fn authorities() -> Vec<AuraId> {
			Aura::authorities().into_inner()
		}
	}

	impl sp_api::Core<Block> for Runtime {
		fn version() -> RuntimeVersion {
			VERSION
		}

		fn execute_block(block: Block) {
			Executive::execute_block(block)
		}

		fn initialize_block(header: &<Block as BlockT>::Header) {
			Executive::initialize_block(header)
		}
	}

	impl sp_api::Metadata<Block> for Runtime {
		fn metadata() -> OpaqueMetadata {
			OpaqueMetadata::new(Runtime::metadata().into())
		}
	}

	impl sp_block_builder::BlockBuilder<Block> for Runtime {
		fn apply_extrinsic(extrinsic: <Block as BlockT>::Extrinsic) -> ApplyExtrinsicResult {
			Executive::apply_extrinsic(extrinsic)
		}

		fn finalize_block() -> <Block as BlockT>::Header {
			Executive::finalize_block()
		}

		fn inherent_extrinsics(data: sp_inherents::InherentData) -> Vec<<Block as BlockT>::Extrinsic> {
			data.create_extrinsics()
		}

		fn check_inherents(
			block: Block,
			data: sp_inherents::InherentData,
		) -> sp_inherents::CheckInherentsResult {
			data.check_extrinsics(&block)
		}
	}

	impl sp_transaction_pool::runtime_api::TaggedTransactionQueue<Block> for Runtime {
		fn validate_transaction(
			source: TransactionSource,
			tx: <Block as BlockT>::Extrinsic,
			block_hash: <Block as BlockT>::Hash,
		) -> TransactionValidity {
			Executive::validate_transaction(source, tx, block_hash)
		}
	}

	impl sp_offchain::OffchainWorkerApi<Block> for Runtime {
		fn offchain_worker(header: &<Block as BlockT>::Header) {
			Executive::offchain_worker(header)
		}
	}

	impl sp_session::SessionKeys<Block> for Runtime {
		fn generate_session_keys(seed: Option<Vec<u8>>) -> Vec<u8> {
			SessionKeys::generate(seed)
		}

		fn decode_session_keys(
			encoded: Vec<u8>,
		) -> Option<Vec<(Vec<u8>, KeyTypeId)>> {
			SessionKeys::decode_into_raw_public_keys(&encoded)
		}
	}

	impl frame_system_rpc_runtime_api::AccountNonceApi<Block, AccountId, Index> for Runtime {
		fn account_nonce(account: AccountId) -> Index {
			System::account_nonce(account)
		}
	}

	impl pallet_transaction_payment_rpc_runtime_api::TransactionPaymentApi<Block, Balance> for Runtime {
		fn query_info(
			uxt: <Block as BlockT>::Extrinsic,
			len: u32,
		) -> pallet_transaction_payment_rpc_runtime_api::RuntimeDispatchInfo<Balance> {
			TransactionPayment::query_info(uxt, len)
		}
		fn query_fee_details(
			uxt: <Block as BlockT>::Extrinsic,
			len: u32,
		) -> pallet_transaction_payment::FeeDetails<Balance> {
			TransactionPayment::query_fee_details(uxt, len)
		}
	}

	impl pallet_transaction_payment_rpc_runtime_api::TransactionPaymentCallApi<Block, Balance, RuntimeCall>
		for Runtime
	{
		fn query_call_info(
			call: RuntimeCall,
			len: u32,
		) -> pallet_transaction_payment::RuntimeDispatchInfo<Balance> {
			TransactionPayment::query_call_info(call, len)
		}
		fn query_call_fee_details(
			call: RuntimeCall,
			len: u32,
		) -> pallet_transaction_payment::FeeDetails<Balance> {
			TransactionPayment::query_call_fee_details(call, len)
		}
	}

	impl cumulus_primitives_core::CollectCollationInfo<Block> for Runtime {
		fn collect_collation_info(header: &<Block as BlockT>::Header) -> cumulus_primitives_core::CollationInfo {
			ParachainSystem::collect_collation_info(header)
		}
	}

	#[cfg(feature = "try-runtime")]
	impl frame_try_runtime::TryRuntime<Block> for Runtime {
		fn on_runtime_upgrade() -> (Weight, Weight) {
			log::info!("try-runtime::on_runtime_upgrade statemine.");
			let weight = Executive::try_runtime_upgrade().unwrap();
			(weight, RuntimeBlockWeights::get().max_block)
		}

		fn execute_block(block: Block, state_root_check: bool, select: frame_try_runtime::TryStateSelect) -> Weight {
			log::info!(
				target: "runtime::statemine", "try-runtime: executing block #{} ({:?}) / root checks: {:?} / sanity-checks: {:?}",
				block.header.number,
				block.header.hash(),
				state_root_check,
				select,
			);
			Executive::try_execute_block(block, state_root_check, select).expect("try_execute_block failed")
		}
	}

	#[cfg(feature = "runtime-benchmarks")]
	impl frame_benchmarking::Benchmark<Block> for Runtime {
		fn benchmark_metadata(extra: bool) -> (
			Vec<frame_benchmarking::BenchmarkList>,
			Vec<frame_support::traits::StorageInfo>,
		) {
			use frame_benchmarking::{Benchmarking, BenchmarkList};
			use frame_support::traits::StorageInfoTrait;
			use frame_system_benchmarking::Pallet as SystemBench;
			use cumulus_pallet_session_benchmarking::Pallet as SessionBench;

			// This is defined once again in dispatch_benchmark, because list_benchmarks!
			// and add_benchmarks! are macros exported by define_benchmarks! macros and those types
			// are referenced in that call.
			type XcmBalances = pallet_xcm_benchmarks::fungible::Pallet::<Runtime>;
			type XcmGeneric = pallet_xcm_benchmarks::generic::Pallet::<Runtime>;

			let mut list = Vec::<BenchmarkList>::new();
			list_benchmarks!(list, extra);

			let storage_info = AllPalletsWithSystem::storage_info();
			return (list, storage_info)
		}

		fn dispatch_benchmark(
			config: frame_benchmarking::BenchmarkConfig
		) -> Result<Vec<frame_benchmarking::BenchmarkBatch>, sp_runtime::RuntimeString> {
			use frame_benchmarking::{Benchmarking, BenchmarkBatch, BenchmarkError,
				TrackedStorageKey};

			use frame_system_benchmarking::Pallet as SystemBench;
			impl frame_system_benchmarking::Config for Runtime {}

			use cumulus_pallet_session_benchmarking::Pallet as SessionBench;
			impl cumulus_pallet_session_benchmarking::Config for Runtime {}

			use xcm::latest::prelude::*;
			use xcm_config::KsmLocation;
			use pallet_xcm_benchmarks::asset_instance_from;

			impl pallet_xcm_benchmarks::Config for Runtime {
				type XcmConfig = xcm_config::XcmConfig;
				type AccountIdConverter = xcm_config::LocationToAccountId;
				fn valid_destination() -> Result<MultiLocation, BenchmarkError> {
					Ok(KsmLocation::get())
				}
				fn worst_case_holding() -> MultiAssets {
					// A mix of fungible, non-fungible, and concrete assets.
					const HOLDING_FUNGIBLES: u32 = 100;
					const HOLDING_NON_FUNGIBLES: u32 = 100;
					let fungibles_amount: u128 = 100;
					let mut assets = (0..HOLDING_FUNGIBLES)
						.map(|i| {
							MultiAsset {
								id: Concrete(GeneralIndex(i as u128).into()),
								fun: Fungible(fungibles_amount * i as u128),
							}
							.into()
						})
						.chain(core::iter::once(MultiAsset { id: Concrete(Here.into()), fun: Fungible(u128::MAX) }))
						.chain((0..HOLDING_NON_FUNGIBLES).map(|i| MultiAsset {
							id: Concrete(GeneralIndex(i as u128).into()),
							fun: NonFungible(asset_instance_from(i)),
						}))
						.collect::<Vec<_>>();

						assets.push(MultiAsset{
							id: Concrete(KsmLocation::get()),
							fun: Fungible(1_000_000 * UNITS),
						});
						assets.into()
				}
			}

			parameter_types! {
				pub const TrustedTeleporter: Option<(MultiLocation, MultiAsset)> = Some((
					KsmLocation::get(),
					MultiAsset { fun: Fungible(1 * UNITS), id: Concrete(KsmLocation::get()) },
				));
				pub const TrustedReserve: Option<(MultiLocation, MultiAsset)> = None;
				pub const CheckedAccount: Option<AccountId> = None;

			}

			impl pallet_xcm_benchmarks::fungible::Config for Runtime {
				type TransactAsset = Balances;

				type CheckedAccount = CheckedAccount;
				type TrustedTeleporter = TrustedTeleporter;
				type TrustedReserve = TrustedReserve;

				fn get_multi_asset() -> MultiAsset {
					MultiAsset {
						id: Concrete(KsmLocation::get()),
						fun: Fungible(1 * UNITS),
					}
				}
			}

			impl pallet_xcm_benchmarks::generic::Config for Runtime {
				type RuntimeCall = RuntimeCall;

				fn worst_case_response() -> (u64, Response) {
					(0u64, Response::Version(Default::default()))
				}

				fn transact_origin() -> Result<MultiLocation, BenchmarkError> {
					Ok(KsmLocation::get())
				}

				fn subscribe_origin() -> Result<MultiLocation, BenchmarkError> {
					Ok(KsmLocation::get())
				}

				fn claimable_asset() -> Result<(MultiLocation, MultiLocation, MultiAssets), BenchmarkError> {
					let origin = KsmLocation::get();
					let assets: MultiAssets = (Concrete(KsmLocation::get()), 1_000 * UNITS).into();
					let ticket = MultiLocation { parents: 0, interior: Here };
					Ok((origin, ticket, assets))
				}
			}

			type XcmBalances = pallet_xcm_benchmarks::fungible::Pallet::<Runtime>;
			type XcmGeneric = pallet_xcm_benchmarks::generic::Pallet::<Runtime>;

			let whitelist: Vec<TrackedStorageKey> = vec![
				// Block Number
				hex_literal::hex!("26aa394eea5630e07c48ae0c9558cef702a5c1b19ab7a04f536c519aca4983ac").to_vec().into(),
				// Total Issuance
				hex_literal::hex!("c2261276cc9d1f8598ea4b6a74b15c2f57c875e4cff74148e4628f264b974c80").to_vec().into(),
				// Execution Phase
				hex_literal::hex!("26aa394eea5630e07c48ae0c9558cef7ff553b5a9862a516939d82b3d3d8661a").to_vec().into(),
				// Event Count
				hex_literal::hex!("26aa394eea5630e07c48ae0c9558cef70a98fdbe9ce6c55837576c60c7af3850").to_vec().into(),
				// System Events
				hex_literal::hex!("26aa394eea5630e07c48ae0c9558cef780d41e5e16056765bc8461851072c9d7").to_vec().into(),
				//TODO: use from relay_well_known_keys::ACTIVE_CONFIG
				hex_literal::hex!("06de3d8a54d27e44a9d5ce189618f22db4b49d95320d9021994c850f25b8e385").to_vec().into(),
			];

			let mut batches = Vec::<BenchmarkBatch>::new();
			let params = (&config, &whitelist);
			add_benchmarks!(params, batches);

			Ok(batches)
		}
	}
}

struct CheckInherents;

impl cumulus_pallet_parachain_system::CheckInherents<Block> for CheckInherents {
	fn check_inherents(
		block: &Block,
		relay_state_proof: &cumulus_pallet_parachain_system::RelayChainStateProof,
	) -> sp_inherents::CheckInherentsResult {
		let relay_chain_slot = relay_state_proof
			.read_slot()
			.expect("Could not read the relay chain slot from the proof");

		let inherent_data =
			cumulus_primitives_timestamp::InherentDataProvider::from_relay_chain_slot_and_duration(
				relay_chain_slot,
				sp_std::time::Duration::from_secs(6),
			)
			.create_inherent_data()
			.expect("Could not create the timestamp inherent data");

		inherent_data.check_extrinsics(block)
	}
}

cumulus_pallet_parachain_system::register_validate_block! {
	Runtime = Runtime,
	BlockExecutor = cumulus_pallet_aura_ext::BlockExecutor::<Runtime, Executive>,
	CheckInherents = CheckInherents,
}

parameter_types! {
	// The deposit configuration for the singed migration. Specially if you want to allow any signed account to do the migration (see `SignedFilter`, these deposits should be high)
	pub const MigrationSignedDepositPerItem: Balance = 1 * CENTS;
	pub const MigrationSignedDepositBase: Balance = 2_000 * CENTS;
	pub const MigrationMaxKeyLen: u32 = 512;
}

impl pallet_state_trie_migration::Config for Runtime {
	type Event = Event;
	type Currency = Balances;
	type SignedDepositPerItem = MigrationSignedDepositPerItem;
	type SignedDepositBase = MigrationSignedDepositBase;
	// An origin that can control the whole pallet: should be Root, or a part of your council.
	type ControlOrigin = frame_system::EnsureSignedBy<RootMigController, AccountId>;
	// specific account for the migration, can trigger the signed migrations.
	type SignedFilter = frame_system::EnsureSignedBy<MigController, AccountId>;
	//type SignedFilter = frame_system::EnsureSigned<Self::AccountId>;

	// Replace this with weight based on your runtime.
	type WeightInfo = weights_mig::SubstrateWeight<Runtime>;

	type MaxKeyLen = MigrationMaxKeyLen;
}

pub struct MigController;
pub struct RootMigController;

const KEY_ROOT_MIG_CONTROLLER: [u8; 32] = [
	82, 188, 113, 193, 236, 165, 53, 55, 73, 84, 45, 253, 240, 175, 151, 191, 118, 79, 156, 47, 68,
	232, 96, 205, 72, 95, 28, 216, 100, 0, 246, 73,
];

const KEY_MIG_CONTROLLER: [u8; 32] = [
	82, 188, 113, 193, 236, 165, 53, 55, 73, 84, 45, 253, 240, 175, 151, 191, 118, 79, 156, 47, 68,
	232, 96, 205, 72, 95, 28, 216, 100, 0, 246, 73,
];

impl SortedMembers<AccountId> for RootMigController {
	fn sorted_members() -> Vec<AccountId> {
		// hardcoded key of controller for manual migration
		vec![KEY_ROOT_MIG_CONTROLLER.into()]
	}
}

impl SortedMembers<AccountId> for MigController {
	fn sorted_members() -> Vec<AccountId> {
		// hardcoded key of controller for manual migration
		vec![KEY_MIG_CONTROLLER.into()]
	}
}

#[test]
fn ensure_key_ss58() {
	use sp_core::crypto::Ss58Codec;
	let acc =
		AccountId::from_ss58check("5DwBmEFPXRESyEam5SsQF1zbWSCn2kCjyLW51hJHXe9vW4xs").unwrap();
	let acc: &[u8] = acc.as_ref();
	assert_eq!(acc, &KEY_MIG_CONTROLLER[..]);
	let acc =
		AccountId::from_ss58check("5DwBmEFPXRESyEam5SsQF1zbWSCn2kCjyLW51hJHXe9vW4xs").unwrap();
	let acc: &[u8] = acc.as_ref();
	assert_eq!(acc, &KEY_ROOT_MIG_CONTROLLER[..]);
	//	panic!("{:?}", acc);
}

pub mod weights_mig {
	use frame_support::{traits::Get, weights::{Weight, constants::RocksDbWeight}};
	use sp_std::marker::PhantomData;
	use pallet_state_trie_migration::WeightInfo;


	/// Weights for pallet_state_trie_migration using the Substrate node and recommended hardware.
	pub struct SubstrateWeight<T>(PhantomData<T>);
	impl<T: frame_system::Config> WeightInfo for SubstrateWeight<T> {
		// Storage: StateTrieMigration SignedMigrationMaxLimits (r:1 w:0)
		// Storage: StateTrieMigration MigrationProcess (r:1 w:1)
		fn continue_migrate() -> Weight {
			(19_019_000 as Weight)
				.saturating_add(T::DbWeight::get().reads(2 as Weight))
				.saturating_add(T::DbWeight::get().writes(1 as Weight))
		}
		// Storage: StateTrieMigration SignedMigrationMaxLimits (r:1 w:0)
		fn continue_migrate_wrong_witness() -> Weight {
			(1_874_000 as Weight)
				.saturating_add(T::DbWeight::get().reads(1 as Weight))
		}
		fn migrate_custom_top_success() -> Weight {
			(16_381_000 as Weight)
		}
		// Storage: unknown [0x666f6f] (r:1 w:1)
		fn migrate_custom_top_fail() -> Weight {
			(25_966_000 as Weight)
				.saturating_add(T::DbWeight::get().reads(1 as Weight))
				.saturating_add(T::DbWeight::get().writes(1 as Weight))
		}
		fn migrate_custom_child_success() -> Weight {
			(16_712_000 as Weight)
		}
		// Storage: unknown [0x666f6f] (r:1 w:1)
		fn migrate_custom_child_fail() -> Weight {
			(29_885_000 as Weight)
				.saturating_add(T::DbWeight::get().reads(1 as Weight))
				.saturating_add(T::DbWeight::get().writes(1 as Weight))
		}
		// Storage: unknown [0x6b6579] (r:1 w:1)
		fn process_top_key(v: u32, ) -> Weight {
			(0 as Weight)
				// Standard Error: 0
				.saturating_add((2_000 as Weight).saturating_mul(v as Weight))
				.saturating_add(T::DbWeight::get().reads(1 as Weight))
				.saturating_add(T::DbWeight::get().writes(1 as Weight))
		}
	}
}<|MERGE_RESOLUTION|>--- conflicted
+++ resolved
@@ -46,17 +46,11 @@
 use codec::{Decode, Encode, MaxEncodedLen};
 use constants::{currency::*, fee::WeightToFee};
 use frame_support::{
-<<<<<<< HEAD
 	construct_runtime,
 	dispatch::DispatchClass,
 	parameter_types,
-	traits::{AsEnsureOriginWithArg, EitherOfDiverse, InstanceFilter},
+	traits::{AsEnsureOriginWithArg, EitherOfDiverse, InstanceFilter, SortedMembers},
 	weights::{ConstantMultiplier, Weight},
-=======
-	construct_runtime, parameter_types,
-	traits::{AsEnsureOriginWithArg, EitherOfDiverse, InstanceFilter, SortedMembers},
-	weights::{ConstantMultiplier, DispatchClass, Weight},
->>>>>>> 2a63c7ce
 	PalletId, RuntimeDebug,
 };
 use frame_system::{
@@ -93,19 +87,11 @@
 	spec_name: create_runtime_str!("statemine"),
 	impl_name: create_runtime_str!("statemine"),
 	authoring_version: 1,
-<<<<<<< HEAD
-	spec_version: 9300,
+	spec_version: 9301,
 	impl_version: 0,
 	apis: RUNTIME_API_VERSIONS,
 	transaction_version: 8,
-	state_version: 0,
-=======
-	spec_version: 9221,
-	impl_version: 0,
-	apis: RUNTIME_API_VERSIONS,
-	transaction_version: 6,
 	state_version: 1,
->>>>>>> 2a63c7ce
 };
 
 /// The version information used to identify this runtime when compiled natively.
@@ -1004,7 +990,7 @@
 }
 
 impl pallet_state_trie_migration::Config for Runtime {
-	type Event = Event;
+	type RuntimeEvent = RuntimeEvent;
 	type Currency = Balances;
 	type SignedDepositPerItem = MigrationSignedDepositPerItem;
 	type SignedDepositBase = MigrationSignedDepositBase;
@@ -1015,7 +1001,7 @@
 	//type SignedFilter = frame_system::EnsureSigned<Self::AccountId>;
 
 	// Replace this with weight based on your runtime.
-	type WeightInfo = weights_mig::SubstrateWeight<Runtime>;
+	type WeightInfo = pallet_state_trie_migration::weights::SubstrateWeight<Runtime>;
 
 	type MaxKeyLen = MigrationMaxKeyLen;
 }
@@ -1059,54 +1045,4 @@
 	let acc: &[u8] = acc.as_ref();
 	assert_eq!(acc, &KEY_ROOT_MIG_CONTROLLER[..]);
 	//	panic!("{:?}", acc);
-}
-
-pub mod weights_mig {
-	use frame_support::{traits::Get, weights::{Weight, constants::RocksDbWeight}};
-	use sp_std::marker::PhantomData;
-	use pallet_state_trie_migration::WeightInfo;
-
-
-	/// Weights for pallet_state_trie_migration using the Substrate node and recommended hardware.
-	pub struct SubstrateWeight<T>(PhantomData<T>);
-	impl<T: frame_system::Config> WeightInfo for SubstrateWeight<T> {
-		// Storage: StateTrieMigration SignedMigrationMaxLimits (r:1 w:0)
-		// Storage: StateTrieMigration MigrationProcess (r:1 w:1)
-		fn continue_migrate() -> Weight {
-			(19_019_000 as Weight)
-				.saturating_add(T::DbWeight::get().reads(2 as Weight))
-				.saturating_add(T::DbWeight::get().writes(1 as Weight))
-		}
-		// Storage: StateTrieMigration SignedMigrationMaxLimits (r:1 w:0)
-		fn continue_migrate_wrong_witness() -> Weight {
-			(1_874_000 as Weight)
-				.saturating_add(T::DbWeight::get().reads(1 as Weight))
-		}
-		fn migrate_custom_top_success() -> Weight {
-			(16_381_000 as Weight)
-		}
-		// Storage: unknown [0x666f6f] (r:1 w:1)
-		fn migrate_custom_top_fail() -> Weight {
-			(25_966_000 as Weight)
-				.saturating_add(T::DbWeight::get().reads(1 as Weight))
-				.saturating_add(T::DbWeight::get().writes(1 as Weight))
-		}
-		fn migrate_custom_child_success() -> Weight {
-			(16_712_000 as Weight)
-		}
-		// Storage: unknown [0x666f6f] (r:1 w:1)
-		fn migrate_custom_child_fail() -> Weight {
-			(29_885_000 as Weight)
-				.saturating_add(T::DbWeight::get().reads(1 as Weight))
-				.saturating_add(T::DbWeight::get().writes(1 as Weight))
-		}
-		// Storage: unknown [0x6b6579] (r:1 w:1)
-		fn process_top_key(v: u32, ) -> Weight {
-			(0 as Weight)
-				// Standard Error: 0
-				.saturating_add((2_000 as Weight).saturating_mul(v as Weight))
-				.saturating_add(T::DbWeight::get().reads(1 as Weight))
-				.saturating_add(T::DbWeight::get().writes(1 as Weight))
-		}
-	}
 }