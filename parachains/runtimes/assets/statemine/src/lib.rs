--- conflicted
+++ resolved
@@ -670,13 +670,9 @@
 	frame_system::ChainContext<Runtime>,
 	Runtime,
 	AllPalletsWithSystem,
-<<<<<<< HEAD
 	// Note: Removed v1 storage migration. Assume this has been applied in some upgrade.
 	// Do not release until verified!
 	MigrateAssetsPallet,
-=======
-	pallet_balances::migration::MigrateToTrackInactive<Runtime, xcm_config::CheckingAccount>,
->>>>>>> 1ad62790
 >;
 
 pub struct MigrateAssetsPallet;
