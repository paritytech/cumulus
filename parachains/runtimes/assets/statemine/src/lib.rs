// Copyright (C) 2021-2022 Parity Technologies (UK) Ltd.
// SPDX-License-Identifier: Apache-2.0

// Licensed under the Apache License, Version 2.0 (the "License");
// you may not use this file except in compliance with the License.
// You may obtain a copy of the License at
//
// 	http://www.apache.org/licenses/LICENSE-2.0
//
// Unless required by applicable law or agreed to in writing, software
// distributed under the License is distributed on an "AS IS" BASIS,
// WITHOUT WARRANTIES OR CONDITIONS OF ANY KIND, either express or implied.
// See the License for the specific language governing permissions and
// limitations under the License.

//! # Statemine Runtime
//!
//! Statemine is the canary network for its Polkadot cousin, Statemint.

#![cfg_attr(not(feature = "std"), no_std)]
#![recursion_limit = "256"]

// Make the WASM binary available.
#[cfg(feature = "std")]
include!(concat!(env!("OUT_DIR"), "/wasm_binary.rs"));

pub mod constants;
mod weights;
pub mod xcm_config;

use cumulus_pallet_parachain_system::RelayNumberStrictlyIncreases;
use sp_api::impl_runtime_apis;
use sp_core::{crypto::KeyTypeId, OpaqueMetadata};
use sp_runtime::{
	create_runtime_str, generic, impl_opaque_keys,
	traits::{AccountIdLookup, BlakeTwo256, Block as BlockT, ConvertInto},
	transaction_validity::{TransactionSource, TransactionValidity},
	ApplyExtrinsicResult,
};

use sp_std::prelude::*;
#[cfg(feature = "std")]
use sp_version::NativeVersion;
use sp_version::RuntimeVersion;

use codec::{Decode, Encode, MaxEncodedLen};
use constants::{currency::*, fee::WeightToFee};
use frame_support::{
	construct_runtime,
	dispatch::DispatchClass,
	parameter_types,
	traits::{AsEnsureOriginWithArg, ConstU32, ConstU64, ConstU8, EitherOfDiverse, InstanceFilter},
	weights::{ConstantMultiplier, Weight},
	PalletId, RuntimeDebug,
};
use frame_system::{
	limits::{BlockLength, BlockWeights},
	EnsureRoot, EnsureSigned,
};
pub use parachains_common as common;
use parachains_common::{
	impls::{AssetsToBlockAuthor, DealWithFees},
	opaque, AccountId, AssetId, AuraId, Balance, BlockNumber, Hash, Header, Index, Signature,
	AVERAGE_ON_INITIALIZE_RATIO, HOURS, MAXIMUM_BLOCK_WEIGHT, NORMAL_DISPATCH_RATIO, SLOT_DURATION,
};
use xcm_config::{KsmLocation, XcmConfig};

#[cfg(any(feature = "std", test))]
pub use sp_runtime::BuildStorage;

// Polkadot imports
use pallet_xcm::{EnsureXcm, IsMajorityOfBody};
use polkadot_runtime_common::{BlockHashCount, SlowAdjustingFeeUpdate};
use xcm::latest::BodyId;
use xcm_executor::XcmExecutor;

use weights::{BlockExecutionWeight, ExtrinsicBaseWeight, RocksDbWeight};

impl_opaque_keys! {
	pub struct SessionKeys {
		pub aura: Aura,
	}
}

#[cfg(feature = "state-trie-version-1")]
#[sp_version::runtime_version]
pub const VERSION: RuntimeVersion = RuntimeVersion {
	spec_name: create_runtime_str!("statemine"),
	impl_name: create_runtime_str!("statemine"),
	authoring_version: 1,
	spec_version: 9330,
	impl_version: 0,
	apis: RUNTIME_API_VERSIONS,
	transaction_version: 10,
	state_version: 1,
};

#[cfg(not(feature = "state-trie-version-1"))]
#[sp_version::runtime_version]
pub const VERSION: RuntimeVersion = RuntimeVersion {
	spec_name: create_runtime_str!("statemine"),
	impl_name: create_runtime_str!("statemine"),
	authoring_version: 1,
	spec_version: 9330,
	impl_version: 0,
	apis: RUNTIME_API_VERSIONS,
	transaction_version: 10,
	state_version: 0,
};

/// The version information used to identify this runtime when compiled natively.
#[cfg(feature = "std")]
pub fn native_version() -> NativeVersion {
	NativeVersion { runtime_version: VERSION, can_author_with: Default::default() }
}

parameter_types! {
	pub const Version: RuntimeVersion = VERSION;
	pub RuntimeBlockLength: BlockLength =
		BlockLength::max_with_normal_ratio(5 * 1024 * 1024, NORMAL_DISPATCH_RATIO);
	pub RuntimeBlockWeights: BlockWeights = BlockWeights::builder()
		.base_block(BlockExecutionWeight::get())
		.for_class(DispatchClass::all(), |weights| {
			weights.base_extrinsic = ExtrinsicBaseWeight::get();
		})
		.for_class(DispatchClass::Normal, |weights| {
			weights.max_total = Some(NORMAL_DISPATCH_RATIO * MAXIMUM_BLOCK_WEIGHT);
		})
		.for_class(DispatchClass::Operational, |weights| {
			weights.max_total = Some(MAXIMUM_BLOCK_WEIGHT);
			// Operational transactions have some extra reserved space, so that they
			// are included even if block reached `MAXIMUM_BLOCK_WEIGHT`.
			weights.reserved = Some(
				MAXIMUM_BLOCK_WEIGHT - NORMAL_DISPATCH_RATIO * MAXIMUM_BLOCK_WEIGHT
			);
		})
		.avg_block_initialization(AVERAGE_ON_INITIALIZE_RATIO)
		.build_or_panic();
	pub const SS58Prefix: u8 = 2;
}

// Configure FRAME pallets to include in runtime.
impl frame_system::Config for Runtime {
	type BaseCallFilter = frame_support::traits::Everything;
	type BlockWeights = RuntimeBlockWeights;
	type BlockLength = RuntimeBlockLength;
	type AccountId = AccountId;
	type RuntimeCall = RuntimeCall;
	type Lookup = AccountIdLookup<AccountId, ()>;
	type Index = Index;
	type BlockNumber = BlockNumber;
	type Hash = Hash;
	type Hashing = BlakeTwo256;
	type Header = Header;
	type RuntimeEvent = RuntimeEvent;
	type RuntimeOrigin = RuntimeOrigin;
	type BlockHashCount = BlockHashCount;
	type DbWeight = RocksDbWeight;
	type Version = Version;
	type PalletInfo = PalletInfo;
	type OnNewAccount = ();
	type OnKilledAccount = ();
	type AccountData = pallet_balances::AccountData<Balance>;
	type SystemWeightInfo = weights::frame_system::WeightInfo<Runtime>;
	type SS58Prefix = SS58Prefix;
	type OnSetCode = cumulus_pallet_parachain_system::ParachainSetCode<Self>;
	type MaxConsumers = frame_support::traits::ConstU32<16>;
}

impl pallet_timestamp::Config for Runtime {
	/// A timestamp: milliseconds since the unix epoch.
	type Moment = u64;
	type OnTimestampSet = Aura;
	type MinimumPeriod = ConstU64<{ SLOT_DURATION / 2 }>;
	type WeightInfo = weights::pallet_timestamp::WeightInfo<Runtime>;
}

impl pallet_authorship::Config for Runtime {
	type FindAuthor = pallet_session::FindAccountFromAuthorIndex<Self, Aura>;
	type UncleGenerations = ConstU32<0>;
	type FilterUncle = ();
	type EventHandler = (CollatorSelection,);
}

parameter_types! {
	pub const ExistentialDeposit: Balance = EXISTENTIAL_DEPOSIT;
}

impl pallet_balances::Config for Runtime {
	type MaxLocks = ConstU32<50>;
	/// The type for recording an account's balance.
	type Balance = Balance;
	/// The ubiquitous event type.
	type RuntimeEvent = RuntimeEvent;
	type DustRemoval = ();
	type ExistentialDeposit = ExistentialDeposit;
	type AccountStore = System;
	type WeightInfo = weights::pallet_balances::WeightInfo<Runtime>;
	type MaxReserves = ConstU32<50>;
	type ReserveIdentifier = [u8; 8];
}

parameter_types! {
	/// Relay Chain `TransactionByteFee` / 10
	pub const TransactionByteFee: Balance = 1 * MILLICENTS;
}

impl pallet_transaction_payment::Config for Runtime {
	type RuntimeEvent = RuntimeEvent;
	type OnChargeTransaction =
		pallet_transaction_payment::CurrencyAdapter<Balances, DealWithFees<Runtime>>;
	type WeightToFee = WeightToFee;
	type LengthToFee = ConstantMultiplier<Balance, TransactionByteFee>;
	type FeeMultiplierUpdate = SlowAdjustingFeeUpdate<Self>;
	type OperationalFeeMultiplier = ConstU8<5>;
}

parameter_types! {
	pub const AssetDeposit: Balance = UNITS / 10; // 1 / 10 UNITS deposit to create asset
	pub const AssetAccountDeposit: Balance = deposit(1, 16);
	pub const ApprovalDeposit: Balance = EXISTENTIAL_DEPOSIT;
	pub const AssetsStringLimit: u32 = 50;
	/// Key = 32 bytes, Value = 36 bytes (32+1+1+1+1)
	// https://github.com/paritytech/substrate/blob/069917b/frame/assets/src/lib.rs#L257L271
	pub const MetadataDepositBase: Balance = deposit(1, 68);
	pub const MetadataDepositPerByte: Balance = deposit(0, 1);
	pub const ExecutiveBody: BodyId = BodyId::Executive;
}

/// We allow root and the Relay Chain council to execute privileged asset operations.
pub type AssetsForceOrigin =
	EitherOfDiverse<EnsureRoot<AccountId>, EnsureXcm<IsMajorityOfBody<KsmLocation, ExecutiveBody>>>;

impl pallet_assets::Config for Runtime {
	type RuntimeEvent = RuntimeEvent;
	type Balance = Balance;
	type AssetId = AssetId;
	type AssetIdParameter = codec::Compact<AssetId>;
	type Currency = Balances;
	type CreateOrigin = AsEnsureOriginWithArg<EnsureSigned<AccountId>>;
	type ForceOrigin = AssetsForceOrigin;
	type AssetDeposit = AssetDeposit;
	type MetadataDepositBase = MetadataDepositBase;
	type MetadataDepositPerByte = MetadataDepositPerByte;
	type ApprovalDeposit = ApprovalDeposit;
	type StringLimit = AssetsStringLimit;
	type Freezer = ();
	type Extra = ();
	type WeightInfo = weights::pallet_assets::WeightInfo<Runtime>;
	type AssetAccountDeposit = AssetAccountDeposit;
	type RemoveItemsLimit = frame_support::traits::ConstU32<1000>;
	#[cfg(feature = "runtime-benchmarks")]
	type BenchmarkHelper = ();
}

parameter_types! {
	// One storage item; key size is 32; value is size 4+4+16+32 bytes = 56 bytes.
	pub const DepositBase: Balance = deposit(1, 88);
	// Additional storage item size of 32 bytes.
	pub const DepositFactor: Balance = deposit(0, 32);
	pub const MaxSignatories: u32 = 100;
}

impl pallet_multisig::Config for Runtime {
	type RuntimeEvent = RuntimeEvent;
	type RuntimeCall = RuntimeCall;
	type Currency = Balances;
	type DepositBase = DepositBase;
	type DepositFactor = DepositFactor;
	type MaxSignatories = MaxSignatories;
	type WeightInfo = weights::pallet_multisig::WeightInfo<Runtime>;
}

impl pallet_utility::Config for Runtime {
	type RuntimeEvent = RuntimeEvent;
	type RuntimeCall = RuntimeCall;
	type PalletsOrigin = OriginCaller;
	type WeightInfo = weights::pallet_utility::WeightInfo<Runtime>;
}

parameter_types! {
	// One storage item; key size 32, value size 8; .
	pub const ProxyDepositBase: Balance = deposit(1, 40);
	// Additional storage item size of 33 bytes.
	pub const ProxyDepositFactor: Balance = deposit(0, 33);
	pub const MaxProxies: u16 = 32;
	// One storage item; key size 32, value size 16
	pub const AnnouncementDepositBase: Balance = deposit(1, 48);
	pub const AnnouncementDepositFactor: Balance = deposit(0, 66);
	pub const MaxPending: u16 = 32;
}

/// The type used to represent the kinds of proxying allowed.
#[derive(
	Copy,
	Clone,
	Eq,
	PartialEq,
	Ord,
	PartialOrd,
	Encode,
	Decode,
	RuntimeDebug,
	MaxEncodedLen,
	scale_info::TypeInfo,
)]
pub enum ProxyType {
	/// Fully permissioned proxy. Can execute any call on behalf of _proxied_.
	Any,
	/// Can execute any call that does not transfer funds or assets.
	NonTransfer,
	/// Proxy with the ability to reject time-delay proxy announcements.
	CancelProxy,
	/// Assets proxy. Can execute any call from `assets`, **including asset transfers**.
	Assets,
	/// Owner proxy. Can execute calls related to asset ownership.
	AssetOwner,
	/// Asset manager. Can execute calls related to asset management.
	AssetManager,
	/// Collator selection proxy. Can execute calls related to collator selection mechanism.
	Collator,
}
impl Default for ProxyType {
	fn default() -> Self {
		Self::Any
	}
}
impl InstanceFilter<RuntimeCall> for ProxyType {
	fn filter(&self, c: &RuntimeCall) -> bool {
		match self {
			ProxyType::Any => true,
			ProxyType::NonTransfer => !matches!(
				c,
				RuntimeCall::Balances { .. } |
					RuntimeCall::Assets { .. } |
					RuntimeCall::Uniques { .. }
			),
			ProxyType::CancelProxy => matches!(
				c,
				RuntimeCall::Proxy(pallet_proxy::Call::reject_announcement { .. }) |
					RuntimeCall::Utility { .. } |
					RuntimeCall::Multisig { .. }
			),
			ProxyType::Assets => {
				matches!(
					c,
					RuntimeCall::Assets { .. } |
						RuntimeCall::Utility { .. } |
						RuntimeCall::Multisig { .. } |
						RuntimeCall::Uniques { .. }
				)
			},
			ProxyType::AssetOwner => matches!(
				c,
				RuntimeCall::Assets(pallet_assets::Call::create { .. }) |
					RuntimeCall::Assets(pallet_assets::Call::start_destroy { .. }) |
					RuntimeCall::Assets(pallet_assets::Call::destroy_accounts { .. }) |
					RuntimeCall::Assets(pallet_assets::Call::destroy_approvals { .. }) |
					RuntimeCall::Assets(pallet_assets::Call::finish_destroy { .. }) |
					RuntimeCall::Assets(pallet_assets::Call::transfer_ownership { .. }) |
					RuntimeCall::Assets(pallet_assets::Call::set_team { .. }) |
					RuntimeCall::Assets(pallet_assets::Call::set_metadata { .. }) |
					RuntimeCall::Assets(pallet_assets::Call::clear_metadata { .. }) |
					RuntimeCall::Uniques(pallet_uniques::Call::create { .. }) |
					RuntimeCall::Uniques(pallet_uniques::Call::destroy { .. }) |
					RuntimeCall::Uniques(pallet_uniques::Call::transfer_ownership { .. }) |
					RuntimeCall::Uniques(pallet_uniques::Call::set_team { .. }) |
					RuntimeCall::Uniques(pallet_uniques::Call::set_metadata { .. }) |
					RuntimeCall::Uniques(pallet_uniques::Call::set_attribute { .. }) |
					RuntimeCall::Uniques(pallet_uniques::Call::set_collection_metadata { .. }) |
					RuntimeCall::Uniques(pallet_uniques::Call::clear_metadata { .. }) |
					RuntimeCall::Uniques(pallet_uniques::Call::clear_attribute { .. }) |
					RuntimeCall::Uniques(pallet_uniques::Call::clear_collection_metadata { .. }) |
					RuntimeCall::Uniques(pallet_uniques::Call::set_collection_max_supply { .. }) |
					RuntimeCall::Utility { .. } |
					RuntimeCall::Multisig { .. }
			),
			ProxyType::AssetManager => matches!(
				c,
				RuntimeCall::Assets(pallet_assets::Call::mint { .. }) |
					RuntimeCall::Assets(pallet_assets::Call::burn { .. }) |
					RuntimeCall::Assets(pallet_assets::Call::freeze { .. }) |
					RuntimeCall::Assets(pallet_assets::Call::thaw { .. }) |
					RuntimeCall::Assets(pallet_assets::Call::freeze_asset { .. }) |
					RuntimeCall::Assets(pallet_assets::Call::thaw_asset { .. }) |
					RuntimeCall::Uniques(pallet_uniques::Call::mint { .. }) |
					RuntimeCall::Uniques(pallet_uniques::Call::burn { .. }) |
					RuntimeCall::Uniques(pallet_uniques::Call::freeze { .. }) |
					RuntimeCall::Uniques(pallet_uniques::Call::thaw { .. }) |
					RuntimeCall::Uniques(pallet_uniques::Call::freeze_collection { .. }) |
					RuntimeCall::Uniques(pallet_uniques::Call::thaw_collection { .. }) |
					RuntimeCall::Utility { .. } |
					RuntimeCall::Multisig { .. }
			),
			ProxyType::Collator => matches!(
				c,
				RuntimeCall::CollatorSelection { .. } |
					RuntimeCall::Utility { .. } |
					RuntimeCall::Multisig { .. }
			),
		}
	}

	fn is_superset(&self, o: &Self) -> bool {
		match (self, o) {
			(x, y) if x == y => true,
			(ProxyType::Any, _) => true,
			(_, ProxyType::Any) => false,
			(ProxyType::Assets, ProxyType::AssetOwner) => true,
			(ProxyType::Assets, ProxyType::AssetManager) => true,
			(ProxyType::NonTransfer, ProxyType::Collator) => true,
			_ => false,
		}
	}
}

impl pallet_proxy::Config for Runtime {
	type RuntimeEvent = RuntimeEvent;
	type RuntimeCall = RuntimeCall;
	type Currency = Balances;
	type ProxyType = ProxyType;
	type ProxyDepositBase = ProxyDepositBase;
	type ProxyDepositFactor = ProxyDepositFactor;
	type MaxProxies = MaxProxies;
	type WeightInfo = weights::pallet_proxy::WeightInfo<Runtime>;
	type MaxPending = MaxPending;
	type CallHasher = BlakeTwo256;
	type AnnouncementDepositBase = AnnouncementDepositBase;
	type AnnouncementDepositFactor = AnnouncementDepositFactor;
}

parameter_types! {
	pub const ReservedXcmpWeight: Weight = MAXIMUM_BLOCK_WEIGHT.saturating_div(4);
	pub const ReservedDmpWeight: Weight = MAXIMUM_BLOCK_WEIGHT.saturating_div(4);
}

impl cumulus_pallet_parachain_system::Config for Runtime {
	type RuntimeEvent = RuntimeEvent;
	type OnSystemEvent = ();
	type SelfParaId = parachain_info::Pallet<Runtime>;
	type DmpMessageHandler = DmpQueue;
	type ReservedDmpWeight = ReservedDmpWeight;
	type OutboundXcmpMessageSource = XcmpQueue;
	type XcmpMessageHandler = XcmpQueue;
	type ReservedXcmpWeight = ReservedXcmpWeight;
	type CheckAssociatedRelayNumber = RelayNumberStrictlyIncreases;
}

impl parachain_info::Config for Runtime {}

impl cumulus_pallet_aura_ext::Config for Runtime {}

impl cumulus_pallet_xcmp_queue::Config for Runtime {
	type RuntimeEvent = RuntimeEvent;
	type XcmExecutor = XcmExecutor<XcmConfig>;
	type ChannelInfo = ParachainSystem;
	type VersionWrapper = PolkadotXcm;
	type ExecuteOverweightOrigin = EnsureRoot<AccountId>;
	type ControllerOrigin = EitherOfDiverse<
		EnsureRoot<AccountId>,
		EnsureXcm<IsMajorityOfBody<KsmLocation, ExecutiveBody>>,
	>;
	type ControllerOriginConverter = xcm_config::XcmOriginToTransactDispatchOrigin;
	type WeightInfo = weights::cumulus_pallet_xcmp_queue::WeightInfo<Runtime>;
	type PriceForSiblingDelivery = ();
}

impl cumulus_pallet_dmp_queue::Config for Runtime {
	type RuntimeEvent = RuntimeEvent;
	type XcmExecutor = XcmExecutor<XcmConfig>;
	type ExecuteOverweightOrigin = EnsureRoot<AccountId>;
}

parameter_types! {
	pub const Period: u32 = 6 * HOURS;
	pub const Offset: u32 = 0;
}

impl pallet_session::Config for Runtime {
	type RuntimeEvent = RuntimeEvent;
	type ValidatorId = <Self as frame_system::Config>::AccountId;
	// we don't have stash and controller, thus we don't need the convert as well.
	type ValidatorIdOf = pallet_collator_selection::IdentityCollator;
	type ShouldEndSession = pallet_session::PeriodicSessions<Period, Offset>;
	type NextSessionRotation = pallet_session::PeriodicSessions<Period, Offset>;
	type SessionManager = CollatorSelection;
	// Essentially just Aura, but let's be pedantic.
	type SessionHandler = <SessionKeys as sp_runtime::traits::OpaqueKeys>::KeyTypeIdProviders;
	type Keys = SessionKeys;
	type WeightInfo = weights::pallet_session::WeightInfo<Runtime>;
}

impl pallet_aura::Config for Runtime {
	type AuthorityId = AuraId;
	type DisabledValidators = ();
	type MaxAuthorities = ConstU32<100_000>;
}

parameter_types! {
	pub const PotId: PalletId = PalletId(*b"PotStake");
	pub const MaxCandidates: u32 = 1000;
	pub const MinCandidates: u32 = 5;
	pub const SessionLength: BlockNumber = 6 * HOURS;
	pub const MaxInvulnerables: u32 = 100;
}

/// We allow root and the Relay Chain council to execute privileged collator selection operations.
pub type CollatorSelectionUpdateOrigin =
	EitherOfDiverse<EnsureRoot<AccountId>, EnsureXcm<IsMajorityOfBody<KsmLocation, ExecutiveBody>>>;

impl pallet_collator_selection::Config for Runtime {
	type RuntimeEvent = RuntimeEvent;
	type Currency = Balances;
	type UpdateOrigin = CollatorSelectionUpdateOrigin;
	type PotId = PotId;
	type MaxCandidates = MaxCandidates;
	type MinCandidates = MinCandidates;
	type MaxInvulnerables = MaxInvulnerables;
	// should be a multiple of session or things will get inconsistent
	type KickThreshold = Period;
	type ValidatorId = <Self as frame_system::Config>::AccountId;
	type ValidatorIdOf = pallet_collator_selection::IdentityCollator;
	type ValidatorRegistration = Session;
	type WeightInfo = weights::pallet_collator_selection::WeightInfo<Runtime>;
}

impl pallet_asset_tx_payment::Config for Runtime {
	type RuntimeEvent = RuntimeEvent;
	type Fungibles = Assets;
	type OnChargeAssetTransaction = pallet_asset_tx_payment::FungiblesAdapter<
		pallet_assets::BalanceToAssetBalance<Balances, Runtime, ConvertInto>,
		AssetsToBlockAuthor<Runtime>,
	>;
}

parameter_types! {
	pub const CollectionDeposit: Balance = UNITS / 10; // 1 / 10 UNIT deposit to create asset class
	pub const ItemDeposit: Balance = UNITS / 1_000; // 1 / 1000 UNIT deposit to create asset instance
	pub const KeyLimit: u32 = 32;	// Max 32 bytes per key
	pub const ValueLimit: u32 = 64;	// Max 64 bytes per value
	pub const UniquesMetadataDepositBase: Balance = deposit(1, 129);
	pub const AttributeDepositBase: Balance = deposit(1, 0);
	pub const DepositPerByte: Balance = deposit(0, 1);
	pub const UniquesStringLimit: u32 = 128;
}

impl pallet_uniques::Config for Runtime {
	type RuntimeEvent = RuntimeEvent;
	type CollectionId = u32;
	type ItemId = u32;
	type Currency = Balances;
	type ForceOrigin = AssetsForceOrigin;
	type CollectionDeposit = CollectionDeposit;
	type ItemDeposit = ItemDeposit;
	type MetadataDepositBase = UniquesMetadataDepositBase;
	type AttributeDepositBase = AttributeDepositBase;
	type DepositPerByte = DepositPerByte;
	type StringLimit = UniquesStringLimit;
	type KeyLimit = KeyLimit;
	type ValueLimit = ValueLimit;
	type WeightInfo = weights::pallet_uniques::WeightInfo<Runtime>;
	#[cfg(feature = "runtime-benchmarks")]
	type Helper = ();
	type CreateOrigin = AsEnsureOriginWithArg<EnsureSigned<AccountId>>;
	type Locker = ();
}

// Create the runtime by composing the FRAME pallets that were previously configured.
construct_runtime!(
	pub enum Runtime where
		Block = Block,
		NodeBlock = opaque::Block,
		UncheckedExtrinsic = UncheckedExtrinsic,
	{
		// System support stuff.
		System: frame_system::{Pallet, Call, Config, Storage, Event<T>} = 0,
		ParachainSystem: cumulus_pallet_parachain_system::{
			Pallet, Call, Config, Storage, Inherent, Event<T>, ValidateUnsigned,
		} = 1,
		// RandomnessCollectiveFlip = 2 removed
		Timestamp: pallet_timestamp::{Pallet, Call, Storage, Inherent} = 3,
		ParachainInfo: parachain_info::{Pallet, Storage, Config} = 4,

		// Monetary stuff.
		Balances: pallet_balances::{Pallet, Call, Storage, Config<T>, Event<T>} = 10,
		TransactionPayment: pallet_transaction_payment::{Pallet, Storage, Event<T>} = 11,
		AssetTxPayment: pallet_asset_tx_payment::{Pallet, Event<T>} = 12,

		// Collator support. the order of these 5 are important and shall not change.
		Authorship: pallet_authorship::{Pallet, Call, Storage} = 20,
		CollatorSelection: pallet_collator_selection::{Pallet, Call, Storage, Event<T>, Config<T>} = 21,
		Session: pallet_session::{Pallet, Call, Storage, Event, Config<T>} = 22,
		Aura: pallet_aura::{Pallet, Storage, Config<T>} = 23,
		AuraExt: cumulus_pallet_aura_ext::{Pallet, Storage, Config} = 24,

		// XCM helpers.
		XcmpQueue: cumulus_pallet_xcmp_queue::{Pallet, Call, Storage, Event<T>} = 30,
		PolkadotXcm: pallet_xcm::{Pallet, Call, Storage, Event<T>, Origin, Config} = 31,
		CumulusXcm: cumulus_pallet_xcm::{Pallet, Event<T>, Origin} = 32,
		DmpQueue: cumulus_pallet_dmp_queue::{Pallet, Call, Storage, Event<T>} = 33,

		// Handy utilities.
		Utility: pallet_utility::{Pallet, Call, Event} = 40,
		Multisig: pallet_multisig::{Pallet, Call, Storage, Event<T>} = 41,
		Proxy: pallet_proxy::{Pallet, Call, Storage, Event<T>} = 42,

		// The main stage.
		Assets: pallet_assets::{Pallet, Call, Storage, Event<T>} = 50,
		Uniques: pallet_uniques::{Pallet, Call, Storage, Event<T>} = 51,

		#[cfg(feature = "state-trie-version-1")]
		StateTrieMigration: pallet_state_trie_migration = 70,
	}
);

/// The address format for describing accounts.
pub type Address = sp_runtime::MultiAddress<AccountId, ()>;
/// Block type as expected by this runtime.
pub type Block = generic::Block<Header, UncheckedExtrinsic>;
/// A Block signed with a Justification
pub type SignedBlock = generic::SignedBlock<Block>;
/// BlockId type as expected by this runtime.
pub type BlockId = generic::BlockId<Block>;
/// The SignedExtension to the basic transaction logic.
pub type SignedExtra = (
	frame_system::CheckNonZeroSender<Runtime>,
	frame_system::CheckSpecVersion<Runtime>,
	frame_system::CheckTxVersion<Runtime>,
	frame_system::CheckGenesis<Runtime>,
	frame_system::CheckEra<Runtime>,
	frame_system::CheckNonce<Runtime>,
	frame_system::CheckWeight<Runtime>,
	pallet_asset_tx_payment::ChargeAssetTxPayment<Runtime>,
);
/// Unchecked extrinsic type as expected by this runtime.
pub type UncheckedExtrinsic =
	generic::UncheckedExtrinsic<Address, RuntimeCall, Signature, SignedExtra>;
/// Extrinsic type that has already been checked.
pub type CheckedExtrinsic = generic::CheckedExtrinsic<AccountId, RuntimeCall, SignedExtra>;
/// Executive: handles dispatch to the various modules.
pub type Executive = frame_executive::Executive<
	Runtime,
	Block,
	frame_system::ChainContext<Runtime>,
	Runtime,
	AllPalletsWithSystem,
	pallet_assets::migration::v1::MigrateToV1<Runtime>,
>;

#[cfg(feature = "runtime-benchmarks")]
#[macro_use]
extern crate frame_benchmarking;

#[cfg(feature = "runtime-benchmarks")]
mod benches {
	define_benchmarks!(
		[frame_system, SystemBench::<Runtime>]
		[pallet_assets, Assets]
		[pallet_balances, Balances]
		[pallet_multisig, Multisig]
		[pallet_proxy, Proxy]
		[pallet_session, SessionBench::<Runtime>]
		[pallet_uniques, Uniques]
		[pallet_utility, Utility]
		[pallet_timestamp, Timestamp]
		[pallet_collator_selection, CollatorSelection]
		[cumulus_pallet_xcmp_queue, XcmpQueue]
		// XCM
		[pallet_xcm, PolkadotXcm]
		// NOTE: Make sure you point to the individual modules below.
		[pallet_xcm_benchmarks::fungible, XcmBalances]
		[pallet_xcm_benchmarks::generic, XcmGeneric]
	);
}

impl_runtime_apis! {
	impl sp_consensus_aura::AuraApi<Block, AuraId> for Runtime {
		fn slot_duration() -> sp_consensus_aura::SlotDuration {
			sp_consensus_aura::SlotDuration::from_millis(Aura::slot_duration())
		}

		fn authorities() -> Vec<AuraId> {
			Aura::authorities().into_inner()
		}
	}

	impl sp_api::Core<Block> for Runtime {
		fn version() -> RuntimeVersion {
			VERSION
		}

		fn execute_block(block: Block) {
			Executive::execute_block(block)
		}

		fn initialize_block(header: &<Block as BlockT>::Header) {
			Executive::initialize_block(header)
		}
	}

	impl sp_api::Metadata<Block> for Runtime {
		fn metadata() -> OpaqueMetadata {
			OpaqueMetadata::new(Runtime::metadata().into())
		}
	}

	impl sp_block_builder::BlockBuilder<Block> for Runtime {
		fn apply_extrinsic(extrinsic: <Block as BlockT>::Extrinsic) -> ApplyExtrinsicResult {
			Executive::apply_extrinsic(extrinsic)
		}

		fn finalize_block() -> <Block as BlockT>::Header {
			Executive::finalize_block()
		}

		fn inherent_extrinsics(data: sp_inherents::InherentData) -> Vec<<Block as BlockT>::Extrinsic> {
			data.create_extrinsics()
		}

		fn check_inherents(
			block: Block,
			data: sp_inherents::InherentData,
		) -> sp_inherents::CheckInherentsResult {
			data.check_extrinsics(&block)
		}
	}

	impl sp_transaction_pool::runtime_api::TaggedTransactionQueue<Block> for Runtime {
		fn validate_transaction(
			source: TransactionSource,
			tx: <Block as BlockT>::Extrinsic,
			block_hash: <Block as BlockT>::Hash,
		) -> TransactionValidity {
			Executive::validate_transaction(source, tx, block_hash)
		}
	}

	impl sp_offchain::OffchainWorkerApi<Block> for Runtime {
		fn offchain_worker(header: &<Block as BlockT>::Header) {
			Executive::offchain_worker(header)
		}
	}

	impl sp_session::SessionKeys<Block> for Runtime {
		fn generate_session_keys(seed: Option<Vec<u8>>) -> Vec<u8> {
			SessionKeys::generate(seed)
		}

		fn decode_session_keys(
			encoded: Vec<u8>,
		) -> Option<Vec<(Vec<u8>, KeyTypeId)>> {
			SessionKeys::decode_into_raw_public_keys(&encoded)
		}
	}

	impl frame_system_rpc_runtime_api::AccountNonceApi<Block, AccountId, Index> for Runtime {
		fn account_nonce(account: AccountId) -> Index {
			System::account_nonce(account)
		}
	}

	impl pallet_transaction_payment_rpc_runtime_api::TransactionPaymentApi<Block, Balance> for Runtime {
		fn query_info(
			uxt: <Block as BlockT>::Extrinsic,
			len: u32,
		) -> pallet_transaction_payment_rpc_runtime_api::RuntimeDispatchInfo<Balance> {
			TransactionPayment::query_info(uxt, len)
		}
		fn query_fee_details(
			uxt: <Block as BlockT>::Extrinsic,
			len: u32,
		) -> pallet_transaction_payment::FeeDetails<Balance> {
			TransactionPayment::query_fee_details(uxt, len)
		}
	}

	impl pallet_transaction_payment_rpc_runtime_api::TransactionPaymentCallApi<Block, Balance, RuntimeCall>
		for Runtime
	{
		fn query_call_info(
			call: RuntimeCall,
			len: u32,
		) -> pallet_transaction_payment::RuntimeDispatchInfo<Balance> {
			TransactionPayment::query_call_info(call, len)
		}
		fn query_call_fee_details(
			call: RuntimeCall,
			len: u32,
		) -> pallet_transaction_payment::FeeDetails<Balance> {
			TransactionPayment::query_call_fee_details(call, len)
		}
	}

	impl cumulus_primitives_core::CollectCollationInfo<Block> for Runtime {
		fn collect_collation_info(header: &<Block as BlockT>::Header) -> cumulus_primitives_core::CollationInfo {
			ParachainSystem::collect_collation_info(header)
		}
	}

	#[cfg(feature = "try-runtime")]
	impl frame_try_runtime::TryRuntime<Block> for Runtime {
		fn on_runtime_upgrade() -> (Weight, Weight) {
			log::info!("try-runtime::on_runtime_upgrade statemine.");
			let weight = Executive::try_runtime_upgrade().unwrap();
			(weight, RuntimeBlockWeights::get().max_block)
		}

		fn execute_block(block: Block, state_root_check: bool, select: frame_try_runtime::TryStateSelect) -> Weight {
			log::info!(
				target: "runtime::statemine", "try-runtime: executing block #{} ({:?}) / root checks: {:?} / sanity-checks: {:?}",
				block.header.number,
				block.header.hash(),
				state_root_check,
				select,
			);
			Executive::try_execute_block(block, state_root_check, select).expect("try_execute_block failed")
		}
	}

	#[cfg(feature = "runtime-benchmarks")]
	impl frame_benchmarking::Benchmark<Block> for Runtime {
		fn benchmark_metadata(extra: bool) -> (
			Vec<frame_benchmarking::BenchmarkList>,
			Vec<frame_support::traits::StorageInfo>,
		) {
			use frame_benchmarking::{Benchmarking, BenchmarkList};
			use frame_support::traits::StorageInfoTrait;
			use frame_system_benchmarking::Pallet as SystemBench;
			use cumulus_pallet_session_benchmarking::Pallet as SessionBench;

			// This is defined once again in dispatch_benchmark, because list_benchmarks!
			// and add_benchmarks! are macros exported by define_benchmarks! macros and those types
			// are referenced in that call.
			type XcmBalances = pallet_xcm_benchmarks::fungible::Pallet::<Runtime>;
			type XcmGeneric = pallet_xcm_benchmarks::generic::Pallet::<Runtime>;

			let mut list = Vec::<BenchmarkList>::new();
			list_benchmarks!(list, extra);

			let storage_info = AllPalletsWithSystem::storage_info();
			return (list, storage_info)
		}

		fn dispatch_benchmark(
			config: frame_benchmarking::BenchmarkConfig
		) -> Result<Vec<frame_benchmarking::BenchmarkBatch>, sp_runtime::RuntimeString> {
			use frame_benchmarking::{Benchmarking, BenchmarkBatch, BenchmarkError,
				TrackedStorageKey};

			use frame_system_benchmarking::Pallet as SystemBench;
			impl frame_system_benchmarking::Config for Runtime {}

			use cumulus_pallet_session_benchmarking::Pallet as SessionBench;
			impl cumulus_pallet_session_benchmarking::Config for Runtime {}

			use xcm::latest::prelude::*;
<<<<<<< HEAD
			use xcm_config::{LocalCheckAccount, KsmLocation};
=======
			use xcm_config::{KsmLocation, MaxAssetsIntoHolding};
>>>>>>> 1d6f7ae5
			use pallet_xcm_benchmarks::asset_instance_from;

			impl pallet_xcm_benchmarks::Config for Runtime {
				type XcmConfig = xcm_config::XcmConfig;
				type AccountIdConverter = xcm_config::LocationToAccountId;
				fn valid_destination() -> Result<MultiLocation, BenchmarkError> {
					Ok(KsmLocation::get())
				}
				fn worst_case_holding(depositable_count: u32) -> MultiAssets {
					// A mix of fungible, non-fungible, and concrete assets.
					let holding_non_fungibles = MaxAssetsIntoHolding::get() / 2 - depositable_count;
					let holding_fungibles = holding_non_fungibles.saturating_sub(1);
					let fungibles_amount: u128 = 100;
					let mut assets = (0..holding_fungibles)
						.map(|i| {
							MultiAsset {
								id: Concrete(GeneralIndex(i as u128).into()),
								fun: Fungible(fungibles_amount * i as u128),
							}
							.into()
						})
						.chain(core::iter::once(MultiAsset { id: Concrete(Here.into()), fun: Fungible(u128::MAX) }))
						.chain((0..holding_non_fungibles).map(|i| MultiAsset {
							id: Concrete(GeneralIndex(i as u128).into()),
							fun: NonFungible(asset_instance_from(i)),
						}))
						.collect::<Vec<_>>();

					assets.push(MultiAsset {
						id: Concrete(KsmLocation::get()),
						fun: Fungible(1_000_000 * UNITS),
					});
					assets.into()
				}
			}

			parameter_types! {
				pub const TrustedTeleporter: Option<(MultiLocation, MultiAsset)> = Some((
					KsmLocation::get(),
					MultiAsset { fun: Fungible(1 * UNITS), id: Concrete(KsmLocation::get()) },
				));
				pub const CheckedAccount: Option<AccountId> = None;

			}

			impl pallet_xcm_benchmarks::fungible::Config for Runtime {
				type TransactAsset = Balances;

				type CheckedAccount = LocalCheckAccount;
				type TrustedTeleporter = TrustedTeleporter;

				fn get_multi_asset() -> MultiAsset {
					MultiAsset {
						id: Concrete(KsmLocation::get()),
						fun: Fungible(1 * UNITS),
					}
				}
			}

			impl pallet_xcm_benchmarks::generic::Config for Runtime {
				type RuntimeCall = RuntimeCall;

				fn worst_case_response() -> (u64, Response) {
					(0u64, Response::Version(Default::default()))
				}

				fn worst_case_asset_exchange() -> Result<(MultiAssets, MultiAssets), BenchmarkError> {
					Err(BenchmarkError::Skip)
				}

				fn universal_alias() -> Result<Junction, BenchmarkError> {
					Err(BenchmarkError::Skip)
				}

				fn transact_origin_and_runtime_call() -> Result<(MultiLocation, RuntimeCall), BenchmarkError> {
					Ok((KsmLocation::get(), frame_system::Call::remark_with_event { remark: vec![] }.into()))
				}

				fn subscribe_origin() -> Result<MultiLocation, BenchmarkError> {
					Ok(KsmLocation::get())
				}

				fn claimable_asset() -> Result<(MultiLocation, MultiLocation, MultiAssets), BenchmarkError> {
					let origin = KsmLocation::get();
					let assets: MultiAssets = (Concrete(KsmLocation::get()), 1_000 * UNITS).into();
					let ticket = MultiLocation { parents: 0, interior: Here };
					Ok((origin, ticket, assets))
				}

				fn unlockable_asset() -> Result<(MultiLocation, MultiLocation, MultiAsset), BenchmarkError> {
					Err(BenchmarkError::Skip)
				}
			}

			type XcmBalances = pallet_xcm_benchmarks::fungible::Pallet::<Runtime>;
			type XcmGeneric = pallet_xcm_benchmarks::generic::Pallet::<Runtime>;

			let whitelist: Vec<TrackedStorageKey> = vec![
				// Block Number
				hex_literal::hex!("26aa394eea5630e07c48ae0c9558cef702a5c1b19ab7a04f536c519aca4983ac").to_vec().into(),
				// Total Issuance
				hex_literal::hex!("c2261276cc9d1f8598ea4b6a74b15c2f57c875e4cff74148e4628f264b974c80").to_vec().into(),
				// Execution Phase
				hex_literal::hex!("26aa394eea5630e07c48ae0c9558cef7ff553b5a9862a516939d82b3d3d8661a").to_vec().into(),
				// Event Count
				hex_literal::hex!("26aa394eea5630e07c48ae0c9558cef70a98fdbe9ce6c55837576c60c7af3850").to_vec().into(),
				// System Events
				hex_literal::hex!("26aa394eea5630e07c48ae0c9558cef780d41e5e16056765bc8461851072c9d7").to_vec().into(),
				//TODO: use from relay_well_known_keys::ACTIVE_CONFIG
				hex_literal::hex!("06de3d8a54d27e44a9d5ce189618f22db4b49d95320d9021994c850f25b8e385").to_vec().into(),
			];

			let mut batches = Vec::<BenchmarkBatch>::new();
			let params = (&config, &whitelist);
			add_benchmarks!(params, batches);

			Ok(batches)
		}
	}
}

struct CheckInherents;

impl cumulus_pallet_parachain_system::CheckInherents<Block> for CheckInherents {
	fn check_inherents(
		block: &Block,
		relay_state_proof: &cumulus_pallet_parachain_system::RelayChainStateProof,
	) -> sp_inherents::CheckInherentsResult {
		let relay_chain_slot = relay_state_proof
			.read_slot()
			.expect("Could not read the relay chain slot from the proof");

		let inherent_data =
			cumulus_primitives_timestamp::InherentDataProvider::from_relay_chain_slot_and_duration(
				relay_chain_slot,
				sp_std::time::Duration::from_secs(6),
			)
			.create_inherent_data()
			.expect("Could not create the timestamp inherent data");

		inherent_data.check_extrinsics(block)
	}
}

cumulus_pallet_parachain_system::register_validate_block! {
	Runtime = Runtime,
	BlockExecutor = cumulus_pallet_aura_ext::BlockExecutor::<Runtime, Executive>,
	CheckInherents = CheckInherents,
}

#[cfg(feature = "state-trie-version-1")]
parameter_types! {
	// The deposit configuration for the singed migration. Specially if you want to allow any signed account to do the migration (see `SignedFilter`, these deposits should be high)
	pub const MigrationSignedDepositPerItem: Balance = 1 * CENTS;
	pub const MigrationSignedDepositBase: Balance = 2_000 * CENTS;
	pub const MigrationMaxKeyLen: u32 = 512;
}

#[cfg(feature = "state-trie-version-1")]
impl pallet_state_trie_migration::Config for Runtime {
	type RuntimeEvent = RuntimeEvent;
	type Currency = Balances;
	type SignedDepositPerItem = MigrationSignedDepositPerItem;
	type SignedDepositBase = MigrationSignedDepositBase;
	// An origin that can control the whole pallet: should be Root, or a part of your council.
	type ControlOrigin = frame_system::EnsureSignedBy<RootMigController, AccountId>;
	// specific account for the migration, can trigger the signed migrations.
	type SignedFilter = frame_system::EnsureSignedBy<MigController, AccountId>;

	// Replace this with weight based on your runtime.
	type WeightInfo = pallet_state_trie_migration::weights::SubstrateWeight<Runtime>;

	type MaxKeyLen = MigrationMaxKeyLen;
}

#[cfg(feature = "state-trie-version-1")]
frame_support::ord_parameter_types! {
	pub const MigController: AccountId = AccountId::from(hex_literal::hex!("8458ed39dc4b6f6c7255f7bc42be50c2967db126357c999d44e12ca7ac80dc52"));
	pub const RootMigController: AccountId = AccountId::from(hex_literal::hex!("8458ed39dc4b6f6c7255f7bc42be50c2967db126357c999d44e12ca7ac80dc52"));
}

#[cfg(feature = "state-trie-version-1")]
#[test]
fn ensure_key_ss58() {
	use frame_support::traits::SortedMembers;
	use sp_core::crypto::Ss58Codec;
	let acc =
		AccountId::from_ss58check("5F4EbSkZz18X36xhbsjvDNs6NuZ82HyYtq5UiJ1h9SBHJXZD").unwrap();
	//panic!("{:x?}", acc);
	assert_eq!(acc, MigController::sorted_members()[0]);
	let acc =
		AccountId::from_ss58check("5F4EbSkZz18X36xhbsjvDNs6NuZ82HyYtq5UiJ1h9SBHJXZD").unwrap();
	assert_eq!(acc, RootMigController::sorted_members()[0]);
	//panic!("{:x?}", acc);
}<|MERGE_RESOLUTION|>--- conflicted
+++ resolved
@@ -854,11 +854,7 @@
 			impl cumulus_pallet_session_benchmarking::Config for Runtime {}
 
 			use xcm::latest::prelude::*;
-<<<<<<< HEAD
-			use xcm_config::{LocalCheckAccount, KsmLocation};
-=======
-			use xcm_config::{KsmLocation, MaxAssetsIntoHolding};
->>>>>>> 1d6f7ae5
+			use xcm_config::{LocalCheckAccount, KsmLocation, MaxAssetsIntoHolding};
 			use pallet_xcm_benchmarks::asset_instance_from;
 
 			impl pallet_xcm_benchmarks::Config for Runtime {
