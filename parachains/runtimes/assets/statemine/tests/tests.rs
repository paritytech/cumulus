--- conflicted
+++ resolved
@@ -1,9 +1,5 @@
-<<<<<<< HEAD
 use asset_test_utils::{mock_open_hrmp_channel, ExtBuilder, RuntimeHelper};
-=======
-use asset_test_utils::{ExtBuilder, RuntimeHelper};
 use cumulus_primitives_utility::ChargeWeightInFungibles;
->>>>>>> 4365baa6
 use frame_support::{
 	assert_noop, assert_ok,
 	traits::PalletInfo,
@@ -327,67 +323,14 @@
 }
 
 #[test]
-<<<<<<< HEAD
-fn test_send_xcm_transact_with_remark_with_event_works() {
-	let runtime_para_id = 1015;
-	let bridge_hub_para_id = 1013;
-
-=======
 fn test_asset_xcm_trader_not_possible_for_non_sufficient_assets() {
->>>>>>> 4365baa6
-	ExtBuilder::<Runtime>::default()
-		.with_collators(vec![AccountId::from(ALICE)])
-		.with_session_keys(vec![(
-			AccountId::from(ALICE),
-			AccountId::from(ALICE),
-			SessionKeys { aura: AuraId::from(sp_core::sr25519::Public::from_raw(ALICE)) },
-		)])
-<<<<<<< HEAD
-		.with_tracing()
-		.with_safe_xcm_version(3)
-		.with_para_id(runtime_para_id.into())
-		.build()
-		.execute_with(|| {
-			// open hrmp channel
-			mock_open_hrmp_channel::<Runtime, ParachainSystem>(
-				runtime_para_id.into(),
-				bridge_hub_para_id.into(),
-			);
-
-			// prepare xcm message with Transact
-			let message = Xcm(vec![ExportMessage {
-				network: Wococo,
-				destination: X1(Parachain(1000)),
-				xcm: Xcm(vec![Transact {
-					origin_kind: OriginKind::SovereignAccount,
-					require_weight_at_most: 1000000000,
-					call: vec![0, 8, 20, 104, 101, 108, 108, 111].into(),
-				}]),
-			}]);
-
-			// simulate send export_message to bridge-hub
-			assert_ok!(PolkadotXcm::send(
-				RuntimeOrigin::signed(AccountId::from(ALICE)),
-				Box::new(VersionedMultiLocation::V3(MultiLocation {
-					parents: 1,
-					interior: X1(Parachain(bridge_hub_para_id))
-				})),
-				Box::new(VersionedXcm::from(message.clone()))
-			));
-
-			// check xcm sent-like events occured
-			let events = System::events();
-			assert!(!events.is_empty());
-
-			assert!(System::events().iter().any(|r| matches!(
-				r.event,
-				RuntimeEvent::PolkadotXcm(pallet_xcm::Event::Sent(..))
-			)));
-			assert!(System::events().iter().any(|r| matches!(
-				r.event,
-				RuntimeEvent::XcmpQueue(cumulus_pallet_xcmp_queue::Event::XcmpMessageSent { .. })
-			)));
-=======
+	ExtBuilder::<Runtime>::default()
+		.with_collators(vec![AccountId::from(ALICE)])
+		.with_session_keys(vec![(
+			AccountId::from(ALICE),
+			AccountId::from(ALICE),
+			SessionKeys { aura: AuraId::from(sp_core::sr25519::Public::from_raw(ALICE)) },
+		)])
 		.build()
 		.execute_with(|| {
 			// Create a non-sufficient asset with specific existential deposit
@@ -443,6 +386,63 @@
 
 			// We also need to ensure the total supply NOT increased
 			assert_eq!(Assets::total_supply(1), minimum_asset_balance);
->>>>>>> 4365baa6
+		});
+}
+
+#[test]
+fn test_send_xcm_transact_with_remark_with_event_works() {
+	let runtime_para_id = 1015;
+	let bridge_hub_para_id = 1013;
+	ExtBuilder::<Runtime>::default()
+		.with_collators(vec![AccountId::from(ALICE)])
+		.with_session_keys(vec![(
+			AccountId::from(ALICE),
+			AccountId::from(ALICE),
+			SessionKeys { aura: AuraId::from(sp_core::sr25519::Public::from_raw(ALICE)) },
+		)])
+		.with_tracing()
+		.with_safe_xcm_version(3)
+		.with_para_id(runtime_para_id.into())
+		.build()
+		.execute_with(|| {
+			// open hrmp channel
+			mock_open_hrmp_channel::<Runtime, ParachainSystem>(
+				runtime_para_id.into(),
+				bridge_hub_para_id.into(),
+			);
+
+			// prepare xcm message with Transact
+			let message = Xcm(vec![ExportMessage {
+				network: Wococo,
+				destination: X1(Parachain(1000)),
+				xcm: Xcm(vec![Transact {
+					origin_kind: OriginKind::SovereignAccount,
+					require_weight_at_most: Weight::from_ref_time(1000000000),
+					call: vec![0, 8, 20, 104, 101, 108, 108, 111].into(),
+				}]),
+			}]);
+
+			// simulate send export_message to bridge-hub
+			assert_ok!(PolkadotXcm::send(
+				RuntimeOrigin::signed(AccountId::from(ALICE)),
+				Box::new(VersionedMultiLocation::V3(MultiLocation {
+					parents: 1,
+					interior: X1(Parachain(bridge_hub_para_id))
+				})),
+				Box::new(VersionedXcm::from(message.clone()))
+			));
+
+			// check xcm sent-like events occured
+			let events = System::events();
+			assert!(!events.is_empty());
+
+			assert!(System::events().iter().any(|r| matches!(
+				r.event,
+				RuntimeEvent::PolkadotXcm(pallet_xcm::Event::Sent(..))
+			)));
+			assert!(System::events().iter().any(|r| matches!(
+				r.event,
+				RuntimeEvent::XcmpQueue(cumulus_pallet_xcmp_queue::Event::XcmpMessageSent { .. })
+			)));
 		});
 }