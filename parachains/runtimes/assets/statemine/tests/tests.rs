use asset_test_utils::{ExtBuilder, RuntimeHelper};
use cumulus_primitives_utility::ChargeWeightInFungibles;
use frame_support::{
	assert_noop, assert_ok,
	traits::PalletInfo,
	weights::{Weight, WeightToFee as WeightToFeeT},
};
use parachains_common::{AccountId, AuraId};
use statemine_runtime::xcm_config::AssetFeeAsExistentialDepositMultiplierFeeCharger;
pub use statemine_runtime::{
	constants::fee::WeightToFee, xcm_config::XcmConfig, Assets, Balances, ExistentialDeposit,
	Runtime, SessionKeys, System,
};
use xcm::latest::prelude::*;
use xcm_executor::traits::WeightTrader;

pub const ALICE: [u8; 32] = [1u8; 32];

#[test]
fn test_asset_xcm_trader() {
	ExtBuilder::<Runtime>::default()
		.with_collators(vec![AccountId::from(ALICE)])
		.with_session_keys(vec![(
			AccountId::from(ALICE),
			AccountId::from(ALICE),
			SessionKeys { aura: AuraId::from(sp_core::sr25519::Public::from_raw(ALICE)) },
		)])
		.build()
		.execute_with(|| {
			// We need root origin to create a sufficient asset
			let minimum_asset_balance = 3333333_u128;
			let local_asset_id = 1;
			assert_ok!(Assets::force_create(
				RuntimeHelper::<Runtime>::root_origin(),
<<<<<<< HEAD
				1.into(),
=======
				local_asset_id,
>>>>>>> 8cae878d
				AccountId::from(ALICE).into(),
				true,
				minimum_asset_balance
			));

			// We first mint enough asset for the account to exist for assets
			assert_ok!(Assets::mint(
				RuntimeHelper::<Runtime>::origin_of(AccountId::from(ALICE)),
<<<<<<< HEAD
				1.into(),
=======
				local_asset_id,
>>>>>>> 8cae878d
				AccountId::from(ALICE).into(),
				minimum_asset_balance
			));

			// get asset id as multilocation
			let asset_multilocation = MultiLocation::new(
				0,
				X2(
					PalletInstance(
						<Runtime as frame_system::Config>::PalletInfo::index::<Assets>().unwrap()
							as u8,
					),
					GeneralIndex(local_asset_id.into()),
				),
			);

			// Set Alice as block author, who will receive fees
			RuntimeHelper::<Runtime>::run_to_block(2, Some(AccountId::from(ALICE)));

			// We are going to buy 4e9 weight
			let bought = 4_000_000_000u64;

			// Lets calculate amount needed
			let asset_amount_needed =
				AssetFeeAsExistentialDepositMultiplierFeeCharger::charge_weight_in_fungibles(
					local_asset_id,
					Weight::from_ref_time(bought),
				)
				.expect("failed to compute");

			// Lets pay with: asset_amount_needed + asset_amount_extra
			let asset_amount_extra = 100_u128;
			let asset: MultiAsset =
				(asset_multilocation.clone(), asset_amount_needed + asset_amount_extra).into();

			let mut trader = <XcmConfig as xcm_executor::Config>::Trader::new();

			// Lets buy_weight and make sure buy_weight does not return an error
			match trader.buy_weight(bought, asset.into()) {
				Ok(unused_assets) => {
					// Check whether a correct amount of unused assets is returned
					assert_ok!(unused_assets
						.ensure_contains(&(asset_multilocation, asset_amount_extra).into()));
				},
				Err(e) => assert!(false, "Expected Ok(_). Got {:#?}", e),
			}

			// Drop trader
			drop(trader);

			// Make sure author(Alice) has received the amount
			assert_eq!(
				Assets::balance(1, AccountId::from(ALICE)),
				minimum_asset_balance + asset_amount_needed
			);

			// We also need to ensure the total supply increased
			assert_eq!(Assets::total_supply(1), minimum_asset_balance + asset_amount_needed);
		});
}

#[test]
fn test_asset_xcm_trader_with_refund() {
	ExtBuilder::<Runtime>::default()
		.with_collators(vec![AccountId::from(ALICE)])
		.with_session_keys(vec![(
			AccountId::from(ALICE),
			AccountId::from(ALICE),
			SessionKeys { aura: AuraId::from(sp_core::sr25519::Public::from_raw(ALICE)) },
		)])
		.build()
		.execute_with(|| {
			// We need root origin to create a sufficient asset
			// We set existential deposit to be identical to the one for Balances first
			assert_ok!(Assets::force_create(
				RuntimeHelper::<Runtime>::root_origin(),
				1.into(),
				AccountId::from(ALICE).into(),
				true,
				ExistentialDeposit::get()
			));

			// We first mint enough asset for the account to exist for assets
			assert_ok!(Assets::mint(
				RuntimeHelper::<Runtime>::origin_of(AccountId::from(ALICE)),
				1.into(),
				AccountId::from(ALICE).into(),
				ExistentialDeposit::get()
			));

			let mut trader = <XcmConfig as xcm_executor::Config>::Trader::new();

			// Set Alice as block author, who will receive fees
			RuntimeHelper::<Runtime>::run_to_block(2, Some(AccountId::from(ALICE)));

			// We are going to buy 4e9 weight
			let bought = 4_000_000_000u64;

			let asset_multilocation = MultiLocation::new(
				0,
				X2(
					PalletInstance(
						<Runtime as frame_system::Config>::PalletInfo::index::<Assets>().unwrap()
							as u8,
					),
					GeneralIndex(1),
				),
			);

			// lets calculate amount needed
			let amount_bought = WeightToFee::weight_to_fee(&Weight::from_ref_time(bought));

			let asset: MultiAsset = (asset_multilocation.clone(), amount_bought).into();

			// Make sure buy_weight does not return an error
			assert_ok!(trader.buy_weight(bought, asset.clone().into()));

			// Make sure again buy_weight does return an error
			assert_noop!(trader.buy_weight(bought, asset.into()), XcmError::NotWithdrawable);

			// We actually use half of the weight
			let weight_used = bought / 2;

			// Make sure refurnd works.
			let amount_refunded =
				WeightToFee::weight_to_fee(&Weight::from_ref_time(bought - weight_used));

			assert_eq!(
				trader.refund_weight(bought - weight_used),
				Some((asset_multilocation, amount_refunded).into())
			);

			// Drop trader
			drop(trader);

			// We only should have paid for half of the bought weight
			let fees_paid = WeightToFee::weight_to_fee(&Weight::from_ref_time(weight_used));

			assert_eq!(
				Assets::balance(1, AccountId::from(ALICE)),
				ExistentialDeposit::get() + fees_paid
			);

			// We also need to ensure the total supply increased
			assert_eq!(Assets::total_supply(1), ExistentialDeposit::get() + fees_paid);
		});
}

#[test]
fn test_asset_xcm_trader_refund_not_possible_since_amount_less_than_ed() {
	ExtBuilder::<Runtime>::default()
		.with_collators(vec![AccountId::from(ALICE)])
		.with_session_keys(vec![(
			AccountId::from(ALICE),
			AccountId::from(ALICE),
			SessionKeys { aura: AuraId::from(sp_core::sr25519::Public::from_raw(ALICE)) },
		)])
		.build()
		.execute_with(|| {
			// We need root origin to create a sufficient asset
			// We set existential deposit to be identical to the one for Balances first
			assert_ok!(Assets::force_create(
				RuntimeHelper::<Runtime>::root_origin(),
				1.into(),
				AccountId::from(ALICE).into(),
				true,
				ExistentialDeposit::get()
			));

			let mut trader = <XcmConfig as xcm_executor::Config>::Trader::new();

			// Set Alice as block author, who will receive fees
			RuntimeHelper::<Runtime>::run_to_block(2, Some(AccountId::from(ALICE)));

			// We are going to buy small amount
			let bought = 500_000_000u64;

			let asset_multilocation = MultiLocation::new(
				0,
				X2(
					PalletInstance(
						<Runtime as frame_system::Config>::PalletInfo::index::<Assets>().unwrap()
							as u8,
					),
					GeneralIndex(1),
				),
			);

			let amount_bought = WeightToFee::weight_to_fee(&Weight::from_ref_time(bought));

			assert!(
				amount_bought < ExistentialDeposit::get(),
				"we are testing what happens when the amount does not exceed ED"
			);

			let asset: MultiAsset = (asset_multilocation.clone(), amount_bought).into();

			// Buy weight should return an error
			assert_noop!(trader.buy_weight(bought, asset.into()), XcmError::TooExpensive);

			// not credited since the ED is higher than this value
			assert_eq!(Assets::balance(1, AccountId::from(ALICE)), 0);

			// We also need to ensure the total supply did not increase
			assert_eq!(Assets::total_supply(1), 0);
		});
}

#[test]
fn test_that_buying_ed_refund_does_not_refund() {
	ExtBuilder::<Runtime>::default()
		.with_collators(vec![AccountId::from(ALICE)])
		.with_session_keys(vec![(
			AccountId::from(ALICE),
			AccountId::from(ALICE),
			SessionKeys { aura: AuraId::from(sp_core::sr25519::Public::from_raw(ALICE)) },
		)])
		.build()
		.execute_with(|| {
			// We need root origin to create a sufficient asset
			// We set existential deposit to be identical to the one for Balances first
			assert_ok!(Assets::force_create(
				RuntimeHelper::<Runtime>::root_origin(),
				1.into(),
				AccountId::from(ALICE).into(),
				true,
				ExistentialDeposit::get()
			));

			let mut trader = <XcmConfig as xcm_executor::Config>::Trader::new();

			// Set Alice as block author, who will receive fees
			RuntimeHelper::<Runtime>::run_to_block(2, Some(AccountId::from(ALICE)));

			// We are gonna buy ED
			let bought: u64 = ExistentialDeposit::get().try_into().unwrap();

			let asset_multilocation = MultiLocation::new(
				0,
				X2(
					PalletInstance(
						<Runtime as frame_system::Config>::PalletInfo::index::<Assets>().unwrap()
							as u8,
					),
					GeneralIndex(1),
				),
			);

			let amount_bought = WeightToFee::weight_to_fee(&Weight::from_ref_time(bought));

			assert!(
				amount_bought < ExistentialDeposit::get(),
				"we are testing what happens when the amount does not exceed ED"
			);

			// We know we will have to buy at least ED, so lets make sure first it will
			// fail with a payment of less than ED
			let asset: MultiAsset = (asset_multilocation.clone(), amount_bought).into();
			assert_noop!(trader.buy_weight(bought, asset.into()), XcmError::TooExpensive);

			// Now lets buy ED at least
			let asset: MultiAsset = (asset_multilocation.clone(), ExistentialDeposit::get()).into();

			// Buy weight should work
			assert_ok!(trader.buy_weight(bought, asset.into()));

			// Should return None. We have a specific check making sure we dont go below ED for
			// drop payment
			assert_eq!(trader.refund_weight(bought), None);

			// Drop trader
			drop(trader);

			// Make sure author(Alice) has received the amount
			assert_eq!(Assets::balance(1, AccountId::from(ALICE)), ExistentialDeposit::get());

			// We also need to ensure the total supply increased
			assert_eq!(Assets::total_supply(1), ExistentialDeposit::get());
		});
}

#[test]
fn test_asset_xcm_trader_not_possible_for_non_sufficient_assets() {
	ExtBuilder::<Runtime>::default()
		.with_collators(vec![AccountId::from(ALICE)])
		.with_session_keys(vec![(
			AccountId::from(ALICE),
			AccountId::from(ALICE),
			SessionKeys { aura: AuraId::from(sp_core::sr25519::Public::from_raw(ALICE)) },
		)])
		.build()
		.execute_with(|| {
			// Create a non-sufficient asset with specific existential deposit
			let minimum_asset_balance = 1_000_000_u128;
			assert_ok!(Assets::force_create(
				RuntimeHelper::<Runtime>::root_origin(),
				1,
				AccountId::from(ALICE).into(),
				false,
				minimum_asset_balance
			));

			// We first mint enough asset for the account to exist for assets
			assert_ok!(Assets::mint(
				RuntimeHelper::<Runtime>::origin_of(AccountId::from(ALICE)),
				1,
				AccountId::from(ALICE).into(),
				minimum_asset_balance
			));

			let mut trader = <XcmConfig as xcm_executor::Config>::Trader::new();

			// Set Alice as block author, who will receive fees
			RuntimeHelper::<Runtime>::run_to_block(2, Some(AccountId::from(ALICE)));

			// We are going to buy 4e9 weight
			let bought = 4_000_000_000u64;

			// lets calculate amount needed
			let asset_amount_needed = WeightToFee::weight_to_fee(&Weight::from_ref_time(bought));

			let asset_multilocation = MultiLocation::new(
				0,
				X2(
					PalletInstance(
						<Runtime as frame_system::Config>::PalletInfo::index::<Assets>().unwrap()
							as u8,
					),
					GeneralIndex(1),
				),
			);

			let asset: MultiAsset = (asset_multilocation, asset_amount_needed).into();

			// Make sure again buy_weight does return an error
			assert_noop!(trader.buy_weight(bought, asset.into()), XcmError::TooExpensive);

			// Drop trader
			drop(trader);

			// Make sure author(Alice) has NOT received the amount
			assert_eq!(Assets::balance(1, AccountId::from(ALICE)), minimum_asset_balance);

			// We also need to ensure the total supply NOT increased
			assert_eq!(Assets::total_supply(1), minimum_asset_balance);
		});
}<|MERGE_RESOLUTION|>--- conflicted
+++ resolved
@@ -32,11 +32,7 @@
 			let local_asset_id = 1;
 			assert_ok!(Assets::force_create(
 				RuntimeHelper::<Runtime>::root_origin(),
-<<<<<<< HEAD
-				1.into(),
-=======
 				local_asset_id,
->>>>>>> 8cae878d
 				AccountId::from(ALICE).into(),
 				true,
 				minimum_asset_balance
@@ -45,11 +41,7 @@
 			// We first mint enough asset for the account to exist for assets
 			assert_ok!(Assets::mint(
 				RuntimeHelper::<Runtime>::origin_of(AccountId::from(ALICE)),
-<<<<<<< HEAD
-				1.into(),
-=======
 				local_asset_id,
->>>>>>> 8cae878d
 				AccountId::from(ALICE).into(),
 				minimum_asset_balance
 			));
