--- conflicted
+++ resolved
@@ -28,14 +28,9 @@
 		.build()
 		.execute_with(|| {
 			// We need root origin to create a sufficient asset
-<<<<<<< HEAD
-			// We set existential deposit to be identical to the one for Balances first
-			assert_ok!(TrustBackedAssets::force_create(
-=======
 			let minimum_asset_balance = 3333333_u128;
 			let local_asset_id = 1;
-			assert_ok!(Assets::force_create(
->>>>>>> f3077615
+			assert_ok!(TrustBackedAssets::force_create(
 				RuntimeHelper::<Runtime>::root_origin(),
 				local_asset_id.into(),
 				AccountId::from(ALICE).into(),
@@ -56,8 +51,8 @@
 				0,
 				X2(
 					PalletInstance(
-						<Runtime as frame_system::Config>::PalletInfo::index::<TrustBackedAssets>()
-							.unwrap() as u8,
+						<Runtime as frame_system::Config>::PalletInfo::index::<Assets>().unwrap()
+							as u8,
 					),
 					GeneralIndex(local_asset_id.into()),
 				),
@@ -99,24 +94,12 @@
 
 			// Make sure author(Alice) has received the amount
 			assert_eq!(
-<<<<<<< HEAD
 				TrustBackedAssets::balance(1, AccountId::from(ALICE)),
-				ExistentialDeposit::get() + amount_needed
-			);
-
-			// We also need to ensure the total supply increased
-			assert_eq!(
-				TrustBackedAssets::total_supply(1),
-				ExistentialDeposit::get() + amount_needed
-			);
-=======
-				Assets::balance(1, AccountId::from(ALICE)),
 				minimum_asset_balance + asset_amount_needed
 			);
 
 			// We also need to ensure the total supply increased
 			assert_eq!(Assets::total_supply(1), minimum_asset_balance + asset_amount_needed);
->>>>>>> f3077615
 		});
 }
 
@@ -339,7 +322,7 @@
 			);
 
 			// We also need to ensure the total supply increased
-			assert_eq!(TrustBackedAssets::total_supply(1), ExistentialDeposit::get());
+			assert_eq!(Assets::total_supply(1), ExistentialDeposit::get());
 		});
 }
 
