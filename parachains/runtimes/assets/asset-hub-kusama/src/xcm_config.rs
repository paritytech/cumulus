// Copyright (C) 2022 Parity Technologies (UK) Ltd.
// SPDX-License-Identifier: Apache-2.0

// Licensed under the Apache License, Version 2.0 (the "License");
// you may not use this file except in compliance with the License.
// You may obtain a copy of the License at
//
// 	http://www.apache.org/licenses/LICENSE-2.0
//
// Unless required by applicable law or agreed to in writing, software
// distributed under the License is distributed on an "AS IS" BASIS,
// WITHOUT WARRANTIES OR CONDITIONS OF ANY KIND, either express or implied.
// See the License for the specific language governing permissions and
// limitations under the License.

use super::{
	AccountId, AllPalletsWithSystem, Assets, Authorship, Balance, Balances, BridgeHubRouter, ForeignAssets,
	ParachainInfo, ParachainSystem, PolkadotXcm, Runtime, RuntimeCall, RuntimeEvent, RuntimeOrigin,
	TrustBackedAssetsInstance, WeightToFee, XcmpQueue,
};
use crate::ForeignAssetsInstance;
use assets_common::matching::{
	FromSiblingParachain, IsForeignConcreteAsset, StartsWith, StartsWithExplicitGlobalConsensus,
};
use frame_support::{
	match_types, parameter_types,
	traits::{ConstU32, Contains, Everything, Nothing, PalletInfoAccess},
};
use frame_system::EnsureRoot;
use pallet_xcm::XcmPassthrough;
use parachains_common::{impls::ToStakingPot, xcm_config::AssetFeeAsExistentialDepositMultiplier};
use polkadot_parachain::primitives::Sibling;
use sp_runtime::traits::ConvertInto;
use xcm::latest::prelude::*;
use xcm_builder::{
	AccountId32Aliases, AllowExplicitUnpaidExecutionFrom, AllowKnownQueryResponses,
	AllowSubscriptionsFrom, AllowTopLevelPaidExecutionFrom, CurrencyAdapter,
	DenyReserveTransferToRelayChain, DenyThenTry, DescribeAllTerminal, DescribeFamily,
	EnsureXcmOrigin, FungiblesAdapter, GlobalConsensusParachainConvertsFor, HashedDescription,
	IsConcrete, LocalMint, NativeAsset, NoChecking, ParentAsSuperuser, ParentIsPreset,
	RelayChainAsNative, SiblingParachainAsNative, SiblingParachainConvertsVia,
	SignedAccountId32AsNative, SignedToAccountId32, SovereignSignedViaLocation, TakeWeightCredit,
	TrailingSetTopicAsId, UsingComponents, WeightInfoBounds, WithComputedOrigin, WithUniqueTopic,
};
use xcm_executor::{traits::WithOriginFilter, XcmExecutor};

parameter_types! {
	pub const KsmLocation: MultiLocation = MultiLocation::parent();
	pub const RelayNetwork: Option<NetworkId> = Some(NetworkId::Kusama);
	pub RelayChainOrigin: RuntimeOrigin = cumulus_pallet_xcm::Origin::Relay.into();
	pub UniversalLocation: InteriorMultiLocation =
		X2(GlobalConsensus(RelayNetwork::get().unwrap()), Parachain(ParachainInfo::parachain_id().into()));
	pub UniversalLocationNetworkId: NetworkId = UniversalLocation::get().global_consensus().unwrap();
	pub TrustBackedAssetsPalletLocation: MultiLocation =
		PalletInstance(<Assets as PalletInfoAccess>::index() as u8).into();
	pub CheckingAccount: AccountId = PolkadotXcm::check_account();
	pub const GovernanceLocation: MultiLocation = MultiLocation::parent();
	pub const FellowshipLocation: MultiLocation = MultiLocation::parent();

	pub SiblingBridgeHubParaId: u32 = 1013;
	pub SiblingBridgeHubLocation: MultiLocation = ParentThen(X1(Parachain(SiblingBridgeHubParaId::get()))).into();
	pub WococoNetworkId: NetworkId = NetworkId::Wococo;
	pub BridgeFeeAsset: AssetId = MultiLocation::parent().into();
}

/// Type for specifying how a `MultiLocation` can be converted into an `AccountId`. This is used
/// when determining ownership of accounts for asset transacting and when attempting to use XCM
/// `Transact` in order to determine the dispatch Origin.
pub type LocationToAccountId = (
	// The parent (Relay-chain) origin converts to the parent `AccountId`.
	ParentIsPreset<AccountId>,
	// Sibling parachain origins convert to AccountId via the `ParaId::into`.
	SiblingParachainConvertsVia<Sibling, AccountId>,
	// Straight up local `AccountId32` origins just alias directly to `AccountId`.
	AccountId32Aliases<RelayNetwork, AccountId>,
	// Foreign locations alias into accounts according to a hash of their standard description.
	HashedDescription<AccountId, DescribeFamily<DescribeAllTerminal>>,
	// Different global consensus parachain sovereign account.
	// (Used for over-bridge transfers and reserve processing)
	GlobalConsensusParachainConvertsFor<UniversalLocation, AccountId>,
);

/// Means for transacting the native currency on this chain.
pub type CurrencyTransactor = CurrencyAdapter<
	// Use this currency:
	Balances,
	// Use this currency when it is a fungible asset matching the given location or name:
	IsConcrete<KsmLocation>,
	// Convert an XCM MultiLocation into a local account id:
	LocationToAccountId,
	// Our chain's account ID type (we can't get away without mentioning it explicitly):
	AccountId,
	// We don't track any teleports of `Balances`.
	(),
>;

/// `AssetId/Balance` converter for `TrustBackedAssets`
pub type TrustBackedAssetsConvertedConcreteId =
	assets_common::TrustBackedAssetsConvertedConcreteId<TrustBackedAssetsPalletLocation, Balance>;

/// Means for transacting assets besides the native currency on this chain.
pub type FungiblesTransactor = FungiblesAdapter<
	// Use this fungibles implementation:
	Assets,
	// Use this currency when it is a fungible asset matching the given location or name:
	TrustBackedAssetsConvertedConcreteId,
	// Convert an XCM MultiLocation into a local account id:
	LocationToAccountId,
	// Our chain's account ID type (we can't get away without mentioning it explicitly):
	AccountId,
	// We only want to allow teleports of known assets. We use non-zero issuance as an indication
	// that this asset is known.
	LocalMint<parachains_common::impls::NonZeroIssuance<AccountId, Assets>>,
	// The account to use for tracking teleports.
	CheckingAccount,
>;

/// `AssetId/Balance` converter for `TrustBackedAssets`
pub type ForeignAssetsConvertedConcreteId = assets_common::ForeignAssetsConvertedConcreteId<
	(
		// Ignore `TrustBackedAssets` explicitly
		StartsWith<TrustBackedAssetsPalletLocation>,
		// Ignore assets that start explicitly with our `GlobalConsensus(NetworkId)`, means:
		// - foreign assets from our consensus should be: `MultiLocation {parents: 1, X*(Parachain(xyz), ..)}`
		// - foreign assets outside our consensus with the same `GlobalConsensus(NetworkId)` won't be accepted here
		StartsWithExplicitGlobalConsensus<UniversalLocationNetworkId>,
	),
	Balance,
>;

/// Means for transacting foreign assets from different global consensus.
pub type ForeignFungiblesTransactor = FungiblesAdapter<
	// Use this fungibles implementation:
	ForeignAssets,
	// Use this currency when it is a fungible asset matching the given location or name:
	ForeignAssetsConvertedConcreteId,
	// Convert an XCM MultiLocation into a local account id:
	LocationToAccountId,
	// Our chain's account ID type (we can't get away without mentioning it explicitly):
	AccountId,
	// We dont need to check teleports here.
	NoChecking,
	// The account to use for tracking teleports.
	CheckingAccount,
>;

/// Means for transacting assets on this chain.
pub type AssetTransactors = (CurrencyTransactor, FungiblesTransactor, ForeignFungiblesTransactor);

/// This is the type we use to convert an (incoming) XCM origin into a local `Origin` instance,
/// ready for dispatching a transaction with Xcm's `Transact`. There is an `OriginKind` which can
/// biases the kind of local `Origin` it will become.
pub type XcmOriginToTransactDispatchOrigin = (
	// Sovereign account converter; this attempts to derive an `AccountId` from the origin location
	// using `LocationToAccountId` and then turn that into the usual `Signed` origin. Useful for
	// foreign chains who want to have a local sovereign account on this chain which they control.
	SovereignSignedViaLocation<LocationToAccountId, RuntimeOrigin>,
	// Native converter for Relay-chain (Parent) location; will convert to a `Relay` origin when
	// recognised.
	RelayChainAsNative<RelayChainOrigin, RuntimeOrigin>,
	// Native converter for sibling Parachains; will convert to a `SiblingPara` origin when
	// recognised.
	SiblingParachainAsNative<cumulus_pallet_xcm::Origin, RuntimeOrigin>,
	// Superuser converter for the Relay-chain (Parent) location. This will allow it to issue a
	// transaction from the Root origin.
	ParentAsSuperuser<RuntimeOrigin>,
	// Native signed account converter; this just converts an `AccountId32` origin into a normal
	// `RuntimeOrigin::Signed` origin of the same 32-byte value.
	SignedAccountId32AsNative<RelayNetwork, RuntimeOrigin>,
	// Xcm origins can be represented natively under the Xcm pallet's Xcm origin.
	XcmPassthrough<RuntimeOrigin>,
);

parameter_types! {
	pub const MaxInstructions: u32 = 100;
	pub const MaxAssetsIntoHolding: u32 = 64;
	pub XcmAssetFeesReceiver: Option<AccountId> = Authorship::author();
}

match_types! {
	pub type ParentOrParentsPlurality: impl Contains<MultiLocation> = {
		MultiLocation { parents: 1, interior: Here } |
		MultiLocation { parents: 1, interior: X1(Plurality { .. }) }
	};
	pub type ParentOrSiblings: impl Contains<MultiLocation> = {
		MultiLocation { parents: 1, interior: Here } |
		MultiLocation { parents: 1, interior: X1(_) }
	};
}

/// A call filter for the XCM Transact instruction. This is a temporary measure until we properly
/// account for proof size weights.
///
/// Calls that are allowed through this filter must:
/// 1. Have a fixed weight;
/// 2. Cannot lead to another call being made;
/// 3. Have a defined proof size weight, e.g. no unbounded vecs in call parameters.
pub struct SafeCallFilter;
impl Contains<RuntimeCall> for SafeCallFilter {
	fn contains(call: &RuntimeCall) -> bool {
		#[cfg(feature = "runtime-benchmarks")]
		{
			if matches!(call, RuntimeCall::System(frame_system::Call::remark_with_event { .. })) {
				return true
			}
		}

		matches!(
			call,
			RuntimeCall::PolkadotXcm(pallet_xcm::Call::force_xcm_version { .. }) |
				RuntimeCall::System(
					frame_system::Call::set_heap_pages { .. } |
						frame_system::Call::set_code { .. } |
						frame_system::Call::set_code_without_checks { .. } |
						frame_system::Call::kill_prefix { .. },
				) | RuntimeCall::ParachainSystem(..) |
				RuntimeCall::Timestamp(..) |
				RuntimeCall::Balances(..) |
				RuntimeCall::CollatorSelection(
					pallet_collator_selection::Call::set_desired_candidates { .. } |
						pallet_collator_selection::Call::set_candidacy_bond { .. } |
						pallet_collator_selection::Call::register_as_candidate { .. } |
						pallet_collator_selection::Call::leave_intent { .. } |
						pallet_collator_selection::Call::set_invulnerables { .. } |
						pallet_collator_selection::Call::add_invulnerable { .. } |
						pallet_collator_selection::Call::remove_invulnerable { .. },
				) | RuntimeCall::Session(pallet_session::Call::purge_keys { .. }) |
				RuntimeCall::XcmpQueue(..) |
				RuntimeCall::Utility(pallet_utility::Call::as_derivative { .. }) |
				RuntimeCall::Assets(
					pallet_assets::Call::create { .. } |
						pallet_assets::Call::force_create { .. } |
						pallet_assets::Call::start_destroy { .. } |
						pallet_assets::Call::destroy_accounts { .. } |
						pallet_assets::Call::destroy_approvals { .. } |
						pallet_assets::Call::finish_destroy { .. } |
						pallet_assets::Call::mint { .. } |
						pallet_assets::Call::burn { .. } |
						pallet_assets::Call::transfer { .. } |
						pallet_assets::Call::transfer_keep_alive { .. } |
						pallet_assets::Call::force_transfer { .. } |
						pallet_assets::Call::freeze { .. } |
						pallet_assets::Call::thaw { .. } |
						pallet_assets::Call::freeze_asset { .. } |
						pallet_assets::Call::thaw_asset { .. } |
						pallet_assets::Call::transfer_ownership { .. } |
						pallet_assets::Call::set_team { .. } |
						pallet_assets::Call::clear_metadata { .. } |
						pallet_assets::Call::force_clear_metadata { .. } |
						pallet_assets::Call::force_asset_status { .. } |
						pallet_assets::Call::approve_transfer { .. } |
						pallet_assets::Call::cancel_approval { .. } |
						pallet_assets::Call::force_cancel_approval { .. } |
						pallet_assets::Call::transfer_approved { .. } |
						pallet_assets::Call::touch { .. } |
						pallet_assets::Call::refund { .. },
				) | RuntimeCall::ForeignAssets(
				pallet_assets::Call::create { .. } |
					pallet_assets::Call::force_create { .. } |
					pallet_assets::Call::start_destroy { .. } |
					pallet_assets::Call::destroy_accounts { .. } |
					pallet_assets::Call::destroy_approvals { .. } |
					pallet_assets::Call::finish_destroy { .. } |
					pallet_assets::Call::mint { .. } |
					pallet_assets::Call::burn { .. } |
					pallet_assets::Call::transfer { .. } |
					pallet_assets::Call::transfer_keep_alive { .. } |
					pallet_assets::Call::force_transfer { .. } |
					pallet_assets::Call::freeze { .. } |
					pallet_assets::Call::thaw { .. } |
					pallet_assets::Call::freeze_asset { .. } |
					pallet_assets::Call::thaw_asset { .. } |
					pallet_assets::Call::transfer_ownership { .. } |
					pallet_assets::Call::set_team { .. } |
					pallet_assets::Call::set_metadata { .. } |
					pallet_assets::Call::clear_metadata { .. } |
					pallet_assets::Call::force_clear_metadata { .. } |
					pallet_assets::Call::force_asset_status { .. } |
					pallet_assets::Call::approve_transfer { .. } |
					pallet_assets::Call::cancel_approval { .. } |
					pallet_assets::Call::force_cancel_approval { .. } |
					pallet_assets::Call::transfer_approved { .. } |
					pallet_assets::Call::touch { .. } |
					pallet_assets::Call::refund { .. },
			) | RuntimeCall::NftFractionalization(
				pallet_nft_fractionalization::Call::fractionalize { .. } |
					pallet_nft_fractionalization::Call::unify { .. },
			) | RuntimeCall::Nfts(
				pallet_nfts::Call::create { .. } |
					pallet_nfts::Call::force_create { .. } |
					pallet_nfts::Call::destroy { .. } |
					pallet_nfts::Call::mint { .. } |
					pallet_nfts::Call::force_mint { .. } |
					pallet_nfts::Call::burn { .. } |
					pallet_nfts::Call::transfer { .. } |
					pallet_nfts::Call::lock_item_transfer { .. } |
					pallet_nfts::Call::unlock_item_transfer { .. } |
					pallet_nfts::Call::lock_collection { .. } |
					pallet_nfts::Call::transfer_ownership { .. } |
					pallet_nfts::Call::set_team { .. } |
					pallet_nfts::Call::force_collection_owner { .. } |
					pallet_nfts::Call::force_collection_config { .. } |
					pallet_nfts::Call::approve_transfer { .. } |
					pallet_nfts::Call::cancel_approval { .. } |
					pallet_nfts::Call::clear_all_transfer_approvals { .. } |
					pallet_nfts::Call::lock_item_properties { .. } |
					pallet_nfts::Call::set_attribute { .. } |
					pallet_nfts::Call::force_set_attribute { .. } |
					pallet_nfts::Call::clear_attribute { .. } |
					pallet_nfts::Call::approve_item_attributes { .. } |
					pallet_nfts::Call::cancel_item_attributes_approval { .. } |
					pallet_nfts::Call::set_metadata { .. } |
					pallet_nfts::Call::clear_metadata { .. } |
					pallet_nfts::Call::set_collection_metadata { .. } |
					pallet_nfts::Call::clear_collection_metadata { .. } |
					pallet_nfts::Call::set_accept_ownership { .. } |
					pallet_nfts::Call::set_collection_max_supply { .. } |
					pallet_nfts::Call::update_mint_settings { .. } |
					pallet_nfts::Call::set_price { .. } |
					pallet_nfts::Call::buy_item { .. } |
					pallet_nfts::Call::pay_tips { .. } |
					pallet_nfts::Call::create_swap { .. } |
					pallet_nfts::Call::cancel_swap { .. } |
					pallet_nfts::Call::claim_swap { .. },
			) | RuntimeCall::Uniques(
				pallet_uniques::Call::create { .. } |
					pallet_uniques::Call::force_create { .. } |
					pallet_uniques::Call::destroy { .. } |
					pallet_uniques::Call::mint { .. } |
					pallet_uniques::Call::burn { .. } |
					pallet_uniques::Call::transfer { .. } |
					pallet_uniques::Call::freeze { .. } |
					pallet_uniques::Call::thaw { .. } |
					pallet_uniques::Call::freeze_collection { .. } |
					pallet_uniques::Call::thaw_collection { .. } |
					pallet_uniques::Call::transfer_ownership { .. } |
					pallet_uniques::Call::set_team { .. } |
					pallet_uniques::Call::approve_transfer { .. } |
					pallet_uniques::Call::cancel_approval { .. } |
					pallet_uniques::Call::force_item_status { .. } |
					pallet_uniques::Call::set_attribute { .. } |
					pallet_uniques::Call::clear_attribute { .. } |
					pallet_uniques::Call::set_metadata { .. } |
					pallet_uniques::Call::clear_metadata { .. } |
					pallet_uniques::Call::set_collection_metadata { .. } |
					pallet_uniques::Call::clear_collection_metadata { .. } |
					pallet_uniques::Call::set_accept_ownership { .. } |
					pallet_uniques::Call::set_collection_max_supply { .. } |
					pallet_uniques::Call::set_price { .. } |
					pallet_uniques::Call::buy_item { .. }
			)
		)
	}
}

pub type Barrier = TrailingSetTopicAsId<
	DenyThenTry<
		DenyReserveTransferToRelayChain,
		(
			TakeWeightCredit,
			// Expected responses are OK.
			AllowKnownQueryResponses<PolkadotXcm>,
			// Allow XCMs with some computed origins to pass through.
			WithComputedOrigin<
				(
					// If the message is one that immediately attemps to pay for execution, then allow it.
					AllowTopLevelPaidExecutionFrom<Everything>,
					// Parent and its pluralities (i.e. governance bodies) get free execution.
					AllowExplicitUnpaidExecutionFrom<ParentOrParentsPlurality>,
					// Subscriptions for version tracking are OK.
					AllowSubscriptionsFrom<ParentOrSiblings>,
				),
				UniversalLocation,
				ConstU32<8>,
			>,
		),
	>,
>;

pub type AssetFeeAsExistentialDepositMultiplierFeeCharger = AssetFeeAsExistentialDepositMultiplier<
	Runtime,
	WeightToFee,
	pallet_assets::BalanceToAssetBalance<Balances, Runtime, ConvertInto, TrustBackedAssetsInstance>,
	TrustBackedAssetsInstance,
>;

pub type ForeignAssetFeeAsExistentialDepositMultiplierFeeCharger =
	AssetFeeAsExistentialDepositMultiplier<
		Runtime,
		WeightToFee,
		pallet_assets::BalanceToAssetBalance<Balances, Runtime, ConvertInto, ForeignAssetsInstance>,
		ForeignAssetsInstance,
	>;

pub struct XcmConfig;
impl xcm_executor::Config for XcmConfig {
	type RuntimeCall = RuntimeCall;
	type XcmSender = XcmRouter;
	type AssetTransactor = AssetTransactors;
	type OriginConverter = XcmOriginToTransactDispatchOrigin;
	// Asset Hub acting _as_ a reserve location for KSM and assets created under `pallet-assets`.
	// For KSM, users must use teleport where allowed (e.g. with the Relay Chain).
	type IsReserve = bridging::IsTrustedBridgedReserveLocationForConcreteAsset;
	// We allow:
	// - teleportation of KSM
	// - teleportation of sibling parachain's assets (as ForeignCreators)
	type IsTeleporter = (
		NativeAsset,
		IsForeignConcreteAsset<FromSiblingParachain<parachain_info::Pallet<Runtime>>>,
	);
	type UniversalLocation = UniversalLocation;
	type Barrier = Barrier;
	type Weigher = WeightInfoBounds<
		crate::weights::xcm::AssetHubKusamaXcmWeight<RuntimeCall>,
		RuntimeCall,
		MaxInstructions,
	>;
	type Trader = (
		UsingComponents<WeightToFee, KsmLocation, AccountId, Balances, ToStakingPot<Runtime>>,
		cumulus_primitives_utility::TakeFirstAssetTrader<
			AccountId,
			AssetFeeAsExistentialDepositMultiplierFeeCharger,
			TrustBackedAssetsConvertedConcreteId,
			Assets,
			cumulus_primitives_utility::XcmFeesTo32ByteAccount<
				FungiblesTransactor,
				AccountId,
				XcmAssetFeesReceiver,
			>,
		>,
		cumulus_primitives_utility::TakeFirstAssetTrader<
			AccountId,
			ForeignAssetFeeAsExistentialDepositMultiplierFeeCharger,
			ForeignAssetsConvertedConcreteId,
			ForeignAssets,
			cumulus_primitives_utility::XcmFeesTo32ByteAccount<
				ForeignFungiblesTransactor,
				AccountId,
				XcmAssetFeesReceiver,
			>,
		>,
	);
	type ResponseHandler = PolkadotXcm;
	type AssetTrap = PolkadotXcm;
	type AssetClaims = PolkadotXcm;
	type SubscriptionService = PolkadotXcm;
	type PalletInstancesInfo = AllPalletsWithSystem;
	type MaxAssetsIntoHolding = MaxAssetsIntoHolding;
	type AssetLocker = ();
	type AssetExchanger = ();
	type FeeManager = ();
	type MessageExporter = ();
	type UniversalAliases = bridging::UniversalAliases;
	type CallDispatcher = WithOriginFilter<SafeCallFilter>;
	type SafeCallFilter = SafeCallFilter;
	type Aliasers = Nothing;
}

/// Converts a local signed origin into an XCM multilocation.
/// Forms the basis for local origins sending/executing XCMs.
pub type LocalOriginToLocation = SignedToAccountId32<RuntimeOrigin, AccountId, RelayNetwork>;

<<<<<<< HEAD
/// The means for routing XCM messages which are not for local execution into the right message
/// queues.
pub type XcmRouter = WithUniqueTopic<(
	// Bridge router to send messages to locations within the the bridged chain consensus.
	BridgeHubRouter,
=======
/// For routing XCM messages which do not cross local consensus boundary.
type LocalXcmRouter = (
>>>>>>> 610f0b15
	// Two routers - use UMP to communicate with the relay chain:
	cumulus_primitives_utility::ParentAsUmp<ParachainSystem, PolkadotXcm, ()>,
	// ..and XCMP to communicate with the sibling chains.
	XcmpQueue,
);

/// The means for routing XCM messages which are not for local execution into the right message
/// queues.
pub type XcmRouter = WithUniqueTopic<(LocalXcmRouter, bridging::BridgingXcmRouter)>;

#[cfg(feature = "runtime-benchmarks")]
parameter_types! {
	pub ReachableDest: Option<MultiLocation> = Some(Parent.into());
}

impl pallet_xcm::Config for Runtime {
	type RuntimeEvent = RuntimeEvent;
	// We want to disallow users sending (arbitrary) XCMs from this chain.
	type SendXcmOrigin = EnsureXcmOrigin<RuntimeOrigin, ()>;
	type XcmRouter = XcmRouter;
	// We support local origins dispatching XCM executions in principle...
	type ExecuteXcmOrigin = EnsureXcmOrigin<RuntimeOrigin, LocalOriginToLocation>;
	// ... but disallow generic XCM execution. As a result only teleports and reserve transfers are allowed.
	type XcmExecuteFilter = Nothing;
	type XcmExecutor = XcmExecutor<XcmConfig>;
	type XcmTeleportFilter = Everything;
	type XcmReserveTransferFilter = Everything;
	type Weigher = WeightInfoBounds<
		crate::weights::xcm::AssetHubKusamaXcmWeight<RuntimeCall>,
		RuntimeCall,
		MaxInstructions,
	>;

	type UniversalLocation = UniversalLocation;
	type RuntimeOrigin = RuntimeOrigin;
	type RuntimeCall = RuntimeCall;
	const VERSION_DISCOVERY_QUEUE_SIZE: u32 = 100;
	type AdvertisedXcmVersion = pallet_xcm::CurrentXcmVersion;
	type Currency = Balances;
	type CurrencyMatcher = ();
	type TrustedLockers = ();
	type SovereignAccountOf = LocationToAccountId;
	type MaxLockers = ConstU32<8>;
	type WeightInfo = crate::weights::pallet_xcm::WeightInfo<Runtime>;
	#[cfg(feature = "runtime-benchmarks")]
	type ReachableDest = ReachableDest;
	type AdminOrigin = EnsureRoot<AccountId>;
	type MaxRemoteLockConsumers = ConstU32<0>;
	type RemoteLockConsumerIdentifier = ();
}

impl cumulus_pallet_xcm::Config for Runtime {
	type RuntimeEvent = RuntimeEvent;
	type XcmExecutor = XcmExecutor<XcmConfig>;
}

pub type ForeignCreatorsSovereignAccountOf = (
	SiblingParachainConvertsVia<Sibling, AccountId>,
	AccountId32Aliases<RelayNetwork, AccountId>,
	ParentIsPreset<AccountId>,
);

/// Simple conversion of `u32` into an `AssetId` for use in benchmarking.
pub struct XcmBenchmarkHelper;
#[cfg(feature = "runtime-benchmarks")]
impl pallet_assets::BenchmarkHelper<MultiLocation> for XcmBenchmarkHelper {
	fn create_asset_id_parameter(id: u32) -> MultiLocation {
		MultiLocation { parents: 1, interior: X1(Parachain(id)) }
	}
}

<<<<<<< HEAD
pub struct LocalXcmQueueAdapter;

impl SendXcm for LocalXcmQueueAdapter {
	type Ticket = <XcmpQueue as SendXcm>::Ticket;

	fn validate(
		destination: &mut Option<MultiLocation>,
		message: &mut Option<Xcm<()>>,
	) -> SendResult<Self::Ticket> {
		XcmpQueue::validate(destination, message)
	}

	fn deliver(ticket: Self::Ticket) -> Result<XcmHash, SendError> {
		XcmpQueue::deliver(ticket)
	}
}

impl bp_xcm_bridge_hub_router::LocalXcmQueue for LocalXcmQueueAdapter {
	fn is_overloaded() -> bool {
		let sibling_bridge_hub_id: cumulus_primitives_core::ParaId = SiblingBridgeHubParaId::get().into();
		let outbound_channels = cumulus_pallet_xcmp_queue::OutboundXcmpStatus::<Runtime>::get();
		outbound_channels.iter()
			.filter(|c| c.recipient() == sibling_bridge_hub_id)
			.map(|c| c.is_suspended())
			.next()
			.unwrap_or(false)
=======
/// All configuration related to bridging
pub mod bridging {
	use super::*;
	use assets_common::{matching, matching::*};
	use sp_std::collections::btree_set::BTreeSet;
	use xcm_builder::{NetworkExportTable, UnpaidRemoteExporter};

	parameter_types! {
		pub BridgeHubKusamaParaId: u32 = 1002;
		pub BridgeHubKusama: MultiLocation = MultiLocation::new(1, X1(Parachain(BridgeHubKusamaParaId::get())));
		pub BridgeHubKusamaWithBridgeHubPolkadotInstance: MultiLocation = MultiLocation::new(1, X2(Parachain(BridgeHubKusamaParaId::get()), PalletInstance(53)));
		pub const PolkadotNetwork: NetworkId = NetworkId::Polkadot;
		pub AssetHubPolkadot: MultiLocation =  MultiLocation::new(2, X2(GlobalConsensus(PolkadotNetwork::get()), Parachain(1000)));
		pub DotLocation: MultiLocation =  MultiLocation::new(2, X1(GlobalConsensus(PolkadotNetwork::get())));

		/// Setup exporters configuration
		pub BridgeTable: sp_std::vec::Vec<(NetworkId, MultiLocation, Option<MultiAsset>)> = sp_std::vec![
			(PolkadotNetwork::get(), BridgeHubKusama::get(), None)
		];

		/// Setup trusted bridged reserve locations
		pub BridgedReserves: sp_std::vec::Vec<FilteredReserveLocation> = sp_std::vec![
			// trust assets from AssetHubPolkadot
			(
				AssetHubPolkadot::get(),
				AssetFilter::ByMultiLocation(
					MultiLocationFilter::default()
						// allow receive DOT
						.add_equals(DotLocation::get())
				)
			)
		];

		/// Universal aliases
		pub UniversalAliases: BTreeSet<(MultiLocation, Junction)> = BTreeSet::from_iter(
			sp_std::vec![
				(BridgeHubKusamaWithBridgeHubPolkadotInstance::get(), GlobalConsensus(PolkadotNetwork::get()))
			]
		);
	}

	impl Contains<(MultiLocation, Junction)> for UniversalAliases {
		fn contains(alias: &(MultiLocation, Junction)) -> bool {
			UniversalAliases::get().contains(alias)
		}
	}

	/// Bridge router, which wraps and sends xcm to BridgeHub to be delivered to the different GlobalConsensus
	pub type BridgingXcmRouter =
		UnpaidRemoteExporter<NetworkExportTable<BridgeTable>, LocalXcmRouter, UniversalLocation>;

	/// Reserve locations filter for `xcm_executor::Config::IsReserve`.
	pub type IsTrustedBridgedReserveLocationForConcreteAsset =
		matching::IsTrustedBridgedReserveLocationForConcreteAsset<
			UniversalLocation,
			BridgedReserves,
		>;

	/// Benchmarks helper for over-bridge transfer.
	#[cfg(feature = "runtime-benchmarks")]
	pub struct BridgingBenchmarksHelper;

	#[cfg(feature = "runtime-benchmarks")]
	impl BridgingBenchmarksHelper {
		pub fn prepare_universal_alias() -> Option<(MultiLocation, Junction)> {
			let alias = UniversalAliases::get().into_iter().find_map(|(location, junction)| {
				match BridgeHubKusama::get().eq(&location) {
					true => Some((location, junction)),
					false => None,
				}
			});
			assert!(alias.is_some(), "we expect here BridgeHubKusama to Polkadot mapping at least");
			Some(alias.unwrap())
		}
>>>>>>> 610f0b15
	}
}<|MERGE_RESOLUTION|>--- conflicted
+++ resolved
@@ -57,10 +57,7 @@
 	pub const GovernanceLocation: MultiLocation = MultiLocation::parent();
 	pub const FellowshipLocation: MultiLocation = MultiLocation::parent();
 
-	pub SiblingBridgeHubParaId: u32 = 1013;
-	pub SiblingBridgeHubLocation: MultiLocation = ParentThen(X1(Parachain(SiblingBridgeHubParaId::get()))).into();
-	pub WococoNetworkId: NetworkId = NetworkId::Wococo;
-	pub BridgeFeeAsset: AssetId = MultiLocation::parent().into();
+	pub BridgeFeeAsset: AssetId = KsmLocation::get().into();
 }
 
 /// Type for specifying how a `MultiLocation` can be converted into an `AccountId`. This is used
@@ -460,16 +457,8 @@
 /// Forms the basis for local origins sending/executing XCMs.
 pub type LocalOriginToLocation = SignedToAccountId32<RuntimeOrigin, AccountId, RelayNetwork>;
 
-<<<<<<< HEAD
-/// The means for routing XCM messages which are not for local execution into the right message
-/// queues.
-pub type XcmRouter = WithUniqueTopic<(
-	// Bridge router to send messages to locations within the the bridged chain consensus.
-	BridgeHubRouter,
-=======
 /// For routing XCM messages which do not cross local consensus boundary.
 type LocalXcmRouter = (
->>>>>>> 610f0b15
 	// Two routers - use UMP to communicate with the relay chain:
 	cumulus_primitives_utility::ParentAsUmp<ParachainSystem, PolkadotXcm, ()>,
 	// ..and XCMP to communicate with the sibling chains.
@@ -478,7 +467,10 @@
 
 /// The means for routing XCM messages which are not for local execution into the right message
 /// queues.
-pub type XcmRouter = WithUniqueTopic<(LocalXcmRouter, bridging::BridgingXcmRouter)>;
+pub type XcmRouter = WithUniqueTopic<(
+	BridgeHubRouter,
+	LocalXcmRouter,
+)>;
 
 #[cfg(feature = "runtime-benchmarks")]
 parameter_types! {
@@ -541,34 +533,6 @@
 	}
 }
 
-<<<<<<< HEAD
-pub struct LocalXcmQueueAdapter;
-
-impl SendXcm for LocalXcmQueueAdapter {
-	type Ticket = <XcmpQueue as SendXcm>::Ticket;
-
-	fn validate(
-		destination: &mut Option<MultiLocation>,
-		message: &mut Option<Xcm<()>>,
-	) -> SendResult<Self::Ticket> {
-		XcmpQueue::validate(destination, message)
-	}
-
-	fn deliver(ticket: Self::Ticket) -> Result<XcmHash, SendError> {
-		XcmpQueue::deliver(ticket)
-	}
-}
-
-impl bp_xcm_bridge_hub_router::LocalXcmQueue for LocalXcmQueueAdapter {
-	fn is_overloaded() -> bool {
-		let sibling_bridge_hub_id: cumulus_primitives_core::ParaId = SiblingBridgeHubParaId::get().into();
-		let outbound_channels = cumulus_pallet_xcmp_queue::OutboundXcmpStatus::<Runtime>::get();
-		outbound_channels.iter()
-			.filter(|c| c.recipient() == sibling_bridge_hub_id)
-			.map(|c| c.is_suspended())
-			.next()
-			.unwrap_or(false)
-=======
 /// All configuration related to bridging
 pub mod bridging {
 	use super::*;
@@ -617,8 +581,8 @@
 	}
 
 	/// Bridge router, which wraps and sends xcm to BridgeHub to be delivered to the different GlobalConsensus
-	pub type BridgingXcmRouter =
-		UnpaidRemoteExporter<NetworkExportTable<BridgeTable>, LocalXcmRouter, UniversalLocation>;
+	// pub type BridgingXcmRouter =
+	// 	UnpaidRemoteExporter<NetworkExportTable<BridgeTable>, LocalXcmRouter, UniversalLocation>;
 
 	/// Reserve locations filter for `xcm_executor::Config::IsReserve`.
 	pub type IsTrustedBridgedReserveLocationForConcreteAsset =
@@ -643,6 +607,34 @@
 			assert!(alias.is_some(), "we expect here BridgeHubKusama to Polkadot mapping at least");
 			Some(alias.unwrap())
 		}
->>>>>>> 610f0b15
+	}
+
+	pub struct LocalXcmQueueAdapter;
+
+	impl SendXcm for LocalXcmQueueAdapter {
+		type Ticket = <XcmpQueue as SendXcm>::Ticket;
+	
+		fn validate(
+			destination: &mut Option<MultiLocation>,
+			message: &mut Option<Xcm<()>>,
+		) -> SendResult<Self::Ticket> {
+			XcmpQueue::validate(destination, message)
+		}
+	
+		fn deliver(ticket: Self::Ticket) -> Result<XcmHash, SendError> {
+			XcmpQueue::deliver(ticket)
+		}
+	}
+	
+	impl bp_xcm_bridge_hub_router::LocalXcmQueue for LocalXcmQueueAdapter {
+		fn is_overloaded() -> bool {
+			let sibling_bridge_hub_id: cumulus_primitives_core::ParaId = BridgeHubKusamaParaId::get().into();
+			let outbound_channels = cumulus_pallet_xcmp_queue::OutboundXcmpStatus::<Runtime>::get();
+			outbound_channels.iter()
+				.filter(|c| c.recipient() == sibling_bridge_hub_id)
+				.map(|c| c.is_suspended())
+				.next()
+				.unwrap_or(false)
+		}
 	}
 }