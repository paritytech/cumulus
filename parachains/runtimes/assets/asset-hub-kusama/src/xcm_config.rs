--- conflicted
+++ resolved
@@ -219,12 +219,7 @@
 						pallet_collator_selection::Call::remove_invulnerable { .. },
 				) | RuntimeCall::Session(pallet_session::Call::purge_keys { .. }) |
 				RuntimeCall::XcmpQueue(..) |
-<<<<<<< HEAD
 				RuntimeCall::MessageQueue(..) |
-				RuntimeCall::Utility(pallet_utility::Call::as_derivative { .. }) |
-=======
-				RuntimeCall::DmpQueue(..) |
->>>>>>> 0a6d90fb
 				RuntimeCall::Assets(
 					pallet_assets::Call::create { .. } |
 						pallet_assets::Call::force_create { .. } |
