[package]
name = "bridge-hub-test-utils"
version = "0.1.0"
authors = ["Parity Technologies <admin@parity.io>"]
edition = "2021"
description = "Utils for BridgeHub testing"

[dependencies]
codec = { package = "parity-scale-codec", version = "3.0.0", default-features = false, features = ["derive", "max-encoded-len"] }
<<<<<<< HEAD
log = { version = "0.4.17", default-features = false }
=======
log = { version = "0.4.20", default-features = false }
assert_matches = "1.4.0"
>>>>>>> 0a6d90fb

# Substrate
frame-benchmarking = { git = "https://github.com/paritytech/substrate", branch = "master", default-features = false, optional = true }
frame-executive = { git = "https://github.com/paritytech/substrate", default-features = false, branch = "master" }
frame-support = { git = "https://github.com/paritytech/substrate", default-features = false, branch = "master" }
frame-system = { git = "https://github.com/paritytech/substrate", default-features = false, branch = "master" }
sp-core = { git = "https://github.com/paritytech/substrate", default-features = false, branch = "master" }
sp-io = { git = "https://github.com/paritytech/substrate", default-features = false, branch = "master" }
sp-keyring = { git = "https://github.com/paritytech/substrate", branch = "master" }
sp-runtime = { git = "https://github.com/paritytech/substrate", default-features = false, branch = "master" }
pallet-balances = { git = "https://github.com/paritytech/substrate", default-features = false, branch = "master" }
pallet-utility = { git = "https://github.com/paritytech/substrate", default-features = false, branch = "master" }
pallet-session = { git = "https://github.com/paritytech/substrate", default-features = false, branch = "master" }

# Cumulus
asset-test-utils = { path = "../../assets/test-utils"}
cumulus-pallet-dmp-queue = { path = "../../../../pallets/dmp-queue", default-features = false }
cumulus-pallet-parachain-system = { path = "../../../../pallets/parachain-system", default-features = false }
cumulus-pallet-xcmp-queue = { path = "../../../../pallets/xcmp-queue", default-features = false }
pallet-collator-selection = { path = "../../../../pallets/collator-selection", default-features = false }
parachain-info = { path = "../../../../parachains/pallets/parachain-info", default-features = false }
parachains-runtimes-test-utils = { path = "../../test-utils", default-features = false }

# Polkadot
pallet-xcm = { git = "https://github.com/paritytech/polkadot", default-features = false, branch = "master" }
pallet-xcm-benchmarks = { git = "https://github.com/paritytech/polkadot", branch = "master", default-features = false, optional = true }
xcm = { git = "https://github.com/paritytech/polkadot", default-features = false, branch = "master" }
xcm-builder = { git = "https://github.com/paritytech/polkadot", default-features = false, branch = "master" }
xcm-executor = { git = "https://github.com/paritytech/polkadot", default-features = false, branch = "master" }

# Bridges
bp-bridge-hub-rococo = { path = "../../../../bridges/primitives/chain-bridge-hub-rococo", default-features = false }
bp-bridge-hub-wococo = { path = "../../../../bridges/primitives/chain-bridge-hub-wococo", default-features = false }
bp-header-chain = { path = "../../../../bridges/primitives/header-chain", default-features = false }
bp-messages = { path = "../../../../bridges/primitives/messages", default-features = false }
bp-parachains = { path = "../../../../bridges/primitives/parachains", default-features = false }
bp-polkadot-core = { path = "../../../../bridges/primitives/polkadot-core", default-features = false }
bp-relayers = { path = "../../../../bridges/primitives/relayers", default-features = false }
bp-runtime = { path = "../../../../bridges/primitives/runtime", default-features = false }
bp-test-utils = { path = "../../../../bridges/primitives/test-utils", default-features = false }
pallet-bridge-grandpa = { path = "../../../../bridges/modules/grandpa", default-features = false }
pallet-bridge-parachains = { path = "../../../../bridges/modules/parachains", default-features = false }
pallet-bridge-messages = { path = "../../../../bridges/modules/messages", default-features = false }
pallet-bridge-relayers = { path = "../../../../bridges/modules/relayers", default-features = false }
bridge-runtime-common = { path = "../../../../bridges/bin/runtime-common", default-features = false }

[features]
default = [ "std" ]
std = [
	"codec/std",
	"log/std",
	"frame-benchmarking/std",
	"frame-executive/std",
	"frame-support/std",
	"frame-system/std",
	"bp-bridge-hub-rococo/std",
	"bp-bridge-hub-wococo/std",
	"bp-messages/std",
	"bp-parachains/std",
	"bp-polkadot-core/std",
	"bp-header-chain/std",
	"bp-relayers/std",
	"bp-runtime/std",
	"bp-test-utils/std",
	"bridge-runtime-common/std",
	"pallet-bridge-grandpa/std",
	"pallet-bridge-parachains/std",
	"pallet-bridge-messages/std",
	"pallet-bridge-relayers/std",
	"parachain-info/std",
	"parachains-runtimes-test-utils/std",
	"cumulus-pallet-parachain-system/std",
	"cumulus-pallet-xcmp-queue/std",
	"pallet-xcm/std",
	"sp-core/std",
	"sp-io/std",
	"sp-runtime/std",
	"xcm/std",
	"xcm-builder/std",
	"xcm-executor/std",
	"asset-test-utils/std",
	"cumulus-pallet-dmp-queue/std",
	"pallet-session/std",
	"pallet-balances/std",
	"pallet-utility/std",
]<|MERGE_RESOLUTION|>--- conflicted
+++ resolved
@@ -7,12 +7,7 @@
 
 [dependencies]
 codec = { package = "parity-scale-codec", version = "3.0.0", default-features = false, features = ["derive", "max-encoded-len"] }
-<<<<<<< HEAD
-log = { version = "0.4.17", default-features = false }
-=======
 log = { version = "0.4.20", default-features = false }
-assert_matches = "1.4.0"
->>>>>>> 0a6d90fb
 
 # Substrate
 frame-benchmarking = { git = "https://github.com/paritytech/substrate", branch = "master", default-features = false, optional = true }
