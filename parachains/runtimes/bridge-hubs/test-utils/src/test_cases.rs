// Copyright 2023 Parity Technologies (UK) Ltd.
// This file is part of Cumulus.

// Cumulus is free software: you can redistribute it and/or modify
// it under the terms of the GNU General Public License as published by
// the Free Software Foundation, either version 3 of the License, or
// (at your option) any later version.

// Cumulus is distributed in the hope that it will be useful,
// but WITHOUT ANY WARRANTY; without even the implied warranty of
// MERCHANTABILITY or FITNESS FOR A PARTICULAR PURPOSE.  See the
// GNU General Public License for more details.

// You should have received a copy of the GNU General Public License
// along with Cumulus.  If not, see <http://www.gnu.org/licenses/>.

//! Module contains predefined test-case scenarios for `Runtime` with bridging capabilities.

use bp_messages::{
	target_chain::{DispatchMessage, DispatchMessageData, MessageDispatch, SourceHeaderChain},
	LaneId, MessageKey, OutboundLaneData, Weight,
};
use bp_parachains::{BestParaHeadHash, ParaInfo};
use bp_polkadot_core::parachains::{ParaHash, ParaId};
use bp_relayers::{RewardsAccountOwner, RewardsAccountParams};
use bp_runtime::{HeaderOf, Parachain, StorageProofSize, UnderlyingChainOf};
use bp_test_utils::{make_default_justification, prepare_parachain_heads_proof};
use bridge_runtime_common::{
	messages::{
		target::FromBridgedChainMessagesProof, BridgedChain as MessageBridgedChain, MessageBridge,
	},
	messages_generation::{encode_all_messages, encode_lane_data, prepare_messages_storage_proof},
	messages_xcm_extension::{XcmAsPlainPayload, XcmBlobMessageDispatchResult},
};
use codec::{DecodeLimit, Encode};
use cumulus_primitives_core::XcmpMessageSource;
use frame_support::{
	assert_ok,
	dispatch::RawOrigin,
	traits::{Get, OriginTrait},
};
use pallet_bridge_grandpa::BridgedHeader;
use parachains_runtimes_test_utils::{
	mock_open_hrmp_channel, AccountIdOf, CollatorSessionKeys, ExtBuilder, RuntimeHelper,
	ValidatorIdOf, XcmReceivedFrom,
};
use sp_core::H256;
use sp_keyring::AccountKeyring::*;
use sp_runtime::{traits::Header as HeaderT, AccountId32};
use xcm::latest::prelude::*;
use xcm_builder::DispatchBlobError;
use xcm_executor::XcmExecutor;

// Re-export test_case from assets
pub use asset_test_utils::include_teleports_for_native_asset_works;

/// Test-case makes sure that `Runtime` can process bridging initialize via governance-like call
pub fn initialize_bridge_by_governance_works<Runtime, GrandpaPalletInstance>(
	collator_session_key: CollatorSessionKeys<Runtime>,
	runtime_para_id: u32,
	runtime_call_encode: Box<
		dyn Fn(pallet_bridge_grandpa::Call<Runtime, GrandpaPalletInstance>) -> Vec<u8>,
	>,
) where
	Runtime: frame_system::Config
		+ pallet_balances::Config
		+ pallet_session::Config
		+ pallet_xcm::Config
		+ parachain_info::Config
		+ pallet_collator_selection::Config
		+ cumulus_pallet_dmp_queue::Config
		+ cumulus_pallet_parachain_system::Config
		+ pallet_bridge_grandpa::Config<GrandpaPalletInstance>,
	GrandpaPalletInstance: 'static,
	ValidatorIdOf<Runtime>: From<AccountIdOf<Runtime>>,
{
	ExtBuilder::<Runtime>::default()
		.with_collators(collator_session_key.collators())
		.with_session_keys(collator_session_key.session_keys())
		.with_para_id(runtime_para_id.into())
		.with_tracing()
		.build()
		.execute_with(|| {
			// check mode before
			assert_eq!(
				pallet_bridge_grandpa::PalletOperatingMode::<Runtime, GrandpaPalletInstance>::try_get(),
				Err(())
			);

			// encode `initialize` call
			let initialize_call = runtime_call_encode(pallet_bridge_grandpa::Call::<
				Runtime,
				GrandpaPalletInstance,
			>::initialize {
				init_data: test_data::initialization_data::<Runtime, GrandpaPalletInstance>(12345),
			});

			// overestimate - check weight for `pallet_bridge_grandpa::Pallet::initialize()` call
			let require_weight_at_most =
				<Runtime as frame_system::Config>::DbWeight::get().reads_writes(7, 7);

			// execute XCM with Transacts to `initialize bridge` as governance does
			assert_ok!(RuntimeHelper::<Runtime>::execute_as_governance(
				initialize_call,
				require_weight_at_most
			)
			.ensure_complete());

			// check mode after
			assert_eq!(
				pallet_bridge_grandpa::PalletOperatingMode::<Runtime, GrandpaPalletInstance>::try_get(),
				Ok(bp_runtime::BasicOperatingMode::Normal)
			);
		})
}

<<<<<<< HEAD
=======
#[macro_export]
macro_rules! include_initialize_bridge_by_governance_works(
	(
		$runtime:path,
		$pallet_bridge_grandpa_instance:path,
		$collator_session_key:expr,
		$runtime_para_id:expr,
		$runtime_call_encode:expr
	) => {
		#[test]
		fn initialize_bridge_by_governance_works() {
			$crate::test_cases::initialize_bridge_by_governance_works::<
				$runtime,
				$pallet_bridge_grandpa_instance,
			>(
				$collator_session_key,
				$runtime_para_id,
				$runtime_call_encode
			)
		}
	}
);

/// Test-case makes sure that `Runtime` can change storage constant via governance-like call
pub fn change_storage_constant_by_governance_works<Runtime, StorageConstant, StorageConstantType>(
	collator_session_key: CollatorSessionKeys<Runtime>,
	runtime_para_id: u32,
	runtime_call_encode: Box<dyn Fn(frame_system::Call<Runtime>) -> Vec<u8>>,
	storage_constant_key_value: fn() -> (Vec<u8>, StorageConstantType),
	new_storage_constant_value: fn(&StorageConstantType) -> StorageConstantType,
) where
	Runtime: frame_system::Config
		+ pallet_balances::Config
		+ pallet_session::Config
		+ pallet_xcm::Config
		+ parachain_info::Config
		+ pallet_collator_selection::Config
		+ cumulus_pallet_dmp_queue::Config
		+ cumulus_pallet_parachain_system::Config,
	ValidatorIdOf<Runtime>: From<AccountIdOf<Runtime>>,
	StorageConstant: Get<StorageConstantType>,
	StorageConstantType: Encode + PartialEq + std::fmt::Debug,
{
	ExtBuilder::<Runtime>::default()
		.with_collators(collator_session_key.collators())
		.with_session_keys(collator_session_key.session_keys())
		.with_para_id(runtime_para_id.into())
		.with_tracing()
		.build()
		.execute_with(|| {
			let (storage_constant_key, storage_constant_init_value): (
				Vec<u8>,
				StorageConstantType,
			) = storage_constant_key_value();

			// check delivery reward constant before (not stored yet, just as default value is used)
			assert_eq!(StorageConstant::get(), storage_constant_init_value);
			assert_eq!(sp_io::storage::get(&storage_constant_key), None);

			let new_storage_constant_value =
				new_storage_constant_value(&storage_constant_init_value);
			assert_ne!(new_storage_constant_value, storage_constant_init_value);

			// encode `set_storage` call
			let set_storage_call =
				runtime_call_encode(frame_system::Call::<Runtime>::set_storage {
					items: vec![(
						storage_constant_key.clone(),
						new_storage_constant_value.encode(),
					)],
				});

			// estimate - storing just 1 value
			use frame_system::WeightInfo;
			let require_weight_at_most =
				<Runtime as frame_system::Config>::SystemWeightInfo::set_storage(1);

			// execute XCM with Transact to `set_storage` as governance does
			assert_ok!(RuntimeHelper::<Runtime>::execute_as_governance(
				set_storage_call,
				require_weight_at_most
			)
			.ensure_complete());

			// check delivery reward constant after (stored)
			assert_eq!(StorageConstant::get(), new_storage_constant_value);
			assert_eq!(
				sp_io::storage::get(&storage_constant_key),
				Some(new_storage_constant_value.encode().into())
			);
		})
}

#[macro_export]
macro_rules! include_change_storage_constant_by_governance_works(
	(
		$test_name:tt,
		$runtime:path,
		$collator_session_key:expr,
		$runtime_para_id:expr,
		$runtime_call_encode:expr,
		($storage_constant:path, $storage_constant_type:path),
		$storage_constant_key_value:expr,
		$new_storage_constant_value:expr
	) => {
		#[test]
		fn $test_name() {
			$crate::test_cases::change_storage_constant_by_governance_works::<
				$runtime,
				$storage_constant,
				$storage_constant_type,
			>(
				$collator_session_key,
				$runtime_para_id,
				$runtime_call_encode,
				$storage_constant_key_value,
				$new_storage_constant_value,
			)
		}
	}
);

>>>>>>> 48d01c48
/// Test-case makes sure that `Runtime` can handle xcm `ExportMessage`:
/// Checks if received XCM messages is correctly added to the message outbound queue for delivery.
/// For SystemParachains we expect unpaid execution.
pub fn handle_export_message_from_system_parachain_to_outbound_queue_works<
	Runtime,
	XcmConfig,
	MessagesPalletInstance,
>(
	collator_session_key: CollatorSessionKeys<Runtime>,
	runtime_para_id: u32,
	sibling_parachain_id: u32,
	unwrap_pallet_bridge_messages_event: Box<
		dyn Fn(Vec<u8>) -> Option<pallet_bridge_messages::Event<Runtime, MessagesPalletInstance>>,
	>,
	export_message_instruction: fn() -> Instruction<XcmConfig::RuntimeCall>,
	expected_lane_id: LaneId,
) where
	Runtime: frame_system::Config
		+ pallet_balances::Config
		+ pallet_session::Config
		+ pallet_xcm::Config
		+ parachain_info::Config
		+ pallet_collator_selection::Config
		+ cumulus_pallet_dmp_queue::Config
		+ cumulus_pallet_parachain_system::Config
		+ pallet_bridge_messages::Config<MessagesPalletInstance>,
	XcmConfig: xcm_executor::Config,
	MessagesPalletInstance: 'static,
	ValidatorIdOf<Runtime>: From<AccountIdOf<Runtime>>,
{
	assert_ne!(runtime_para_id, sibling_parachain_id);
	let sibling_parachain_location = MultiLocation::new(1, Parachain(sibling_parachain_id));

	ExtBuilder::<Runtime>::default()
		.with_collators(collator_session_key.collators())
		.with_session_keys(collator_session_key.session_keys())
		.with_para_id(runtime_para_id.into())
		.with_tracing()
		.build()
		.execute_with(|| {
			// check queue before
			assert_eq!(
				pallet_bridge_messages::OutboundLanes::<Runtime, MessagesPalletInstance>::try_get(
					expected_lane_id
				),
				Err(())
			);

			// prepare `ExportMessage`
			let xcm = Xcm(vec![
				UnpaidExecution { weight_limit: Unlimited, check_origin: None },
				export_message_instruction(),
			]);

			// execute XCM
			let hash = xcm.using_encoded(sp_io::hashing::blake2_256);
			assert_ok!(XcmExecutor::<XcmConfig>::execute_xcm(
				sibling_parachain_location,
				xcm,
				hash,
				RuntimeHelper::<Runtime>::xcm_max_weight(XcmReceivedFrom::Sibling),
			)
			.ensure_complete());

			// check queue after
			assert_eq!(
				pallet_bridge_messages::OutboundLanes::<Runtime, MessagesPalletInstance>::try_get(
					expected_lane_id
				),
				Ok(OutboundLaneData {
					oldest_unpruned_nonce: 1,
					latest_received_nonce: 0,
					latest_generated_nonce: 1,
				})
			);

			// check events
			let mut events = <frame_system::Pallet<Runtime>>::events()
				.into_iter()
				.filter_map(|e| unwrap_pallet_bridge_messages_event(e.event.encode()));
			assert!(
				events.any(|e| matches!(e, pallet_bridge_messages::Event::MessageAccepted { .. }))
			);
		})
}

/// Test-case makes sure that Runtime can route XCM messages received in inbound queue,
/// We just test here `MessageDispatch` configuration.
/// We expect that runtime can route messages:
///     1. to Parent (relay chain)
///     2. to Sibling parachain
pub fn message_dispatch_routing_works<
	Runtime,
	XcmConfig,
	HrmpChannelOpener,
	MessagesPalletInstance,
	RuntimeNetwork,
	BridgedNetwork,
>(
	collator_session_key: CollatorSessionKeys<Runtime>,
	runtime_para_id: u32,
	sibling_parachain_id: u32,
	unwrap_cumulus_pallet_parachain_system_event: Box<
		dyn Fn(Vec<u8>) -> Option<cumulus_pallet_parachain_system::Event<Runtime>>,
	>,
	unwrap_cumulus_pallet_xcmp_queue_event: Box<
		dyn Fn(Vec<u8>) -> Option<cumulus_pallet_xcmp_queue::Event<Runtime>>,
	>,
	expected_lane_id: LaneId,
) where
	Runtime: frame_system::Config
		+ pallet_balances::Config
		+ pallet_session::Config
		+ pallet_xcm::Config
		+ parachain_info::Config
		+ pallet_collator_selection::Config
		+ cumulus_pallet_dmp_queue::Config
		+ cumulus_pallet_parachain_system::Config
		+ cumulus_pallet_xcmp_queue::Config
		+ pallet_bridge_messages::Config<MessagesPalletInstance, InboundPayload = XcmAsPlainPayload>,
	XcmConfig: xcm_executor::Config,
	MessagesPalletInstance: 'static,
	ValidatorIdOf<Runtime>: From<AccountIdOf<Runtime>>,
	HrmpChannelOpener: frame_support::inherent::ProvideInherent<
		Call = cumulus_pallet_parachain_system::Call<Runtime>,
	>,
	// MessageDispatcher: MessageDispatch<AccountIdOf<Runtime>, DispatchLevelResult = XcmBlobMessageDispatchResult, DispatchPayload = XcmAsPlainPayload>,
	RuntimeNetwork: Get<NetworkId>,
	BridgedNetwork: Get<NetworkId>,
{
	assert_ne!(runtime_para_id, sibling_parachain_id);

	ExtBuilder::<Runtime>::default()
		.with_collators(collator_session_key.collators())
		.with_session_keys(collator_session_key.session_keys())
		.with_safe_xcm_version(XCM_VERSION)
		.with_para_id(runtime_para_id.into())
		.with_tracing()
		.build()
		.execute_with(|| {
			// 1. this message is sent from other global consensus with destination of this Runtime relay chain (UMP)
			let bridging_message =
				test_data::simulate_message_exporter_on_bridged_chain::<BridgedNetwork, RuntimeNetwork>(
					(RuntimeNetwork::get(), Here)
				);
			let result = <<Runtime as pallet_bridge_messages::Config<MessagesPalletInstance>>::MessageDispatch>::dispatch(
				test_data::dispatch_message(expected_lane_id, 1, bridging_message)
			);
			assert_eq!(format!("{:?}", result.dispatch_level_result), format!("{:?}", XcmBlobMessageDispatchResult::Dispatched));

			// check events - UpwardMessageSent
			let mut events = <frame_system::Pallet<Runtime>>::events()
				.into_iter()
				.filter_map(|e| unwrap_cumulus_pallet_parachain_system_event(e.event.encode()));
			assert!(
				events.any(|e| matches!(e, cumulus_pallet_parachain_system::Event::UpwardMessageSent { .. }))
			);

			// 2. this message is sent from other global consensus with destination of this Runtime sibling parachain (HRMP)
			let bridging_message =
				test_data::simulate_message_exporter_on_bridged_chain::<BridgedNetwork, RuntimeNetwork>(
					(RuntimeNetwork::get(), X1(Parachain(sibling_parachain_id))),
				);

			// 2.1. WITHOUT opened hrmp channel -> RoutingError
			let result =
				<<Runtime as pallet_bridge_messages::Config<MessagesPalletInstance>>::MessageDispatch>::dispatch(
					DispatchMessage {
						key: MessageKey { lane_id: expected_lane_id, nonce: 1 },
						data: DispatchMessageData { payload: Ok(bridging_message.clone()) },
					}
				);
			assert_eq!(format!("{:?}", result.dispatch_level_result), format!("{:?}", XcmBlobMessageDispatchResult::NotDispatched(Some(DispatchBlobError::RoutingError))));

			// check events - no XcmpMessageSent
			assert_eq!(<frame_system::Pallet<Runtime>>::events()
						   .into_iter()
						   .filter_map(|e| unwrap_cumulus_pallet_xcmp_queue_event(e.event.encode()))
						   .count(), 0);

			// 2.1. WITH hrmp channel -> Ok
			mock_open_hrmp_channel::<Runtime, HrmpChannelOpener>(runtime_para_id.into(), sibling_parachain_id.into());
			let result = <<Runtime as pallet_bridge_messages::Config<MessagesPalletInstance>>::MessageDispatch>::dispatch(
				DispatchMessage {
					key: MessageKey { lane_id: expected_lane_id, nonce: 1 },
					data: DispatchMessageData { payload: Ok(bridging_message) },
				}
			);
			assert_eq!(format!("{:?}", result.dispatch_level_result), format!("{:?}", XcmBlobMessageDispatchResult::Dispatched));

			// check events - XcmpMessageSent
			let mut events = <frame_system::Pallet<Runtime>>::events()
				.into_iter()
				.filter_map(|e| unwrap_cumulus_pallet_xcmp_queue_event(e.event.encode()));
			assert!(
				events.any(|e| matches!(e, cumulus_pallet_xcmp_queue::Event::XcmpMessageSent { .. }))
			);
		})
}

/// Test-case makes sure that Runtime can dispatch XCM messages submitted by relayer,
/// with proofs (finality, para heads, message) independently submitted.
pub fn relayed_incoming_message_works<Runtime, XcmConfig, HrmpChannelOpener, GPI, PPI, MPI, MB>(
	collator_session_key: CollatorSessionKeys<Runtime>,
	runtime_para_id: u32,
	bridged_para_id: u32,
	sibling_parachain_id: u32,
	local_relay_chain_id: NetworkId,
	lane_id: LaneId,
) where
	Runtime: frame_system::Config
	+ pallet_balances::Config
	+ pallet_session::Config
	+ pallet_xcm::Config
	+ parachain_info::Config
	+ pallet_collator_selection::Config
	+ cumulus_pallet_dmp_queue::Config
	+ cumulus_pallet_parachain_system::Config
	+ cumulus_pallet_xcmp_queue::Config
	+ pallet_bridge_grandpa::Config<GPI>
	+ pallet_bridge_parachains::Config<PPI>
	+ pallet_bridge_messages::Config<MPI, InboundPayload = XcmAsPlainPayload>,
	GPI: 'static,
	PPI: 'static,
	MPI: 'static,
	MB: MessageBridge,
	<MB as MessageBridge>::BridgedChain: Send + Sync + 'static,
	UnderlyingChainOf<MessageBridgedChain<MB>>: bp_runtime::Chain<Hash = ParaHash> + Parachain,
	XcmConfig: xcm_executor::Config,
	HrmpChannelOpener: frame_support::inherent::ProvideInherent<
		Call = cumulus_pallet_parachain_system::Call<Runtime>,
	>,
	ValidatorIdOf<Runtime>: From<AccountIdOf<Runtime>>,
	<<Runtime as pallet_bridge_messages::Config<MPI>>::SourceHeaderChain as SourceHeaderChain>::MessagesProof: From<FromBridgedChainMessagesProof<ParaHash>>,
	<<Runtime as pallet_bridge_grandpa::Config<GPI>>::BridgedChain as bp_runtime::Chain>::Hash: From<ParaHash>,
	ParaHash: From<<<Runtime as pallet_bridge_grandpa::Config<GPI>>::BridgedChain as bp_runtime::Chain>::Hash>,
	<Runtime as frame_system::Config>::AccountId: From<sp_core::sr25519::Public>,
	<Runtime as pallet_bridge_messages::Config<MPI>>::InboundRelayer: From<AccountId32>,
{
	assert_ne!(runtime_para_id, sibling_parachain_id);
	assert_ne!(runtime_para_id, bridged_para_id);

	ExtBuilder::<Runtime>::default()
		.with_collators(collator_session_key.collators())
		.with_session_keys(collator_session_key.session_keys())
		.with_safe_xcm_version(XCM_VERSION)
		.with_para_id(runtime_para_id.into())
		.with_tracing()
		.build()
		.execute_with(|| {
			frame_system::Pallet::<Runtime>::set_block_number(1u32.into());
			frame_system::Pallet::<Runtime>::reset_events();

			mock_open_hrmp_channel::<Runtime, HrmpChannelOpener>(
				runtime_para_id.into(),
				sibling_parachain_id.into(),
			);

			// start with bridged chain block#0
			let init_data = test_data::initialization_data::<Runtime, GPI>(0);
			pallet_bridge_grandpa::Pallet::<Runtime, GPI>::initialize(
				<Runtime as frame_system::Config>::RuntimeOrigin::root(),
				init_data,
			)
			.unwrap();

			// set up relayer details and proofs

			let message_destination =
				X2(GlobalConsensus(local_relay_chain_id), Parachain(sibling_parachain_id));
			// some random numbers (checked by test)
			let message_nonce = 1;
			let para_header_number = 5;
			let relay_header_number = 1;

			let relayer_at_target = Bob;
			let relayer_id_on_target: <Runtime as frame_system::Config>::AccountId =
				relayer_at_target.public().into();
			let relayer_at_source = Dave;
			let relayer_id_on_source: AccountId32 = relayer_at_source.public().into();

			let xcm = vec![xcm::v3::Instruction::<()>::ClearOrigin; 42];
			let expected_dispatch = xcm::VersionedXcm::<()>::V3(xcm.clone().into());
			// generate bridged relay chain finality, parachain heads and message proofs,
			// to be submitted by relayer to this chain.
			let (
				relay_chain_header,
				grandpa_justification,
				bridged_para_head,
				parachain_heads,
				para_heads_proof,
				message_proof,
			) = test_data::make_complex_relayer_proofs::<BridgedHeader<Runtime, GPI>, MB, ()>(
				lane_id,
				xcm.into(),
				message_nonce,
				message_destination,
				para_header_number,
				relay_header_number,
				bridged_para_id,
			);

			// submit bridged relay chain finality proof
			let result = pallet_bridge_grandpa::Pallet::<Runtime, GPI>::submit_finality_proof(
				<Runtime as frame_system::Config>::RuntimeOrigin::root(),
				Box::new(relay_chain_header.clone()),
				grandpa_justification,
			);
			// verify finality proof correctly imported
			assert_ok!(result);
			assert_eq!(result.unwrap().pays_fee, frame_support::dispatch::Pays::Yes);
			assert_eq!(
				pallet_bridge_grandpa::BestFinalized::<Runtime, GPI>::get().unwrap().1,
				relay_chain_header.hash()
			);
			assert!(pallet_bridge_grandpa::ImportedHeaders::<Runtime, GPI>::contains_key(
				relay_chain_header.hash()
			));

			// submit parachain heads proof
			assert_ok!(pallet_bridge_parachains::Pallet::<Runtime, PPI>::submit_parachain_heads(
				<Runtime as frame_system::Config>::RuntimeOrigin::root(),
				(relay_header_number, relay_chain_header.hash().into()),
				parachain_heads,
				para_heads_proof
			));
			// verify parachain head proof correctly imported
			assert_eq!(
				pallet_bridge_parachains::ParasInfo::<Runtime, PPI>::get(ParaId(bridged_para_id)),
				Some(ParaInfo {
					best_head_hash: BestParaHeadHash {
						at_relay_block_number: relay_header_number,
						head_hash: bridged_para_head.hash()
					},
					next_imported_hash_position: 1,
				})
			);

			// import message
			assert!(cumulus_pallet_xcmp_queue::Pallet::<Runtime>::take_outbound_messages(
				usize::MAX
			)
			.is_empty());
			assert_eq!(
				pallet_bridge_messages::InboundLanes::<Runtime, MPI>::get(lane_id)
					.last_delivered_nonce(),
				0,
			);
			// submit message proof
			let result = pallet_bridge_messages::Pallet::<Runtime, MPI>::receive_messages_proof(
				RawOrigin::Signed(relayer_id_on_target).into(),
				relayer_id_on_source.into(),
				message_proof.into(),
				1,
				Weight::MAX / 1000,
			);
			assert_ok!(result);
			// verify message correctly imported and dispatched
			assert_eq!(
				pallet_bridge_messages::InboundLanes::<Runtime, MPI>::get(lane_id)
					.last_delivered_nonce(),
				1,
			);
			// verify relayed bridged XCM message is dispatched to destination sibling para
			let dispatched = test_data::take_outbound_message::<
				cumulus_pallet_xcmp_queue::Pallet<Runtime>,
			>(sibling_parachain_id.into())
			.unwrap();
			assert_eq!(dispatched, expected_dispatch);
		})
}

/// Test-case makes sure that Runtime can dispatch XCM messages submitted by relayer,
/// with proofs (finality, para heads, message) batched together in signed extrinsic.
/// Also verifies relayer transaction signed extensions work as intended.
pub fn complex_relay_extrinsic_works<Runtime, XcmConfig, HrmpChannelOpener, GPI, PPI, MPI, MB>(
	collator_session_key: CollatorSessionKeys<Runtime>,
	runtime_para_id: u32,
	bridged_para_id: u32,
	sibling_parachain_id: u32,
	bridged_chain_id: bp_runtime::ChainId,
	local_relay_chain_id: NetworkId,
	lane_id: LaneId,
	executive_init_block: fn(&<Runtime as frame_system::Config>::Header),
	drip_some_balance: fn(&<Runtime as frame_system::Config>::AccountId),
	construct_and_apply_extrinsic: fn(
		sp_keyring::AccountKeyring,
		pallet_utility::Call::<Runtime>
	) -> sp_runtime::DispatchOutcome,
) where
	Runtime: frame_system::Config
	+ pallet_balances::Config
	+ pallet_utility::Config
	+ pallet_session::Config
	+ pallet_xcm::Config
	+ parachain_info::Config
	+ pallet_collator_selection::Config
	+ cumulus_pallet_dmp_queue::Config
	+ cumulus_pallet_parachain_system::Config
	+ cumulus_pallet_xcmp_queue::Config
	+ pallet_bridge_grandpa::Config<GPI>
	+ pallet_bridge_parachains::Config<PPI>
	+ pallet_bridge_messages::Config<MPI, InboundPayload = XcmAsPlainPayload>
	+ pallet_bridge_relayers::Config,
	GPI: 'static,
	PPI: 'static,
	MPI: 'static,
	MB: MessageBridge,
	<MB as MessageBridge>::BridgedChain: Send + Sync + 'static,
	UnderlyingChainOf<MessageBridgedChain<MB>>: bp_runtime::Chain<Hash = ParaHash> + Parachain,
	XcmConfig: xcm_executor::Config,
	HrmpChannelOpener: frame_support::inherent::ProvideInherent<
		Call = cumulus_pallet_parachain_system::Call<Runtime>,
	>,
	ValidatorIdOf<Runtime>: From<AccountIdOf<Runtime>>,
	<<Runtime as pallet_bridge_messages::Config<MPI>>::SourceHeaderChain as SourceHeaderChain>::MessagesProof: From<FromBridgedChainMessagesProof<ParaHash>>,
	<<Runtime as pallet_bridge_grandpa::Config<GPI>>::BridgedChain as bp_runtime::Chain>::Hash: From<ParaHash>,
	ParaHash: From<<<Runtime as pallet_bridge_grandpa::Config<GPI>>::BridgedChain as bp_runtime::Chain>::Hash>,
	<Runtime as frame_system::Config>::AccountId: From<sp_core::sr25519::Public>,
	<Runtime as pallet_bridge_messages::Config<MPI>>::InboundRelayer: From<AccountId32>,
	<Runtime as pallet_utility::Config>::RuntimeCall:
	From<pallet_bridge_grandpa::Call<Runtime, GPI>>
	+ From<pallet_bridge_parachains::Call<Runtime, PPI>>
	+ From<pallet_bridge_messages::Call<Runtime, MPI>>
{
	assert_ne!(runtime_para_id, sibling_parachain_id);
	assert_ne!(runtime_para_id, bridged_para_id);

	ExtBuilder::<Runtime>::default()
		.with_collators(collator_session_key.collators())
		.with_session_keys(collator_session_key.session_keys())
		.with_safe_xcm_version(XCM_VERSION)
		.with_para_id(runtime_para_id.into())
		.with_tracing()
		.build()
		.execute_with(|| {
			let zero: <Runtime as frame_system::Config>::BlockNumber = 0u32.into();
			let genesis_hash = frame_system::Pallet::<Runtime>::block_hash(zero);
			let mut header: <Runtime as frame_system::Config>::Header =
				bp_test_utils::test_header(1u32.into());
			header.set_parent_hash(genesis_hash);
			executive_init_block(&header);

			mock_open_hrmp_channel::<Runtime, HrmpChannelOpener>(
				runtime_para_id.into(),
				sibling_parachain_id.into(),
			);

			// start with bridged chain block#0
			let init_data = test_data::initialization_data::<Runtime, GPI>(0);
			pallet_bridge_grandpa::Pallet::<Runtime, GPI>::initialize(
				<Runtime as frame_system::Config>::RuntimeOrigin::root(),
				init_data,
			)
			.unwrap();

			// set up relayer details and proofs

			let message_destination =
				X2(GlobalConsensus(local_relay_chain_id), Parachain(sibling_parachain_id));
			// some random numbers (checked by test)
			let message_nonce = 1;
			let para_header_number = 5;
			let relay_header_number = 1;

			let relayer_at_target = Bob;
			let relayer_id_on_target: <Runtime as frame_system::Config>::AccountId =
				relayer_at_target.public().into();
			let relayer_at_source = Dave;
			let relayer_id_on_source: AccountId32 = relayer_at_source.public().into();

			// Drip some balance
			drip_some_balance(&relayer_id_on_target);

			let xcm = vec![xcm::v3::Instruction::<()>::ClearOrigin; 42];
			let expected_dispatch = xcm::VersionedXcm::<()>::V3(xcm.clone().into());
			// generate bridged relay chain finality, parachain heads and message proofs,
			// to be submitted by relayer to this chain.
			let (
				relay_chain_header,
				grandpa_justification,
				bridged_para_head,
				parachain_heads,
				para_heads_proof,
				message_proof,
			) = test_data::make_complex_relayer_proofs::<BridgedHeader<Runtime, GPI>, MB, ()>(
				lane_id,
				xcm.into(),
				message_nonce,
				message_destination,
				para_header_number,
				relay_header_number,
				bridged_para_id,
			);

			let submit_grandpa =
				pallet_bridge_grandpa::Call::<Runtime, GPI>::submit_finality_proof {
					finality_target: Box::new(relay_chain_header.clone()),
					justification: grandpa_justification,
				};
			let submit_para_head =
				pallet_bridge_parachains::Call::<Runtime, PPI>::submit_parachain_heads {
					at_relay_block: (relay_header_number, relay_chain_header.hash().into()),
					parachains: parachain_heads,
					parachain_heads_proof: para_heads_proof,
				};
			let submit_message =
				pallet_bridge_messages::Call::<Runtime, MPI>::receive_messages_proof {
					relayer_id_at_bridged_chain: relayer_id_on_source.into(),
					proof: message_proof.into(),
					messages_count: 1,
					dispatch_weight: Weight::from_parts(1000000000, 0),
				};
			let batch = pallet_utility::Call::<Runtime>::batch_all {
				calls: vec![submit_grandpa.into(), submit_para_head.into(), submit_message.into()],
			};

			// sanity checks - before relayer extrinsic
			assert!(cumulus_pallet_xcmp_queue::Pallet::<Runtime>::take_outbound_messages(
				usize::MAX
			)
			.is_empty());
			assert_eq!(
				pallet_bridge_messages::InboundLanes::<Runtime, MPI>::get(lane_id)
					.last_delivered_nonce(),
				0,
			);
			let msg_proofs_rewards_account = RewardsAccountParams::new(
				lane_id,
				bridged_chain_id,
				RewardsAccountOwner::ThisChain,
			);
			assert_eq!(
				pallet_bridge_relayers::RelayerRewards::<Runtime>::get(
					relayer_id_on_target.clone(),
					msg_proofs_rewards_account
				),
				None,
			);

			// construct and apply extrinsic containing batch calls:
			//   bridged relay chain finality proof
			//   + parachain heads proof
			//   + submit message proof
			let dispatch_outcome = construct_and_apply_extrinsic(relayer_at_target, batch);

			// verify finality proof correctly imported
			assert_ok!(dispatch_outcome);
			assert_eq!(
				<pallet_bridge_grandpa::BestFinalized<Runtime, GPI>>::get().unwrap().1,
				relay_chain_header.hash()
			);
			assert!(<pallet_bridge_grandpa::ImportedHeaders<Runtime, GPI>>::contains_key(
				relay_chain_header.hash()
			));
			// verify parachain head proof correctly imported
			assert_eq!(
				pallet_bridge_parachains::ParasInfo::<Runtime, PPI>::get(ParaId(bridged_para_id)),
				Some(ParaInfo {
					best_head_hash: BestParaHeadHash {
						at_relay_block_number: relay_header_number,
						head_hash: bridged_para_head.hash()
					},
					next_imported_hash_position: 1,
				})
			);
			// verify message correctly imported and dispatched
			assert_eq!(
				pallet_bridge_messages::InboundLanes::<Runtime, MPI>::get(lane_id)
					.last_delivered_nonce(),
				1,
			);
			// verify relayer is refunded
			assert!(pallet_bridge_relayers::RelayerRewards::<Runtime>::get(
				relayer_id_on_target,
				msg_proofs_rewards_account
			)
			.is_some());
			// verify relayed bridged XCM message is dispatched to destination sibling para
			let dispatched = test_data::take_outbound_message::<
				cumulus_pallet_xcmp_queue::Pallet<Runtime>,
			>(sibling_parachain_id.into())
			.unwrap();
			assert_eq!(dispatched, expected_dispatch);
		})
}

pub mod test_data {
	use super::*;
	use bp_header_chain::justification::GrandpaJustification;
	use bp_messages::MessageNonce;
	use bp_polkadot_core::parachains::{ParaHash, ParaHead, ParaHeadsProof, ParaId};
	use bp_runtime::BasicOperatingMode;
	use bp_test_utils::authority_list;
	use cumulus_primitives_core::XcmpMessageFormat;
	use xcm::MAX_XCM_DECODE_DEPTH;
	use xcm_builder::{HaulBlob, HaulBlobError, HaulBlobExporter};
	use xcm_executor::traits::{validate_export, ExportXcm};

	pub fn prepare_inbound_xcm<InnerXcmRuntimeCall>(
		xcm_message: Xcm<InnerXcmRuntimeCall>,
		destination: InteriorMultiLocation,
	) -> Vec<u8> {
		let location = xcm::VersionedInteriorMultiLocation::V3(destination);
		let xcm = xcm::VersionedXcm::<InnerXcmRuntimeCall>::V3(xcm_message);
		// this is the `BridgeMessage` from polkadot xcm builder, but it has no constructor
		// or public fields, so just tuple
		// (double encoding, because `.encode()` is called on original Xcm BLOB when it is pushed
		// to the storage)
		(location, xcm).encode().encode()
	}

	pub fn make_complex_relayer_proofs<BridgedRelayHeader, MB, InnerXcmRuntimeCall>(
		lane_id: LaneId,
		xcm_message: Xcm<InnerXcmRuntimeCall>,
		message_nonce: MessageNonce,
		message_destination: Junctions,
		para_header_number: u32,
		relay_header_number: u32,
		bridged_para_id: u32,
	) -> (
		BridgedRelayHeader,
		GrandpaJustification<BridgedRelayHeader>,
		ParaHead,
		Vec<(ParaId, ParaHash)>,
		ParaHeadsProof,
		FromBridgedChainMessagesProof<ParaHash>,
	)
	where
		BridgedRelayHeader: HeaderT,
		<BridgedRelayHeader as HeaderT>::Hash: From<H256>,
		MB: MessageBridge,
		<MB as MessageBridge>::BridgedChain: Send + Sync + 'static,
		UnderlyingChainOf<MessageBridgedChain<MB>>: bp_runtime::Chain<Hash = ParaHash> + Parachain,
	{
		let message_payload = prepare_inbound_xcm(xcm_message, message_destination);
		let message_size = StorageProofSize::Minimal(message_payload.len() as u32);
		// prepare para storage proof containing message
		let (para_state_root, para_storage_proof) = prepare_messages_storage_proof::<MB>(
			lane_id,
			message_nonce..=message_nonce,
			None,
			message_size,
			message_payload,
			encode_all_messages,
			encode_lane_data,
		);

		let bridged_para_head = ParaHead(
			bp_test_utils::test_header_with_root::<HeaderOf<MB::BridgedChain>>(
				para_header_number.into(),
				para_state_root.into(),
			)
			.encode(),
		);
		let (relay_state_root, para_heads_proof, parachain_heads) =
			prepare_parachain_heads_proof::<HeaderOf<MB::BridgedChain>>(vec![(
				bridged_para_id,
				bridged_para_head.clone(),
			)]);
		assert_eq!(bridged_para_head.hash(), parachain_heads[0].1);

		let message_proof = FromBridgedChainMessagesProof {
			bridged_header_hash: bridged_para_head.hash(),
			storage_proof: para_storage_proof,
			lane: lane_id,
			nonces_start: message_nonce,
			nonces_end: message_nonce,
		};

		// import bridged relay chain block#1 with state root containing head#5 of bridged parachain
		let relay_chain_header: BridgedRelayHeader = bp_test_utils::test_header_with_root(
			relay_header_number.into(),
			relay_state_root.into(),
		);
		let justification = make_default_justification(&relay_chain_header);
		(
			relay_chain_header,
			justification,
			bridged_para_head,
			parachain_heads,
			para_heads_proof,
			message_proof,
		)
	}

	pub fn take_outbound_message<HrmpChannelSource: XcmpMessageSource>(
		sent_to_para_id: cumulus_primitives_core::ParaId,
	) -> Option<xcm::VersionedXcm<()>> {
		match HrmpChannelSource::take_outbound_messages(10)[..] {
			[(para_id, ref mut xcm_message_data)] if para_id.eq(&sent_to_para_id.into()) => {
				let mut xcm_message_data = &xcm_message_data[..];
				// decode
				let _ = XcmpMessageFormat::decode_with_depth_limit(
					MAX_XCM_DECODE_DEPTH,
					&mut xcm_message_data,
				)
				.expect("valid format");
				xcm::VersionedXcm::<()>::decode_with_depth_limit(
					MAX_XCM_DECODE_DEPTH,
					&mut xcm_message_data,
				)
				.map(|x| Some(x))
				.expect("result with xcm")
			},
			_ => return None,
		}
	}

	/// Helper that creates InitializationData mock data, that can be used to initialize bridge GRANDPA pallet
	pub fn initialization_data<
		Runtime: pallet_bridge_grandpa::Config<GrandpaPalletInstance>,
		GrandpaPalletInstance: 'static,
	>(
		block_number: u32,
	) -> bp_header_chain::InitializationData<BridgedHeader<Runtime, GrandpaPalletInstance>> {
		bp_header_chain::InitializationData {
			header: Box::new(bp_test_utils::test_header(block_number.into())),
			authority_list: authority_list(),
			set_id: 1,
			operating_mode: BasicOperatingMode::Normal,
		}
	}

	/// Dummy xcm
	pub(crate) fn dummy_xcm() -> Xcm<()> {
		vec![Trap(42)].into()
	}

	pub(crate) fn dispatch_message(
		lane_id: LaneId,
		nonce: MessageNonce,
		payload: Vec<u8>,
	) -> DispatchMessage<Vec<u8>> {
		DispatchMessage {
			key: MessageKey { lane_id, nonce },
			data: DispatchMessageData { payload: Ok(payload) },
		}
	}

	/// Macro used for simulate_export_message and capturing bytes
	macro_rules! grab_haul_blob (
		($name:ident, $grabbed_payload:ident) => {
			std::thread_local! {
				static $grabbed_payload: std::cell::RefCell<Option<Vec<u8>>> = std::cell::RefCell::new(None);
			}

			struct $name;
			impl HaulBlob for $name {
				fn haul_blob(blob: Vec<u8>) -> Result<(), HaulBlobError>{
					$grabbed_payload.with(|rm| *rm.borrow_mut() = Some(blob));
					Ok(())
				}
			}
		}
	);

	/// Simulates `HaulBlobExporter` and all its wrapping and captures generated plain bytes,
	/// which are transfered over bridge.
	pub(crate) fn simulate_message_exporter_on_bridged_chain<
		SourceNetwork: Get<NetworkId>,
		DestinationNetwork: Get<NetworkId>,
	>(
		(destination_network, destination_junctions): (NetworkId, Junctions),
	) -> Vec<u8> {
		grab_haul_blob!(GrabbingHaulBlob, GRABBED_HAUL_BLOB_PAYLOAD);

		// lets pretend that some parachain on bridged chain exported the message
		let universal_source_on_bridged_chain =
			X2(GlobalConsensus(SourceNetwork::get()), Parachain(5678));
		let channel = 1_u32;

		// simulate XCM message export
		let (ticket, fee) =
			validate_export::<HaulBlobExporter<GrabbingHaulBlob, DestinationNetwork, ()>>(
				destination_network,
				channel,
				universal_source_on_bridged_chain,
				destination_junctions,
				dummy_xcm(),
			)
			.expect("validate_export to pass");
		log::info!(
			target: "simulate_message_exporter_on_bridged_chain",
			"HaulBlobExporter::validate fee: {:?}",
			fee
		);
		let xcm_hash =
			HaulBlobExporter::<GrabbingHaulBlob, DestinationNetwork, ()>::deliver(ticket)
				.expect("deliver to pass");
		log::info!(
			target: "simulate_message_exporter_on_bridged_chain",
			"HaulBlobExporter::deliver xcm_hash: {:?}",
			xcm_hash
		);

		GRABBED_HAUL_BLOB_PAYLOAD.with(|r| r.take().expect("Encoded message should be here"))
	}
}<|MERGE_RESOLUTION|>--- conflicted
+++ resolved
@@ -114,8 +114,6 @@
 		})
 }
 
-<<<<<<< HEAD
-=======
 #[macro_export]
 macro_rules! include_initialize_bridge_by_governance_works(
 	(
@@ -238,7 +236,6 @@
 	}
 );
 
->>>>>>> 48d01c48
 /// Test-case makes sure that `Runtime` can handle xcm `ExportMessage`:
 /// Checks if received XCM messages is correctly added to the message outbound queue for delivery.
 /// For SystemParachains we expect unpaid execution.
