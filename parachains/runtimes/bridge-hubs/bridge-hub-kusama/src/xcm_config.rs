// Copyright 2022 Parity Technologies (UK) Ltd.
// This file is part of Cumulus.

// Cumulus is free software: you can redistribute it and/or modify
// it under the terms of the GNU General Public License as published by
// the Free Software Foundation, either version 3 of the License, or
// (at your option) any later version.

// Cumulus is distributed in the hope that it will be useful,
// but WITHOUT ANY WARRANTY; without even the implied warranty of
// MERCHANTABILITY or FITNESS FOR A PARTICULAR PURPOSE.  See the
// GNU General Public License for more details.

// You should have received a copy of the GNU General Public License
// along with Cumulus.  If not, see <http://www.gnu.org/licenses/>.

use super::{
	AccountId, AllPalletsWithSystem, Balances, ParachainInfo, ParachainSystem, PolkadotXcm,
	Runtime, RuntimeCall, RuntimeEvent, RuntimeOrigin, WeightToFee, XcmpQueue,
};
use frame_support::{
	match_types, parameter_types,
	traits::{ConstU32, Contains, Everything, Nothing},
};
use frame_system::EnsureRoot;
use pallet_xcm::XcmPassthrough;
use parachains_common::{
	impls::ToStakingPot,
	xcm_config::{ConcreteNativeAssetFrom, DenyReserveTransferToRelayChain, DenyThenTry},
};
use polkadot_parachain::primitives::Sibling;
use xcm::latest::prelude::*;
use xcm_builder::{
	AccountId32Aliases, AllowExplicitUnpaidExecutionFrom, AllowKnownQueryResponses,
	AllowSubscriptionsFrom, AllowTopLevelPaidExecutionFrom, CurrencyAdapter, EnsureXcmOrigin,
	IsConcrete, ParentAsSuperuser, ParentIsPreset, RelayChainAsNative, SiblingParachainAsNative,
	SiblingParachainConvertsVia, SignedAccountId32AsNative, SignedToAccountId32,
	SovereignSignedViaLocation, TakeWeightCredit, UsingComponents, WeightInfoBounds,
	WithComputedOrigin,
};
use xcm_executor::{traits::WithOriginFilter, XcmExecutor};

parameter_types! {
	pub const KsmRelayLocation: MultiLocation = MultiLocation::parent();
	pub const RelayNetwork: Option<NetworkId> = Some(NetworkId::Kusama);
	pub RelayChainOrigin: RuntimeOrigin = cumulus_pallet_xcm::Origin::Relay.into();
	pub UniversalLocation: InteriorMultiLocation =
		X2(GlobalConsensus(RelayNetwork::get().unwrap()), Parachain(ParachainInfo::parachain_id().into()));
	pub const MaxInstructions: u32 = 100;
	pub const MaxAssetsIntoHolding: u32 = 64;
	pub const GovernanceLocation: MultiLocation = MultiLocation::parent();
	pub const FellowshipLocation: MultiLocation = MultiLocation::parent();
}

/// Type for specifying how a `MultiLocation` can be converted into an `AccountId`. This is used
/// when determining ownership of accounts for asset transacting and when attempting to use XCM
/// `Transact` in order to determine the dispatch Origin.
pub type LocationToAccountId = (
	// The parent (Relay-chain) origin converts to the parent `AccountId`.
	ParentIsPreset<AccountId>,
	// Sibling parachain origins convert to AccountId via the `ParaId::into`.
	SiblingParachainConvertsVia<Sibling, AccountId>,
	// Straight up local `AccountId32` origins just alias directly to `AccountId`.
	AccountId32Aliases<RelayNetwork, AccountId>,
);

/// Means for transacting the native currency on this chain.
pub type CurrencyTransactor = CurrencyAdapter<
	// Use this currency:
	Balances,
	// Use this currency when it is a fungible asset matching the given location or name:
	IsConcrete<KsmRelayLocation>,
	// Do a simple punn to convert an AccountId32 MultiLocation into a native chain account ID:
	LocationToAccountId,
	// Our chain's account ID type (we can't get away without mentioning it explicitly):
	AccountId,
	// We don't track any teleports of `Balances`.
	(),
>;

/// This is the type we use to convert an (incoming) XCM origin into a local `Origin` instance,
/// ready for dispatching a transaction with Xcm's `Transact`. There is an `OriginKind` which can
/// biases the kind of local `Origin` it will become.
pub type XcmOriginToTransactDispatchOrigin = (
	// Sovereign account converter; this attempts to derive an `AccountId` from the origin location
	// using `LocationToAccountId` and then turn that into the usual `Signed` origin. Useful for
	// foreign chains who want to have a local sovereign account on this chain which they control.
	SovereignSignedViaLocation<LocationToAccountId, RuntimeOrigin>,
	// Native converter for Relay-chain (Parent) location; will converts to a `Relay` origin when
	// recognized.
	RelayChainAsNative<RelayChainOrigin, RuntimeOrigin>,
	// Native converter for sibling Parachains; will convert to a `SiblingPara` origin when
	// recognized.
	SiblingParachainAsNative<cumulus_pallet_xcm::Origin, RuntimeOrigin>,
	// Superuser converter for the Relay-chain (Parent) location. This will allow it to issue a
	// transaction from the Root origin.
	ParentAsSuperuser<RuntimeOrigin>,
	// Native signed account converter; this just converts an `AccountId32` origin into a normal
	// `RuntimeOrigin::Signed` origin of the same 32-byte value.
	SignedAccountId32AsNative<RelayNetwork, RuntimeOrigin>,
	// Xcm origins can be represented natively under the Xcm pallet's Xcm origin.
	XcmPassthrough<RuntimeOrigin>,
);

match_types! {
	pub type ParentOrParentsPlurality: impl Contains<MultiLocation> = {
		MultiLocation { parents: 1, interior: Here } |
		MultiLocation { parents: 1, interior: X1(Plurality { .. }) }
	};
	pub type ParentOrSiblings: impl Contains<MultiLocation> = {
		MultiLocation { parents: 1, interior: Here } |
		MultiLocation { parents: 1, interior: X1(_) }
	};
}

/// A call filter for the XCM Transact instruction. This is a temporary measure until we properly
/// account for proof size weights.
///
/// Calls that are allowed through this filter must:
/// 1. Have a fixed weight;
/// 2. Cannot lead to another call being made;
/// 3. Have a defined proof size weight, e.g. no unbounded vecs in call parameters.
pub struct SafeCallFilter;
impl Contains<RuntimeCall> for SafeCallFilter {
	fn contains(call: &RuntimeCall) -> bool {
		#[cfg(feature = "runtime-benchmarks")]
		{
			if matches!(call, RuntimeCall::System(frame_system::Call::remark_with_event { .. })) {
				return true
			}
		}

		match call {
			RuntimeCall::PolkadotXcm(pallet_xcm::Call::force_xcm_version { .. }) |
			RuntimeCall::System(
				frame_system::Call::set_heap_pages { .. } |
				frame_system::Call::set_code { .. } |
				frame_system::Call::set_code_without_checks { .. } |
				frame_system::Call::kill_prefix { .. },
			) |
			RuntimeCall::ParachainSystem(..) |
			RuntimeCall::Timestamp(..) |
			RuntimeCall::Balances(..) |
			RuntimeCall::CollatorSelection(
				pallet_collator_selection::Call::set_desired_candidates { .. } |
				pallet_collator_selection::Call::set_candidacy_bond { .. } |
				pallet_collator_selection::Call::register_as_candidate { .. } |
				pallet_collator_selection::Call::leave_intent { .. },
			) |
			RuntimeCall::Session(pallet_session::Call::purge_keys { .. }) |
			RuntimeCall::XcmpQueue(..) |
			RuntimeCall::DmpQueue(..) |
			RuntimeCall::Utility(pallet_utility::Call::as_derivative { .. }) => true,
			_ => false,
		}
	}
}

pub type Barrier = DenyThenTry<
	DenyReserveTransferToRelayChain,
	(
		// Allow local users to buy weight credit.
		TakeWeightCredit,
		// Expected responses are OK.
		AllowKnownQueryResponses<PolkadotXcm>,
		WithComputedOrigin<
			(
				// If the message is one that immediately attemps to pay for execution, then allow it.
				AllowTopLevelPaidExecutionFrom<Everything>,
<<<<<<< HEAD
				// Parent and its plurality (i.e. governance bodies) gets free execution.
=======
				// Parent and its pluralities (i.e. governance bodies) get free execution.
>>>>>>> a6bf890d
				AllowExplicitUnpaidExecutionFrom<ParentOrParentsPlurality>,
				// Subscriptions for version tracking are OK.
				AllowSubscriptionsFrom<ParentOrSiblings>,
			),
			UniversalLocation,
			ConstU32<8>,
		>,
	),
>;

pub struct XcmConfig;
impl xcm_executor::Config for XcmConfig {
	type RuntimeCall = RuntimeCall;
	type XcmSender = XcmRouter;
	type AssetTransactor = CurrencyTransactor;
	type OriginConverter = XcmOriginToTransactDispatchOrigin;
	// BridgeHub does not recognize a reserve location for any asset. Users must teleport KSM
	// where allowed (e.g. with the Relay Chain).
	type IsReserve = ();
	/// Only allow teleportation of KSM.
	type IsTeleporter = ConcreteNativeAssetFrom<KsmRelayLocation>;
	type UniversalLocation = UniversalLocation;
	type Barrier = Barrier;
	type Weigher = WeightInfoBounds<
		crate::weights::xcm::BridgeHubKusamaXcmWeight<RuntimeCall>,
		RuntimeCall,
		MaxInstructions,
	>;
	type Trader =
		UsingComponents<WeightToFee, KsmRelayLocation, AccountId, Balances, ToStakingPot<Runtime>>;
	type ResponseHandler = PolkadotXcm;
	type AssetTrap = PolkadotXcm;
	type AssetClaims = PolkadotXcm;
	type SubscriptionService = PolkadotXcm;
	type PalletInstancesInfo = AllPalletsWithSystem;
	type MaxAssetsIntoHolding = MaxAssetsIntoHolding;
	type AssetLocker = ();
	type AssetExchanger = ();
	type FeeManager = ();
	type MessageExporter = ();
	type UniversalAliases = Nothing;
	type CallDispatcher = WithOriginFilter<SafeCallFilter>;
	type SafeCallFilter = SafeCallFilter;
}

/// Converts a local signed origin into an XCM multilocation.
/// Forms the basis for local origins sending/executing XCMs.
pub type LocalOriginToLocation = SignedToAccountId32<RuntimeOrigin, AccountId, RelayNetwork>;

/// The means for routing XCM messages which are not for local execution into the right message
/// queues.
pub type XcmRouter = (
	// Two routers - use UMP to communicate with the relay chain:
	cumulus_primitives_utility::ParentAsUmp<ParachainSystem, PolkadotXcm, ()>,
	// ..and XCMP to communicate with the sibling chains.
	XcmpQueue,
);

#[cfg(feature = "runtime-benchmarks")]
parameter_types! {
	pub ReachableDest: Option<MultiLocation> = Some(Parent.into());
}

impl pallet_xcm::Config for Runtime {
	type RuntimeEvent = RuntimeEvent;
	// We want to disallow users sending (arbitrary) XCMs from this chain.
	type SendXcmOrigin = EnsureXcmOrigin<RuntimeOrigin, ()>;
	type XcmRouter = XcmRouter;
	// We support local origins dispatching XCM executions in principle...
	type ExecuteXcmOrigin = EnsureXcmOrigin<RuntimeOrigin, LocalOriginToLocation>;
	// ... but disallow generic XCM execution. As a result only teleports are allowed.
	type XcmExecuteFilter = Nothing;
	type XcmExecutor = XcmExecutor<XcmConfig>;
	type XcmTeleportFilter = Everything;
	type XcmReserveTransferFilter = Nothing; // This parachain is not meant as a reserve location.
	type Weigher = WeightInfoBounds<
		crate::weights::xcm::BridgeHubKusamaXcmWeight<RuntimeCall>,
		RuntimeCall,
		MaxInstructions,
	>;
	type UniversalLocation = UniversalLocation;
	type RuntimeOrigin = RuntimeOrigin;
	type RuntimeCall = RuntimeCall;
	const VERSION_DISCOVERY_QUEUE_SIZE: u32 = 100;
	type AdvertisedXcmVersion = pallet_xcm::CurrentXcmVersion;
	type Currency = Balances;
	type CurrencyMatcher = ();
	type TrustedLockers = ();
	type SovereignAccountOf = LocationToAccountId;
	type MaxLockers = ConstU32<8>;
	type WeightInfo = crate::weights::pallet_xcm::WeightInfo<Runtime>;
	#[cfg(feature = "runtime-benchmarks")]
	type ReachableDest = ReachableDest;
	type AdminOrigin = EnsureRoot<AccountId>;
}

impl cumulus_pallet_xcm::Config for Runtime {
	type RuntimeEvent = RuntimeEvent;
	type XcmExecutor = XcmExecutor<XcmConfig>;
}<|MERGE_RESOLUTION|>--- conflicted
+++ resolved
@@ -167,11 +167,7 @@
 			(
 				// If the message is one that immediately attemps to pay for execution, then allow it.
 				AllowTopLevelPaidExecutionFrom<Everything>,
-<<<<<<< HEAD
-				// Parent and its plurality (i.e. governance bodies) gets free execution.
-=======
 				// Parent and its pluralities (i.e. governance bodies) get free execution.
->>>>>>> a6bf890d
 				AllowExplicitUnpaidExecutionFrom<ParentOrParentsPlurality>,
 				// Subscriptions for version tracking are OK.
 				AllowSubscriptionsFrom<ParentOrSiblings>,
