--- conflicted
+++ resolved
@@ -185,12 +185,9 @@
 	fn expect_error(_error: &Option<(u32, XcmError)>) -> Weight {
 		XcmGeneric::<Runtime>::expect_error()
 	}
-<<<<<<< HEAD
-=======
 	fn expect_transact_status(_transact_status: &MaybeErrorCode) -> Weight {
 		XcmGeneric::<Runtime>::expect_transact_status()
 	}
->>>>>>> b3224825
 	fn query_pallet(_module_name: &Vec<u8>, _response_info: &QueryResponseInfo) -> Weight {
 		XcmGeneric::<Runtime>::query_pallet()
 	}
