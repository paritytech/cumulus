--- conflicted
+++ resolved
@@ -707,10 +707,7 @@
 
 				fn export_message_origin_and_destination(
 				) -> Result<(MultiLocation, NetworkId, InteriorMultiLocation), BenchmarkError> {
-<<<<<<< HEAD
 					// TODO - don't skip
-=======
->>>>>>> e2f40416
 					Err(BenchmarkError::Skip)
 				}
 			}
