--- conflicted
+++ resolved
@@ -707,10 +707,6 @@
 
 				fn export_message_origin_and_destination(
 				) -> Result<(MultiLocation, NetworkId, InteriorMultiLocation), BenchmarkError> {
-<<<<<<< HEAD
-					// TODO - don't skip
-=======
->>>>>>> 67e7fcdd
 					Err(BenchmarkError::Skip)
 				}
 			}
