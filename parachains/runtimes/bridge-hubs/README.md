--- conflicted
+++ resolved
@@ -228,48 +228,7 @@
 
 # BridgeHubPolkadot
 zombienet-linux --provider native spawn ./zombienet/examples/bridge_hub_polkadot_local_network.toml
-<<<<<<< HEAD
 ```
 
 ## How to test local BridgeHubPolkadot
-TODO: from master
-
-----
-## Git subtree `./bridges`
-
-Add Bridges repo as a local remote and synchronize it with latest `master` from bridges repo:
-
-### How to update `bridges` subtree
-```
-cd <cumulus-git-repo-dir>
-# this will update new git branches from bridges repo
-# there could be unresolved conflicts, but dont worry,
-# lots of them are caused because of removed unneeded files with patch step :)
-# so before solving conflicts just run patch
-./scripts/bridges_update_subtree.sh fetch
-# this will remove unneeded files and checks if subtree modules compiles
-./scripts/bridges_update_subtree.sh patch
-# if there are conflicts, this could help, removes locally deleted files at least
-# (but you can also do this manually)
-./scripts/bridges_update_subtree.sh merge
-# when conflicts resolved, you can check build again - should pass
-# also important: this updates global Cargo.lock
-./scripts/bridges_update_subtree.sh patch
-````
-We use `--squash` to avoid adding individual commits and rather squashing them
-all into one.
-Now we use `master` branch, but in future, it could change to some release branch/tag.
-
-### How was first time initialized (does not need anymore)
-```
-cd <cumulus-git-repo-dir>
-git remote add -f bridges git@github.com:paritytech/parity-bridges-common.git
-# (ran just only first time, when subtree was initialized)
-git subtree add --prefix=bridges bridges master --squash
-# remove unnecessery files
-./scripts/bridges_update_subtree.sh patch
-./scripts/bridges_update_subtree.sh merge
-git commit --amend
-=======
->>>>>>> 71aad1ef
-```+TODO: from master