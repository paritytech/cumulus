--- conflicted
+++ resolved
@@ -174,16 +174,11 @@
 						pallet_collator_selection::Call::remove_invulnerable { .. },
 				) | RuntimeCall::Session(pallet_session::Call::purge_keys { .. }) |
 				RuntimeCall::XcmpQueue(..) |
-<<<<<<< HEAD
 				RuntimeCall::DmpQueue(..) |
-				RuntimeCall::Utility(pallet_utility::Call::as_derivative { .. }) |
 				RuntimeCall::BridgeKusamaGrandpa(pallet_bridge_grandpa::Call::<
 					Runtime,
 					BridgeGrandpaKusamaInstance,
 				>::initialize { .. })
-=======
-				RuntimeCall::DmpQueue(..)
->>>>>>> 0a6d90fb
 		)
 	}
 }
@@ -201,18 +196,13 @@
 					// If the message is one that immediately attemps to pay for execution, then
 					// allow it.
 					AllowTopLevelPaidExecutionFrom<Everything>,
-<<<<<<< HEAD
-					// Parent, its pluralities (i.e. governance bodies), the Fellows plurality get free execution and system parachains.
+					// Parent, its pluralities (i.e. governance bodies), the Fellows plurality
+					// and system parachains get free execution.
 					AllowExplicitUnpaidExecutionFrom<(
 						ParentOrParentsPlurality,
 						FellowsPlurality,
 						SystemParachains,
 					)>,
-=======
-					// Parent, its pluralities (i.e. governance bodies), and the Fellows plurality
-					// get free execution.
-					AllowExplicitUnpaidExecutionFrom<(ParentOrParentsPlurality, FellowsPlurality)>,
->>>>>>> 0a6d90fb
 					// Subscriptions for version tracking are OK.
 					AllowSubscriptionsFrom<ParentOrSiblings>,
 				),
