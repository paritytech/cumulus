// Copyright Parity Technologies (UK) Ltd.
// This file is part of Cumulus.

// Cumulus is free software: you can redistribute it and/or modify
// it under the terms of the GNU General Public License as published by
// the Free Software Foundation, either version 3 of the License, or
// (at your option) any later version.

// Cumulus is distributed in the hope that it will be useful,
// but WITHOUT ANY WARRANTY; without even the implied warranty of
// MERCHANTABILITY or FITNESS FOR A PARTICULAR PURPOSE.  See the
// GNU General Public License for more details.

// You should have received a copy of the GNU General Public License
// along with Cumulus.  If not, see <http://www.gnu.org/licenses/>.

use super::{
	AccountId, AllPalletsWithSystem, Balances, ParachainInfo, ParachainSystem, PolkadotXcm,
	Runtime, RuntimeCall, RuntimeEvent, RuntimeOrigin, WeightToFee, XcmpQueue,
};
use crate::{
	bridge_hub_config::ToBridgeHubKusamaHaulBlobExporter, BridgeGrandpaKusamaInstance,
	DeliveryRewardInBalance, RequiredStakeForStakeAndSlash,
};
use frame_support::{
	match_types, parameter_types,
	traits::{ConstU32, Contains, Everything, Nothing},
};
use frame_system::EnsureRoot;
use pallet_xcm::XcmPassthrough;
use parachains_common::{impls::ToStakingPot, xcm_config::ConcreteNativeAssetFrom};
use polkadot_parachain::primitives::Sibling;
use xcm::latest::prelude::*;
use xcm_builder::{
	AccountId32Aliases, AllowExplicitUnpaidExecutionFrom, AllowKnownQueryResponses,
	AllowSubscriptionsFrom, AllowTopLevelPaidExecutionFrom, CurrencyAdapter,
	DenyReserveTransferToRelayChain, DenyThenTry, EnsureXcmOrigin, IsConcrete, ParentAsSuperuser,
	ParentIsPreset, RelayChainAsNative, SiblingParachainAsNative, SiblingParachainConvertsVia,
	SignedAccountId32AsNative, SignedToAccountId32, SovereignSignedViaLocation, TakeWeightCredit,
	TrailingSetTopicAsId, UsingComponents, WeightInfoBounds, WithComputedOrigin, WithUniqueTopic,
};
use xcm_executor::{traits::WithOriginFilter, XcmExecutor};

parameter_types! {
	pub const DotRelayLocation: MultiLocation = MultiLocation::parent();
	pub const RelayNetwork: Option<NetworkId> = Some(NetworkId::Polkadot);
	pub RelayChainOrigin: RuntimeOrigin = cumulus_pallet_xcm::Origin::Relay.into();
	pub UniversalLocation: InteriorMultiLocation =
		X2(GlobalConsensus(RelayNetwork::get().unwrap()), Parachain(ParachainInfo::parachain_id().into()));
	pub const MaxInstructions: u32 = 100;
	pub const MaxAssetsIntoHolding: u32 = 64;
	pub FellowshipLocation: MultiLocation = MultiLocation::new(1, Parachain(1001));
	pub const GovernanceLocation: MultiLocation = MultiLocation::parent();
}

/// Type for specifying how a `MultiLocation` can be converted into an `AccountId`. This is used
/// when determining ownership of accounts for asset transacting and when attempting to use XCM
/// `Transact` in order to determine the dispatch Origin.
pub type LocationToAccountId = (
	// The parent (Relay-chain) origin converts to the parent `AccountId`.
	ParentIsPreset<AccountId>,
	// Sibling parachain origins convert to AccountId via the `ParaId::into`.
	SiblingParachainConvertsVia<Sibling, AccountId>,
	// Straight up local `AccountId32` origins just alias directly to `AccountId`.
	AccountId32Aliases<RelayNetwork, AccountId>,
);

/// Means for transacting the native currency on this chain.
pub type CurrencyTransactor = CurrencyAdapter<
	// Use this currency:
	Balances,
	// Use this currency when it is a fungible asset matching the given location or name:
	IsConcrete<DotRelayLocation>,
	// Do a simple punn to convert an AccountId32 MultiLocation into a native chain account ID:
	LocationToAccountId,
	// Our chain's account ID type (we can't get away without mentioning it explicitly):
	AccountId,
	// We don't track any teleports of `Balances`.
	(),
>;

/// This is the type we use to convert an (incoming) XCM origin into a local `Origin` instance,
/// ready for dispatching a transaction with Xcm's `Transact`. There is an `OriginKind` which can
/// biases the kind of local `Origin` it will become.
pub type XcmOriginToTransactDispatchOrigin = (
	// Sovereign account converter; this attempts to derive an `AccountId` from the origin location
	// using `LocationToAccountId` and then turn that into the usual `Signed` origin. Useful for
	// foreign chains who want to have a local sovereign account on this chain which they control.
	SovereignSignedViaLocation<LocationToAccountId, RuntimeOrigin>,
	// Native converter for Relay-chain (Parent) location; will convert to a `Relay` origin when
	// recognized.
	RelayChainAsNative<RelayChainOrigin, RuntimeOrigin>,
	// Native converter for sibling Parachains; will convert to a `SiblingPara` origin when
	// recognized.
	SiblingParachainAsNative<cumulus_pallet_xcm::Origin, RuntimeOrigin>,
	// Superuser converter for the Relay-chain (Parent) location. This will allow it to issue a
	// transaction from the Root origin.
	ParentAsSuperuser<RuntimeOrigin>,
	// Native signed account converter; this just converts an `AccountId32` origin into a normal
	// `RuntimeOrigin::Signed` origin of the same 32-byte value.
	SignedAccountId32AsNative<RelayNetwork, RuntimeOrigin>,
	// Xcm origins can be represented natively under the Xcm pallet's Xcm origin.
	XcmPassthrough<RuntimeOrigin>,
);

match_types! {
	pub type ParentOrParentsPlurality: impl Contains<MultiLocation> = {
		MultiLocation { parents: 1, interior: Here } |
		MultiLocation { parents: 1, interior: X1(Plurality { .. }) }
	};
	pub type ParentOrSiblings: impl Contains<MultiLocation> = {
		MultiLocation { parents: 1, interior: Here } |
		MultiLocation { parents: 1, interior: X1(_) }
	};
	pub type FellowsPlurality: impl Contains<MultiLocation> = {
		MultiLocation { parents: 1, interior: X2(Parachain(1001), Plurality { id: BodyId::Technical, ..}) }
	};
}

/// A call filter for the XCM Transact instruction. This is a temporary measure until we properly
/// account for proof size weights.
///
/// Calls that are allowed through this filter must:
/// 1. Have a fixed weight;
/// 2. Cannot lead to another call being made;
/// 3. Have a defined proof size weight, e.g. no unbounded vecs in call parameters.
pub struct SafeCallFilter;
impl Contains<RuntimeCall> for SafeCallFilter {
	fn contains(call: &RuntimeCall) -> bool {
		#[cfg(feature = "runtime-benchmarks")]
		{
			if matches!(call, RuntimeCall::System(frame_system::Call::remark_with_event { .. })) {
				return true
			}
		}

		// Allow to change dedicated storage items (called by governance-like)
		match call {
			RuntimeCall::System(frame_system::Call::set_storage { items })
				if items.iter().any(|(k, _)| {
					k.eq(&DeliveryRewardInBalance::key()) |
						k.eq(&RequiredStakeForStakeAndSlash::key())
				}) =>
				return true,
			_ => (),
		};

		matches!(
			call,
			RuntimeCall::PolkadotXcm(pallet_xcm::Call::force_xcm_version { .. }) |
				RuntimeCall::System(
					frame_system::Call::set_heap_pages { .. } |
						frame_system::Call::set_code { .. } |
						frame_system::Call::set_code_without_checks { .. } |
						frame_system::Call::kill_prefix { .. },
				) | RuntimeCall::ParachainSystem(..) |
				RuntimeCall::Timestamp(..) |
				RuntimeCall::Balances(..) |
				RuntimeCall::CollatorSelection(
					pallet_collator_selection::Call::set_desired_candidates { .. } |
						pallet_collator_selection::Call::set_candidacy_bond { .. } |
						pallet_collator_selection::Call::register_as_candidate { .. } |
						pallet_collator_selection::Call::leave_intent { .. } |
						pallet_collator_selection::Call::set_invulnerables { .. } |
						pallet_collator_selection::Call::add_invulnerable { .. } |
						pallet_collator_selection::Call::remove_invulnerable { .. },
				) | RuntimeCall::Session(pallet_session::Call::purge_keys { .. }) |
				RuntimeCall::XcmpQueue(..) |
				RuntimeCall::DmpQueue(..) |
				RuntimeCall::BridgeKusamaGrandpa(pallet_bridge_grandpa::Call::<
					Runtime,
					BridgeGrandpaKusamaInstance,
				>::initialize { .. })
		)
	}
}

pub type Barrier = TrailingSetTopicAsId<
	DenyThenTry<
		DenyReserveTransferToRelayChain,
		(
			// Allow local users to buy weight credit.
			TakeWeightCredit,
			// Expected responses are OK.
			AllowKnownQueryResponses<PolkadotXcm>,
			WithComputedOrigin<
				(
					// If the message is one that immediately attemps to pay for execution, then
					// allow it.
					AllowTopLevelPaidExecutionFrom<Everything>,
<<<<<<< HEAD
					// Parent, its pluralities (i.e. governance bodies) and the Fellows plurality get free execution.
					AllowExplicitUnpaidExecutionFrom<(ParentOrParentsPlurality, FellowsPlurality)>,
=======
					// Parent, its pluralities (i.e. governance bodies), the Fellows plurality
					// and system parachains get free execution.
					AllowExplicitUnpaidExecutionFrom<(
						ParentOrParentsPlurality,
						FellowsPlurality,
						SystemParachains,
					)>,
>>>>>>> d701b6ad
					// Subscriptions for version tracking are OK.
					AllowSubscriptionsFrom<ParentOrSiblings>,
				),
				UniversalLocation,
				ConstU32<8>,
			>,
		),
	>,
>;

pub struct XcmConfig;
impl xcm_executor::Config for XcmConfig {
	type RuntimeCall = RuntimeCall;
	type XcmSender = XcmRouter;
	type AssetTransactor = CurrencyTransactor;
	type OriginConverter = XcmOriginToTransactDispatchOrigin;
	// BridgeHub does not recognize a reserve location for any asset. Users must teleport DOT
	// where allowed (e.g. with the Relay Chain).
	type IsReserve = ();
	/// Only allow teleportation of DOT.
	type IsTeleporter = ConcreteNativeAssetFrom<DotRelayLocation>;
	type UniversalLocation = UniversalLocation;
	type Barrier = Barrier;
	type Weigher = WeightInfoBounds<
		crate::weights::xcm::BridgeHubPolkadotXcmWeight<RuntimeCall>,
		RuntimeCall,
		MaxInstructions,
	>;
	type Trader =
		UsingComponents<WeightToFee, DotRelayLocation, AccountId, Balances, ToStakingPot<Runtime>>;
	type ResponseHandler = PolkadotXcm;
	type AssetTrap = PolkadotXcm;
	type AssetLocker = ();
	type AssetExchanger = ();
	type AssetClaims = PolkadotXcm;
	type SubscriptionService = PolkadotXcm;
	type PalletInstancesInfo = AllPalletsWithSystem;
	type MaxAssetsIntoHolding = MaxAssetsIntoHolding;
	type FeeManager = ();
	type MessageExporter = ToBridgeHubKusamaHaulBlobExporter;
	type UniversalAliases = Nothing;
	type CallDispatcher = WithOriginFilter<SafeCallFilter>;
	type SafeCallFilter = SafeCallFilter;
	type Aliasers = Nothing;
}

/// Converts a local signed origin into an XCM multilocation.
/// Forms the basis for local origins sending/executing XCMs.
pub type LocalOriginToLocation = SignedToAccountId32<RuntimeOrigin, AccountId, RelayNetwork>;

/// The means for routing XCM messages which are not for local execution into the right message
/// queues.
pub type XcmRouter = WithUniqueTopic<(
	// Two routers - use UMP to communicate with the relay chain:
	cumulus_primitives_utility::ParentAsUmp<ParachainSystem, PolkadotXcm, ()>,
	// ..and XCMP to communicate with the sibling chains.
	XcmpQueue,
)>;

#[cfg(feature = "runtime-benchmarks")]
parameter_types! {
	pub ReachableDest: Option<MultiLocation> = Some(Parent.into());
}

impl pallet_xcm::Config for Runtime {
	type RuntimeEvent = RuntimeEvent;
	// We want to disallow users sending (arbitrary) XCMs from this chain.
	type SendXcmOrigin = EnsureXcmOrigin<RuntimeOrigin, ()>;
	type XcmRouter = XcmRouter;
	// We support local origins dispatching XCM executions in principle...
	type ExecuteXcmOrigin = EnsureXcmOrigin<RuntimeOrigin, LocalOriginToLocation>;
	// ... but disallow generic XCM execution. As a result only teleports are allowed.
	type XcmExecuteFilter = Nothing;
	type XcmExecutor = XcmExecutor<XcmConfig>;
	type XcmTeleportFilter = Everything;
	type XcmReserveTransferFilter = Nothing; // This parachain is not meant as a reserve location.
	type Weigher = WeightInfoBounds<
		crate::weights::xcm::BridgeHubPolkadotXcmWeight<RuntimeCall>,
		RuntimeCall,
		MaxInstructions,
	>;
	type UniversalLocation = UniversalLocation;
	type RuntimeOrigin = RuntimeOrigin;
	type RuntimeCall = RuntimeCall;
	const VERSION_DISCOVERY_QUEUE_SIZE: u32 = 100;
	type AdvertisedXcmVersion = pallet_xcm::CurrentXcmVersion;
	type Currency = Balances;
	type CurrencyMatcher = ();
	type TrustedLockers = ();
	type SovereignAccountOf = LocationToAccountId;
	type MaxLockers = ConstU32<8>;
	type WeightInfo = crate::weights::pallet_xcm::WeightInfo<Runtime>;
	#[cfg(feature = "runtime-benchmarks")]
	type ReachableDest = ReachableDest;
	type AdminOrigin = EnsureRoot<AccountId>;
	type MaxRemoteLockConsumers = ConstU32<0>;
	type RemoteLockConsumerIdentifier = ();
}

impl cumulus_pallet_xcm::Config for Runtime {
	type RuntimeEvent = RuntimeEvent;
	type XcmExecutor = XcmExecutor<XcmConfig>;
}<|MERGE_RESOLUTION|>--- conflicted
+++ resolved
@@ -188,18 +188,9 @@
 					// If the message is one that immediately attemps to pay for execution, then
 					// allow it.
 					AllowTopLevelPaidExecutionFrom<Everything>,
-<<<<<<< HEAD
-					// Parent, its pluralities (i.e. governance bodies) and the Fellows plurality get free execution.
+					// Parent, its pluralities (i.e. governance bodies) and the Fellows plurality
+					// get free execution.
 					AllowExplicitUnpaidExecutionFrom<(ParentOrParentsPlurality, FellowsPlurality)>,
-=======
-					// Parent, its pluralities (i.e. governance bodies), the Fellows plurality
-					// and system parachains get free execution.
-					AllowExplicitUnpaidExecutionFrom<(
-						ParentOrParentsPlurality,
-						FellowsPlurality,
-						SystemParachains,
-					)>,
->>>>>>> d701b6ad
 					// Subscriptions for version tracking are OK.
 					AllowSubscriptionsFrom<ParentOrSiblings>,
 				),
