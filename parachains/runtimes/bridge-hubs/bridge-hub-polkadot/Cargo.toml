[package]
name = "bridge-hub-polkadot-runtime"
version = "0.1.0"
authors = ["Parity Technologies <admin@parity.io>"]
edition = "2021"
description = "Polkadot's BridgeHub parachain runtime"

[build-dependencies]
substrate-wasm-builder = { git = "https://github.com/paritytech/substrate", branch = "master", optional = true }

[dependencies]
codec = { package = "parity-scale-codec", version = "3.0.0", default-features = false, features = ["derive"] }
<<<<<<< HEAD
hex-literal = { version = "0.4.0" }
log = { version = "0.4.17", default-features = false }
scale-info = { version = "2.5.0", default-features = false, features = ["derive"] }
serde = { version = "1.0.159", optional = true, features = ["derive"] }
=======
hex-literal = { version = "0.4.1" }
log = { version = "0.4.17", default-features = false }
scale-info = { version = "2.5.0", default-features = false, features = ["derive"] }
serde = { version = "1.0.160", optional = true, features = ["derive"] }
>>>>>>> 5b20c4e5
smallvec = "1.8.1"

# Substrate
frame-benchmarking = { git = "https://github.com/paritytech/substrate", default-features = false, optional = true, branch = "master" }
frame-executive = { git = "https://github.com/paritytech/substrate", default-features = false, branch = "master" }
frame-support = { git = "https://github.com/paritytech/substrate", default-features = false, branch = "master" }
frame-system = { git = "https://github.com/paritytech/substrate", default-features = false, branch = "master" }
frame-system-benchmarking = { git = "https://github.com/paritytech/substrate", default-features = false, optional = true, branch = "master" }
frame-system-rpc-runtime-api = { git = "https://github.com/paritytech/substrate", default-features = false, branch = "master" }
frame-try-runtime = { git = "https://github.com/paritytech/substrate", default-features = false, optional = true, branch = "master" }
pallet-aura = { git = "https://github.com/paritytech/substrate", default-features = false, branch = "master" }
pallet-authorship = { git = "https://github.com/paritytech/substrate", default-features = false, branch = "master" }
pallet-balances = { git = "https://github.com/paritytech/substrate", default-features = false, branch = "master" }
pallet-multisig = { git = "https://github.com/paritytech/substrate", default-features = false, branch = "master" }
pallet-session = { git = "https://github.com/paritytech/substrate", default-features = false, branch = "master" }
pallet-sudo = { git = "https://github.com/paritytech/substrate", default-features = false, branch = "master" }
pallet-timestamp = { git = "https://github.com/paritytech/substrate", default-features = false, branch = "master" }
pallet-transaction-payment = { git = "https://github.com/paritytech/substrate", default-features = false, branch = "master" }
pallet-transaction-payment-rpc-runtime-api = { git = "https://github.com/paritytech/substrate", default-features = false, branch = "master" }
pallet-utility = { git = "https://github.com/paritytech/substrate", default-features = false, branch = "master" }
sp-api = { git = "https://github.com/paritytech/substrate", default-features = false, branch = "master" }
sp-block-builder = { git = "https://github.com/paritytech/substrate", default-features = false, branch = "master" }
sp-consensus-aura = { git = "https://github.com/paritytech/substrate", default-features = false, branch = "master" }
sp-core = { git = "https://github.com/paritytech/substrate", default-features = false, branch = "master" }
sp-inherents = { git = "https://github.com/paritytech/substrate", default-features = false, branch = "master" }
sp-io = { git = "https://github.com/paritytech/substrate", default-features = false, branch = "master" }
sp-offchain = { git = "https://github.com/paritytech/substrate", default-features = false, branch = "master" }
sp-runtime = { git = "https://github.com/paritytech/substrate", default-features = false, branch = "master" }
sp-session = { git = "https://github.com/paritytech/substrate", default-features = false, branch = "master" }
sp-std = { git = "https://github.com/paritytech/substrate", default-features = false, branch = "master" }
sp-transaction-pool = { git = "https://github.com/paritytech/substrate", default-features = false, branch = "master" }
sp-version = { git = "https://github.com/paritytech/substrate", default-features = false, branch = "master" }

# Polkadot
polkadot-runtime-constants = { git = "https://github.com/paritytech/polkadot", default-features = false, branch = "master" }
pallet-xcm = { git = "https://github.com/paritytech/polkadot", default-features = false, branch = "master" }
pallet-xcm-benchmarks = { git = "https://github.com/paritytech/polkadot", branch = "master", default-features = false, optional = true }
polkadot-core-primitives = { git = "https://github.com/paritytech/polkadot", default-features = false, branch = "master" }
polkadot-parachain = { git = "https://github.com/paritytech/polkadot", default-features = false, branch = "master" }
polkadot-runtime-common = { git = "https://github.com/paritytech/polkadot", default-features = false, branch = "master" }
xcm = { git = "https://github.com/paritytech/polkadot", default-features = false, branch = "master" }
xcm-builder = { git = "https://github.com/paritytech/polkadot", default-features = false, branch = "master" }
xcm-executor = { git = "https://github.com/paritytech/polkadot", default-features = false, branch = "master" }

# Cumulus
cumulus-pallet-aura-ext = { path = "../../../../pallets/aura-ext", default-features = false }
cumulus-pallet-dmp-queue = { path = "../../../../pallets/dmp-queue", default-features = false }
cumulus-pallet-parachain-system = { path = "../../../../pallets/parachain-system", default-features = false }
cumulus-pallet-session-benchmarking = {path = "../../../../pallets/session-benchmarking", default-features = false, version = "3.0.0"}
cumulus-pallet-xcm = { path = "../../../../pallets/xcm", default-features = false }
cumulus-pallet-xcmp-queue = { path = "../../../../pallets/xcmp-queue", default-features = false }
cumulus-primitives-core = { path = "../../../../primitives/core", default-features = false }
cumulus-primitives-timestamp = { path = "../../../../primitives/timestamp", default-features = false }
cumulus-primitives-utility = { path = "../../../../primitives/utility", default-features = false }
pallet-collator-selection = { path = "../../../../pallets/collator-selection", default-features = false }
parachain-info = { path = "../../../../parachains/pallets/parachain-info", default-features = false }
parachains-common = { path = "../../../../parachains/common", default-features = false }

[features]
default = [
	"std",
]
std = [
	"codec/std",
	"log/std",
	"scale-info/std",
	"serde",
	"cumulus-pallet-aura-ext/std",
	"cumulus-pallet-dmp-queue/std",
	"cumulus-pallet-parachain-system/std",
	"cumulus-pallet-xcm/std",
	"cumulus-pallet-xcmp-queue/std",
	"cumulus-primitives-core/std",
	"cumulus-primitives-timestamp/std",
	"cumulus-primitives-utility/std",
	"frame-executive/std",
	"frame-support/std",
	"frame-system-rpc-runtime-api/std",
	"frame-system/std",
	"polkadot-runtime-constants/std",
	"pallet-aura/std",
	"pallet-authorship/std",
	"pallet-balances/std",
	"pallet-collator-selection/std",
	"pallet-multisig/std",
	"pallet-session/std",
	"pallet-sudo/std",
	"pallet-timestamp/std",
	"pallet-transaction-payment-rpc-runtime-api/std",
	"pallet-transaction-payment/std",
	"pallet-utility/std",
	"pallet-xcm/std",
	"parachain-info/std",
	"parachains-common/std",
	"polkadot-core-primitives/std",
	"polkadot-parachain/std",
	"polkadot-runtime-common/std",
	"sp-api/std",
	"sp-block-builder/std",
	"sp-consensus-aura/std",
	"sp-core/std",
	"sp-inherents/std",
	"sp-io/std",
	"sp-offchain/std",
	"sp-runtime/std",
	"sp-session/std",
	"sp-std/std",
	"sp-transaction-pool/std",
	"sp-version/std",
	"xcm-builder/std",
	"xcm-executor/std",
	"xcm/std",
	"substrate-wasm-builder",
]

runtime-benchmarks = [
	"frame-benchmarking/runtime-benchmarks",
	"frame-support/runtime-benchmarks",
	"frame-system-benchmarking/runtime-benchmarks",
	"frame-system/runtime-benchmarks",
	"pallet-balances/runtime-benchmarks",
	"pallet-multisig/runtime-benchmarks",
	"pallet-timestamp/runtime-benchmarks",
	"pallet-utility/runtime-benchmarks",
	"pallet-xcm/runtime-benchmarks",
	"sp-runtime/runtime-benchmarks",
	"xcm-builder/runtime-benchmarks",
	"cumulus-pallet-session-benchmarking/runtime-benchmarks",
	"pallet-collator-selection/runtime-benchmarks",
	"cumulus-pallet-xcmp-queue/runtime-benchmarks",
	"pallet-xcm-benchmarks/runtime-benchmarks",
]

try-runtime = [
	"cumulus-pallet-aura-ext/try-runtime",
	"cumulus-pallet-dmp-queue/try-runtime",
	"cumulus-pallet-parachain-system/try-runtime",
	"cumulus-pallet-xcm/try-runtime",
	"cumulus-pallet-xcmp-queue/try-runtime",
	"frame-executive/try-runtime",
	"frame-system/try-runtime",
	"frame-try-runtime/try-runtime",
	"pallet-aura/try-runtime",
	"pallet-authorship/try-runtime",
	"pallet-balances/try-runtime",
	"pallet-collator-selection/try-runtime",
	"pallet-multisig/try-runtime",
	"pallet-session/try-runtime",
	"pallet-timestamp/try-runtime",
	"pallet-transaction-payment/try-runtime",
	"pallet-utility/try-runtime",
	"pallet-xcm/try-runtime",
	"parachain-info/try-runtime",
]<|MERGE_RESOLUTION|>--- conflicted
+++ resolved
@@ -10,17 +10,10 @@
 
 [dependencies]
 codec = { package = "parity-scale-codec", version = "3.0.0", default-features = false, features = ["derive"] }
-<<<<<<< HEAD
-hex-literal = { version = "0.4.0" }
-log = { version = "0.4.17", default-features = false }
-scale-info = { version = "2.5.0", default-features = false, features = ["derive"] }
-serde = { version = "1.0.159", optional = true, features = ["derive"] }
-=======
 hex-literal = { version = "0.4.1" }
 log = { version = "0.4.17", default-features = false }
 scale-info = { version = "2.5.0", default-features = false, features = ["derive"] }
 serde = { version = "1.0.160", optional = true, features = ["derive"] }
->>>>>>> 5b20c4e5
 smallvec = "1.8.1"
 
 # Substrate
