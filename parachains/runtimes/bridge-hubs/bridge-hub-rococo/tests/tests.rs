--- conflicted
+++ resolved
@@ -14,19 +14,7 @@
 // You should have received a copy of the GNU General Public License
 // along with Cumulus.  If not, see <http://www.gnu.org/licenses/>.
 
-<<<<<<< HEAD
 #![cfg(test)]
-=======
-pub use bridge_hub_rococo_runtime::{
-	constants::fee::WeightToFee,
-	xcm_config::{RelayNetwork, XcmConfig, XcmRouter},
-	Balances, BridgeGrandpaRococoInstance, BridgeGrandpaWococoInstance, BridgeWococoMessages,
-	DeliveryRewardInBalance, ExistentialDeposit, ParachainSystem, PolkadotXcm,
-	RequiredStakeForStakeAndSlash, Runtime, RuntimeCall, RuntimeEvent, SessionKeys,
-};
-use codec::{Decode, Encode};
-use xcm::latest::prelude::*;
->>>>>>> 48d01c48
 
 use bp_messages::LaneId;
 use bp_polkadot_core::Signature;
@@ -34,25 +22,19 @@
 	bridge_hub_rococo_config, bridge_hub_wococo_config,
 	constants::fee::WeightToFee,
 	xcm_config::{RelayNetwork, XcmConfig},
-	Balances, BridgeRejectObsoleteHeadersAndMessages, Executive, ExistentialDeposit,
-	ParachainSystem, PolkadotXcm, Runtime, RuntimeCall, RuntimeEvent, SessionKeys, SignedExtra,
-	UncheckedExtrinsic,
+	Balances, BridgeRejectObsoleteHeadersAndMessages, DeliveryRewardInBalance, Executive,
+	ExistentialDeposit, ParachainSystem, PolkadotXcm, RequiredStakeForStakeAndSlash, Runtime,
+	RuntimeCall, RuntimeEvent, SessionKeys, SignedExtra, UncheckedExtrinsic,
 };
 use codec::{Decode, Encode};
 use frame_support::parameter_types;
-<<<<<<< HEAD
-use parachains_common::{AccountId, AuraId};
+use parachains_common::{AccountId, AuraId, Balance};
 use sp_keyring::AccountKeyring::Alice;
 use sp_runtime::{
 	generic::{Era, SignedPayload},
 	AccountId32,
 };
 use xcm::latest::prelude::*;
-=======
-use parachains_common::{AccountId, AuraId, Balance};
-
-const ALICE: [u8; 32] = [1u8; 32];
->>>>>>> 48d01c48
 
 parameter_types! {
 	pub CheckingAccount: AccountId = PolkadotXcm::check_account();
@@ -158,36 +140,10 @@
 		)
 	}
 
-<<<<<<< HEAD
-	#[test]
-	fn handle_export_message_from_system_parachain_add_to_outbound_queue_works() {
-		bridge_hub_test_utils::test_cases::handle_export_message_from_system_parachain_to_outbound_queue_works::<
-			Runtime,
-			XcmConfig,
-			WithBridgeHubWococoMessagesInstance,
-		>(
-			collator_session_keys(),
-			bp_bridge_hub_rococo::BRIDGE_HUB_ROCOCO_PARACHAIN_ID,
-			1000,
-			Box::new(|runtime_event_encoded: Vec<u8>| {
-				match RuntimeEvent::decode(&mut &runtime_event_encoded[..]) {
-					Ok(RuntimeEvent::BridgeWococoMessages(event)) => Some(event),
-					_ => None,
-				}
-			}),
-			|| ExportMessage { network: Wococo, destination: X1(Parachain(1234)), xcm: Xcm(vec![]) },
-			bridge_hub_rococo_config::DEFAULT_XCM_LANE_TO_BRIDGE_HUB_WOCOCO
-		)
-	}
-=======
 	bridge_hub_test_utils::include_change_storage_constant_by_governance_works!(
 		change_delivery_reward_by_governance_works,
 		Runtime,
-		bridge_hub_test_utils::CollatorSessionKeys::new(
-			AccountId::from(ALICE),
-			AccountId::from(ALICE),
-			SessionKeys { aura: AuraId::from(sp_core::sr25519::Public::from_raw(ALICE)) }
-		),
+		collator_session_keys(),
 		bp_bridge_hub_rococo::BRIDGE_HUB_ROCOCO_PARACHAIN_ID,
 		Box::new(|call| RuntimeCall::System(call).encode()),
 		(DeliveryRewardInBalance, u64),
@@ -198,11 +154,7 @@
 	bridge_hub_test_utils::include_change_storage_constant_by_governance_works!(
 		change_required_stake_by_governance_works,
 		Runtime,
-		bridge_hub_test_utils::CollatorSessionKeys::new(
-			AccountId::from(ALICE),
-			AccountId::from(ALICE),
-			SessionKeys { aura: AuraId::from(sp_core::sr25519::Public::from_raw(ALICE)) }
-		),
+		collator_session_keys(),
 		bp_bridge_hub_rococo::BRIDGE_HUB_ROCOCO_PARACHAIN_ID,
 		Box::new(|call| RuntimeCall::System(call).encode()),
 		(RequiredStakeForStakeAndSlash, Balance),
@@ -210,27 +162,26 @@
 		|old_value| old_value.checked_mul(2).unwrap()
 	);
 
-	bridge_hub_test_utils::include_handle_export_message_from_system_parachain_to_outbound_queue_works!(
-		Runtime,
-		XcmConfig,
-		WithBridgeHubWococoMessagesInstance,
-		bridge_hub_test_utils::CollatorSessionKeys::new(
-			AccountId::from(ALICE),
-			AccountId::from(ALICE),
-			SessionKeys { aura: AuraId::from(sp_core::sr25519::Public::from_raw(ALICE)) }
-		),
-		bp_bridge_hub_rococo::BRIDGE_HUB_ROCOCO_PARACHAIN_ID,
-		1000,
-		Box::new(|runtime_event_encoded: Vec<u8>| {
-			match RuntimeEvent::decode(&mut &runtime_event_encoded[..]) {
-				Ok(RuntimeEvent::BridgeWococoMessages(event)) => Some(event),
-				_ => None,
-			}
-		}),
-		|| ExportMessage { network: Wococo, destination: X1(Parachain(1234)), xcm: Xcm(vec![]) },
-		bridge_hub_rococo_config::DEFAULT_XCM_LANE_TO_BRIDGE_HUB_WOCOCO
-	);
->>>>>>> 48d01c48
+	#[test]
+	fn handle_export_message_from_system_parachain_add_to_outbound_queue_works() {
+		bridge_hub_test_utils::test_cases::handle_export_message_from_system_parachain_to_outbound_queue_works::<
+			Runtime,
+			XcmConfig,
+			WithBridgeHubWococoMessagesInstance,
+		>(
+			collator_session_keys(),
+			bp_bridge_hub_rococo::BRIDGE_HUB_ROCOCO_PARACHAIN_ID,
+			1000,
+			Box::new(|runtime_event_encoded: Vec<u8>| {
+				match RuntimeEvent::decode(&mut &runtime_event_encoded[..]) {
+					Ok(RuntimeEvent::BridgeWococoMessages(event)) => Some(event),
+					_ => None,
+				}
+			}),
+			|| ExportMessage { network: Wococo, destination: X1(Parachain(1234)), xcm: Xcm(vec![]) },
+			bridge_hub_rococo_config::DEFAULT_XCM_LANE_TO_BRIDGE_HUB_WOCOCO
+		)
+	}
 
 	#[test]
 	fn message_dispatch_routing_works() {
@@ -349,36 +300,10 @@
 		)
 	}
 
-<<<<<<< HEAD
-	#[test]
-	fn handle_export_message_from_system_parachain_add_to_outbound_queue_works() {
-		bridge_hub_test_utils::test_cases::handle_export_message_from_system_parachain_to_outbound_queue_works::<
-			Runtime,
-			XcmConfig,
-			WithBridgeHubRococoMessagesInstance,
-		>(
-			collator_session_keys(),
-			bp_bridge_hub_wococo::BRIDGE_HUB_WOCOCO_PARACHAIN_ID,
-			1000,
-			Box::new(|runtime_event_encoded: Vec<u8>| {
-				match RuntimeEvent::decode(&mut &runtime_event_encoded[..]) {
-					Ok(RuntimeEvent::BridgeRococoMessages(event)) => Some(event),
-					_ => None,
-				}
-			}),
-			|| ExportMessage { network: Rococo, destination: X1(Parachain(4321)), xcm: Xcm(vec![]) },
-			bridge_hub_wococo_config::DEFAULT_XCM_LANE_TO_BRIDGE_HUB_ROCOCO
-		)
-	}
-=======
 	bridge_hub_test_utils::include_change_storage_constant_by_governance_works!(
 		change_delivery_reward_by_governance_works,
 		Runtime,
-		bridge_hub_test_utils::CollatorSessionKeys::new(
-			AccountId::from(ALICE),
-			AccountId::from(ALICE),
-			SessionKeys { aura: AuraId::from(sp_core::sr25519::Public::from_raw(ALICE)) }
-		),
+		collator_session_keys(),
 		bp_bridge_hub_wococo::BRIDGE_HUB_WOCOCO_PARACHAIN_ID,
 		Box::new(|call| RuntimeCall::System(call).encode()),
 		(DeliveryRewardInBalance, u64),
@@ -389,11 +314,7 @@
 	bridge_hub_test_utils::include_change_storage_constant_by_governance_works!(
 		change_required_stake_by_governance_works,
 		Runtime,
-		bridge_hub_test_utils::CollatorSessionKeys::new(
-			AccountId::from(ALICE),
-			AccountId::from(ALICE),
-			SessionKeys { aura: AuraId::from(sp_core::sr25519::Public::from_raw(ALICE)) }
-		),
+		collator_session_keys(),
 		bp_bridge_hub_wococo::BRIDGE_HUB_WOCOCO_PARACHAIN_ID,
 		Box::new(|call| RuntimeCall::System(call).encode()),
 		(RequiredStakeForStakeAndSlash, Balance),
@@ -401,27 +322,26 @@
 		|old_value| old_value.checked_mul(2).unwrap()
 	);
 
-	bridge_hub_test_utils::include_handle_export_message_from_system_parachain_to_outbound_queue_works!(
-		Runtime,
-		XcmConfig,
-		WithBridgeHubRococoMessagesInstance,
-		bridge_hub_test_utils::CollatorSessionKeys::new(
-			AccountId::from(ALICE),
-			AccountId::from(ALICE),
-			SessionKeys { aura: AuraId::from(sp_core::sr25519::Public::from_raw(ALICE)) }
-		),
-		bp_bridge_hub_wococo::BRIDGE_HUB_WOCOCO_PARACHAIN_ID,
-		1000,
-		Box::new(|runtime_event_encoded: Vec<u8>| {
-			match RuntimeEvent::decode(&mut &runtime_event_encoded[..]) {
-				Ok(RuntimeEvent::BridgeRococoMessages(event)) => Some(event),
-				_ => None,
-			}
-		}),
-		|| ExportMessage { network: Rococo, destination: X1(Parachain(4321)), xcm: Xcm(vec![]) },
-		bridge_hub_wococo_config::DEFAULT_XCM_LANE_TO_BRIDGE_HUB_ROCOCO
-	);
->>>>>>> 48d01c48
+	#[test]
+	fn handle_export_message_from_system_parachain_add_to_outbound_queue_works() {
+		bridge_hub_test_utils::test_cases::handle_export_message_from_system_parachain_to_outbound_queue_works::<
+			Runtime,
+			XcmConfig,
+			WithBridgeHubRococoMessagesInstance,
+		>(
+			collator_session_keys(),
+			bp_bridge_hub_wococo::BRIDGE_HUB_WOCOCO_PARACHAIN_ID,
+			1000,
+			Box::new(|runtime_event_encoded: Vec<u8>| {
+				match RuntimeEvent::decode(&mut &runtime_event_encoded[..]) {
+					Ok(RuntimeEvent::BridgeRococoMessages(event)) => Some(event),
+					_ => None,
+				}
+			}),
+			|| ExportMessage { network: Rococo, destination: X1(Parachain(4321)), xcm: Xcm(vec![]) },
+			bridge_hub_wococo_config::DEFAULT_XCM_LANE_TO_BRIDGE_HUB_ROCOCO
+		)
+	}
 
 	#[test]
 	fn message_dispatch_routing_works() {
