--- conflicted
+++ resolved
@@ -153,22 +153,7 @@
 		}
 
 		match call {
-<<<<<<< HEAD
-			RuntimeCall::BridgeRococoGrandpa(pallet_bridge_grandpa::Call::<
-				Runtime,
-				BridgeGrandpaRococoInstance,
-			>::initialize {
-				..
-			}) |
-			RuntimeCall::BridgeWococoGrandpa(pallet_bridge_grandpa::Call::<
-				Runtime,
-				BridgeGrandpaWococoInstance,
-			>::initialize {
-				..
-			}) |
-=======
 			RuntimeCall::PolkadotXcm(pallet_xcm::Call::force_xcm_version { .. }) |
->>>>>>> 2c3cd027
 			RuntimeCall::System(
 				frame_system::Call::set_heap_pages { .. } |
 				frame_system::Call::set_code { .. } |
@@ -187,7 +172,15 @@
 			RuntimeCall::Session(pallet_session::Call::purge_keys { .. }) |
 			RuntimeCall::XcmpQueue(..) |
 			RuntimeCall::DmpQueue(..) |
-			RuntimeCall::Utility(pallet_utility::Call::as_derivative { .. }) => true,
+			RuntimeCall::Utility(pallet_utility::Call::as_derivative { .. }) |
+			RuntimeCall::BridgeRococoGrandpa(pallet_bridge_grandpa::Call::<
+				Runtime,
+				BridgeGrandpaRococoInstance,
+			>::initialize { .. }) |
+			RuntimeCall::BridgeWococoGrandpa(pallet_bridge_grandpa::Call::<
+				Runtime,
+				BridgeGrandpaWococoInstance,
+			>::initialize { .. }) => true,
 			_ => false,
 		}
 	}
