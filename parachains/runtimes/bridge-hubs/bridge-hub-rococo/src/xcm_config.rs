--- conflicted
+++ resolved
@@ -213,13 +213,7 @@
 						| snowbridge_ethereum_beacon_client::Call::set_owner { .. }
 						| snowbridge_ethereum_beacon_client::Call::set_operating_mode { .. },
 				) | RuntimeCall::EthereumInboundQueue(
-<<<<<<< HEAD
 				snowbridge_inbound_queue::Call::set_owner { .. }
-=======
-				snowbridge_inbound_queue::Call::add_allow_list { .. }
-					| snowbridge_inbound_queue::Call::remove_allow_list { .. }
-					| snowbridge_inbound_queue::Call::set_owner { .. }
->>>>>>> 024d6e0d
 					| snowbridge_inbound_queue::Call::set_operating_mode { .. },
 			) | RuntimeCall::EthereumOutboundQueue(
 				snowbridge_outbound_queue::Call::set_owner { .. }
