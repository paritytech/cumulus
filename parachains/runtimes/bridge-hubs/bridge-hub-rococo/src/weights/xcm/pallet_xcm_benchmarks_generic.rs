// Copyright 2022 Parity Technologies (UK) Ltd.
// This file is part of Cumulus.

// Cumulus is free software: you can redistribute it and/or modify
// it under the terms of the GNU General Public License as published by
// the Free Software Foundation, either version 3 of the License, or
// (at your option) any later version.

// Cumulus is distributed in the hope that it will be useful,
// but WITHOUT ANY WARRANTY; without even the implied warranty of
// MERCHANTABILITY or FITNESS FOR A PARTICULAR PURPOSE.  See the
// GNU General Public License for more details.

// You should have received a copy of the GNU General Public License
// along with Cumulus.  If not, see <http://www.gnu.org/licenses/>.


//! Autogenerated weights for `pallet_xcm_benchmarks::generic`
//!
//! THIS FILE WAS AUTO-GENERATED USING THE SUBSTRATE BENCHMARK CLI VERSION 4.0.0-dev
//! DATE: 2022-12-22, STEPS: `50`, REPEAT: 20, LOW RANGE: `[]`, HIGH RANGE: `[]`
//! HOSTNAME: `bm3`, CPU: `Intel(R) Core(TM) i7-7700K CPU @ 4.20GHz`
//! EXECUTION: Some(Wasm), WASM-EXECUTION: Compiled, CHAIN: Some("bridge-hub-rococo-dev"), DB CACHE: 1024

// Executed Command:
// ./artifacts/polkadot-parachain
// benchmark
// pallet
// --template=./templates/xcm-bench-template.hbs
// --chain=bridge-hub-rococo-dev
// --execution=wasm
// --wasm-execution=compiled
// --pallet=pallet_xcm_benchmarks::generic
// --extrinsic=*
// --steps=50
// --repeat=20
// --json
// --header=./file_header.txt
// --output=./parachains/runtimes/bridge-hubs/bridge-hub-rococo/src/weights/xcm/pallet_xcm_benchmarks_generic.rs

#![cfg_attr(rustfmt, rustfmt_skip)]
#![allow(unused_parens)]
#![allow(unused_imports)]

use frame_support::{traits::Get, weights::Weight};
use sp_std::marker::PhantomData;

/// Weights for `pallet_xcm_benchmarks::generic`.
pub struct WeightInfo<T>(PhantomData<T>);
impl<T: frame_system::Config> WeightInfo<T> {
	// Storage: ParachainInfo ParachainId (r:1 w:0)
	// Storage: PolkadotXcm SupportedVersion (r:1 w:0)
	// Storage: PolkadotXcm VersionDiscoveryQueue (r:1 w:1)
	// Storage: PolkadotXcm SafeXcmVersion (r:1 w:0)
	// Storage: ParachainSystem HostConfiguration (r:1 w:0)
	// Storage: ParachainSystem PendingUpwardMessages (r:1 w:1)
	pub(crate) fn report_holding() -> Weight {
		Weight::from_ref_time(27_691_000 as u64)
			.saturating_add(T::DbWeight::get().reads(6 as u64))
			.saturating_add(T::DbWeight::get().writes(2 as u64))
	}
	pub(crate) fn buy_execution() -> Weight {
		Weight::from_ref_time(5_927_000 as u64)
	}
	// Storage: PolkadotXcm Queries (r:1 w:0)
	pub(crate) fn query_response() -> Weight {
		Weight::from_ref_time(17_594_000 as u64)
			.saturating_add(T::DbWeight::get().reads(1 as u64))
	}
	pub(crate) fn transact() -> Weight {
		Weight::from_ref_time(20_743_000 as u64)
	}
	pub(crate) fn refund_surplus() -> Weight {
		Weight::from_ref_time(5_960_000 as u64)
	}
	pub(crate) fn set_error_handler() -> Weight {
		Weight::from_ref_time(5_857_000 as u64)
	}
	pub(crate) fn set_appendix() -> Weight {
		Weight::from_ref_time(5_819_000 as u64)
	}
	pub(crate) fn clear_error() -> Weight {
		Weight::from_ref_time(5_826_000 as u64)
	}
	pub(crate) fn descend_origin() -> Weight {
		Weight::from_ref_time(6_641_000 as u64)
	}
	pub(crate) fn clear_origin() -> Weight {
		Weight::from_ref_time(5_754_000 as u64)
	}
	// Storage: ParachainInfo ParachainId (r:1 w:0)
	// Storage: PolkadotXcm SupportedVersion (r:1 w:0)
	// Storage: PolkadotXcm VersionDiscoveryQueue (r:1 w:1)
	// Storage: PolkadotXcm SafeXcmVersion (r:1 w:0)
	// Storage: ParachainSystem HostConfiguration (r:1 w:0)
	// Storage: ParachainSystem PendingUpwardMessages (r:1 w:1)
	pub(crate) fn report_error() -> Weight {
		Weight::from_ref_time(21_742_000 as u64)
			.saturating_add(T::DbWeight::get().reads(6 as u64))
			.saturating_add(T::DbWeight::get().writes(2 as u64))
	}
	// Storage: PolkadotXcm AssetTraps (r:1 w:1)
	pub(crate) fn claim_asset() -> Weight {
		Weight::from_ref_time(20_833_000 as u64)
			.saturating_add(T::DbWeight::get().reads(1 as u64))
			.saturating_add(T::DbWeight::get().writes(1 as u64))
	}
	pub(crate) fn trap() -> Weight {
		Weight::from_ref_time(5_773_000 as u64)
	}
	// Storage: PolkadotXcm VersionNotifyTargets (r:1 w:1)
	// Storage: PolkadotXcm SupportedVersion (r:1 w:0)
	// Storage: PolkadotXcm VersionDiscoveryQueue (r:1 w:1)
	// Storage: PolkadotXcm SafeXcmVersion (r:1 w:0)
	// Storage: ParachainSystem HostConfiguration (r:1 w:0)
	// Storage: ParachainSystem PendingUpwardMessages (r:1 w:1)
	pub(crate) fn subscribe_version() -> Weight {
		Weight::from_ref_time(28_365_000 as u64)
			.saturating_add(T::DbWeight::get().reads(6 as u64))
			.saturating_add(T::DbWeight::get().writes(3 as u64))
	}
	// Storage: PolkadotXcm VersionNotifyTargets (r:0 w:1)
	pub(crate) fn unsubscribe_version() -> Weight {
		Weight::from_ref_time(7_961_000 as u64)
			.saturating_add(T::DbWeight::get().writes(1 as u64))
	}
	// Storage: ParachainInfo ParachainId (r:1 w:0)
	// Storage: PolkadotXcm SupportedVersion (r:1 w:0)
	// Storage: PolkadotXcm VersionDiscoveryQueue (r:1 w:1)
	// Storage: PolkadotXcm SafeXcmVersion (r:1 w:0)
	// Storage: ParachainSystem HostConfiguration (r:1 w:0)
	// Storage: ParachainSystem PendingUpwardMessages (r:1 w:1)
	pub(crate) fn initiate_reserve_withdraw() -> Weight {
		Weight::from_ref_time(24_970_000 as u64)
			.saturating_add(T::DbWeight::get().reads(6 as u64))
			.saturating_add(T::DbWeight::get().writes(2 as u64))
	}
	pub(crate) fn burn_asset() -> Weight {
		Weight::from_ref_time(7_400_000 as u64)
	}
	pub(crate) fn expect_asset() -> Weight {
		Weight::from_ref_time(6_018_000 as u64)
	}
	pub(crate) fn expect_origin() -> Weight {
		Weight::from_ref_time(5_862_000 as u64)
	}
	pub(crate) fn expect_error() -> Weight {
		Weight::from_ref_time(5_857_000 as u64)
	}
<<<<<<< HEAD
=======
	pub(crate) fn expect_transact_status() -> Weight {
		Weight::from_ref_time(5_857_000 as u64)
	}
>>>>>>> b3224825
	// Storage: ParachainInfo ParachainId (r:1 w:0)
	// Storage: PolkadotXcm SupportedVersion (r:1 w:0)
	// Storage: PolkadotXcm VersionDiscoveryQueue (r:1 w:1)
	// Storage: PolkadotXcm SafeXcmVersion (r:1 w:0)
	// Storage: ParachainSystem HostConfiguration (r:1 w:0)
	// Storage: ParachainSystem PendingUpwardMessages (r:1 w:1)
	pub(crate) fn query_pallet() -> Weight {
		Weight::from_ref_time(24_420_000 as u64)
			.saturating_add(T::DbWeight::get().reads(6 as u64))
			.saturating_add(T::DbWeight::get().writes(2 as u64))
	}
	pub(crate) fn expect_pallet() -> Weight {
		Weight::from_ref_time(7_212_000 as u64)
	}
	// Storage: ParachainInfo ParachainId (r:1 w:0)
	// Storage: PolkadotXcm SupportedVersion (r:1 w:0)
	// Storage: PolkadotXcm VersionDiscoveryQueue (r:1 w:1)
	// Storage: PolkadotXcm SafeXcmVersion (r:1 w:0)
	// Storage: ParachainSystem HostConfiguration (r:1 w:0)
	// Storage: ParachainSystem PendingUpwardMessages (r:1 w:1)
	pub(crate) fn report_transact_status() -> Weight {
		Weight::from_ref_time(22_227_000 as u64)
			.saturating_add(T::DbWeight::get().reads(6 as u64))
			.saturating_add(T::DbWeight::get().writes(2 as u64))
	}
	pub(crate) fn clear_transact_status() -> Weight {
		Weight::from_ref_time(5_890_000 as u64)
	}
	pub(crate) fn set_topic() -> Weight {
		Weight::from_ref_time(5_684_000 as u64)
	}
	pub(crate) fn clear_topic() -> Weight {
		Weight::from_ref_time(5_763_000 as u64)
	}
	pub(crate) fn set_fees_mode() -> Weight {
		Weight::from_ref_time(5_812_000 as u64)
	}
	pub(crate) fn unpaid_execution() -> Weight {
		Weight::from_ref_time(6_043_000 as u64)
	}
}<|MERGE_RESOLUTION|>--- conflicted
+++ resolved
@@ -147,12 +147,9 @@
 	pub(crate) fn expect_error() -> Weight {
 		Weight::from_ref_time(5_857_000 as u64)
 	}
-<<<<<<< HEAD
-=======
 	pub(crate) fn expect_transact_status() -> Weight {
 		Weight::from_ref_time(5_857_000 as u64)
 	}
->>>>>>> b3224825
 	// Storage: ParachainInfo ParachainId (r:1 w:0)
 	// Storage: PolkadotXcm SupportedVersion (r:1 w:0)
 	// Storage: PolkadotXcm VersionDiscoveryQueue (r:1 w:1)
