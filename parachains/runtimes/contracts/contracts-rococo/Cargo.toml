--- conflicted
+++ resolved
@@ -14,15 +14,9 @@
 codec = { package = "parity-scale-codec", version = "3.0.0", default-features = false, features = ["derive"] }
 hex-literal = { version = "0.3.4", optional = true }
 log = { version = "0.4.17", default-features = false }
-<<<<<<< HEAD
-scale-info = { version = "2.1.2", default-features = false, features = ["derive"] }
-serde = { version = "1.0.137", optional = true, features = ["derive"] }
-smallvec = "1.6.1"
-=======
 scale-info = { version = "2.1.1", default-features = false, features = ["derive"] }
 serde = { version = "1.0.139", optional = true, features = ["derive"] }
 smallvec = "1.9.0"
->>>>>>> 17ef4100
 
 # Substrate
 sp-api = { git = "https://github.com/paritytech/substrate", default-features = false, branch = "master" }
