// Copyright (C) 2022 Parity Technologies (UK) Ltd.
// SPDX-License-Identifier: Apache-2.0

// Licensed under the Apache License, Version 2.0 (the "License");
// you may not use this file except in compliance with the License.
// You may obtain a copy of the License at
//
// 	http://www.apache.org/licenses/LICENSE-2.0
//
// Unless required by applicable law or agreed to in writing, software
// distributed under the License is distributed on an "AS IS" BASIS,
// WITHOUT WARRANTIES OR CONDITIONS OF ANY KIND, either express or implied.
// See the License for the specific language governing permissions and
// limitations under the License.

use super::{
	AccountId, AllPalletsWithSystem, Balances, ParachainInfo, ParachainSystem, PolkadotXcm,
	Runtime, RuntimeCall, RuntimeEvent, RuntimeOrigin, WeightToFee, XcmpQueue,
};
use frame_support::{
	match_types, parameter_types,
	traits::{ConstU32, EitherOfDiverse, Everything, Nothing},
<<<<<<< HEAD
	weights::Weight,
=======
>>>>>>> 1b784118
};
use frame_system::EnsureRoot;
use pallet_xcm::{EnsureXcm, IsMajorityOfBody, XcmPassthrough};
use parachains_common::xcm_config::{DenyReserveTransferToRelayChain, DenyThenTry};
use polkadot_parachain::primitives::Sibling;
use xcm::latest::prelude::*;
use xcm_builder::{
	AccountId32Aliases, AllowKnownQueryResponses, AllowSubscriptionsFrom,
	AllowTopLevelPaidExecutionFrom, AllowUnpaidExecutionFrom, CurrencyAdapter, EnsureXcmOrigin,
	FixedWeightBounds, IsConcrete, NativeAsset, ParentAsSuperuser, ParentIsPreset,
	RelayChainAsNative, SiblingParachainAsNative, SiblingParachainConvertsVia,
	SignedAccountId32AsNative, SignedToAccountId32, SovereignSignedViaLocation, TakeWeightCredit,
	UsingComponents,
};
use xcm_executor::XcmExecutor;

parameter_types! {
	pub const RelayLocation: MultiLocation = MultiLocation::parent();
	pub const RelayNetwork: Option<NetworkId> = None;
<<<<<<< HEAD
	pub RelayChainOrigin: Origin = cumulus_pallet_xcm::Origin::Relay.into();
=======
	pub RelayChainOrigin: RuntimeOrigin = cumulus_pallet_xcm::Origin::Relay.into();
>>>>>>> 1b784118
	pub UniversalLocation: InteriorMultiLocation = Parachain(ParachainInfo::parachain_id().into()).into();
	pub const Local: MultiLocation = Here.into_location();
	pub CheckingAccount: AccountId = PolkadotXcm::check_account();
	pub const ExecutiveBody: BodyId = BodyId::Executive;
}

/// We allow root and the Relay Chain council to execute privileged collator selection operations.
pub type CollatorSelectionUpdateOrigin = EitherOfDiverse<
	EnsureRoot<AccountId>,
	EnsureXcm<IsMajorityOfBody<RelayLocation, ExecutiveBody>>,
>;

/// Type for specifying how a `MultiLocation` can be converted into an `AccountId`. This is used
/// when determining ownership of accounts for asset transacting and when attempting to use XCM
/// `Transact` in order to determine the dispatch Origin.
pub type LocationToAccountId = (
	// The parent (Relay-chain) origin converts to the parent `AccountId`.
	ParentIsPreset<AccountId>,
	// Sibling parachain origins convert to AccountId via the `ParaId::into`.
	SiblingParachainConvertsVia<Sibling, AccountId>,
	// Straight up local `AccountId32` origins just alias directly to `AccountId`.
	AccountId32Aliases<RelayNetwork, AccountId>,
);

/// Means for transacting the native currency on this chain.
pub type CurrencyTransactor = CurrencyAdapter<
	// Use this currency:
	Balances,
	// Use this currency when it is a fungible asset matching the given location or name:
	IsConcrete<RelayLocation>,
	// Convert an XCM MultiLocation into a local account id:
	LocationToAccountId,
	// Our chain's account ID type (we can't get away without mentioning it explicitly):
	AccountId,
	// We don't track any teleports of `Balances`.
	(),
>;

/// This is the type we use to convert an (incoming) XCM origin into a local `Origin` instance,
/// ready for dispatching a transaction with Xcm's `Transact`. There is an `OriginKind` which can
/// biases the kind of local `Origin` it will become.
pub type XcmOriginToTransactDispatchOrigin = (
	// Sovereign account converter; this attempts to derive an `AccountId` from the origin location
	// using `LocationToAccountId` and then turn that into the usual `Signed` origin. Useful for
	// foreign chains who want to have a local sovereign account on this chain which they control.
	SovereignSignedViaLocation<LocationToAccountId, RuntimeOrigin>,
	// Native converter for Relay-chain (Parent) location; will convert to a `Relay` origin when
	// recognised.
	RelayChainAsNative<RelayChainOrigin, RuntimeOrigin>,
	// Native converter for sibling Parachains; will convert to a `SiblingPara` origin when
	// recognised.
	SiblingParachainAsNative<cumulus_pallet_xcm::Origin, RuntimeOrigin>,
	// Superuser converter for the Relay-chain (Parent) location. This will allow it to issue a
	// transaction from the Root origin.
	ParentAsSuperuser<RuntimeOrigin>,
	// Native signed account converter; this just converts an `AccountId32` origin into a normal
	// `RuntimeOrigin::Signed` origin of the same 32-byte value.
	SignedAccountId32AsNative<RelayNetwork, RuntimeOrigin>,
	// Xcm origins can be represented natively under the Xcm pallet's Xcm origin.
	XcmPassthrough<RuntimeOrigin>,
);

parameter_types! {
	// One XCM operation is 1_000_000_000 weight - almost certainly a conservative estimate.
	pub UnitWeightCost: u64 = 1_000_000_000;
	pub const MaxInstructions: u32 = 100;
}

match_types! {
	pub type ParentOrParentsExecutivePlurality: impl Contains<MultiLocation> = {
		MultiLocation { parents: 1, interior: Here } |
		MultiLocation { parents: 1, interior: X1(Plurality { id: BodyId::Executive, .. }) }
	};
	pub type ParentOrSiblings: impl Contains<MultiLocation> = {
		MultiLocation { parents: 1, interior: Here } |
		MultiLocation { parents: 1, interior: X1(_) }
	};
}

pub type Barrier = DenyThenTry<
	DenyReserveTransferToRelayChain,
	(
		TakeWeightCredit,
		AllowTopLevelPaidExecutionFrom<Everything>,
		// Parent and its exec plurality get free execution
		AllowUnpaidExecutionFrom<ParentOrParentsExecutivePlurality>,
		// Expected responses are OK.
		AllowKnownQueryResponses<PolkadotXcm>,
		// Subscriptions for version tracking are OK.
		AllowSubscriptionsFrom<ParentOrSiblings>,
	),
>;

pub struct XcmConfig;
impl xcm_executor::Config for XcmConfig {
	type RuntimeCall = RuntimeCall;
	type XcmSender = XcmRouter;
	type AssetTransactor = CurrencyTransactor;
	type OriginConverter = XcmOriginToTransactDispatchOrigin;
	type IsReserve = NativeAsset;
	type IsTeleporter = NativeAsset;
	type UniversalLocation = UniversalLocation;
	type Barrier = Barrier;
	type Weigher = FixedWeightBounds<UnitWeightCost, RuntimeCall, MaxInstructions>;
	type Trader = UsingComponents<WeightToFee, RelayLocation, AccountId, Balances, ()>;
	type ResponseHandler = PolkadotXcm;
	type AssetTrap = PolkadotXcm;
	type AssetClaims = PolkadotXcm;
	type SubscriptionService = PolkadotXcm;
<<<<<<< HEAD
	type PalletInstancesInfo = super::AllPalletsWithSystem;
=======
	type PalletInstancesInfo = AllPalletsWithSystem;
>>>>>>> 1b784118
	type MaxAssetsIntoHolding = ConstU32<8>;
	type AssetLocker = ();
	type AssetExchanger = ();
	type FeeManager = ();
	type MessageExporter = ();
	type UniversalAliases = Nothing;
<<<<<<< HEAD
=======
	type CallDispatcher = RuntimeCall;
>>>>>>> 1b784118
}

/// Converts a local signed origin into an XCM multilocation.
/// Forms the basis for local origins sending/executing XCMs.
pub type LocalOriginToLocation = SignedToAccountId32<RuntimeOrigin, AccountId, RelayNetwork>;

/// The means for routing XCM messages which are not for local execution into the right message
/// queues.
pub type XcmRouter = (
	// Two routers - use UMP to communicate with the relay chain:
	cumulus_primitives_utility::ParentAsUmp<ParachainSystem, PolkadotXcm, ()>,
	// ..and XCMP to communicate with the sibling chains.
	XcmpQueue,
);

impl pallet_xcm::Config for Runtime {
	type RuntimeEvent = RuntimeEvent;
	// We want to disallow users sending (arbitrary) XCMs from this chain.
	type SendXcmOrigin = EnsureXcmOrigin<RuntimeOrigin, ()>;
	type XcmRouter = XcmRouter;
	// We support local origins dispatching XCM executions in principle...
	type ExecuteXcmOrigin = EnsureXcmOrigin<RuntimeOrigin, LocalOriginToLocation>;
	// ... but disallow generic XCM execution. As a result only teleports and reserve transfers are allowed.
	type XcmExecuteFilter = Nothing;
	type XcmExecutor = XcmExecutor<XcmConfig>;
	type XcmTeleportFilter = Everything;
	type XcmReserveTransferFilter = Everything;
<<<<<<< HEAD
	type Weigher = FixedWeightBounds<UnitWeightCost, Call, MaxInstructions>;
	type UniversalLocation = UniversalLocation;
	type Origin = Origin;
	type Call = Call;
=======
	type Weigher = FixedWeightBounds<UnitWeightCost, RuntimeCall, MaxInstructions>;
	type UniversalLocation = UniversalLocation;
	type RuntimeOrigin = RuntimeOrigin;
	type RuntimeCall = RuntimeCall;
>>>>>>> 1b784118
	const VERSION_DISCOVERY_QUEUE_SIZE: u32 = 100;
	type AdvertisedXcmVersion = pallet_xcm::CurrentXcmVersion;
	type Currency = Balances;
	type CurrencyMatcher = ();
	type TrustedLockers = ();
	type SovereignAccountOf = LocationToAccountId;
	type MaxLockers = ConstU32<8>;
}

impl cumulus_pallet_xcm::Config for Runtime {
	type RuntimeEvent = RuntimeEvent;
	type XcmExecutor = XcmExecutor<XcmConfig>;
}

impl cumulus_pallet_xcmp_queue::Config for Runtime {
	type RuntimeEvent = RuntimeEvent;
	type XcmExecutor = XcmExecutor<XcmConfig>;
	type ChannelInfo = ParachainSystem;
	type VersionWrapper = PolkadotXcm;
	type ExecuteOverweightOrigin = EnsureRoot<AccountId>;
	type ControllerOrigin = EitherOfDiverse<
		EnsureRoot<AccountId>,
		EnsureXcm<IsMajorityOfBody<RelayLocation, ExecutiveBody>>,
	>;
	type ControllerOriginConverter = XcmOriginToTransactDispatchOrigin;
	type WeightInfo = cumulus_pallet_xcmp_queue::weights::SubstrateWeight<Runtime>;
	type PriceForSiblingDelivery = ();
}

impl cumulus_pallet_dmp_queue::Config for Runtime {
	type RuntimeEvent = RuntimeEvent;
	type XcmExecutor = XcmExecutor<XcmConfig>;
	type ExecuteOverweightOrigin = EnsureRoot<AccountId>;
}<|MERGE_RESOLUTION|>--- conflicted
+++ resolved
@@ -20,10 +20,6 @@
 use frame_support::{
 	match_types, parameter_types,
 	traits::{ConstU32, EitherOfDiverse, Everything, Nothing},
-<<<<<<< HEAD
-	weights::Weight,
-=======
->>>>>>> 1b784118
 };
 use frame_system::EnsureRoot;
 use pallet_xcm::{EnsureXcm, IsMajorityOfBody, XcmPassthrough};
@@ -43,11 +39,7 @@
 parameter_types! {
 	pub const RelayLocation: MultiLocation = MultiLocation::parent();
 	pub const RelayNetwork: Option<NetworkId> = None;
-<<<<<<< HEAD
-	pub RelayChainOrigin: Origin = cumulus_pallet_xcm::Origin::Relay.into();
-=======
 	pub RelayChainOrigin: RuntimeOrigin = cumulus_pallet_xcm::Origin::Relay.into();
->>>>>>> 1b784118
 	pub UniversalLocation: InteriorMultiLocation = Parachain(ParachainInfo::parachain_id().into()).into();
 	pub const Local: MultiLocation = Here.into_location();
 	pub CheckingAccount: AccountId = PolkadotXcm::check_account();
@@ -157,21 +149,14 @@
 	type AssetTrap = PolkadotXcm;
 	type AssetClaims = PolkadotXcm;
 	type SubscriptionService = PolkadotXcm;
-<<<<<<< HEAD
-	type PalletInstancesInfo = super::AllPalletsWithSystem;
-=======
 	type PalletInstancesInfo = AllPalletsWithSystem;
->>>>>>> 1b784118
 	type MaxAssetsIntoHolding = ConstU32<8>;
 	type AssetLocker = ();
 	type AssetExchanger = ();
 	type FeeManager = ();
 	type MessageExporter = ();
 	type UniversalAliases = Nothing;
-<<<<<<< HEAD
-=======
 	type CallDispatcher = RuntimeCall;
->>>>>>> 1b784118
 }
 
 /// Converts a local signed origin into an XCM multilocation.
@@ -199,17 +184,10 @@
 	type XcmExecutor = XcmExecutor<XcmConfig>;
 	type XcmTeleportFilter = Everything;
 	type XcmReserveTransferFilter = Everything;
-<<<<<<< HEAD
-	type Weigher = FixedWeightBounds<UnitWeightCost, Call, MaxInstructions>;
-	type UniversalLocation = UniversalLocation;
-	type Origin = Origin;
-	type Call = Call;
-=======
 	type Weigher = FixedWeightBounds<UnitWeightCost, RuntimeCall, MaxInstructions>;
 	type UniversalLocation = UniversalLocation;
 	type RuntimeOrigin = RuntimeOrigin;
 	type RuntimeCall = RuntimeCall;
->>>>>>> 1b784118
 	const VERSION_DISCOVERY_QUEUE_SIZE: u32 = 100;
 	type AdvertisedXcmVersion = pallet_xcm::CurrentXcmVersion;
 	type Currency = Balances;
