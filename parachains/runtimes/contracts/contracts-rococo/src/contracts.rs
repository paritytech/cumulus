use crate::{
	constants::currency::deposit, Balance, Balances, RandomnessCollectiveFlip, Runtime,
	RuntimeCall, RuntimeEvent, RuntimeHoldReason, Timestamp,
};
use frame_support::{
	parameter_types,
	traits::{ConstBool, ConstU32, Nothing},
};
use pallet_contracts::{
	migration::{v12, v13, v14, v15},
	weights::SubstrateWeight,
	Config, DebugInfo, DefaultAddressGenerator, Frame, Schedule,
};
use sp_runtime::Perbill;

pub use parachains_common::AVERAGE_ON_INITIALIZE_RATIO;

// Prints debug output of the `contracts` pallet to stdout if the node is
// started with `-lruntime::contracts=debug`.
pub const CONTRACTS_DEBUG_OUTPUT: DebugInfo = DebugInfo::UnsafeDebug;

parameter_types! {
	pub const DepositPerItem: Balance = deposit(1, 0);
	pub const DepositPerByte: Balance = deposit(0, 1);
	pub const DefaultDepositLimit: Balance = deposit(1024, 1024 * 1024);
	pub MySchedule: Schedule<Runtime> = Default::default();
	pub CodeHashLockupDepositPercent: Perbill = Perbill::from_percent(30);
}

impl Config for Runtime {
	type Time = Timestamp;
	type Randomness = RandomnessCollectiveFlip;
	type Currency = Balances;
	type RuntimeEvent = RuntimeEvent;
	type RuntimeCall = RuntimeCall;
	/// The safest default is to allow no calls at all.
	///
	/// Runtimes should whitelist dispatchables that are allowed to be called from contracts
	/// and make sure they are stable. Dispatchables exposed to contracts are not allowed to
	/// change because that would break already deployed contracts. The `Call` structure itself
	/// is not allowed to change the indices of existing pallets, too.
	type CallFilter = Nothing;
	type DepositPerItem = DepositPerItem;
	type DepositPerByte = DepositPerByte;
	type DefaultDepositLimit = DefaultDepositLimit;
	type WeightPrice = pallet_transaction_payment::Pallet<Self>;
	type WeightInfo = SubstrateWeight<Self>;
	type ChainExtension = ();
	type Schedule = MySchedule;
	type CallStack = [Frame<Self>; 5];
	type AddressGenerator = DefaultAddressGenerator;
	type MaxCodeLen = ConstU32<{ 123 * 1024 }>;
	type MaxStorageKeyLen = ConstU32<128>;
	type UnsafeUnstableInterface = ConstBool<true>;
	type MaxDebugBufferLen = ConstU32<{ 2 * 1024 * 1024 }>;
	type MaxDelegateDependencies = ConstU32<32>;
	type CodeHashLockupDepositPercent = CodeHashLockupDepositPercent;
	type Migrations = (
		v12::Migration<Runtime, Balances>,
		v13::Migration<Runtime>,
		v14::Migration<Runtime, Balances>,
		v15::Migration<Runtime>,
	);
	type RuntimeHoldReason = RuntimeHoldReason;
<<<<<<< HEAD
	type Debug = ();
=======
	type Environment = ();
>>>>>>> eeef1437
}<|MERGE_RESOLUTION|>--- conflicted
+++ resolved
@@ -62,9 +62,6 @@
 		v15::Migration<Runtime>,
 	);
 	type RuntimeHoldReason = RuntimeHoldReason;
-<<<<<<< HEAD
 	type Debug = ();
-=======
 	type Environment = ();
->>>>>>> eeef1437
 }