--- conflicted
+++ resolved
@@ -18,19 +18,7 @@
 parameter_types! {
 	pub const DepositPerItem: Balance = deposit(1, 0);
 	pub const DepositPerByte: Balance = deposit(0, 1);
-<<<<<<< HEAD
 	pub const DefaultDepositLimit: Balance = deposit(1024, 1024 * 1024);
-	// The lazy deletion runs inside on_initialize.
-	pub DeletionWeightLimit: Weight = AVERAGE_ON_INITIALIZE_RATIO *
-		RuntimeBlockWeights::get().max_block;
-	// The weight needed for decoding the queue should be less or equal than a fifth
-	// of the overall weight dedicated to the lazy deletion.
-	pub DeletionQueueDepth: u32 = ((DeletionWeightLimit::get().ref_time() / (
-			<Runtime as Config>::WeightInfo::on_initialize_per_queue_item(1).ref_time() -
-			<Runtime as Config>::WeightInfo::on_initialize_per_queue_item(0).ref_time()
-		)) / 5) as u32;
-=======
->>>>>>> 66bfb2c7
 	pub MySchedule: Schedule<Runtime> = Default::default();
 }
 
