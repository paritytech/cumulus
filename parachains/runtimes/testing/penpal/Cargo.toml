--- conflicted
+++ resolved
@@ -16,11 +16,7 @@
 
 [dependencies]
 codec = { package = "parity-scale-codec", version = "3.0.0", default-features = false, features = ["derive"] }
-<<<<<<< HEAD
-hex-literal = { version = "0.4.0", optional = true }
-=======
 hex-literal = { version = "0.4.1", optional = true }
->>>>>>> 5b20c4e5
 log = { version = "0.4.16", default-features = false }
 scale-info = { version = "2.5.0", default-features = false, features = ["derive"] }
 smallvec = "1.10.0"
