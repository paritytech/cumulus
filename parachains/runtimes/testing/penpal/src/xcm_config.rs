// Copyright 2019-2022 Parity Technologies (UK) Ltd.
// This file is part of Cumulus.

// Cumulus is free software: you can redistribute it and/or modify
// it under the terms of the GNU General Public License as published by
// the Free Software Foundation, either version 3 of the License, or
// (at your option) any later version.

// Cumulus is distributed in the hope that it will be useful,
// but WITHOUT ANY WARRANTY; without even the implied warranty of
// MERCHANTABILITY or FITNESS FOR A PARTICULAR PURPOSE.  See the
// GNU General Public License for more details.

// You should have received a copy of the GNU General Public License
// along with Cumulus.  If not, see <http://www.gnu.org/licenses/>.

//! Holds the XCM specific configuration that would otherwise be in lib.rs
//!
//! This configuration dictates how the Penpal chain will communicate with other chains.
//!
//! One of the main uses of the penpal chain will be to be a benefactor of reserve asset transfers
//! with statemine as the reserve. At present no derivative tokens are minted on receipt of a
//! ReserveAssetTransferDeposited message but that will but the intension will be to support this soon.
use super::{
	AccountId, AllPalletsWithSystem, AssetId as AssetIdPalletAssets, Assets, Balance, Balances,
	ParachainInfo, ParachainSystem, PolkadotXcm, Runtime, RuntimeCall, RuntimeEvent, RuntimeOrigin,
	WeightToFee, XcmpQueue, ForeignUniques,
};
use core::marker::PhantomData;
use frame_support::{
	log, match_types, parameter_types,
	traits::{
		fungibles::{self, Balanced, CreditOf},
		Contains, ContainsPair, Everything, Get, Nothing,
	},
};
use pallet_asset_tx_payment::HandleCredit;
use pallet_xcm::XcmPassthrough;
use polkadot_parachain::primitives::{Id as ParaId, Sibling};
use polkadot_runtime_common::impls::ToAuthor;
use sp_runtime::traits::Zero;
<<<<<<< HEAD
use xcm::latest::{prelude::*, Instruction};
=======
use xcm::latest::{prelude::*, Instruction, Weight as XCMWeight};
>>>>>>> 1b784118
use xcm_builder::{
	AccountId32Aliases, AllowKnownQueryResponses, AllowSubscriptionsFrom,
	AllowTopLevelPaidExecutionFrom, AllowUnpaidExecutionFrom, AsPrefixedGeneralIndex,
	AssetChecking, ConvertedConcreteId, CurrencyAdapter, EnsureXcmOrigin, FixedWeightBounds,
	FungiblesAdapter, IsConcrete, MintLocation, NativeAsset, ParentIsPreset, RelayChainAsNative,
	SiblingParachainAsNative, SiblingParachainConvertsVia, SignedAccountId32AsNative,
	SignedToAccountId32, SovereignSignedViaLocation, TakeWeightCredit, UsingComponents,
<<<<<<< HEAD
=======
	NonFungiblesAdapter, NoChecking,
>>>>>>> 1b784118
};
use xcm_executor::{
	traits::{JustTry, ShouldExecute},
	XcmExecutor,
};

parameter_types! {
	pub const RelayLocation: MultiLocation = MultiLocation::parent();
	pub const RelayNetwork: Option<NetworkId> = None;
<<<<<<< HEAD
	pub RelayChainOrigin: Origin = cumulus_pallet_xcm::Origin::Relay.into();
	pub Ancestry: MultiLocation = Parachain(ParachainInfo::parachain_id().into()).into();
=======
	pub RelayChainOrigin: RuntimeOrigin = cumulus_pallet_xcm::Origin::Relay.into();
>>>>>>> 1b784118
}

/// Type for specifying how a `MultiLocation` can be converted into an `AccountId`. This is used
/// when determining ownership of accounts for asset transacting and when attempting to use XCM
/// `Transact` in order to determine the dispatch Origin.
pub type LocationToAccountId = (
	// The parent (Relay-chain) origin converts to the parent `AccountId`.
	ParentIsPreset<AccountId>,
	// Sibling parachain origins convert to AccountId via the `ParaId::into`.
	SiblingParachainConvertsVia<Sibling, AccountId>,
	// Straight up local `AccountId32` origins just alias directly to `AccountId`.
	AccountId32Aliases<RelayNetwork, AccountId>,
);

/// Means for transacting assets on this chain.
pub type CurrencyTransactor = CurrencyAdapter<
	// Use this currency:
	Balances,
	// Use this currency when it is a fungible asset matching the given location or name:
	IsConcrete<RelayLocation>,
	// Do a simple punn to convert an AccountId32 MultiLocation into a native chain account ID:
	LocationToAccountId,
	// Our chain's account ID type (we can't get away without mentioning it explicitly):
	AccountId,
	// We don't track any teleports.
	(),
>;

/// Means for transacting assets besides the native currency on this chain.
pub type FungiblesTransactor = FungiblesAdapter<
	// Use this fungibles implementation:
	Assets,
	// Use this currency when it is a fungible asset matching the given location or name:
	ConvertedConcreteId<
		AssetIdPalletAssets,
		Balance,
		AsPrefixedGeneralIndex<CommonGoodAssetsPalletLocation, AssetIdPalletAssets, JustTry>,
		JustTry,
	>,
	// Convert an XCM MultiLocation into a local account id:
	LocationToAccountId,
	// Our chain's account ID type (we can't get away without mentioning it explicitly):
	AccountId,
	// We only want to allow teleports of known assets. We use non-zero issuance as an indication
	// that this asset is known.
	NonZeroIssuance<AccountId, Assets>,
	// The account to use for tracking teleports.
	CheckingAccount,
>;

pub type SovereignAccountOf = (
	SiblingParachainConvertsVia<ParaId, AccountId>,
	AccountId32Aliases<RelayNetwork, AccountId>,
	ParentIsPreset<AccountId>,
);

pub type NonFungiblesTransactor = NonFungiblesAdapter<
	ForeignUniques,
	ConvertedConcreteId<
		MultiLocation,
		AssetInstance,
		JustTry,
		JustTry,
	>,
	SovereignAccountOf,
	AccountId,
	NoChecking,
	(),
>;

/// Means for transacting assets on this chain.
pub type AssetTransactors = (CurrencyTransactor, FungiblesTransactor, NonFungiblesTransactor);

/// This is the type we use to convert an (incoming) XCM origin into a local `Origin` instance,
/// ready for dispatching a transaction with Xcm's `Transact`. There is an `OriginKind` which can
/// biases the kind of local `Origin` it will become.
pub type XcmOriginToTransactDispatchOrigin = (
	// Sovereign account converter; this attempts to derive an `AccountId` from the origin location
	// using `LocationToAccountId` and then turn that into the usual `Signed` origin. Useful for
	// foreign chains who want to have a local sovereign account on this chain which they control.
	SovereignSignedViaLocation<LocationToAccountId, RuntimeOrigin>,
	// Native converter for Relay-chain (Parent) location; will converts to a `Relay` origin when
	// recognized.
	RelayChainAsNative<RelayChainOrigin, RuntimeOrigin>,
	// Native converter for sibling Parachains; will convert to a `SiblingPara` origin when
	// recognized.
	SiblingParachainAsNative<cumulus_pallet_xcm::Origin, RuntimeOrigin>,
	// Native signed account converter; this just converts an `AccountId32` origin into a normal
	// `RuntimeOrigin::Signed` origin of the same 32-byte value.
	SignedAccountId32AsNative<RelayNetwork, RuntimeOrigin>,
	// Xcm origins can be represented natively under the Xcm pallet's Xcm origin.
	XcmPassthrough<RuntimeOrigin>,
);

parameter_types! {
	// One XCM operation is 1_000_000_000 weight - almost certainly a conservative estimate.
	pub UnitWeightCost: u64 = 1_000_000_000;
	pub const MaxInstructions: u32 = 100;
}

match_types! {
	pub type ParentOrParentsExecutivePlurality: impl Contains<MultiLocation> = {
		MultiLocation { parents: 1, interior: Here } |
		MultiLocation { parents: 1, interior: X1(Plurality { id: BodyId::Executive, .. }) }
	};
	pub type CommonGoodAssetsParachain: impl Contains<MultiLocation> = {
		MultiLocation { parents: 1, interior: X1(Parachain(1000)) }
	};
}

//TODO: move DenyThenTry to polkadot's xcm module.
/// Deny executing the xcm message if it matches any of the Deny filter regardless of anything else.
/// If it passes the Deny, and matches one of the Allow cases then it is let through.
pub struct DenyThenTry<Deny, Allow>(PhantomData<Deny>, PhantomData<Allow>)
where
	Deny: ShouldExecute,
	Allow: ShouldExecute;

impl<Deny, Allow> ShouldExecute for DenyThenTry<Deny, Allow>
where
	Deny: ShouldExecute,
	Allow: ShouldExecute,
{
	fn should_execute<RuntimeCall>(
		origin: &MultiLocation,
<<<<<<< HEAD
		instructions: &mut [Instruction<Call>],
		max_weight: Weight,
		weight_credit: &mut Weight,
=======
		instructions: &mut [Instruction<RuntimeCall>],
		max_weight: XCMWeight,
		weight_credit: &mut XCMWeight,
>>>>>>> 1b784118
	) -> Result<(), ()> {
		Deny::should_execute(origin, instructions, max_weight, weight_credit)?;
		Allow::should_execute(origin, instructions, max_weight, weight_credit)
	}
}

// See issue #5233
pub struct DenyReserveTransferToRelayChain;
impl ShouldExecute for DenyReserveTransferToRelayChain {
	fn should_execute<RuntimeCall>(
		origin: &MultiLocation,
<<<<<<< HEAD
		instructions: &mut [Instruction<Call>],
		_max_weight: Weight,
		_weight_credit: &mut Weight,
=======
		instructions: &mut [Instruction<RuntimeCall>],
		_max_weight: XCMWeight,
		_weight_credit: &mut XCMWeight,
>>>>>>> 1b784118
	) -> Result<(), ()> {
		if instructions.iter().any(|inst| {
			matches!(
				inst,
				InitiateReserveWithdraw {
					reserve: MultiLocation { parents: 1, interior: Here },
					..
				} | DepositReserveAsset { dest: MultiLocation { parents: 1, interior: Here }, .. } |
					TransferReserveAsset {
						dest: MultiLocation { parents: 1, interior: Here },
						..
					}
			)
		}) {
			return Err(()) // Deny
		}

		// allow reserve transfers to arrive from relay chain
		if matches!(origin, MultiLocation { parents: 1, interior: Here }) &&
			instructions.iter().any(|inst| matches!(inst, ReserveAssetDeposited { .. }))
		{
			log::warn!(
				target: "xcm::barriers",
				"Unexpected ReserveAssetDeposited from the relay chain",
			);
		}
		// Permit everything else
		Ok(())
	}
}

pub type Barrier = DenyThenTry<
	DenyReserveTransferToRelayChain,
	(
		TakeWeightCredit,
		AllowTopLevelPaidExecutionFrom<Everything>,
		// Parent and its exec plurality get free execution
		AllowUnpaidExecutionFrom<ParentOrParentsExecutivePlurality>,
		// Assets Common Good parachain gets free execution
		AllowUnpaidExecutionFrom<CommonGoodAssetsParachain>,
		// Expected responses are OK.
		AllowKnownQueryResponses<PolkadotXcm>,
		// Subscriptions for version tracking are OK.
		AllowSubscriptionsFrom<Everything>,
	),
>;

/// Type alias to conveniently refer to `frame_system`'s `Config::AccountId`.
pub type AccountIdOf<R> = <R as frame_system::Config>::AccountId;

/// Asset filter that allows all assets from a certain location.
pub struct AssetsFrom<T>(PhantomData<T>);
impl<T: Get<(MultiAssetFilter, MultiLocation)>> ContainsPair<MultiAsset, MultiLocation>
	for AssetsFrom<T>
{
	fn contains(asset: &MultiAsset, origin: &MultiLocation) -> bool {
		let (_, loc) = T::get();
		&loc == origin &&
			(
				matches!(asset, MultiAsset { id: AssetId::Concrete(asset_loc), fun: Fungible(_a) }
					if asset_loc.match_and_split(&loc).is_some()) ||
				matches!(asset, MultiAsset { id: AssetId::Concrete(asset_loc), fun: NonFungible(_a) }
					if asset_loc.match_and_split(&loc).is_some())
			)
	}
}

/// Allow checking in assets that have issuance > 0.
pub struct NonZeroIssuance<AccountId, Assets>(PhantomData<(AccountId, Assets)>);
impl<AccountId, Assets> Contains<<Assets as fungibles::Inspect<AccountId>>::AssetId>
	for NonZeroIssuance<AccountId, Assets>
where
	Assets: fungibles::Inspect<AccountId>,
{
	fn contains(id: &<Assets as fungibles::Inspect<AccountId>>::AssetId) -> bool {
		!Assets::total_issuance(*id).is_zero()
	}
}

impl<AccountId, Assets> AssetChecking<<Assets as fungibles::Inspect<AccountId>>::AssetId>
	for NonZeroIssuance<AccountId, Assets>
where
	Assets: fungibles::Inspect<AccountId>,
{
	fn asset_checking(
		asset: &<Assets as fungibles::Inspect<AccountId>>::AssetId,
	) -> Option<MintLocation> {
		match !Assets::total_issuance(*asset).is_zero() {
			true => Some(MintLocation::NonLocal),
			false => None,
		}
	}
}

/// A `HandleCredit` implementation that naively transfers the fees to the block author.
/// Will drop and burn the assets in case the transfer fails.
pub struct AssetsToBlockAuthor<R>(PhantomData<R>);
impl<R> HandleCredit<AccountIdOf<R>, pallet_assets::Pallet<R>> for AssetsToBlockAuthor<R>
where
	R: pallet_authorship::Config + pallet_assets::Config,
	AccountIdOf<R>:
		From<polkadot_primitives::v2::AccountId> + Into<polkadot_primitives::v2::AccountId>,
{
	fn handle_credit(credit: CreditOf<AccountIdOf<R>, pallet_assets::Pallet<R>>) {
		if let Some(author) = pallet_authorship::Pallet::<R>::author() {
			// In case of error: Will drop the result triggering the `OnDrop` of the imbalance.
			let _ = pallet_assets::Pallet::<R>::resolve(&author, credit);
		}
	}
}

pub trait Reserve {
	/// Returns assets reserve location.
	fn reserve(&self) -> Option<MultiLocation>;
}

// Takes the chain part of a MultiAsset
impl Reserve for MultiAsset {
	fn reserve(&self) -> Option<MultiLocation> {
		if let AssetId::Concrete(location) = self.id.clone() {
			let first_interior = location.first_interior();
			let parents = location.parent_count();
			match (parents, first_interior.clone()) {
				(0, Some(Parachain(id))) => Some(MultiLocation::new(0, X1(Parachain(id.clone())))),
				(1, Some(Parachain(id))) => Some(MultiLocation::new(1, X1(Parachain(id.clone())))),
				(1, _) => Some(MultiLocation::parent()),
				_ => None,
			}
		} else {
			None
		}
	}
}

/// A `FilterAssetLocation` implementation. Filters multi native assets whose
/// reserve is same with `origin`.
pub struct MultiNativeAsset;
impl ContainsPair<MultiAsset, MultiLocation> for MultiNativeAsset {
	fn contains(asset: &MultiAsset, origin: &MultiLocation) -> bool {
		if let Some(ref reserve) = asset.reserve() {
			if reserve == origin {
				return true
			}
		}
		false
	}
}

parameter_types! {
	pub CommonGoodAssetsLocation: MultiLocation = MultiLocation::new(1, X1(Parachain(1000)));
	// ALWAYS ensure that the index in PalletInstance stays up-to-date with
	// Statemint's Assets pallet index
	pub CommonGoodAssetsPalletLocation: MultiLocation =
		MultiLocation::new(1, X2(Parachain(1000), PalletInstance(50)));
	pub CheckingAccount: AccountId = PolkadotXcm::check_account();
	pub UniversalLocation: InteriorMultiLocation = X1(Parachain(ParachainInfo::parachain_id().into()));
	pub const MaxAssetsIntoHolding: u32 = 64;
}

pub type Reserves = (NativeAsset, AssetsFrom<CommonGoodAssetsLocation>);

pub struct XcmConfig;
impl xcm_executor::Config for XcmConfig {
	type RuntimeCall = RuntimeCall;
	type XcmSender = XcmRouter;
	// How to withdraw and deposit an asset.
	type AssetTransactor = AssetTransactors;
	type OriginConverter = XcmOriginToTransactDispatchOrigin;
	type IsReserve = MultiNativeAsset; // TODO: maybe needed to be replaced by Reserves
	type IsTeleporter = NativeAsset;
	type UniversalLocation = UniversalLocation;
	type Barrier = Barrier;
	type Weigher = FixedWeightBounds<UnitWeightCost, RuntimeCall, MaxInstructions>;
	type Trader =
		UsingComponents<WeightToFee, RelayLocation, AccountId, Balances, ToAuthor<Runtime>>;
	type ResponseHandler = PolkadotXcm;
	type AssetTrap = PolkadotXcm;
	type AssetLocker = ();
	type AssetExchanger = ();
	type AssetClaims = PolkadotXcm;
	type SubscriptionService = PolkadotXcm;
<<<<<<< HEAD
	type PalletInstancesInfo = ();
=======
	type PalletInstancesInfo = AllPalletsWithSystem;
>>>>>>> 1b784118
	type MaxAssetsIntoHolding = MaxAssetsIntoHolding;
	type FeeManager = ();
	type MessageExporter = ();
	type UniversalAliases = Nothing;
<<<<<<< HEAD
=======
	type CallDispatcher = RuntimeCall;
>>>>>>> 1b784118
}

/// No local origins on this chain are allowed to dispatch XCM sends/executions.
pub type LocalOriginToLocation = SignedToAccountId32<RuntimeOrigin, AccountId, RelayNetwork>;

/// The means for routing XCM messages which are not for local execution into the right message
/// queues.
pub type XcmRouter = (
	// Two routers - use UMP to communicate with the relay chain:
	cumulus_primitives_utility::ParentAsUmp<ParachainSystem, PolkadotXcm, ()>,
	// ..and XCMP to communicate with the sibling chains.
	XcmpQueue,
);

impl pallet_xcm::Config for Runtime {
<<<<<<< HEAD
	type Event = Event;
	type Currency = Balances;
	type CurrencyMatcher = ();
	type SendXcmOrigin = EnsureXcmOrigin<Origin, LocalOriginToLocation>;
=======
	type RuntimeEvent = RuntimeEvent;
	type Currency = Balances;
	type CurrencyMatcher = ();
	type SendXcmOrigin = EnsureXcmOrigin<RuntimeOrigin, LocalOriginToLocation>;
>>>>>>> 1b784118
	type XcmRouter = XcmRouter;
	type ExecuteXcmOrigin = EnsureXcmOrigin<RuntimeOrigin, LocalOriginToLocation>;
	type XcmExecuteFilter = Nothing;
	// ^ Disable dispatchable execute on the XCM pallet.
	// Needs to be `Everything` for local testing.
	type XcmExecutor = XcmExecutor<XcmConfig>;
	type XcmTeleportFilter = Everything;
	type XcmReserveTransferFilter = Everything;
<<<<<<< HEAD
	type Weigher = FixedWeightBounds<UnitWeightCost, Call, MaxInstructions>;
	type UniversalLocation = UniversalLocation;
	type Origin = Origin;
	type Call = Call;
=======
	type Weigher = FixedWeightBounds<UnitWeightCost, RuntimeCall, MaxInstructions>;
	type UniversalLocation = UniversalLocation;
	type RuntimeOrigin = RuntimeOrigin;
	type RuntimeCall = RuntimeCall;
>>>>>>> 1b784118

	const VERSION_DISCOVERY_QUEUE_SIZE: u32 = 100;
	// ^ Override for AdvertisedXcmVersion default
	type AdvertisedXcmVersion = pallet_xcm::CurrentXcmVersion;
	type TrustedLockers = ();
	type SovereignAccountOf = ();
	type MaxLockers = ();
}

impl cumulus_pallet_xcm::Config for Runtime {
	type RuntimeEvent = RuntimeEvent;
	type XcmExecutor = XcmExecutor<XcmConfig>;
}<|MERGE_RESOLUTION|>--- conflicted
+++ resolved
@@ -39,11 +39,7 @@
 use polkadot_parachain::primitives::{Id as ParaId, Sibling};
 use polkadot_runtime_common::impls::ToAuthor;
 use sp_runtime::traits::Zero;
-<<<<<<< HEAD
-use xcm::latest::{prelude::*, Instruction};
-=======
 use xcm::latest::{prelude::*, Instruction, Weight as XCMWeight};
->>>>>>> 1b784118
 use xcm_builder::{
 	AccountId32Aliases, AllowKnownQueryResponses, AllowSubscriptionsFrom,
 	AllowTopLevelPaidExecutionFrom, AllowUnpaidExecutionFrom, AsPrefixedGeneralIndex,
@@ -51,10 +47,7 @@
 	FungiblesAdapter, IsConcrete, MintLocation, NativeAsset, ParentIsPreset, RelayChainAsNative,
 	SiblingParachainAsNative, SiblingParachainConvertsVia, SignedAccountId32AsNative,
 	SignedToAccountId32, SovereignSignedViaLocation, TakeWeightCredit, UsingComponents,
-<<<<<<< HEAD
-=======
 	NonFungiblesAdapter, NoChecking,
->>>>>>> 1b784118
 };
 use xcm_executor::{
 	traits::{JustTry, ShouldExecute},
@@ -64,12 +57,7 @@
 parameter_types! {
 	pub const RelayLocation: MultiLocation = MultiLocation::parent();
 	pub const RelayNetwork: Option<NetworkId> = None;
-<<<<<<< HEAD
-	pub RelayChainOrigin: Origin = cumulus_pallet_xcm::Origin::Relay.into();
-	pub Ancestry: MultiLocation = Parachain(ParachainInfo::parachain_id().into()).into();
-=======
 	pub RelayChainOrigin: RuntimeOrigin = cumulus_pallet_xcm::Origin::Relay.into();
->>>>>>> 1b784118
 }
 
 /// Type for specifying how a `MultiLocation` can be converted into an `AccountId`. This is used
@@ -195,15 +183,9 @@
 {
 	fn should_execute<RuntimeCall>(
 		origin: &MultiLocation,
-<<<<<<< HEAD
-		instructions: &mut [Instruction<Call>],
-		max_weight: Weight,
-		weight_credit: &mut Weight,
-=======
 		instructions: &mut [Instruction<RuntimeCall>],
 		max_weight: XCMWeight,
 		weight_credit: &mut XCMWeight,
->>>>>>> 1b784118
 	) -> Result<(), ()> {
 		Deny::should_execute(origin, instructions, max_weight, weight_credit)?;
 		Allow::should_execute(origin, instructions, max_weight, weight_credit)
@@ -215,15 +197,9 @@
 impl ShouldExecute for DenyReserveTransferToRelayChain {
 	fn should_execute<RuntimeCall>(
 		origin: &MultiLocation,
-<<<<<<< HEAD
-		instructions: &mut [Instruction<Call>],
-		_max_weight: Weight,
-		_weight_credit: &mut Weight,
-=======
 		instructions: &mut [Instruction<RuntimeCall>],
 		_max_weight: XCMWeight,
 		_weight_credit: &mut XCMWeight,
->>>>>>> 1b784118
 	) -> Result<(), ()> {
 		if instructions.iter().any(|inst| {
 			matches!(
@@ -405,19 +381,12 @@
 	type AssetExchanger = ();
 	type AssetClaims = PolkadotXcm;
 	type SubscriptionService = PolkadotXcm;
-<<<<<<< HEAD
-	type PalletInstancesInfo = ();
-=======
 	type PalletInstancesInfo = AllPalletsWithSystem;
->>>>>>> 1b784118
 	type MaxAssetsIntoHolding = MaxAssetsIntoHolding;
 	type FeeManager = ();
 	type MessageExporter = ();
 	type UniversalAliases = Nothing;
-<<<<<<< HEAD
-=======
 	type CallDispatcher = RuntimeCall;
->>>>>>> 1b784118
 }
 
 /// No local origins on this chain are allowed to dispatch XCM sends/executions.
@@ -433,17 +402,10 @@
 );
 
 impl pallet_xcm::Config for Runtime {
-<<<<<<< HEAD
-	type Event = Event;
-	type Currency = Balances;
-	type CurrencyMatcher = ();
-	type SendXcmOrigin = EnsureXcmOrigin<Origin, LocalOriginToLocation>;
-=======
 	type RuntimeEvent = RuntimeEvent;
 	type Currency = Balances;
 	type CurrencyMatcher = ();
 	type SendXcmOrigin = EnsureXcmOrigin<RuntimeOrigin, LocalOriginToLocation>;
->>>>>>> 1b784118
 	type XcmRouter = XcmRouter;
 	type ExecuteXcmOrigin = EnsureXcmOrigin<RuntimeOrigin, LocalOriginToLocation>;
 	type XcmExecuteFilter = Nothing;
@@ -452,17 +414,10 @@
 	type XcmExecutor = XcmExecutor<XcmConfig>;
 	type XcmTeleportFilter = Everything;
 	type XcmReserveTransferFilter = Everything;
-<<<<<<< HEAD
-	type Weigher = FixedWeightBounds<UnitWeightCost, Call, MaxInstructions>;
-	type UniversalLocation = UniversalLocation;
-	type Origin = Origin;
-	type Call = Call;
-=======
 	type Weigher = FixedWeightBounds<UnitWeightCost, RuntimeCall, MaxInstructions>;
 	type UniversalLocation = UniversalLocation;
 	type RuntimeOrigin = RuntimeOrigin;
 	type RuntimeCall = RuntimeCall;
->>>>>>> 1b784118
 
 	const VERSION_DISCOVERY_QUEUE_SIZE: u32 = 100;
 	// ^ Override for AdvertisedXcmVersion default
