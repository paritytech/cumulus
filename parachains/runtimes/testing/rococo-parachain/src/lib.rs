--- conflicted
+++ resolved
@@ -282,11 +282,7 @@
 parameter_types! {
 	pub const RocLocation: MultiLocation = MultiLocation::parent();
 	pub const RococoNetwork: NetworkId = NetworkId::Polkadot;
-<<<<<<< HEAD
-	pub RelayChainOrigin: Origin = cumulus_pallet_xcm::Origin::Relay.into();
-=======
 	pub RelayChainOrigin: RuntimeOrigin = cumulus_pallet_xcm::Origin::Relay.into();
->>>>>>> 1b784118
 	pub UniversalLocation: InteriorMultiLocation = X1(Parachain(ParachainInfo::parachain_id().into()));
 	pub CheckingAccount: AccountId = PolkadotXcm::check_account();
 }
@@ -423,21 +419,14 @@
 	type AssetTrap = PolkadotXcm;
 	type AssetClaims = PolkadotXcm;
 	type SubscriptionService = PolkadotXcm;
-<<<<<<< HEAD
-	type PalletInstancesInfo = ();
-=======
 	type PalletInstancesInfo = AllPalletsWithSystem;
->>>>>>> 1b784118
 	type MaxAssetsIntoHolding = MaxAssetsIntoHolding;
 	type AssetLocker = ();
 	type AssetExchanger = ();
 	type FeeManager = ();
 	type MessageExporter = ();
 	type UniversalAliases = Nothing;
-<<<<<<< HEAD
-=======
 	type CallDispatcher = RuntimeCall;
->>>>>>> 1b784118
 }
 
 /// Local origins on this chain are allowed to dispatch XCM sends/executions.
@@ -461,17 +450,10 @@
 	type XcmExecutor = XcmExecutor<XcmConfig>;
 	type XcmTeleportFilter = Everything;
 	type XcmReserveTransferFilter = Nothing;
-<<<<<<< HEAD
-	type Weigher = FixedWeightBounds<UnitWeightCost, Call, MaxInstructions>;
-	type UniversalLocation = UniversalLocation;
-	type Origin = Origin;
-	type Call = Call;
-=======
 	type Weigher = FixedWeightBounds<UnitWeightCost, RuntimeCall, MaxInstructions>;
 	type UniversalLocation = UniversalLocation;
 	type RuntimeOrigin = RuntimeOrigin;
 	type RuntimeCall = RuntimeCall;
->>>>>>> 1b784118
 	const VERSION_DISCOVERY_QUEUE_SIZE: u32 = 100;
 	type AdvertisedXcmVersion = pallet_xcm::CurrentXcmVersion;
 	type Currency = Balances;
