// Copyright 2019-2022 Parity Technologies (UK) Ltd.
// This file is part of Cumulus.

// Cumulus is free software: you can redistribute it and/or modify
// it under the terms of the GNU General Public License as published by
// the Free Software Foundation, either version 3 of the License, or
// (at your option) any later version.

// Cumulus is distributed in the hope that it will be useful,
// but WITHOUT ANY WARRANTY; without even the implied warranty of
// MERCHANTABILITY or FITNESS FOR A PARTICULAR PURPOSE.  See the
// GNU General Public License for more details.

// You should have received a copy of the GNU General Public License
// along with Cumulus.  If not, see <http://www.gnu.org/licenses/>.

#![cfg_attr(not(feature = "std"), no_std)]
// `construct_runtime!` does a lot of recursion and requires us to increase the limit to 256.
#![recursion_limit = "256"]

// Make the WASM binary available.
#[cfg(feature = "std")]
include!(concat!(env!("OUT_DIR"), "/wasm_binary.rs"));

use cumulus_pallet_parachain_system::RelayNumberStrictlyIncreases;
use sp_api::impl_runtime_apis;
use sp_core::OpaqueMetadata;
use sp_runtime::{
	create_runtime_str, generic, impl_opaque_keys,
	traits::{AccountIdLookup, BlakeTwo256, Block as BlockT},
	transaction_validity::{TransactionSource, TransactionValidity},
	ApplyExtrinsicResult,
};
use sp_std::prelude::*;
#[cfg(feature = "std")]
use sp_version::NativeVersion;
use sp_version::RuntimeVersion;

// A few exports that help ease life for downstream crates.
pub use frame_support::{
	construct_runtime,
	dispatch::DispatchClass,
	match_types, parameter_types,
	traits::{
		AsEnsureOriginWithArg, ConstU32, ConstU64, ConstU8, EitherOfDiverse, Everything, IsInVec,
		Randomness,
	},
	weights::{
		constants::{
			BlockExecutionWeight, ExtrinsicBaseWeight, RocksDbWeight, WEIGHT_REF_TIME_PER_SECOND,
		},
		ConstantMultiplier, IdentityFee, Weight,
	},
	StorageValue,
};
use frame_system::{
	limits::{BlockLength, BlockWeights},
	EnsureRoot, EnsureSigned,
};
pub use pallet_balances::Call as BalancesCall;
pub use pallet_timestamp::Call as TimestampCall;
pub use sp_consensus_aura::sr25519::AuthorityId as AuraId;
#[cfg(any(feature = "std", test))]
pub use sp_runtime::BuildStorage;
pub use sp_runtime::{Perbill, Permill};

use parachains_common::{
	impls::{AssetsFrom, NonZeroIssuance},
	AccountId, AssetId, Signature,
};
use xcm_builder::{
	AllowKnownQueryResponses, AllowSubscriptionsFrom, AsPrefixedGeneralIndex,
	ConvertedConcreteAssetId, FungiblesAdapter,
};
use xcm_executor::traits::JustTry;

// XCM imports
use pallet_xcm::{EnsureXcm, IsMajorityOfBody, XcmPassthrough};
use polkadot_parachain::primitives::Sibling;
use xcm::latest::prelude::*;
use xcm_builder::{
	AccountId32Aliases, AllowTopLevelPaidExecutionFrom, AllowUnpaidExecutionFrom, CurrencyAdapter,
	EnsureXcmOrigin, FixedWeightBounds, IsConcrete, LocationInverter, NativeAsset,
	ParentAsSuperuser, ParentIsPreset, RelayChainAsNative, SiblingParachainAsNative,
	SiblingParachainConvertsVia, SignedAccountId32AsNative, SignedToAccountId32,
	SovereignSignedViaLocation, TakeWeightCredit, UsingComponents,
};
use xcm_executor::{Config, XcmExecutor};

pub type SessionHandlers = ();

impl_opaque_keys! {
	pub struct SessionKeys {
		pub aura: Aura,
	}
}

/// This runtime version.
#[sp_version::runtime_version]
pub const VERSION: RuntimeVersion = RuntimeVersion {
	spec_name: create_runtime_str!("test-parachain"),
	impl_name: create_runtime_str!("test-parachain"),
	authoring_version: 1,
	spec_version: 9360,
	impl_version: 0,
	apis: RUNTIME_API_VERSIONS,
	transaction_version: 4,
	state_version: 0,
};

pub const MILLISECS_PER_BLOCK: u64 = 12000;

pub const SLOT_DURATION: u64 = MILLISECS_PER_BLOCK;

pub const EPOCH_DURATION_IN_BLOCKS: u32 = 10 * MINUTES;

// These time units are defined in number of blocks.
pub const MINUTES: BlockNumber = 60_000 / (MILLISECS_PER_BLOCK as BlockNumber);
pub const HOURS: BlockNumber = MINUTES * 60;
pub const DAYS: BlockNumber = HOURS * 24;

pub const ROC: Balance = 1_000_000_000_000;
pub const MILLIROC: Balance = 1_000_000_000;
pub const MICROROC: Balance = 1_000_000;

// 1 in 4 blocks (on average, not counting collisions) will be primary babe blocks.
pub const PRIMARY_PROBABILITY: (u64, u64) = (1, 4);

/// The version information used to identify this runtime when compiled natively.
#[cfg(feature = "std")]
pub fn native_version() -> NativeVersion {
	NativeVersion { runtime_version: VERSION, can_author_with: Default::default() }
}

/// We assume that ~10% of the block weight is consumed by `on_initalize` handlers.
/// This is used to limit the maximal weight of a single extrinsic.
const AVERAGE_ON_INITIALIZE_RATIO: Perbill = Perbill::from_percent(10);
/// We allow `Normal` extrinsics to fill up the block up to 75%, the rest can be used
/// by  Operational  extrinsics.
const NORMAL_DISPATCH_RATIO: Perbill = Perbill::from_percent(75);
/// We allow for .5 seconds of compute with a 12 second average block time.
const MAXIMUM_BLOCK_WEIGHT: Weight = Weight::from_parts(
	WEIGHT_REF_TIME_PER_SECOND.saturating_div(2),
<<<<<<< HEAD
	cumulus_primitives_core::relay_chain::v3::MAX_POV_SIZE as u64,
=======
	cumulus_primitives_core::relay_chain::MAX_POV_SIZE as u64,
>>>>>>> e949f21a
);

parameter_types! {
	pub const BlockHashCount: BlockNumber = 250;
	pub const Version: RuntimeVersion = VERSION;
	pub RuntimeBlockLength: BlockLength =
		BlockLength::max_with_normal_ratio(5 * 1024 * 1024, NORMAL_DISPATCH_RATIO);
	pub RuntimeBlockWeights: BlockWeights = BlockWeights::builder()
		.base_block(BlockExecutionWeight::get())
		.for_class(DispatchClass::all(), |weights| {
			weights.base_extrinsic = ExtrinsicBaseWeight::get();
		})
		.for_class(DispatchClass::Normal, |weights| {
			weights.max_total = Some(NORMAL_DISPATCH_RATIO * MAXIMUM_BLOCK_WEIGHT);
		})
		.for_class(DispatchClass::Operational, |weights| {
			weights.max_total = Some(MAXIMUM_BLOCK_WEIGHT);
			// Operational transactions have some extra reserved space, so that they
			// are included even if block reached `MAXIMUM_BLOCK_WEIGHT`.
			weights.reserved = Some(
				MAXIMUM_BLOCK_WEIGHT - NORMAL_DISPATCH_RATIO * MAXIMUM_BLOCK_WEIGHT
			);
		})
		.avg_block_initialization(AVERAGE_ON_INITIALIZE_RATIO)
		.build_or_panic();
	pub const SS58Prefix: u8 = 42;
}

impl frame_system::Config for Runtime {
	/// The identifier used to distinguish between accounts.
	type AccountId = AccountId;
	/// The aggregated dispatch type that is available for extrinsics.
	type RuntimeCall = RuntimeCall;
	/// The lookup mechanism to get account ID from whatever is passed in dispatchers.
	type Lookup = AccountIdLookup<AccountId, ()>;
	/// The index type for storing how many extrinsics an account has signed.
	type Index = Index;
	/// The index type for blocks.
	type BlockNumber = BlockNumber;
	/// The type for hashing blocks and tries.
	type Hash = Hash;
	/// The hashing algorithm used.
	type Hashing = BlakeTwo256;
	/// The header type.
	type Header = generic::Header<BlockNumber, BlakeTwo256>;
	/// The ubiquitous event type.
	type RuntimeEvent = RuntimeEvent;
	/// The ubiquitous origin type.
	type RuntimeOrigin = RuntimeOrigin;
	/// Maximum number of block number to block hash mappings to keep (oldest pruned first).
	type BlockHashCount = BlockHashCount;
	/// Runtime version.
	type Version = Version;
	/// Converts a module to an index of this module in the runtime.
	type PalletInfo = PalletInfo;
	type AccountData = pallet_balances::AccountData<Balance>;
	type OnNewAccount = ();
	type OnKilledAccount = ();
	type DbWeight = RocksDbWeight;
	type BaseCallFilter = frame_support::traits::Everything;
	type SystemWeightInfo = ();
	type BlockWeights = RuntimeBlockWeights;
	type BlockLength = RuntimeBlockLength;
	type SS58Prefix = SS58Prefix;
	type OnSetCode = cumulus_pallet_parachain_system::ParachainSetCode<Self>;
	type MaxConsumers = frame_support::traits::ConstU32<16>;
}

impl pallet_timestamp::Config for Runtime {
	/// A timestamp: milliseconds since the unix epoch.
	type Moment = u64;
	type OnTimestampSet = Aura;
	type MinimumPeriod = ConstU64<{ SLOT_DURATION / 2 }>;
	type WeightInfo = ();
}

parameter_types! {
	pub const ExistentialDeposit: u128 = 1 * MILLIROC;
	pub const TransferFee: u128 = 1 * MILLIROC;
	pub const CreationFee: u128 = 1 * MILLIROC;
	pub const TransactionByteFee: u128 = 1 * MICROROC;
}

impl pallet_balances::Config for Runtime {
	/// The type for recording an account's balance.
	type Balance = Balance;
	type DustRemoval = ();
	/// The ubiquitous event type.
	type RuntimeEvent = RuntimeEvent;
	type ExistentialDeposit = ExistentialDeposit;
	type AccountStore = System;
	type WeightInfo = ();
	type MaxLocks = ConstU32<50>;
	type MaxReserves = ConstU32<50>;
	type ReserveIdentifier = [u8; 8];
}

impl pallet_transaction_payment::Config for Runtime {
	type RuntimeEvent = RuntimeEvent;
	type OnChargeTransaction = pallet_transaction_payment::CurrencyAdapter<Balances, ()>;
	type WeightToFee = IdentityFee<Balance>;
	type LengthToFee = ConstantMultiplier<Balance, TransactionByteFee>;
	type FeeMultiplierUpdate = ();
	type OperationalFeeMultiplier = ConstU8<5>;
}

impl pallet_sudo::Config for Runtime {
	type RuntimeCall = RuntimeCall;
	type RuntimeEvent = RuntimeEvent;
}

parameter_types! {
	pub const ReservedXcmpWeight: Weight = MAXIMUM_BLOCK_WEIGHT.saturating_div(4);
	pub const ReservedDmpWeight: Weight = MAXIMUM_BLOCK_WEIGHT.saturating_div(4);
}

impl cumulus_pallet_parachain_system::Config for Runtime {
	type RuntimeEvent = RuntimeEvent;
	type OnSystemEvent = ();
	type SelfParaId = parachain_info::Pallet<Runtime>;
	type OutboundXcmpMessageSource = XcmpQueue;
	type DmpMessageHandler = DmpQueue;
	type ReservedDmpWeight = ReservedDmpWeight;
	type XcmpMessageHandler = XcmpQueue;
	type ReservedXcmpWeight = ReservedXcmpWeight;
	type CheckAssociatedRelayNumber = RelayNumberStrictlyIncreases;
}

impl parachain_info::Config for Runtime {}

impl cumulus_pallet_aura_ext::Config for Runtime {}

parameter_types! {
	pub const RocLocation: MultiLocation = MultiLocation::parent();
	pub const RococoNetwork: NetworkId = NetworkId::Polkadot;
	pub RelayChainOrigin: RuntimeOrigin = cumulus_pallet_xcm::Origin::Relay.into();
	pub Ancestry: MultiLocation = Parachain(ParachainInfo::parachain_id().into()).into();
	pub CheckingAccount: AccountId = PolkadotXcm::check_account();
}

/// Type for specifying how a `MultiLocation` can be converted into an `AccountId`. This is used
/// when determining ownership of accounts for asset transacting and when attempting to use XCM
/// `Transact` in order to determine the dispatch Origin.
pub type LocationToAccountId = (
	// The parent (Relay-chain) origin converts to the parent `AccountId`.
	ParentIsPreset<AccountId>,
	// Sibling parachain origins convert to AccountId via the `ParaId::into`.
	SiblingParachainConvertsVia<Sibling, AccountId>,
	// Straight up local `AccountId32` origins just alias directly to `AccountId`.
	AccountId32Aliases<RococoNetwork, AccountId>,
);

/// Means for transacting assets on this chain.
pub type CurrencyTransactor = CurrencyAdapter<
	// Use this currency:
	Balances,
	// Use this currency when it is a fungible asset matching the given location or name:
	IsConcrete<RocLocation>,
	// Do a simple punn to convert an AccountId32 MultiLocation into a native chain account ID:
	LocationToAccountId,
	// Our chain's account ID type (we can't get away without mentioning it explicitly):
	AccountId,
	// We don't track any teleports.
	(),
>;

/// Means for transacting assets besides the native currency on this chain.
pub type FungiblesTransactor = FungiblesAdapter<
	// Use this fungibles implementation:
	Assets,
	// Use this currency when it is a fungible asset matching the given location or name:
	ConvertedConcreteAssetId<
		AssetId,
		u64,
		AsPrefixedGeneralIndex<StatemintAssetsPalletLocation, AssetId, JustTry>,
		JustTry,
	>,
	// Convert an XCM MultiLocation into a local account id:
	LocationToAccountId,
	// Our chain's account ID type (we can't get away without mentioning it explicitly):
	AccountId,
	// We only want to allow teleports of known assets. We use non-zero issuance as an indication
	// that this asset is known.
	NonZeroIssuance<AccountId, Assets>,
	// The account to use for tracking teleports.
	CheckingAccount,
>;
/// Means for transacting assets on this chain.
pub type AssetTransactors = (CurrencyTransactor, FungiblesTransactor);

/// This is the type we use to convert an (incoming) XCM origin into a local `Origin` instance,
/// ready for dispatching a transaction with Xcm's `Transact`. There is an `OriginKind` which can
/// biases the kind of local `Origin` it will become.
pub type XcmOriginToTransactDispatchOrigin = (
	// Sovereign account converter; this attempts to derive an `AccountId` from the origin location
	// using `LocationToAccountId` and then turn that into the usual `Signed` origin. Useful for
	// foreign chains who want to have a local sovereign account on this chain which they control.
	SovereignSignedViaLocation<LocationToAccountId, RuntimeOrigin>,
	// Native converter for Relay-chain (Parent) location; will converts to a `Relay` origin when
	// recognised.
	RelayChainAsNative<RelayChainOrigin, RuntimeOrigin>,
	// Native converter for sibling Parachains; will convert to a `SiblingPara` origin when
	// recognised.
	SiblingParachainAsNative<cumulus_pallet_xcm::Origin, RuntimeOrigin>,
	// Superuser converter for the Relay-chain (Parent) location. This will allow it to issue a
	// transaction from the Root origin.
	ParentAsSuperuser<RuntimeOrigin>,
	// Native signed account converter; this just converts an `AccountId32` origin into a normal
	// `RuntimeOrigin::Signed` origin of the same 32-byte value.
	SignedAccountId32AsNative<RococoNetwork, RuntimeOrigin>,
	// Xcm origins can be represented natively under the Xcm pallet's Xcm origin.
	XcmPassthrough<RuntimeOrigin>,
);

parameter_types! {
	// One XCM operation is 1_000_000_000 weight - almost certainly a conservative estimate.
	pub UnitWeightCost: u64 = 1_000_000_000;
	// One ROC buys 1 second of weight.
	pub const WeightPrice: (MultiLocation, u128) = (MultiLocation::parent(), ROC);
	pub const MaxInstructions: u32 = 100;
}

match_types! {
	pub type ParentOrParentsUnitPlurality: impl Contains<MultiLocation> = {
		MultiLocation { parents: 1, interior: Here } |
		MultiLocation { parents: 1, interior: X1(Plurality { id: BodyId::Unit, .. }) }
	};
	pub type Statemint: impl Contains<MultiLocation> = {
		MultiLocation { parents: 1, interior: X1(Parachain(1000)) }
	};
}

pub type Barrier = (
	TakeWeightCredit,
	AllowTopLevelPaidExecutionFrom<Everything>,
	AllowUnpaidExecutionFrom<ParentOrParentsUnitPlurality>,
	// ^^^ Parent & its unit plurality gets free execution
	AllowUnpaidExecutionFrom<Statemint>,
	// Expected responses are OK.
	AllowKnownQueryResponses<PolkadotXcm>,
	// Subscriptions for version tracking are OK.
	AllowSubscriptionsFrom<Everything>,
);

parameter_types! {
	pub StatemintLocation: MultiLocation = MultiLocation::new(1, X1(Parachain(1000)));
	// ALWAYS ensure that the index in PalletInstance stays up-to-date with
	// Statemint's Assets pallet index
	pub StatemintAssetsPalletLocation: MultiLocation =
		MultiLocation::new(1, X2(Parachain(1000), PalletInstance(50)));
}

pub type Reserves = (NativeAsset, AssetsFrom<StatemintLocation>);

pub struct XcmConfig;
impl Config for XcmConfig {
	type RuntimeCall = RuntimeCall;
	type XcmSender = XcmRouter;
	// How to withdraw and deposit an asset.
	type AssetTransactor = AssetTransactors;
	type OriginConverter = XcmOriginToTransactDispatchOrigin;
	type IsReserve = Reserves;
	type IsTeleporter = NativeAsset; // <- should be enough to allow teleportation of ROC
	type LocationInverter = LocationInverter<Ancestry>;
	type Barrier = Barrier;
	type Weigher = FixedWeightBounds<UnitWeightCost, RuntimeCall, MaxInstructions>;
	type Trader = UsingComponents<IdentityFee<Balance>, RocLocation, AccountId, Balances, ()>;
	type ResponseHandler = PolkadotXcm;
	type AssetTrap = PolkadotXcm;
	type AssetClaims = PolkadotXcm;
	type SubscriptionService = PolkadotXcm;
}

/// Local origins on this chain are allowed to dispatch XCM sends/executions.
pub type LocalOriginToLocation = SignedToAccountId32<RuntimeOrigin, AccountId, RococoNetwork>;

/// The means for routing XCM messages which are not for local execution into the right message
/// queues.
pub type XcmRouter = (
	// Two routers - use UMP to communicate with the relay chain:
	cumulus_primitives_utility::ParentAsUmp<ParachainSystem, ()>,
	// ..and XCMP to communicate with the sibling chains.
	XcmpQueue,
);

impl pallet_xcm::Config for Runtime {
	type RuntimeEvent = RuntimeEvent;
	type SendXcmOrigin = EnsureXcmOrigin<RuntimeOrigin, LocalOriginToLocation>;
	type XcmRouter = XcmRouter;
	type ExecuteXcmOrigin = EnsureXcmOrigin<RuntimeOrigin, LocalOriginToLocation>;
	type XcmExecuteFilter = Everything;
	type XcmExecutor = XcmExecutor<XcmConfig>;
	type XcmTeleportFilter = Everything;
	type XcmReserveTransferFilter = frame_support::traits::Nothing;
	type Weigher = FixedWeightBounds<UnitWeightCost, RuntimeCall, MaxInstructions>;
	type LocationInverter = LocationInverter<Ancestry>;
	type RuntimeOrigin = RuntimeOrigin;
	type RuntimeCall = RuntimeCall;
	const VERSION_DISCOVERY_QUEUE_SIZE: u32 = 100;
	type AdvertisedXcmVersion = pallet_xcm::CurrentXcmVersion;
}

impl cumulus_pallet_xcm::Config for Runtime {
	type RuntimeEvent = RuntimeEvent;
	type XcmExecutor = XcmExecutor<XcmConfig>;
}

impl cumulus_pallet_xcmp_queue::Config for Runtime {
	type RuntimeEvent = RuntimeEvent;
	type XcmExecutor = XcmExecutor<XcmConfig>;
	type ChannelInfo = ParachainSystem;
	type VersionWrapper = ();
	type ExecuteOverweightOrigin = EnsureRoot<AccountId>;
	type ControllerOrigin = EnsureRoot<AccountId>;
	type ControllerOriginConverter = XcmOriginToTransactDispatchOrigin;
	type WeightInfo = cumulus_pallet_xcmp_queue::weights::SubstrateWeight<Runtime>;
}

impl cumulus_pallet_dmp_queue::Config for Runtime {
	type RuntimeEvent = RuntimeEvent;
	type XcmExecutor = XcmExecutor<XcmConfig>;
	type ExecuteOverweightOrigin = frame_system::EnsureRoot<AccountId>;
}

impl cumulus_ping::Config for Runtime {
	type RuntimeEvent = RuntimeEvent;
	type RuntimeOrigin = RuntimeOrigin;
	type RuntimeCall = RuntimeCall;
	type XcmSender = XcmRouter;
}

parameter_types! {
	pub const AssetDeposit: Balance = 1 * ROC;
	pub const AssetAccountDeposit: Balance = 1 * ROC;
	pub const ApprovalDeposit: Balance = 100 * MILLIROC;
	pub const AssetsStringLimit: u32 = 50;
	pub const MetadataDepositBase: Balance = 1 * ROC;
	pub const MetadataDepositPerByte: Balance = 10 * MILLIROC;
	pub const UnitBody: BodyId = BodyId::Unit;
}

/// A majority of the Unit body from Rococo over XCM is our required administration origin.
pub type AdminOrigin =
	EitherOfDiverse<EnsureRoot<AccountId>, EnsureXcm<IsMajorityOfBody<RocLocation, UnitBody>>>;

impl pallet_assets::Config for Runtime {
	type RuntimeEvent = RuntimeEvent;
	type Balance = u64;
	type AssetId = AssetId;
	type AssetIdParameter = codec::Compact<AssetId>;
	type Currency = Balances;
	type CreateOrigin = AsEnsureOriginWithArg<EnsureSigned<AccountId>>;
	type ForceOrigin = AdminOrigin;
	type AssetDeposit = AssetDeposit;
	type MetadataDepositBase = MetadataDepositBase;
	type MetadataDepositPerByte = MetadataDepositPerByte;
	type ApprovalDeposit = ApprovalDeposit;
	type StringLimit = AssetsStringLimit;
	type Freezer = ();
	type Extra = ();
	type WeightInfo = pallet_assets::weights::SubstrateWeight<Runtime>;
	type CallbackHandle = ();
	type AssetAccountDeposit = AssetAccountDeposit;
	type RemoveItemsLimit = frame_support::traits::ConstU32<1000>;
	#[cfg(feature = "runtime-benchmarks")]
	type BenchmarkHelper = ();
}

impl pallet_aura::Config for Runtime {
	type AuthorityId = AuraId;
	type DisabledValidators = ();
	type MaxAuthorities = ConstU32<100_000>;
}

construct_runtime! {
	pub enum Runtime where
		Block = Block,
		NodeBlock = generic::Block<Header, sp_runtime::OpaqueExtrinsic>,
		UncheckedExtrinsic = UncheckedExtrinsic,
	{
		System: frame_system::{Pallet, Call, Storage, Config, Event<T>},
		Timestamp: pallet_timestamp::{Pallet, Call, Storage, Inherent},
		Sudo: pallet_sudo::{Pallet, Call, Storage, Config<T>, Event<T>},
		TransactionPayment: pallet_transaction_payment::{Pallet, Storage, Event<T>},

		ParachainSystem: cumulus_pallet_parachain_system::{
			Pallet, Call, Config, Storage, Inherent, Event<T>, ValidateUnsigned,
		} = 20,
		ParachainInfo: parachain_info::{Pallet, Storage, Config} = 21,

		Balances: pallet_balances::{Pallet, Call, Storage, Config<T>, Event<T>} = 30,
		Assets: pallet_assets::{Pallet, Call, Storage, Event<T>} = 31,

		Aura: pallet_aura::{Pallet, Config<T>},
		AuraExt: cumulus_pallet_aura_ext::{Pallet, Config},

		// XCM helpers.
		XcmpQueue: cumulus_pallet_xcmp_queue::{Pallet, Call, Storage, Event<T>} = 50,
		PolkadotXcm: pallet_xcm::{Pallet, Call, Event<T>, Origin, Config} = 51,
		CumulusXcm: cumulus_pallet_xcm::{Pallet, Call, Event<T>, Origin} = 52,
		DmpQueue: cumulus_pallet_dmp_queue::{Pallet, Call, Storage, Event<T>} = 53,

		Spambot: cumulus_ping::{Pallet, Call, Storage, Event<T>} = 99,
	}
}

/// Balance of an account.
pub type Balance = u128;
/// Index of a transaction in the chain.
pub type Index = u32;
/// A hash of some data used by the chain.
pub type Hash = sp_core::H256;
/// An index to a block.
pub type BlockNumber = u32;
/// The address format for describing accounts.
pub type Address = sp_runtime::MultiAddress<AccountId, ()>;
/// Block header type as expected by this runtime.
pub type Header = generic::Header<BlockNumber, BlakeTwo256>;
/// Block type as expected by this runtime.
pub type Block = generic::Block<Header, UncheckedExtrinsic>;
/// A Block signed with a Justification
pub type SignedBlock = generic::SignedBlock<Block>;
/// BlockId type as expected by this runtime.
pub type BlockId = generic::BlockId<Block>;
/// The SignedExtension to the basic transaction logic.
pub type SignedExtra = (
	frame_system::CheckNonZeroSender<Runtime>,
	frame_system::CheckSpecVersion<Runtime>,
	frame_system::CheckTxVersion<Runtime>,
	frame_system::CheckGenesis<Runtime>,
	frame_system::CheckEra<Runtime>,
	frame_system::CheckNonce<Runtime>,
	frame_system::CheckWeight<Runtime>,
	pallet_transaction_payment::ChargeTransactionPayment<Runtime>,
);
/// Unchecked extrinsic type as expected by this runtime.
pub type UncheckedExtrinsic =
	generic::UncheckedExtrinsic<Address, RuntimeCall, Signature, SignedExtra>;
/// Extrinsic type that has already been checked.
pub type CheckedExtrinsic = generic::CheckedExtrinsic<AccountId, RuntimeCall, SignedExtra>;
/// Executive: handles dispatch to the various modules.
pub type Executive = frame_executive::Executive<
	Runtime,
	Block,
	frame_system::ChainContext<Runtime>,
	Runtime,
	AllPalletsWithSystem,
	RemoveCollectiveFlip,
>;

pub struct RemoveCollectiveFlip;
impl frame_support::traits::OnRuntimeUpgrade for RemoveCollectiveFlip {
	fn on_runtime_upgrade() -> Weight {
		use frame_support::storage::migration;
		// Remove the storage value `RandomMaterial` from removed pallet `RandomnessCollectiveFlip`
		#[allow(deprecated)]
		migration::remove_storage_prefix(b"RandomnessCollectiveFlip", b"RandomMaterial", b"");
		<Runtime as frame_system::Config>::DbWeight::get().writes(1)
	}
}

impl_runtime_apis! {
	impl sp_api::Core<Block> for Runtime {
		fn version() -> RuntimeVersion {
			VERSION
		}

		fn execute_block(block: Block) {
			Executive::execute_block(block);
		}

		fn initialize_block(header: &<Block as BlockT>::Header) {
			Executive::initialize_block(header)
		}
	}

	impl sp_api::Metadata<Block> for Runtime {
		fn metadata() -> OpaqueMetadata {
			OpaqueMetadata::new(Runtime::metadata().into())
		}
	}

	impl sp_block_builder::BlockBuilder<Block> for Runtime {
		fn apply_extrinsic(
			extrinsic: <Block as BlockT>::Extrinsic,
		) -> ApplyExtrinsicResult {
			Executive::apply_extrinsic(extrinsic)
		}

		fn finalize_block() -> <Block as BlockT>::Header {
			Executive::finalize_block()
		}

		fn inherent_extrinsics(data: sp_inherents::InherentData) -> Vec<<Block as BlockT>::Extrinsic> {
			data.create_extrinsics()
		}

		fn check_inherents(block: Block, data: sp_inherents::InherentData) -> sp_inherents::CheckInherentsResult {
			data.check_extrinsics(&block)
		}
	}

	impl sp_transaction_pool::runtime_api::TaggedTransactionQueue<Block> for Runtime {
		fn validate_transaction(
			source: TransactionSource,
			tx: <Block as BlockT>::Extrinsic,
			block_hash: <Block as BlockT>::Hash,
		) -> TransactionValidity {
			Executive::validate_transaction(source, tx, block_hash)
		}
	}

	impl sp_offchain::OffchainWorkerApi<Block> for Runtime {
		fn offchain_worker(header: &<Block as BlockT>::Header) {
			Executive::offchain_worker(header)
		}
	}

	impl sp_session::SessionKeys<Block> for Runtime {
		fn decode_session_keys(
			encoded: Vec<u8>,
		) -> Option<Vec<(Vec<u8>, sp_core::crypto::KeyTypeId)>> {
			SessionKeys::decode_into_raw_public_keys(&encoded)
		}

		fn generate_session_keys(seed: Option<Vec<u8>>) -> Vec<u8> {
			SessionKeys::generate(seed)
		}
	}

	impl sp_consensus_aura::AuraApi<Block, AuraId> for Runtime {
		fn slot_duration() -> sp_consensus_aura::SlotDuration {
			sp_consensus_aura::SlotDuration::from_millis(Aura::slot_duration())
		}

		fn authorities() -> Vec<AuraId> {
			Aura::authorities().into_inner()
		}
	}

	impl frame_system_rpc_runtime_api::AccountNonceApi<Block, AccountId, Index> for Runtime {
		fn account_nonce(account: AccountId) -> Index {
			System::account_nonce(account)
		}
	}

	impl pallet_transaction_payment_rpc_runtime_api::TransactionPaymentApi<Block, Balance> for Runtime {
		fn query_info(
			uxt: <Block as BlockT>::Extrinsic,
			len: u32,
		) -> pallet_transaction_payment_rpc_runtime_api::RuntimeDispatchInfo<Balance> {
			TransactionPayment::query_info(uxt, len)
		}
		fn query_fee_details(
			uxt: <Block as BlockT>::Extrinsic,
			len: u32,
		) -> pallet_transaction_payment::FeeDetails<Balance> {
			TransactionPayment::query_fee_details(uxt, len)
		}
	}

	impl pallet_transaction_payment_rpc_runtime_api::TransactionPaymentCallApi<Block, Balance, RuntimeCall>
		for Runtime
	{
		fn query_call_info(
			call: RuntimeCall,
			len: u32,
		) -> pallet_transaction_payment::RuntimeDispatchInfo<Balance> {
			TransactionPayment::query_call_info(call, len)
		}
		fn query_call_fee_details(
			call: RuntimeCall,
			len: u32,
		) -> pallet_transaction_payment::FeeDetails<Balance> {
			TransactionPayment::query_call_fee_details(call, len)
		}
	}

	impl cumulus_primitives_core::CollectCollationInfo<Block> for Runtime {
		fn collect_collation_info(header: &<Block as BlockT>::Header) -> cumulus_primitives_core::CollationInfo {
			ParachainSystem::collect_collation_info(header)
		}
	}
}

struct CheckInherents;

impl cumulus_pallet_parachain_system::CheckInherents<Block> for CheckInherents {
	fn check_inherents(
		block: &Block,
		relay_state_proof: &cumulus_pallet_parachain_system::RelayChainStateProof,
	) -> sp_inherents::CheckInherentsResult {
		let relay_chain_slot = relay_state_proof
			.read_slot()
			.expect("Could not read the relay chain slot from the proof");

		let inherent_data =
			cumulus_primitives_timestamp::InherentDataProvider::from_relay_chain_slot_and_duration(
				relay_chain_slot,
				sp_std::time::Duration::from_secs(6),
			)
			.create_inherent_data()
			.expect("Could not create the timestamp inherent data");

		inherent_data.check_extrinsics(block)
	}
}

cumulus_pallet_parachain_system::register_validate_block! {
	Runtime = Runtime,
	BlockExecutor = cumulus_pallet_aura_ext::BlockExecutor::<Runtime, Executive>,
	CheckInherents = CheckInherents,
}<|MERGE_RESOLUTION|>--- conflicted
+++ resolved
@@ -141,11 +141,7 @@
 /// We allow for .5 seconds of compute with a 12 second average block time.
 const MAXIMUM_BLOCK_WEIGHT: Weight = Weight::from_parts(
 	WEIGHT_REF_TIME_PER_SECOND.saturating_div(2),
-<<<<<<< HEAD
-	cumulus_primitives_core::relay_chain::v3::MAX_POV_SIZE as u64,
-=======
 	cumulus_primitives_core::relay_chain::MAX_POV_SIZE as u64,
->>>>>>> e949f21a
 );
 
 parameter_types! {
