// Copyright 2019-2022 Parity Technologies (UK) Ltd.
// This file is part of Cumulus.

// Cumulus is free software: you can redistribute it and/or modify
// it under the terms of the GNU General Public License as published by
// the Free Software Foundation, either version 3 of the License, or
// (at your option) any later version.

// Cumulus is distributed in the hope that it will be useful,
// but WITHOUT ANY WARRANTY; without even the implied warranty of
// MERCHANTABILITY or FITNESS FOR A PARTICULAR PURPOSE.  See the
// GNU General Public License for more details.

// You should have received a copy of the GNU General Public License
// along with Cumulus.  If not, see <http://www.gnu.org/licenses/>.

#![cfg_attr(not(feature = "std"), no_std)]
// `construct_runtime!` does a lot of recursion and requires us to increase the limit to 256.
#![recursion_limit = "256"]

// Make the WASM binary available.
#[cfg(feature = "std")]
include!(concat!(env!("OUT_DIR"), "/wasm_binary.rs"));

use cumulus_pallet_parachain_system::RelayNumberStrictlyIncreases;
use sp_api::impl_runtime_apis;
use sp_core::OpaqueMetadata;
use sp_runtime::{
	create_runtime_str, generic, impl_opaque_keys,
	traits::{AccountIdLookup, BlakeTwo256, Block as BlockT},
	transaction_validity::{TransactionSource, TransactionValidity},
	ApplyExtrinsicResult,
};
use sp_std::prelude::*;
#[cfg(feature = "std")]
use sp_version::NativeVersion;
use sp_version::RuntimeVersion;

// A few exports that help ease life for downstream crates.
pub use frame_support::{
	construct_runtime,
	dispatch::DispatchClass,
	match_types, parameter_types,
	traits::{AsEnsureOriginWithArg, EitherOfDiverse, Everything, IsInVec, Randomness},
	weights::{
		constants::{BlockExecutionWeight, ExtrinsicBaseWeight, RocksDbWeight, WEIGHT_PER_SECOND},
		ConstantMultiplier, IdentityFee, Weight,
	},
	StorageValue,
};
use frame_system::{
	limits::{BlockLength, BlockWeights},
	EnsureRoot, EnsureSigned,
};
pub use pallet_balances::Call as BalancesCall;
pub use pallet_timestamp::Call as TimestampCall;
pub use sp_consensus_aura::sr25519::AuthorityId as AuraId;
#[cfg(any(feature = "std", test))]
pub use sp_runtime::BuildStorage;
pub use sp_runtime::{Perbill, Permill};

use parachains_common::{
	impls::{AssetsFrom, NonZeroIssuance},
	AccountId, AssetIdForTrustBackedAssets, Signature,
};
use xcm_builder::{
	AllowKnownQueryResponses, AllowSubscriptionsFrom, AsPrefixedGeneralIndex,
	ConvertedConcreteAssetId, FungiblesAdapter,
};
use xcm_executor::traits::JustTry;

// XCM imports
use pallet_xcm::{EnsureXcm, IsMajorityOfBody, XcmPassthrough};
use polkadot_parachain::primitives::Sibling;
use xcm::latest::prelude::*;
use xcm_builder::{
	AccountId32Aliases, AllowTopLevelPaidExecutionFrom, AllowUnpaidExecutionFrom, CurrencyAdapter,
	EnsureXcmOrigin, FixedWeightBounds, IsConcrete, LocationInverter, NativeAsset,
	ParentAsSuperuser, ParentIsPreset, RelayChainAsNative, SiblingParachainAsNative,
	SiblingParachainConvertsVia, SignedAccountId32AsNative, SignedToAccountId32,
	SovereignSignedViaLocation, TakeWeightCredit, UsingComponents,
};
use xcm_executor::{Config, XcmExecutor};

pub type SessionHandlers = ();

impl_opaque_keys! {
	pub struct SessionKeys {
		pub aura: Aura,
	}
}

/// This runtime version.
#[sp_version::runtime_version]
pub const VERSION: RuntimeVersion = RuntimeVersion {
	spec_name: create_runtime_str!("test-parachain"),
	impl_name: create_runtime_str!("test-parachain"),
	authoring_version: 1,
	spec_version: 9320,
	impl_version: 0,
	apis: RUNTIME_API_VERSIONS,
	transaction_version: 2,
	state_version: 0,
};

pub const MILLISECS_PER_BLOCK: u64 = 12000;

pub const SLOT_DURATION: u64 = MILLISECS_PER_BLOCK;

pub const EPOCH_DURATION_IN_BLOCKS: u32 = 10 * MINUTES;

// These time units are defined in number of blocks.
pub const MINUTES: BlockNumber = 60_000 / (MILLISECS_PER_BLOCK as BlockNumber);
pub const HOURS: BlockNumber = MINUTES * 60;
pub const DAYS: BlockNumber = HOURS * 24;

pub const ROC: Balance = 1_000_000_000_000;
pub const MILLIROC: Balance = 1_000_000_000;
pub const MICROROC: Balance = 1_000_000;

// 1 in 4 blocks (on average, not counting collisions) will be primary babe blocks.
pub const PRIMARY_PROBABILITY: (u64, u64) = (1, 4);

/// The version information used to identify this runtime when compiled natively.
#[cfg(feature = "std")]
pub fn native_version() -> NativeVersion {
	NativeVersion { runtime_version: VERSION, can_author_with: Default::default() }
}

/// We assume that ~10% of the block weight is consumed by `on_initalize` handlers.
/// This is used to limit the maximal weight of a single extrinsic.
const AVERAGE_ON_INITIALIZE_RATIO: Perbill = Perbill::from_percent(10);
/// We allow `Normal` extrinsics to fill up the block up to 75%, the rest can be used
/// by  Operational  extrinsics.
const NORMAL_DISPATCH_RATIO: Perbill = Perbill::from_percent(75);
/// We allow for .5 seconds of compute with a 12 second average block time.
const MAXIMUM_BLOCK_WEIGHT: Weight = WEIGHT_PER_SECOND
	.saturating_div(2)
	.set_proof_size(cumulus_primitives_core::relay_chain::v2::MAX_POV_SIZE as u64);

parameter_types! {
	pub const BlockHashCount: BlockNumber = 250;
	pub const Version: RuntimeVersion = VERSION;
	pub RuntimeBlockLength: BlockLength =
		BlockLength::max_with_normal_ratio(5 * 1024 * 1024, NORMAL_DISPATCH_RATIO);
	pub RuntimeBlockWeights: BlockWeights = BlockWeights::builder()
		.base_block(BlockExecutionWeight::get())
		.for_class(DispatchClass::all(), |weights| {
			weights.base_extrinsic = ExtrinsicBaseWeight::get();
		})
		.for_class(DispatchClass::Normal, |weights| {
			weights.max_total = Some(NORMAL_DISPATCH_RATIO * MAXIMUM_BLOCK_WEIGHT);
		})
		.for_class(DispatchClass::Operational, |weights| {
			weights.max_total = Some(MAXIMUM_BLOCK_WEIGHT);
			// Operational transactions have some extra reserved space, so that they
			// are included even if block reached `MAXIMUM_BLOCK_WEIGHT`.
			weights.reserved = Some(
				MAXIMUM_BLOCK_WEIGHT - NORMAL_DISPATCH_RATIO * MAXIMUM_BLOCK_WEIGHT
			);
		})
		.avg_block_initialization(AVERAGE_ON_INITIALIZE_RATIO)
		.build_or_panic();
	pub const SS58Prefix: u8 = 42;
}

impl frame_system::Config for Runtime {
	/// The identifier used to distinguish between accounts.
	type AccountId = AccountId;
	/// The aggregated dispatch type that is available for extrinsics.
	type RuntimeCall = RuntimeCall;
	/// The lookup mechanism to get account ID from whatever is passed in dispatchers.
	type Lookup = AccountIdLookup<AccountId, ()>;
	/// The index type for storing how many extrinsics an account has signed.
	type Index = Index;
	/// The index type for blocks.
	type BlockNumber = BlockNumber;
	/// The type for hashing blocks and tries.
	type Hash = Hash;
	/// The hashing algorithm used.
	type Hashing = BlakeTwo256;
	/// The header type.
	type Header = generic::Header<BlockNumber, BlakeTwo256>;
	/// The ubiquitous event type.
	type RuntimeEvent = RuntimeEvent;
	/// The ubiquitous origin type.
	type RuntimeOrigin = RuntimeOrigin;
	/// Maximum number of block number to block hash mappings to keep (oldest pruned first).
	type BlockHashCount = BlockHashCount;
	/// Runtime version.
	type Version = Version;
	/// Converts a module to an index of this module in the runtime.
	type PalletInfo = PalletInfo;
	type AccountData = pallet_balances::AccountData<Balance>;
	type OnNewAccount = ();
	type OnKilledAccount = ();
	type DbWeight = RocksDbWeight;
	type BaseCallFilter = frame_support::traits::Everything;
	type SystemWeightInfo = ();
	type BlockWeights = RuntimeBlockWeights;
	type BlockLength = RuntimeBlockLength;
	type SS58Prefix = SS58Prefix;
	type OnSetCode = cumulus_pallet_parachain_system::ParachainSetCode<Self>;
	type MaxConsumers = frame_support::traits::ConstU32<16>;
}

parameter_types! {
	pub const MinimumPeriod: u64 = SLOT_DURATION / 2;
}

impl pallet_timestamp::Config for Runtime {
	/// A timestamp: milliseconds since the unix epoch.
	type Moment = u64;
	type OnTimestampSet = Aura;
	type MinimumPeriod = MinimumPeriod;
	type WeightInfo = ();
}

parameter_types! {
	pub const ExistentialDeposit: u128 = 1 * MILLIROC;
	pub const TransferFee: u128 = 1 * MILLIROC;
	pub const CreationFee: u128 = 1 * MILLIROC;
	pub const TransactionByteFee: u128 = 1 * MICROROC;
	pub const MaxLocks: u32 = 50;
	pub const MaxReserves: u32 = 50;
}

impl pallet_balances::Config for Runtime {
	/// The type for recording an account's balance.
	type Balance = Balance;
	/// The ubiquitous event type.
	type RuntimeEvent = RuntimeEvent;
	type DustRemoval = ();
	type ExistentialDeposit = ExistentialDeposit;
	type AccountStore = System;
	type WeightInfo = ();
	type MaxLocks = MaxLocks;
	type MaxReserves = MaxReserves;
	type ReserveIdentifier = [u8; 8];
}

parameter_types! {
	pub const OperationalFeeMultiplier: u8 = 5;
}

impl pallet_transaction_payment::Config for Runtime {
	type RuntimeEvent = RuntimeEvent;
	type OnChargeTransaction = pallet_transaction_payment::CurrencyAdapter<Balances, ()>;
	type WeightToFee = IdentityFee<Balance>;
	type LengthToFee = ConstantMultiplier<Balance, TransactionByteFee>;
	type FeeMultiplierUpdate = ();
	type OperationalFeeMultiplier = OperationalFeeMultiplier;
}

impl pallet_sudo::Config for Runtime {
	type RuntimeCall = RuntimeCall;
	type RuntimeEvent = RuntimeEvent;
}

parameter_types! {
	pub const ReservedXcmpWeight: Weight = MAXIMUM_BLOCK_WEIGHT.saturating_div(4);
	pub const ReservedDmpWeight: Weight = MAXIMUM_BLOCK_WEIGHT.saturating_div(4);
}

impl cumulus_pallet_parachain_system::Config for Runtime {
	type RuntimeEvent = RuntimeEvent;
	type OnSystemEvent = ();
	type SelfParaId = parachain_info::Pallet<Runtime>;
	type OutboundXcmpMessageSource = XcmpQueue;
	type DmpMessageHandler = DmpQueue;
	type ReservedDmpWeight = ReservedDmpWeight;
	type XcmpMessageHandler = XcmpQueue;
	type ReservedXcmpWeight = ReservedXcmpWeight;
	type CheckAssociatedRelayNumber = RelayNumberStrictlyIncreases;
}

impl parachain_info::Config for Runtime {}

impl cumulus_pallet_aura_ext::Config for Runtime {}

parameter_types! {
	pub const RocLocation: MultiLocation = MultiLocation::parent();
	pub const RococoNetwork: NetworkId = NetworkId::Polkadot;
	pub RelayChainOrigin: RuntimeOrigin = cumulus_pallet_xcm::Origin::Relay.into();
	pub Ancestry: MultiLocation = Parachain(ParachainInfo::parachain_id().into()).into();
	pub CheckingAccount: AccountId = PolkadotXcm::check_account();
}

/// Type for specifying how a `MultiLocation` can be converted into an `AccountId`. This is used
/// when determining ownership of accounts for asset transacting and when attempting to use XCM
/// `Transact` in order to determine the dispatch Origin.
pub type LocationToAccountId = (
	// The parent (Relay-chain) origin converts to the parent `AccountId`.
	ParentIsPreset<AccountId>,
	// Sibling parachain origins convert to AccountId via the `ParaId::into`.
	SiblingParachainConvertsVia<Sibling, AccountId>,
	// Straight up local `AccountId32` origins just alias directly to `AccountId`.
	AccountId32Aliases<RococoNetwork, AccountId>,
);

/// Means for transacting assets on this chain.
pub type CurrencyTransactor = CurrencyAdapter<
	// Use this currency:
	Balances,
	// Use this currency when it is a fungible asset matching the given location or name:
	IsConcrete<RocLocation>,
	// Do a simple punn to convert an AccountId32 MultiLocation into a native chain account ID:
	LocationToAccountId,
	// Our chain's account ID type (we can't get away without mentioning it explicitly):
	AccountId,
	// We don't track any teleports.
	(),
>;

/// Means for transacting assets besides the native currency on this chain.
pub type FungiblesTransactor = FungiblesAdapter<
	// Use this fungibles implementation:
	Assets,
	// Use this currency when it is a fungible asset matching the given location or name:
	ConvertedConcreteAssetId<
		AssetIdForTrustBackedAssets,
		u64,
		AsPrefixedGeneralIndex<StatemintAssetsPalletLocation, AssetIdForTrustBackedAssets, JustTry>,
		JustTry,
	>,
	// Convert an XCM MultiLocation into a local account id:
	LocationToAccountId,
	// Our chain's account ID type (we can't get away without mentioning it explicitly):
	AccountId,
	// We only want to allow teleports of known assets. We use non-zero issuance as an indication
	// that this asset is known.
	NonZeroIssuance<AccountId, Assets>,
	// The account to use for tracking teleports.
	CheckingAccount,
>;
/// Means for transacting assets on this chain.
pub type AssetTransactors = (CurrencyTransactor, FungiblesTransactor);

/// This is the type we use to convert an (incoming) XCM origin into a local `Origin` instance,
/// ready for dispatching a transaction with Xcm's `Transact`. There is an `OriginKind` which can
/// biases the kind of local `Origin` it will become.
pub type XcmOriginToTransactDispatchOrigin = (
	// Sovereign account converter; this attempts to derive an `AccountId` from the origin location
	// using `LocationToAccountId` and then turn that into the usual `Signed` origin. Useful for
	// foreign chains who want to have a local sovereign account on this chain which they control.
	SovereignSignedViaLocation<LocationToAccountId, RuntimeOrigin>,
	// Native converter for Relay-chain (Parent) location; will converts to a `Relay` origin when
	// recognised.
	RelayChainAsNative<RelayChainOrigin, RuntimeOrigin>,
	// Native converter for sibling Parachains; will convert to a `SiblingPara` origin when
	// recognised.
	SiblingParachainAsNative<cumulus_pallet_xcm::Origin, RuntimeOrigin>,
	// Superuser converter for the Relay-chain (Parent) location. This will allow it to issue a
	// transaction from the Root origin.
	ParentAsSuperuser<RuntimeOrigin>,
	// Native signed account converter; this just converts an `AccountId32` origin into a normal
	// `RuntimeOrigin::Signed` origin of the same 32-byte value.
	SignedAccountId32AsNative<RococoNetwork, RuntimeOrigin>,
	// Xcm origins can be represented natively under the Xcm pallet's Xcm origin.
	XcmPassthrough<RuntimeOrigin>,
);

parameter_types! {
	// One XCM operation is 1_000_000_000 weight - almost certainly a conservative estimate.
	pub UnitWeightCost: u64 = 1_000_000_000;
	// One ROC buys 1 second of weight.
	pub const WeightPrice: (MultiLocation, u128) = (MultiLocation::parent(), ROC);
	pub const MaxInstructions: u32 = 100;
}

match_types! {
	pub type ParentOrParentsUnitPlurality: impl Contains<MultiLocation> = {
		MultiLocation { parents: 1, interior: Here } |
		MultiLocation { parents: 1, interior: X1(Plurality { id: BodyId::Unit, .. }) }
	};
	pub type Statemint: impl Contains<MultiLocation> = {
		MultiLocation { parents: 1, interior: X1(Parachain(1000)) }
	};
}

pub type Barrier = (
	TakeWeightCredit,
	AllowTopLevelPaidExecutionFrom<Everything>,
	AllowUnpaidExecutionFrom<ParentOrParentsUnitPlurality>,
	// ^^^ Parent & its unit plurality gets free execution
	AllowUnpaidExecutionFrom<Statemint>,
	// Expected responses are OK.
	AllowKnownQueryResponses<PolkadotXcm>,
	// Subscriptions for version tracking are OK.
	AllowSubscriptionsFrom<Everything>,
);

parameter_types! {
	pub StatemintLocation: MultiLocation = MultiLocation::new(1, X1(Parachain(1000)));
	// ALWAYS ensure that the index in PalletInstance stays up-to-date with
	// Statemint's Assets pallet index
	pub StatemintAssetsPalletLocation: MultiLocation =
		MultiLocation::new(1, X2(Parachain(1000), PalletInstance(50)));
}

pub type Reserves = (NativeAsset, AssetsFrom<StatemintLocation>);

pub struct XcmConfig;
impl Config for XcmConfig {
	type RuntimeCall = RuntimeCall;
	type XcmSender = XcmRouter;
	// How to withdraw and deposit an asset.
	type AssetTransactor = AssetTransactors;
	type OriginConverter = XcmOriginToTransactDispatchOrigin;
	type IsReserve = Reserves;
	type IsTeleporter = NativeAsset; // <- should be enough to allow teleportation of ROC
	type LocationInverter = LocationInverter<Ancestry>;
	type Barrier = Barrier;
	type Weigher = FixedWeightBounds<UnitWeightCost, RuntimeCall, MaxInstructions>;
	type Trader = UsingComponents<IdentityFee<Balance>, RocLocation, AccountId, Balances, ()>;
	type ResponseHandler = PolkadotXcm;
	type AssetTrap = PolkadotXcm;
	type AssetClaims = PolkadotXcm;
	type SubscriptionService = PolkadotXcm;
}

/// Local origins on this chain are allowed to dispatch XCM sends/executions.
pub type LocalOriginToLocation = SignedToAccountId32<RuntimeOrigin, AccountId, RococoNetwork>;

/// The means for routing XCM messages which are not for local execution into the right message
/// queues.
pub type XcmRouter = (
	// Two routers - use UMP to communicate with the relay chain:
	cumulus_primitives_utility::ParentAsUmp<ParachainSystem, ()>,
	// ..and XCMP to communicate with the sibling chains.
	XcmpQueue,
);

impl pallet_xcm::Config for Runtime {
	type RuntimeEvent = RuntimeEvent;
	type SendXcmOrigin = EnsureXcmOrigin<RuntimeOrigin, LocalOriginToLocation>;
	type XcmRouter = XcmRouter;
	type ExecuteXcmOrigin = EnsureXcmOrigin<RuntimeOrigin, LocalOriginToLocation>;
	type XcmExecuteFilter = Everything;
	type XcmExecutor = XcmExecutor<XcmConfig>;
	type XcmTeleportFilter = Everything;
	type XcmReserveTransferFilter = frame_support::traits::Nothing;
	type Weigher = FixedWeightBounds<UnitWeightCost, RuntimeCall, MaxInstructions>;
	type LocationInverter = LocationInverter<Ancestry>;
	type RuntimeOrigin = RuntimeOrigin;
	type RuntimeCall = RuntimeCall;
	const VERSION_DISCOVERY_QUEUE_SIZE: u32 = 100;
	type AdvertisedXcmVersion = pallet_xcm::CurrentXcmVersion;
}

impl cumulus_pallet_xcm::Config for Runtime {
	type RuntimeEvent = RuntimeEvent;
	type XcmExecutor = XcmExecutor<XcmConfig>;
}

impl cumulus_pallet_xcmp_queue::Config for Runtime {
	type RuntimeEvent = RuntimeEvent;
	type XcmExecutor = XcmExecutor<XcmConfig>;
	type ChannelInfo = ParachainSystem;
	type VersionWrapper = ();
	type ExecuteOverweightOrigin = EnsureRoot<AccountId>;
	type ControllerOrigin = EnsureRoot<AccountId>;
	type ControllerOriginConverter = XcmOriginToTransactDispatchOrigin;
	type WeightInfo = cumulus_pallet_xcmp_queue::weights::SubstrateWeight<Runtime>;
}

impl cumulus_pallet_dmp_queue::Config for Runtime {
	type RuntimeEvent = RuntimeEvent;
	type XcmExecutor = XcmExecutor<XcmConfig>;
	type ExecuteOverweightOrigin = frame_system::EnsureRoot<AccountId>;
}

impl cumulus_ping::Config for Runtime {
	type RuntimeEvent = RuntimeEvent;
	type RuntimeOrigin = RuntimeOrigin;
	type RuntimeCall = RuntimeCall;
	type XcmSender = XcmRouter;
}

parameter_types! {
	pub const AssetDeposit: Balance = 1 * ROC;
	pub const AssetAccountDeposit: Balance = 1 * ROC;
	pub const ApprovalDeposit: Balance = 100 * MILLIROC;
	pub const AssetsStringLimit: u32 = 50;
	pub const MetadataDepositBase: Balance = 1 * ROC;
	pub const MetadataDepositPerByte: Balance = 10 * MILLIROC;
	pub const UnitBody: BodyId = BodyId::Unit;
	pub const MaxAuthorities: u32 = 100_000;
}

/// A majority of the Unit body from Rococo over XCM is our required administration origin.
pub type AdminOrigin =
	EitherOfDiverse<EnsureRoot<AccountId>, EnsureXcm<IsMajorityOfBody<RocLocation, UnitBody>>>;

impl pallet_assets::Config for Runtime {
	type RuntimeEvent = RuntimeEvent;
	type Balance = u64;
<<<<<<< HEAD
	type AssetId = AssetIdForTrustBackedAssets;
=======
	type AssetId = AssetId;
	type AssetIdParameter = codec::Compact<AssetId>;
>>>>>>> f3077615
	type Currency = Balances;
	type CreateOrigin = AsEnsureOriginWithArg<EnsureSigned<AccountId>>;
	type ForceOrigin = AdminOrigin;
	type AssetDeposit = AssetDeposit;
	type MetadataDepositBase = MetadataDepositBase;
	type MetadataDepositPerByte = MetadataDepositPerByte;
	type ApprovalDeposit = ApprovalDeposit;
	type StringLimit = AssetsStringLimit;
	type Freezer = ();
	type Extra = ();
	type WeightInfo = pallet_assets::weights::SubstrateWeight<Runtime>;
	type AssetAccountDeposit = AssetAccountDeposit;
	type RemoveItemsLimit = frame_support::traits::ConstU32<1000>;
	#[cfg(feature = "runtime-benchmarks")]
	type BenchmarkHelper = ();
}

impl pallet_aura::Config for Runtime {
	type AuthorityId = AuraId;
	type DisabledValidators = ();
	type MaxAuthorities = MaxAuthorities;
}

construct_runtime! {
	pub enum Runtime where
		Block = Block,
		NodeBlock = generic::Block<Header, sp_runtime::OpaqueExtrinsic>,
		UncheckedExtrinsic = UncheckedExtrinsic,
	{
		System: frame_system::{Pallet, Call, Storage, Config, Event<T>},
		Timestamp: pallet_timestamp::{Pallet, Call, Storage, Inherent},
		Sudo: pallet_sudo::{Pallet, Call, Storage, Config<T>, Event<T>},
		TransactionPayment: pallet_transaction_payment::{Pallet, Storage, Event<T>},

		ParachainSystem: cumulus_pallet_parachain_system::{
			Pallet, Call, Config, Storage, Inherent, Event<T>, ValidateUnsigned,
		} = 20,
		ParachainInfo: parachain_info::{Pallet, Storage, Config} = 21,

		Balances: pallet_balances::{Pallet, Call, Storage, Config<T>, Event<T>} = 30,
		Assets: pallet_assets::{Pallet, Call, Storage, Event<T>} = 31,

		Aura: pallet_aura::{Pallet, Config<T>},
		AuraExt: cumulus_pallet_aura_ext::{Pallet, Config},

		// XCM helpers.
		XcmpQueue: cumulus_pallet_xcmp_queue::{Pallet, Call, Storage, Event<T>} = 50,
		PolkadotXcm: pallet_xcm::{Pallet, Call, Event<T>, Origin, Config} = 51,
		CumulusXcm: cumulus_pallet_xcm::{Pallet, Call, Event<T>, Origin} = 52,
		DmpQueue: cumulus_pallet_dmp_queue::{Pallet, Call, Storage, Event<T>} = 53,

		Spambot: cumulus_ping::{Pallet, Call, Storage, Event<T>} = 99,
	}
}

/// Balance of an account.
pub type Balance = u128;
/// Index of a transaction in the chain.
pub type Index = u32;
/// A hash of some data used by the chain.
pub type Hash = sp_core::H256;
/// An index to a block.
pub type BlockNumber = u32;
/// The address format for describing accounts.
pub type Address = sp_runtime::MultiAddress<AccountId, ()>;
/// Block header type as expected by this runtime.
pub type Header = generic::Header<BlockNumber, BlakeTwo256>;
/// Block type as expected by this runtime.
pub type Block = generic::Block<Header, UncheckedExtrinsic>;
/// A Block signed with a Justification
pub type SignedBlock = generic::SignedBlock<Block>;
/// BlockId type as expected by this runtime.
pub type BlockId = generic::BlockId<Block>;
/// The SignedExtension to the basic transaction logic.
pub type SignedExtra = (
	frame_system::CheckNonZeroSender<Runtime>,
	frame_system::CheckSpecVersion<Runtime>,
	frame_system::CheckTxVersion<Runtime>,
	frame_system::CheckGenesis<Runtime>,
	frame_system::CheckEra<Runtime>,
	frame_system::CheckNonce<Runtime>,
	frame_system::CheckWeight<Runtime>,
	pallet_transaction_payment::ChargeTransactionPayment<Runtime>,
);
/// Unchecked extrinsic type as expected by this runtime.
pub type UncheckedExtrinsic =
	generic::UncheckedExtrinsic<Address, RuntimeCall, Signature, SignedExtra>;
/// Extrinsic type that has already been checked.
pub type CheckedExtrinsic = generic::CheckedExtrinsic<AccountId, RuntimeCall, SignedExtra>;
/// Executive: handles dispatch to the various modules.
pub type Executive = frame_executive::Executive<
	Runtime,
	Block,
	frame_system::ChainContext<Runtime>,
	Runtime,
	AllPalletsWithSystem,
	RemoveCollectiveFlip,
>;

pub struct RemoveCollectiveFlip;
impl frame_support::traits::OnRuntimeUpgrade for RemoveCollectiveFlip {
	fn on_runtime_upgrade() -> Weight {
		use frame_support::storage::migration;
		// Remove the storage value `RandomMaterial` from removed pallet `RandomnessCollectiveFlip`
		#[allow(deprecated)]
		migration::remove_storage_prefix(b"RandomnessCollectiveFlip", b"RandomMaterial", b"");
		<Runtime as frame_system::Config>::DbWeight::get().writes(1)
	}
}

impl_runtime_apis! {
	impl sp_api::Core<Block> for Runtime {
		fn version() -> RuntimeVersion {
			VERSION
		}

		fn execute_block(block: Block) {
			Executive::execute_block(block);
		}

		fn initialize_block(header: &<Block as BlockT>::Header) {
			Executive::initialize_block(header)
		}
	}

	impl sp_api::Metadata<Block> for Runtime {
		fn metadata() -> OpaqueMetadata {
			OpaqueMetadata::new(Runtime::metadata().into())
		}
	}

	impl sp_block_builder::BlockBuilder<Block> for Runtime {
		fn apply_extrinsic(
			extrinsic: <Block as BlockT>::Extrinsic,
		) -> ApplyExtrinsicResult {
			Executive::apply_extrinsic(extrinsic)
		}

		fn finalize_block() -> <Block as BlockT>::Header {
			Executive::finalize_block()
		}

		fn inherent_extrinsics(data: sp_inherents::InherentData) -> Vec<<Block as BlockT>::Extrinsic> {
			data.create_extrinsics()
		}

		fn check_inherents(block: Block, data: sp_inherents::InherentData) -> sp_inherents::CheckInherentsResult {
			data.check_extrinsics(&block)
		}
	}

	impl sp_transaction_pool::runtime_api::TaggedTransactionQueue<Block> for Runtime {
		fn validate_transaction(
			source: TransactionSource,
			tx: <Block as BlockT>::Extrinsic,
			block_hash: <Block as BlockT>::Hash,
		) -> TransactionValidity {
			Executive::validate_transaction(source, tx, block_hash)
		}
	}

	impl sp_offchain::OffchainWorkerApi<Block> for Runtime {
		fn offchain_worker(header: &<Block as BlockT>::Header) {
			Executive::offchain_worker(header)
		}
	}

	impl sp_session::SessionKeys<Block> for Runtime {
		fn decode_session_keys(
			encoded: Vec<u8>,
		) -> Option<Vec<(Vec<u8>, sp_core::crypto::KeyTypeId)>> {
			SessionKeys::decode_into_raw_public_keys(&encoded)
		}

		fn generate_session_keys(seed: Option<Vec<u8>>) -> Vec<u8> {
			SessionKeys::generate(seed)
		}
	}

	impl sp_consensus_aura::AuraApi<Block, AuraId> for Runtime {
		fn slot_duration() -> sp_consensus_aura::SlotDuration {
			sp_consensus_aura::SlotDuration::from_millis(Aura::slot_duration())
		}

		fn authorities() -> Vec<AuraId> {
			Aura::authorities().into_inner()
		}
	}

	impl frame_system_rpc_runtime_api::AccountNonceApi<Block, AccountId, Index> for Runtime {
		fn account_nonce(account: AccountId) -> Index {
			System::account_nonce(account)
		}
	}

	impl pallet_transaction_payment_rpc_runtime_api::TransactionPaymentApi<Block, Balance> for Runtime {
		fn query_info(
			uxt: <Block as BlockT>::Extrinsic,
			len: u32,
		) -> pallet_transaction_payment_rpc_runtime_api::RuntimeDispatchInfo<Balance> {
			TransactionPayment::query_info(uxt, len)
		}
		fn query_fee_details(
			uxt: <Block as BlockT>::Extrinsic,
			len: u32,
		) -> pallet_transaction_payment::FeeDetails<Balance> {
			TransactionPayment::query_fee_details(uxt, len)
		}
	}

	impl pallet_transaction_payment_rpc_runtime_api::TransactionPaymentCallApi<Block, Balance, RuntimeCall>
		for Runtime
	{
		fn query_call_info(
			call: RuntimeCall,
			len: u32,
		) -> pallet_transaction_payment::RuntimeDispatchInfo<Balance> {
			TransactionPayment::query_call_info(call, len)
		}
		fn query_call_fee_details(
			call: RuntimeCall,
			len: u32,
		) -> pallet_transaction_payment::FeeDetails<Balance> {
			TransactionPayment::query_call_fee_details(call, len)
		}
	}

	impl cumulus_primitives_core::CollectCollationInfo<Block> for Runtime {
		fn collect_collation_info(header: &<Block as BlockT>::Header) -> cumulus_primitives_core::CollationInfo {
			ParachainSystem::collect_collation_info(header)
		}
	}
}

struct CheckInherents;

impl cumulus_pallet_parachain_system::CheckInherents<Block> for CheckInherents {
	fn check_inherents(
		block: &Block,
		relay_state_proof: &cumulus_pallet_parachain_system::RelayChainStateProof,
	) -> sp_inherents::CheckInherentsResult {
		let relay_chain_slot = relay_state_proof
			.read_slot()
			.expect("Could not read the relay chain slot from the proof");

		let inherent_data =
			cumulus_primitives_timestamp::InherentDataProvider::from_relay_chain_slot_and_duration(
				relay_chain_slot,
				sp_std::time::Duration::from_secs(6),
			)
			.create_inherent_data()
			.expect("Could not create the timestamp inherent data");

		inherent_data.check_extrinsics(block)
	}
}

cumulus_pallet_parachain_system::register_validate_block! {
	Runtime = Runtime,
	BlockExecutor = cumulus_pallet_aura_ext::BlockExecutor::<Runtime, Executive>,
	CheckInherents = CheckInherents,
}<|MERGE_RESOLUTION|>--- conflicted
+++ resolved
@@ -495,12 +495,8 @@
 impl pallet_assets::Config for Runtime {
 	type RuntimeEvent = RuntimeEvent;
 	type Balance = u64;
-<<<<<<< HEAD
 	type AssetId = AssetIdForTrustBackedAssets;
-=======
-	type AssetId = AssetId;
 	type AssetIdParameter = codec::Compact<AssetId>;
->>>>>>> f3077615
 	type Currency = Balances;
 	type CreateOrigin = AsEnsureOriginWithArg<EnsureSigned<AccountId>>;
 	type ForceOrigin = AdminOrigin;
