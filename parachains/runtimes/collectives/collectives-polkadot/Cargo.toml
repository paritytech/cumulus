[package]
name = "collectives-polkadot-runtime"
version = "1.0.0"
authors = ["Parity Technologies <admin@parity.io>"]
edition = "2021"
description = "Polkadot Collectives Parachain Runtime"

[dependencies]
codec = { package = "parity-scale-codec", version = "3.0.0", default-features = false, features = ["derive", "max-encoded-len"] }
<<<<<<< HEAD
hex-literal = { version = "0.4.0" }
=======
hex-literal = { version = "0.4.1", optional = true }
>>>>>>> a5a79db4
log = { version = "0.4.17", default-features = false }
scale-info = { version = "2.5.0", default-features = false, features = ["derive"] }
smallvec = "1.10.0"

# Substrate
frame-benchmarking = { git = "https://github.com/paritytech/substrate", optional = true, default-features = false, branch = "master" }
frame-executive = { git = "https://github.com/paritytech/substrate", default-features = false, branch = "master" }
frame-support = { git = "https://github.com/paritytech/substrate", default-features = false, branch = "master" }
frame-system = { git = "https://github.com/paritytech/substrate", default-features = false, branch = "master" }
frame-system-benchmarking = { git = "https://github.com/paritytech/substrate", optional = true, default-features = false, branch = "master" }
frame-system-rpc-runtime-api = { git = "https://github.com/paritytech/substrate", default-features = false, branch = "master" }
frame-try-runtime = { git = "https://github.com/paritytech/substrate", default-features = false, optional = true, branch = "master" }
pallet-alliance = { git = "https://github.com/paritytech/substrate", default-features = false, branch = "master" }
pallet-aura = { git = "https://github.com/paritytech/substrate", default-features = false, branch = "master" }
pallet-authorship = { git = "https://github.com/paritytech/substrate", default-features = false, branch = "master" }
pallet-balances = { git = "https://github.com/paritytech/substrate", default-features = false, branch = "master" }
pallet-collective = { git = "https://github.com/paritytech/substrate", default-features = false, branch = "master" }
pallet-multisig = { git = "https://github.com/paritytech/substrate", default-features = false, branch = "master" }
pallet-preimage = { git = "https://github.com/paritytech/substrate", branch = "master", default-features = false }
pallet-proxy = { git = "https://github.com/paritytech/substrate", default-features = false, branch = "master" }
pallet-scheduler = { git = "https://github.com/paritytech/substrate", branch = "master", default-features = false }
pallet-session = { git = "https://github.com/paritytech/substrate", default-features = false, branch = "master" }
pallet-timestamp = { git = "https://github.com/paritytech/substrate", default-features = false, branch = "master" }
pallet-transaction-payment = { git = "https://github.com/paritytech/substrate", default-features = false, branch = "master" }
pallet-transaction-payment-rpc-runtime-api = { git = "https://github.com/paritytech/substrate", default-features = false, branch = "master" }
pallet-utility = { git = "https://github.com/paritytech/substrate", default-features = false, branch = "master" }
pallet-referenda = { git = "https://github.com/paritytech/substrate", default-features = false, branch = "master" }
pallet-ranked-collective = { git = "https://github.com/paritytech/substrate", default-features = false, branch = "master" }
sp-api = { git = "https://github.com/paritytech/substrate", default-features = false, branch = "master" }
sp-arithmetic = { git = "https://github.com/paritytech/substrate", default-features = false , branch = "master" }
sp-block-builder = { git = "https://github.com/paritytech/substrate", default-features = false, branch = "master" }
sp-consensus-aura = { git = "https://github.com/paritytech/substrate", default-features = false, branch = "master" }
sp-core = { git = "https://github.com/paritytech/substrate", default-features = false, branch = "master" }
sp-inherents = { git = "https://github.com/paritytech/substrate", default-features = false, branch = "master" }
sp-offchain = { git = "https://github.com/paritytech/substrate", default-features = false, branch = "master" }
sp-runtime = { git = "https://github.com/paritytech/substrate", default-features = false, branch = "master" }
sp-session = { git = "https://github.com/paritytech/substrate", default-features = false, branch = "master" }
sp-std = { git = "https://github.com/paritytech/substrate", default-features = false, branch = "master" }
sp-transaction-pool = { git = "https://github.com/paritytech/substrate", default-features = false, branch = "master" }
sp-version = { git = "https://github.com/paritytech/substrate", default-features = false, branch = "master" }

# Polkadot
pallet-xcm = { git = "https://github.com/paritytech/polkadot", default-features = false, branch = "master" }
polkadot-core-primitives = { git = "https://github.com/paritytech/polkadot", default-features = false, branch = "master" }
polkadot-parachain = { git = "https://github.com/paritytech/polkadot", default-features = false, branch = "master" }
polkadot-runtime-common = { git = "https://github.com/paritytech/polkadot", default-features = false, branch = "master" }
polkadot-runtime-constants = { git = "https://github.com/paritytech/polkadot", default-features = false, branch = "master" }
xcm = { git = "https://github.com/paritytech/polkadot", default-features = false, branch = "master" }
xcm-builder = { git = "https://github.com/paritytech/polkadot", default-features = false, branch = "master" }
xcm-executor = { git = "https://github.com/paritytech/polkadot", default-features = false, branch = "master" }

# Cumulus
cumulus-pallet-aura-ext = { path = "../../../../pallets/aura-ext", default-features = false }
cumulus-pallet-dmp-queue = { path = "../../../../pallets/dmp-queue", default-features = false }
cumulus-pallet-parachain-system = { path = "../../../../pallets/parachain-system", default-features = false }
cumulus-pallet-session-benchmarking = { path = "../../../../pallets/session-benchmarking", default-features = false, version = "3.0.0" }
cumulus-pallet-xcm = { path = "../../../../pallets/xcm", default-features = false }
cumulus-pallet-xcmp-queue = { path = "../../../../pallets/xcmp-queue", default-features = false }
cumulus-primitives-core = { path = "../../../../primitives/core", default-features = false }
cumulus-primitives-timestamp = { path = "../../../../primitives/timestamp", default-features = false }
cumulus-primitives-utility = { path = "../../../../primitives/utility", default-features = false }
pallet-collator-selection = { path = "../../../../pallets/collator-selection", default-features = false }
parachain-info = { path = "../../../pallets/parachain-info", default-features = false }
parachains-common = { path = "../../../common", default-features = false }

<<<<<<< HEAD
=======
[dev-dependencies]
hex-literal = "0.4.1"

>>>>>>> a5a79db4
[build-dependencies]
substrate-wasm-builder = { git = "https://github.com/paritytech/substrate", branch = "master", optional = true }

[dev-dependencies]
sp-io = { git = "https://github.com/paritytech/substrate", default-features = false, branch = "master" }

[features]
default = [ "std" ]
runtime-benchmarks = [
	"frame-benchmarking/runtime-benchmarks",
	"frame-support/runtime-benchmarks",
	"frame-system-benchmarking/runtime-benchmarks",
	"frame-system/runtime-benchmarks",
	"pallet-alliance/runtime-benchmarks",
	"pallet-balances/runtime-benchmarks",
	"pallet-collective/runtime-benchmarks",
	"pallet-multisig/runtime-benchmarks",
	"pallet-proxy/runtime-benchmarks",
	"pallet-timestamp/runtime-benchmarks",
	"pallet-utility/runtime-benchmarks",
	"pallet-xcm/runtime-benchmarks",
	"sp-runtime/runtime-benchmarks",
	"xcm-builder/runtime-benchmarks",
	"cumulus-pallet-session-benchmarking/runtime-benchmarks",
	"pallet-collator-selection/runtime-benchmarks",
	"cumulus-pallet-xcmp-queue/runtime-benchmarks",
	"pallet-scheduler/runtime-benchmarks",
	"pallet-preimage/runtime-benchmarks",
	"pallet-referenda/runtime-benchmarks",
	"pallet-ranked-collective/runtime-benchmarks",
]
try-runtime = [
	"cumulus-pallet-aura-ext/try-runtime",
	"cumulus-pallet-dmp-queue/try-runtime",
	"cumulus-pallet-parachain-system/try-runtime",
	"cumulus-pallet-xcm/try-runtime",
	"cumulus-pallet-xcmp-queue/try-runtime",
	"frame-executive/try-runtime",
	"frame-system/try-runtime",
	"frame-try-runtime/try-runtime",
	"pallet-alliance/try-runtime",
	"pallet-aura/try-runtime",
	"pallet-authorship/try-runtime",
	"pallet-balances/try-runtime",
	"pallet-collective/try-runtime",
	"pallet-collator-selection/try-runtime",
	"pallet-multisig/try-runtime",
	"pallet-proxy/try-runtime",
	"pallet-session/try-runtime",
	"pallet-timestamp/try-runtime",
	"pallet-transaction-payment/try-runtime",
	"pallet-utility/try-runtime",
	"pallet-xcm/try-runtime",
	"parachain-info/try-runtime",
	"pallet-scheduler/try-runtime",
	"pallet-preimage/try-runtime",
	"pallet-referenda/try-runtime",
	"pallet-ranked-collective/try-runtime",
]
std = [
	"codec/std",
	"log/std",
	"scale-info/std",
	"frame-executive/std",
	"frame-support/std",
	"frame-system-rpc-runtime-api/std",
	"frame-system/std",
	"pallet-alliance/std",
	"pallet-aura/std",
	"pallet-authorship/std",
	"pallet-balances/std",
	"pallet-collective/std",
	"pallet-multisig/std",
	"pallet-proxy/std",
	"pallet-session/std",
	"pallet-timestamp/std",
	"pallet-transaction-payment-rpc-runtime-api/std",
	"pallet-transaction-payment/std",
	"pallet-utility/std",
	"pallet-xcm/std",
	"polkadot-core-primitives/std",
	"polkadot-parachain/std",
	"polkadot-runtime-common/std",
	"polkadot-runtime-constants/std",
	"sp-api/std",
	"sp-block-builder/std",
	"sp-consensus-aura/std",
	"sp-core/std",
	"sp-inherents/std",
	"sp-offchain/std",
	"sp-runtime/std",
	"sp-session/std",
	"sp-std/std",
	"sp-transaction-pool/std",
	"sp-version/std",
	"xcm-builder/std",
	"xcm-executor/std",
	"xcm/std",
	"cumulus-pallet-aura-ext/std",
	"cumulus-pallet-dmp-queue/std",
	"cumulus-pallet-parachain-system/std",
	"cumulus-pallet-xcm/std",
	"cumulus-pallet-xcmp-queue/std",
	"cumulus-primitives-core/std",
	"cumulus-primitives-timestamp/std",
	"cumulus-primitives-utility/std",
	"pallet-collator-selection/std",
	"parachain-info/std",
	"parachains-common/std",
	"pallet-scheduler/std",
	"pallet-preimage/std",
	"pallet-referenda/std",
	"pallet-ranked-collective/std",
	"substrate-wasm-builder",
]<|MERGE_RESOLUTION|>--- conflicted
+++ resolved
@@ -7,11 +7,7 @@
 
 [dependencies]
 codec = { package = "parity-scale-codec", version = "3.0.0", default-features = false, features = ["derive", "max-encoded-len"] }
-<<<<<<< HEAD
-hex-literal = { version = "0.4.0" }
-=======
-hex-literal = { version = "0.4.1", optional = true }
->>>>>>> a5a79db4
+hex-literal = { version = "0.4.1" }
 log = { version = "0.4.17", default-features = false }
 scale-info = { version = "2.5.0", default-features = false, features = ["derive"] }
 smallvec = "1.10.0"
@@ -77,12 +73,6 @@
 parachain-info = { path = "../../../pallets/parachain-info", default-features = false }
 parachains-common = { path = "../../../common", default-features = false }
 
-<<<<<<< HEAD
-=======
-[dev-dependencies]
-hex-literal = "0.4.1"
-
->>>>>>> a5a79db4
 [build-dependencies]
 substrate-wasm-builder = { git = "https://github.com/paritytech/substrate", branch = "master", optional = true }
 
