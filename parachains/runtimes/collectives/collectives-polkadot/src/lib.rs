--- conflicted
+++ resolved
@@ -80,15 +80,9 @@
 };
 pub use parachains_common as common;
 use parachains_common::{
-<<<<<<< HEAD
-	impls::DealWithFees, opaque, AccountId, AuraId, Balance, BlockNumber, Hash, Header, Nonce,
-	Signature, AVERAGE_ON_INITIALIZE_RATIO, DAYS, HOURS, MAXIMUM_BLOCK_WEIGHT, MINUTES,
-	NORMAL_DISPATCH_RATIO, SLOT_DURATION,
-=======
-	impls::DealWithFees, AccountId, AuraId, Balance, BlockNumber, Hash, Header, Index, Signature,
+	impls::DealWithFees, AccountId, AuraId, Balance, BlockNumber, Hash, Header, Nonce, Signature,
 	AVERAGE_ON_INITIALIZE_RATIO, DAYS, HOURS, MAXIMUM_BLOCK_WEIGHT, MINUTES, NORMAL_DISPATCH_RATIO,
 	SLOT_DURATION,
->>>>>>> 2ec93922
 };
 use xcm_config::{GovernanceLocation, XcmConfig, XcmOriginToTransactDispatchOrigin};
 
@@ -165,12 +159,7 @@
 	type AccountId = AccountId;
 	type RuntimeCall = RuntimeCall;
 	type Lookup = AccountIdLookup<AccountId, ()>;
-<<<<<<< HEAD
 	type Nonce = Nonce;
-	type BlockNumber = BlockNumber;
-=======
-	type Index = Index;
->>>>>>> 2ec93922
 	type Hash = Hash;
 	type Hashing = BlakeTwo256;
 	type Block = Block;
