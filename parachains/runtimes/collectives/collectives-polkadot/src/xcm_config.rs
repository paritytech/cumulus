--- conflicted
+++ resolved
@@ -182,16 +182,12 @@
 				pallet_collective::Call::close_old_weight { .. } |
 				pallet_collective::Call::disapprove_proposal { .. } |
 				pallet_collective::Call::close { .. },
-<<<<<<< HEAD
 			) |
-			RuntimeCall::PolkadotXcm(pallet_xcm::Call::force_xcm_version { .. }) |
 			RuntimeCall::FellowshipCollective(
 				pallet_ranked_collective::Call::add_member { .. } |
 				pallet_ranked_collective::Call::promote_member { .. } |
 				pallet_ranked_collective::Call::demote_member { .. } |
 				pallet_ranked_collective::Call::remove_member { .. },
-=======
->>>>>>> 7ea07d2e
 			) => true,
 			_ => false,
 		}
