// Copyright (C) 2022 Parity Technologies (UK) Ltd.
// SPDX-License-Identifier: Apache-2.0

// Licensed under the Apache License, Version 2.0 (the "License");
// you may not use this file except in compliance with the License.
// You may obtain a copy of the License at
//
// 	http://www.apache.org/licenses/LICENSE-2.0
//
// Unless required by applicable law or agreed to in writing, software
// distributed under the License is distributed on an "AS IS" BASIS,
// WITHOUT WARRANTIES OR CONDITIONS OF ANY KIND, either express or implied.
// See the License for the specific language governing permissions and
// limitations under the License.

use super::{
	AccountId, AllPalletsWithSystem, Balances, Fellows, ParachainInfo, ParachainSystem,
	PolkadotXcm, Runtime, RuntimeCall, RuntimeEvent, RuntimeOrigin, WeightToFee, XcmpQueue,
};
use frame_support::{
	match_types, parameter_types,
	traits::{ConstU32, Contains, Everything, Nothing},
	weights::Weight,
};
use frame_system::EnsureRoot;
use pallet_xcm::XcmPassthrough;
use parachains_common::{impls::ToStakingPot, xcm_config::ConcreteNativeAssetFrom};
use polkadot_parachain::primitives::Sibling;
use xcm::latest::prelude::*;
use xcm_builder::{
	AccountId32Aliases, AllowExplicitUnpaidExecutionFrom, AllowKnownQueryResponses,
	AllowSubscriptionsFrom, AllowTopLevelPaidExecutionFrom, CurrencyAdapter,
	DenyReserveTransferToRelayChain, DenyThenTry, EnsureXcmOrigin, FixedWeightBounds, IsConcrete,
	OriginToPluralityVoice, ParentAsSuperuser, ParentIsPreset, RelayChainAsNative,
	SiblingParachainAsNative, SiblingParachainConvertsVia, SignedAccountId32AsNative,
	SignedToAccountId32, SovereignSignedViaLocation, TakeWeightCredit, UsingComponents,
	WithComputedOrigin,
};
use xcm_executor::{traits::WithOriginFilter, XcmExecutor};

parameter_types! {
	pub const DotLocation: MultiLocation = MultiLocation::parent();
	pub const RelayNetwork: Option<NetworkId> = Some(NetworkId::Polkadot);
	pub RelayChainOrigin: RuntimeOrigin = cumulus_pallet_xcm::Origin::Relay.into();
	pub UniversalLocation: InteriorMultiLocation =
		X2(GlobalConsensus(RelayNetwork::get().unwrap()), Parachain(ParachainInfo::parachain_id().into()));
	pub CheckingAccount: AccountId = PolkadotXcm::check_account();
	pub const GovernanceLocation: MultiLocation = MultiLocation::parent();
}

/// Type for specifying how a `MultiLocation` can be converted into an `AccountId`. This is used
/// when determining ownership of accounts for asset transacting and when attempting to use XCM
/// `Transact` in order to determine the dispatch Origin.
pub type LocationToAccountId = (
	// The parent (Relay-chain) origin converts to the parent `AccountId`.
	ParentIsPreset<AccountId>,
	// Sibling parachain origins convert to AccountId via the `ParaId::into`.
	SiblingParachainConvertsVia<Sibling, AccountId>,
	// Straight up local `AccountId32` origins just alias directly to `AccountId`.
	AccountId32Aliases<RelayNetwork, AccountId>,
);

/// Means for transacting the native currency on this chain.
pub type CurrencyTransactor = CurrencyAdapter<
	// Use this currency:
	Balances,
	// Use this currency when it is a fungible asset matching the given location or name:
	IsConcrete<DotLocation>,
	// Convert an XCM MultiLocation into a local account id:
	LocationToAccountId,
	// Our chain's account ID type (we can't get away without mentioning it explicitly):
	AccountId,
	// We don't track any teleports of `Balances`.
	(),
>;

/// This is the type we use to convert an (incoming) XCM origin into a local `Origin` instance,
/// ready for dispatching a transaction with Xcm's `Transact`. There is an `OriginKind` which can
/// biases the kind of local `Origin` it will become.
pub type XcmOriginToTransactDispatchOrigin = (
	// Sovereign account converter; this attempts to derive an `AccountId` from the origin location
	// using `LocationToAccountId` and then turn that into the usual `Signed` origin. Useful for
	// foreign chains who want to have a local sovereign account on this chain which they control.
	SovereignSignedViaLocation<LocationToAccountId, RuntimeOrigin>,
	// Native converter for Relay-chain (Parent) location; will convert to a `Relay` origin when
	// recognised.
	RelayChainAsNative<RelayChainOrigin, RuntimeOrigin>,
	// Native converter for sibling Parachains; will convert to a `SiblingPara` origin when
	// recognised.
	SiblingParachainAsNative<cumulus_pallet_xcm::Origin, RuntimeOrigin>,
	// Superuser converter for the Relay-chain (Parent) location. This will allow it to issue a
	// transaction from the Root origin.
	ParentAsSuperuser<RuntimeOrigin>,
	// Native signed account converter; this just converts an `AccountId32` origin into a normal
	// `RuntimeOrigin::Signed` origin of the same 32-byte value.
	SignedAccountId32AsNative<RelayNetwork, RuntimeOrigin>,
	// Xcm origins can be represented natively under the Xcm pallet's Xcm origin.
	XcmPassthrough<RuntimeOrigin>,
);

parameter_types! {
	/// The amount of weight an XCM operation takes. This is a safe overestimate.
	pub const BaseXcmWeight: Weight = Weight::from_parts(1_000_000_000, 1024);
	/// A temporary weight value for each XCM instruction.
	/// NOTE: This should be removed after we account for PoV weights.
	pub const TempFixedXcmWeight: Weight = Weight::from_parts(1_000_000_000, 0);
	pub const MaxInstructions: u32 = 100;
	pub const MaxAssetsIntoHolding: u32 = 64;
	// Fellows pluralistic body.
	pub const FellowsBodyId: BodyId = BodyId::Technical;
}

match_types! {
	pub type ParentOrParentsPlurality: impl Contains<MultiLocation> = {
		MultiLocation { parents: 1, interior: Here } |
		MultiLocation { parents: 1, interior: X1(Plurality { .. }) }
	};
	pub type ParentOrSiblings: impl Contains<MultiLocation> = {
		MultiLocation { parents: 1, interior: Here } |
		MultiLocation { parents: 1, interior: X1(_) }
	};
}

/// A call filter for the XCM Transact instruction. This is a temporary measure until we properly
/// account for proof size weights.
///
/// Calls that are allowed through this filter must:
/// 1. Have a fixed weight;
/// 2. Cannot lead to another call being made;
/// 3. Have a defined proof size weight, e.g. no unbounded vecs in call parameters.
pub struct SafeCallFilter;
impl Contains<RuntimeCall> for SafeCallFilter {
	fn contains(call: &RuntimeCall) -> bool {
		#[cfg(feature = "runtime-benchmarks")]
		{
			if matches!(call, RuntimeCall::System(frame_system::Call::remark_with_event { .. })) {
				return true
			}
		}

		matches!(
			call,
			RuntimeCall::System(
				frame_system::Call::set_heap_pages { .. } |
<<<<<<< HEAD
				frame_system::Call::set_code { .. } |
				frame_system::Call::set_code_without_checks { .. } |
				frame_system::Call::kill_prefix { .. },
			) |
			RuntimeCall::ParachainSystem(..) |
			RuntimeCall::Timestamp(..) |
			RuntimeCall::Balances(..) |
			RuntimeCall::CollatorSelection(
				pallet_collator_selection::Call::set_desired_candidates { .. } |
				pallet_collator_selection::Call::set_candidacy_bond { .. } |
				pallet_collator_selection::Call::register_as_candidate { .. } |
				pallet_collator_selection::Call::leave_intent { .. },
			) |
			RuntimeCall::Session(pallet_session::Call::purge_keys { .. }) |
			RuntimeCall::PolkadotXcm(pallet_xcm::Call::force_xcm_version { .. }) |
			RuntimeCall::XcmpQueue(..) |
			RuntimeCall::Utility(pallet_utility::Call::as_derivative { .. }) |
			RuntimeCall::Alliance(
				// `init_members` accepts unbounded vecs as arguments,
				// but the call can be initiated only by root origin.
				pallet_alliance::Call::init_members { .. } |
				pallet_alliance::Call::vote { .. } |
				pallet_alliance::Call::disband { .. } |
				pallet_alliance::Call::set_rule { .. } |
				pallet_alliance::Call::announce { .. } |
				pallet_alliance::Call::remove_announcement { .. } |
				pallet_alliance::Call::join_alliance { .. } |
				pallet_alliance::Call::nominate_ally { .. } |
				pallet_alliance::Call::elevate_ally { .. } |
				pallet_alliance::Call::give_retirement_notice { .. } |
				pallet_alliance::Call::retire { .. } |
				pallet_alliance::Call::kick_member { .. } |
				pallet_alliance::Call::close { .. } |
				pallet_alliance::Call::abdicate_fellow_status { .. },
			) |
			RuntimeCall::AllianceMotion(
=======
					frame_system::Call::set_code { .. } |
					frame_system::Call::set_code_without_checks { .. } |
					frame_system::Call::kill_prefix { .. },
			) | RuntimeCall::ParachainSystem(..) |
				RuntimeCall::Timestamp(..) |
				RuntimeCall::Balances(..) |
				RuntimeCall::CollatorSelection(
					pallet_collator_selection::Call::set_desired_candidates { .. } |
						pallet_collator_selection::Call::set_candidacy_bond { .. } |
						pallet_collator_selection::Call::register_as_candidate { .. } |
						pallet_collator_selection::Call::leave_intent { .. } |
						pallet_collator_selection::Call::set_invulnerables { .. } |
						pallet_collator_selection::Call::add_invulnerable { .. } |
						pallet_collator_selection::Call::remove_invulnerable { .. },
				) | RuntimeCall::Session(pallet_session::Call::purge_keys { .. }) |
				RuntimeCall::PolkadotXcm(pallet_xcm::Call::force_xcm_version { .. }) |
				RuntimeCall::XcmpQueue(..) |
				RuntimeCall::DmpQueue(..) |
				RuntimeCall::Utility(pallet_utility::Call::as_derivative { .. }) |
				RuntimeCall::Alliance(
					// `init_members` accepts unbounded vecs as arguments,
					// but the call can be initiated only by root origin.
					pallet_alliance::Call::init_members { .. } |
						pallet_alliance::Call::vote { .. } |
						pallet_alliance::Call::disband { .. } |
						pallet_alliance::Call::set_rule { .. } |
						pallet_alliance::Call::announce { .. } |
						pallet_alliance::Call::remove_announcement { .. } |
						pallet_alliance::Call::join_alliance { .. } |
						pallet_alliance::Call::nominate_ally { .. } |
						pallet_alliance::Call::elevate_ally { .. } |
						pallet_alliance::Call::give_retirement_notice { .. } |
						pallet_alliance::Call::retire { .. } |
						pallet_alliance::Call::kick_member { .. } |
						pallet_alliance::Call::close { .. } |
						pallet_alliance::Call::abdicate_fellow_status { .. },
				) | RuntimeCall::AllianceMotion(
>>>>>>> 3c674e14
				pallet_collective::Call::vote { .. } |
					pallet_collective::Call::disapprove_proposal { .. } |
					pallet_collective::Call::close { .. },
			) | RuntimeCall::FellowshipCollective(
				pallet_ranked_collective::Call::add_member { .. } |
					pallet_ranked_collective::Call::promote_member { .. } |
					pallet_ranked_collective::Call::demote_member { .. } |
					pallet_ranked_collective::Call::remove_member { .. },
			)
		)
	}
}

pub type Barrier = DenyThenTry<
	DenyReserveTransferToRelayChain,
	(
		// Allow local users to buy weight credit.
		TakeWeightCredit,
		// Expected responses are OK.
		AllowKnownQueryResponses<PolkadotXcm>,
		// Allow XCMs with some computed origins to pass through.
		WithComputedOrigin<
			(
				// If the message is one that immediately attemps to pay for execution, then allow it.
				AllowTopLevelPaidExecutionFrom<Everything>,
				// Parent and its pluralities (i.e. governance bodies) get free execution.
				AllowExplicitUnpaidExecutionFrom<ParentOrParentsPlurality>,
				// Subscriptions for version tracking are OK.
				AllowSubscriptionsFrom<ParentOrSiblings>,
			),
			UniversalLocation,
			ConstU32<8>,
		>,
	),
>;

pub struct XcmConfig;
impl xcm_executor::Config for XcmConfig {
	type RuntimeCall = RuntimeCall;
	type XcmSender = XcmRouter;
	type AssetTransactor = CurrencyTransactor;
	type OriginConverter = XcmOriginToTransactDispatchOrigin;
	// Collectives does not recognize a reserve location for any asset. Users must teleport DOT
	// where allowed (e.g. with the Relay Chain).
	type IsReserve = ();
	/// Only allow teleportation of DOT.
	type IsTeleporter = ConcreteNativeAssetFrom<DotLocation>;
	type UniversalLocation = UniversalLocation;
	type Barrier = Barrier;
	type Weigher = FixedWeightBounds<TempFixedXcmWeight, RuntimeCall, MaxInstructions>;
	type Trader =
		UsingComponents<WeightToFee, DotLocation, AccountId, Balances, ToStakingPot<Runtime>>;
	type ResponseHandler = PolkadotXcm;
	type AssetTrap = PolkadotXcm;
	type AssetClaims = PolkadotXcm;
	type SubscriptionService = PolkadotXcm;
	type PalletInstancesInfo = AllPalletsWithSystem;
	type MaxAssetsIntoHolding = MaxAssetsIntoHolding;
	type AssetLocker = ();
	type AssetExchanger = ();
	type FeeManager = ();
	type MessageExporter = ();
	type UniversalAliases = Nothing;
	type CallDispatcher = WithOriginFilter<SafeCallFilter>;
	type SafeCallFilter = SafeCallFilter;
	type Aliasers = Nothing;
}

/// Converts a local signed origin into an XCM multilocation.
/// Forms the basis for local origins sending/executing XCMs.
pub type LocalOriginToLocation = SignedToAccountId32<RuntimeOrigin, AccountId, RelayNetwork>;

/// The means for routing XCM messages which are not for local execution into the right message
/// queues.
pub type XcmRouter = (
	// Two routers - use UMP to communicate with the relay chain:
	cumulus_primitives_utility::ParentAsUmp<ParachainSystem, PolkadotXcm, ()>,
	// ..and XCMP to communicate with the sibling chains.
	XcmpQueue,
);

#[cfg(feature = "runtime-benchmarks")]
parameter_types! {
	pub ReachableDest: Option<MultiLocation> = Some(Parent.into());
}

/// Type to convert the Fellows origin to a Plurality `MultiLocation` value.
pub type FellowsToPlurality = OriginToPluralityVoice<RuntimeOrigin, Fellows, FellowsBodyId>;

impl pallet_xcm::Config for Runtime {
	type RuntimeEvent = RuntimeEvent;
	// We only allow the Fellows to send messages.
	type SendXcmOrigin = EnsureXcmOrigin<RuntimeOrigin, FellowsToPlurality>;
	type XcmRouter = XcmRouter;
	// We support local origins dispatching XCM executions in principle...
	type ExecuteXcmOrigin = EnsureXcmOrigin<RuntimeOrigin, LocalOriginToLocation>;
	// ... but disallow generic XCM execution. As a result only teleports are allowed.
	type XcmExecuteFilter = Nothing;
	type XcmExecutor = XcmExecutor<XcmConfig>;
	type XcmTeleportFilter = Everything;
	type XcmReserveTransferFilter = Nothing; // This parachain is not meant as a reserve location.
	type Weigher = FixedWeightBounds<BaseXcmWeight, RuntimeCall, MaxInstructions>;
	type UniversalLocation = UniversalLocation;
	type RuntimeOrigin = RuntimeOrigin;
	type RuntimeCall = RuntimeCall;
	const VERSION_DISCOVERY_QUEUE_SIZE: u32 = 100;
	type AdvertisedXcmVersion = pallet_xcm::CurrentXcmVersion;
	type Currency = Balances;
	type CurrencyMatcher = ();
	type TrustedLockers = ();
	type SovereignAccountOf = LocationToAccountId;
	type MaxLockers = ConstU32<8>;
	type WeightInfo = crate::weights::pallet_xcm::WeightInfo<Runtime>;
	#[cfg(feature = "runtime-benchmarks")]
	type ReachableDest = ReachableDest;
	type AdminOrigin = EnsureRoot<AccountId>;
	type MaxRemoteLockConsumers = ConstU32<0>;
	type RemoteLockConsumerIdentifier = ();
}

impl cumulus_pallet_xcm::Config for Runtime {
	type RuntimeEvent = RuntimeEvent;
	type XcmExecutor = XcmExecutor<XcmConfig>;
}<|MERGE_RESOLUTION|>--- conflicted
+++ resolved
@@ -142,44 +142,6 @@
 			call,
 			RuntimeCall::System(
 				frame_system::Call::set_heap_pages { .. } |
-<<<<<<< HEAD
-				frame_system::Call::set_code { .. } |
-				frame_system::Call::set_code_without_checks { .. } |
-				frame_system::Call::kill_prefix { .. },
-			) |
-			RuntimeCall::ParachainSystem(..) |
-			RuntimeCall::Timestamp(..) |
-			RuntimeCall::Balances(..) |
-			RuntimeCall::CollatorSelection(
-				pallet_collator_selection::Call::set_desired_candidates { .. } |
-				pallet_collator_selection::Call::set_candidacy_bond { .. } |
-				pallet_collator_selection::Call::register_as_candidate { .. } |
-				pallet_collator_selection::Call::leave_intent { .. },
-			) |
-			RuntimeCall::Session(pallet_session::Call::purge_keys { .. }) |
-			RuntimeCall::PolkadotXcm(pallet_xcm::Call::force_xcm_version { .. }) |
-			RuntimeCall::XcmpQueue(..) |
-			RuntimeCall::Utility(pallet_utility::Call::as_derivative { .. }) |
-			RuntimeCall::Alliance(
-				// `init_members` accepts unbounded vecs as arguments,
-				// but the call can be initiated only by root origin.
-				pallet_alliance::Call::init_members { .. } |
-				pallet_alliance::Call::vote { .. } |
-				pallet_alliance::Call::disband { .. } |
-				pallet_alliance::Call::set_rule { .. } |
-				pallet_alliance::Call::announce { .. } |
-				pallet_alliance::Call::remove_announcement { .. } |
-				pallet_alliance::Call::join_alliance { .. } |
-				pallet_alliance::Call::nominate_ally { .. } |
-				pallet_alliance::Call::elevate_ally { .. } |
-				pallet_alliance::Call::give_retirement_notice { .. } |
-				pallet_alliance::Call::retire { .. } |
-				pallet_alliance::Call::kick_member { .. } |
-				pallet_alliance::Call::close { .. } |
-				pallet_alliance::Call::abdicate_fellow_status { .. },
-			) |
-			RuntimeCall::AllianceMotion(
-=======
 					frame_system::Call::set_code { .. } |
 					frame_system::Call::set_code_without_checks { .. } |
 					frame_system::Call::kill_prefix { .. },
@@ -217,7 +179,6 @@
 						pallet_alliance::Call::close { .. } |
 						pallet_alliance::Call::abdicate_fellow_status { .. },
 				) | RuntimeCall::AllianceMotion(
->>>>>>> 3c674e14
 				pallet_collective::Call::vote { .. } |
 					pallet_collective::Call::disapprove_proposal { .. } |
 					pallet_collective::Call::close { .. },
