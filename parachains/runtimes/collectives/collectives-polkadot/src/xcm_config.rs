--- conflicted
+++ resolved
@@ -159,12 +159,7 @@
 				) | RuntimeCall::Session(pallet_session::Call::purge_keys { .. }) |
 				RuntimeCall::PolkadotXcm(pallet_xcm::Call::force_xcm_version { .. }) |
 				RuntimeCall::XcmpQueue(..) |
-<<<<<<< HEAD
 				RuntimeCall::MessageQueue(..) |
-				RuntimeCall::Utility(pallet_utility::Call::as_derivative { .. }) |
-=======
-				RuntimeCall::DmpQueue(..) |
->>>>>>> 0a6d90fb
 				RuntimeCall::Alliance(
 					// `init_members` accepts unbounded vecs as arguments,
 					// but the call can be initiated only by root origin.
