--- conflicted
+++ resolved
@@ -16,16 +16,6 @@
 pub mod account {
 	use frame_support::PalletId;
 
-<<<<<<< HEAD
-	/// Relay Chain treasury pallet id, used to convert into AccountId
-	pub const RELAY_TREASURY_PALL_ID: PalletId = PalletId(*b"py/trsry");
-	/// Alliance pallet id.
-	/// It is used as a temporarily place to deposit a slashed imbalance before teleport to the treasury.
-	pub const ALLIANCE_PALLET_ID: PalletId = PalletId(*b"py/allia");
-	/// Ambassador Referenda pallet id.
-	/// It is used as a temporarily place to deposit a slashed imbalance before teleport to the treasury.
-	pub const AMBASSADOR_REFERENDA_PALLET_ID: PalletId = PalletId(*b"py/amref");
-=======
 	/// Polkadot treasury pallet id, used to convert into AccountId
 	pub const POLKADOT_TREASURY_PALLET_ID: PalletId = PalletId(*b"py/trsry");
 	/// Alliance pallet ID.
@@ -36,7 +26,10 @@
 	/// It is used as a temporarily place to deposit a slashed imbalance
 	/// before the teleport to the Treasury.
 	pub const REFERENDA_PALLET_ID: PalletId = PalletId(*b"py/refer");
->>>>>>> a74ffe6c
+	/// Ambassador Referenda pallet ID.
+	/// It is used as a temporarily place to deposit a slashed imbalance
+	/// before the teleport to the Treasury.
+	pub const AMBASSADOR_REFERENDA_PALLET_ID: PalletId = PalletId(*b"py/amref");
 }
 
 pub mod currency {
