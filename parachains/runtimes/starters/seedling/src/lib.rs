--- conflicted
+++ resolved
@@ -125,13 +125,7 @@
 	/// The lookup mechanism to get account ID from whatever is passed in dispatchers.
 	type Lookup = AccountIdLookup<AccountId, ()>;
 	/// The index type for storing how many extrinsics an account has signed.
-<<<<<<< HEAD
 	type Nonce = Nonce;
-	/// The index type for blocks.
-	type BlockNumber = BlockNumber;
-=======
-	type Index = Index;
->>>>>>> 2ec93922
 	/// The type for hashing blocks and tries.
 	type Hash = Hash;
 	/// The hashing algorithm used.
