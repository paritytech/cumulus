// Copyright (C) 2021 Parity Technologies (UK) Ltd.
// SPDX-License-Identifier: Apache-2.0

// Licensed under the Apache License, Version 2.0 (the "License");
// you may not use this file except in compliance with the License.
// You may obtain a copy of the License at
//
// 	http://www.apache.org/licenses/LICENSE-2.0
//
// Unless required by applicable law or agreed to in writing, software
// distributed under the License is distributed on an "AS IS" BASIS,
// WITHOUT WARRANTIES OR CONDITIONS OF ANY KIND, either express or implied.
// See the License for the specific language governing permissions and
// limitations under the License.

#![cfg_attr(not(feature = "std"), no_std)]

pub mod impls;
pub mod xcm_config;
pub use constants::*;
pub use opaque::*;
pub use types::*;

/// Common types of parachains.
mod types {
	use sp_runtime::traits::{IdentifyAccount, Verify};

	/// An index to a block.
	pub type BlockNumber = u32;

	/// Alias to 512-bit hash when used in the context of a transaction signature on the chain.
	pub type Signature = sp_runtime::MultiSignature;

	/// Some way of identifying an account on the chain. We intentionally make it equivalent
	/// to the public key of our transaction signing scheme.
	pub type AccountId = <<Signature as Verify>::Signer as IdentifyAccount>::AccountId;

	/// The type for looking up accounts. We don't expect more than 4 billion of them, but you
	/// never know...
	pub type AccountIndex = u32;

	/// Balance of an account.
	pub type Balance = u128;

	/// Index of a transaction in the chain.
	pub type Index = u32;

	/// A hash of some data used by the chain.
	pub type Hash = sp_core::H256;

	/// Digest item type.
	pub type DigestItem = sp_runtime::generic::DigestItem;

	// Aura consensus authority.
	pub type AuraId = sp_consensus_aura::sr25519::AuthorityId;

	// Aura consensus authority used by Statemint.
	//
	// Because of registering the authorities with an ed25519 key before switching from Shell
	// to Statemint, we were required to deploy a hotfix that changed Statemint to ed22519.
	// In the future that may change again.
	pub type StatemintAuraId = sp_consensus_aura::ed25519::AuthorityId;

	// Id used for identifying assets.
	pub type AssetId = u32;
}

/// Common constants of parachains.
mod constants {
	use super::types::BlockNumber;
	use frame_support::weights::{constants::WEIGHT_REF_TIME_PER_SECOND, Weight};
	use sp_runtime::Perbill;
	/// This determines the average expected block time that we are targeting. Blocks will be
	/// produced at a minimum duration defined by `SLOT_DURATION`. `SLOT_DURATION` is picked up by
	/// `pallet_timestamp` which is in turn picked up by `pallet_aura` to implement `fn
	/// slot_duration()`.
	///
	/// Change this to adjust the block time.
	pub const MILLISECS_PER_BLOCK: u64 = 12000;
	pub const SLOT_DURATION: u64 = MILLISECS_PER_BLOCK;

	// Time is measured by number of blocks.
	pub const MINUTES: BlockNumber = 60_000 / (MILLISECS_PER_BLOCK as BlockNumber);
	pub const HOURS: BlockNumber = MINUTES * 60;
	pub const DAYS: BlockNumber = HOURS * 24;

	/// We assume that ~5% of the block weight is consumed by `on_initialize` handlers. This is
	/// used to limit the maximal weight of a single extrinsic.
	pub const AVERAGE_ON_INITIALIZE_RATIO: Perbill = Perbill::from_percent(5);
	/// We allow `Normal` extrinsics to fill up the block up to 75%, the rest can be used by
	/// Operational  extrinsics.
	pub const NORMAL_DISPATCH_RATIO: Perbill = Perbill::from_percent(75);

	/// We allow for 0.5 seconds of compute with a 6 second average block time.
	pub const MAXIMUM_BLOCK_WEIGHT: Weight = Weight::from_parts(
		WEIGHT_REF_TIME_PER_SECOND.saturating_div(2),
<<<<<<< HEAD
		polkadot_primitives::v3::MAX_POV_SIZE as u64,
=======
		polkadot_primitives::MAX_POV_SIZE as u64,
>>>>>>> e949f21a
	);
}

/// Opaque types. These are used by the CLI to instantiate machinery that don't need to know
/// the specifics of the runtime. They can then be made to be agnostic over specific formats
/// of data like extrinsics, allowing for them to continue syncing the network through upgrades
/// to even the core data structures.
pub mod opaque {
	use super::*;
	use sp_runtime::{generic, traits::BlakeTwo256};

	pub use sp_runtime::OpaqueExtrinsic as UncheckedExtrinsic;
	/// Opaque block header type.
	pub type Header = generic::Header<BlockNumber, BlakeTwo256>;
	/// Opaque block type.
	pub type Block = generic::Block<Header, UncheckedExtrinsic>;
	/// Opaque block identifier type.
	pub type BlockId = generic::BlockId<Block>;
}<|MERGE_RESOLUTION|>--- conflicted
+++ resolved
@@ -94,11 +94,7 @@
 	/// We allow for 0.5 seconds of compute with a 6 second average block time.
 	pub const MAXIMUM_BLOCK_WEIGHT: Weight = Weight::from_parts(
 		WEIGHT_REF_TIME_PER_SECOND.saturating_div(2),
-<<<<<<< HEAD
-		polkadot_primitives::v3::MAX_POV_SIZE as u64,
-=======
 		polkadot_primitives::MAX_POV_SIZE as u64,
->>>>>>> e949f21a
 	);
 }
 
