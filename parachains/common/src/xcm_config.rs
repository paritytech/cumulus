use crate::impls::AccountIdOf;
use core::marker::PhantomData;
use frame_support::{
	log,
	traits::{fungibles::Inspect, tokens::BalanceConversion, ContainsPair},
	weights::{Weight, WeightToFee, WeightToFeePolynomial},
};
<<<<<<< HEAD
use xcm::latest::{prelude::*, Instruction};
=======
use sp_runtime::traits::Get;
use xcm::latest::{prelude::*, Weight as XCMWeight};
>>>>>>> 1b784118
use xcm_executor::traits::ShouldExecute;

//TODO: move DenyThenTry to polkadot's xcm module.
/// Deny executing the XCM if it matches any of the Deny filter regardless of anything else.
/// If it passes the Deny, and matches one of the Allow cases then it is let through.
pub struct DenyThenTry<Deny, Allow>(PhantomData<Deny>, PhantomData<Allow>)
where
	Deny: ShouldExecute,
	Allow: ShouldExecute;

impl<Deny, Allow> ShouldExecute for DenyThenTry<Deny, Allow>
where
	Deny: ShouldExecute,
	Allow: ShouldExecute,
{
	fn should_execute<RuntimeCall>(
		origin: &MultiLocation,
<<<<<<< HEAD
		instructions: &mut [Instruction<Call>],
		max_weight: Weight,
		weight_credit: &mut Weight,
=======
		message: &mut [Instruction<RuntimeCall>],
		max_weight: XCMWeight,
		weight_credit: &mut XCMWeight,
>>>>>>> 1b784118
	) -> Result<(), ()> {
		Deny::should_execute(origin, instructions, max_weight, weight_credit)?;
		Allow::should_execute(origin, instructions, max_weight, weight_credit)
	}
}

// See issue #5233
pub struct DenyReserveTransferToRelayChain;
impl ShouldExecute for DenyReserveTransferToRelayChain {
	fn should_execute<RuntimeCall>(
		origin: &MultiLocation,
<<<<<<< HEAD
		instructions: &mut [Instruction<Call>],
		_max_weight: Weight,
		_weight_credit: &mut Weight,
	) -> Result<(), ()> {
		if instructions.iter().any(|inst| {
=======
		message: &mut [Instruction<RuntimeCall>],
		_max_weight: XCMWeight,
		_weight_credit: &mut XCMWeight,
	) -> Result<(), ()> {
		if message.iter().any(|inst| {
>>>>>>> 1b784118
			matches!(
				inst,
				InitiateReserveWithdraw {
					reserve: MultiLocation { parents: 1, interior: Here },
					..
				} | DepositReserveAsset { dest: MultiLocation { parents: 1, interior: Here }, .. } |
					TransferReserveAsset {
						dest: MultiLocation { parents: 1, interior: Here },
						..
					}
			)
		}) {
			return Err(()) // Deny
		}

		// An unexpected reserve transfer has arrived from the Relay Chain. Generally, `IsReserve`
		// should not allow this, but we just log it here.
		if matches!(origin, MultiLocation { parents: 1, interior: Here }) &&
<<<<<<< HEAD
			instructions.iter().any(|inst| matches!(inst, ReserveAssetDeposited { .. }))
=======
			message.iter().any(|inst| matches!(inst, ReserveAssetDeposited { .. }))
>>>>>>> 1b784118
		{
			log::warn!(
				target: "xcm::barrier",
				"Unexpected ReserveAssetDeposited from the Relay Chain",
			);
		}
		// Permit everything else
		Ok(())
	}
}

/// A `ChargeFeeInFungibles` implementation that converts the output of
/// a given WeightToFee implementation an amount charged in
/// a particular assetId from pallet-assets
pub struct AssetFeeAsExistentialDepositMultiplier<Runtime, WeightToFee, BalanceConverter>(
	PhantomData<(Runtime, WeightToFee, BalanceConverter)>,
);
impl<CurrencyBalance, Runtime, WeightToFee, BalanceConverter>
	cumulus_primitives_utility::ChargeWeightInFungibles<
		AccountIdOf<Runtime>,
		pallet_assets::Pallet<Runtime>,
	> for AssetFeeAsExistentialDepositMultiplier<Runtime, WeightToFee, BalanceConverter>
where
	Runtime: pallet_assets::Config,
	WeightToFee: WeightToFeePolynomial<Balance = CurrencyBalance>,
	BalanceConverter: BalanceConversion<
		CurrencyBalance,
		<Runtime as pallet_assets::Config>::AssetId,
		<Runtime as pallet_assets::Config>::Balance,
	>,
	AccountIdOf<Runtime>:
		From<polkadot_primitives::v2::AccountId> + Into<polkadot_primitives::v2::AccountId>,
{
	fn charge_weight_in_fungibles(
		asset_id: <pallet_assets::Pallet<Runtime> as Inspect<AccountIdOf<Runtime>>>::AssetId,
		weight: Weight,
	) -> Result<<pallet_assets::Pallet<Runtime> as Inspect<AccountIdOf<Runtime>>>::Balance, XcmError>
	{
		let amount = WeightToFee::weight_to_fee(&weight);
		// If the amount gotten is not at least the ED, then make it be the ED of the asset
		// This is to avoid burning assets and decreasing the supply
		let asset_amount = BalanceConverter::to_asset_balance(amount, asset_id)
			.map_err(|_| XcmError::TooExpensive)?;
		Ok(asset_amount)
	}
}

/// Accepts an asset if it is a native asset from a particular `MultiLocation`.
pub struct ConcreteNativeAssetFrom<Location>(PhantomData<Location>);
impl<Location: Get<MultiLocation>> ContainsPair<MultiAsset, MultiLocation>
	for ConcreteNativeAssetFrom<Location>
{
	fn contains(asset: &MultiAsset, origin: &MultiLocation) -> bool {
		log::trace!(target: "xcm::filter_asset_location",
			"ConcreteNativeAsset asset: {:?}, origin: {:?}, location: {:?}",
			asset, origin, Location::get());
		matches!(asset.id, Concrete(ref id) if id == origin && origin == &Location::get())
	}
}<|MERGE_RESOLUTION|>--- conflicted
+++ resolved
@@ -5,12 +5,8 @@
 	traits::{fungibles::Inspect, tokens::BalanceConversion, ContainsPair},
 	weights::{Weight, WeightToFee, WeightToFeePolynomial},
 };
-<<<<<<< HEAD
-use xcm::latest::{prelude::*, Instruction};
-=======
 use sp_runtime::traits::Get;
 use xcm::latest::{prelude::*, Weight as XCMWeight};
->>>>>>> 1b784118
 use xcm_executor::traits::ShouldExecute;
 
 //TODO: move DenyThenTry to polkadot's xcm module.
@@ -28,18 +24,12 @@
 {
 	fn should_execute<RuntimeCall>(
 		origin: &MultiLocation,
-<<<<<<< HEAD
-		instructions: &mut [Instruction<Call>],
-		max_weight: Weight,
-		weight_credit: &mut Weight,
-=======
 		message: &mut [Instruction<RuntimeCall>],
 		max_weight: XCMWeight,
 		weight_credit: &mut XCMWeight,
->>>>>>> 1b784118
 	) -> Result<(), ()> {
-		Deny::should_execute(origin, instructions, max_weight, weight_credit)?;
-		Allow::should_execute(origin, instructions, max_weight, weight_credit)
+		Deny::should_execute(origin, message, max_weight, weight_credit)?;
+		Allow::should_execute(origin, message, max_weight, weight_credit)
 	}
 }
 
@@ -48,19 +38,11 @@
 impl ShouldExecute for DenyReserveTransferToRelayChain {
 	fn should_execute<RuntimeCall>(
 		origin: &MultiLocation,
-<<<<<<< HEAD
-		instructions: &mut [Instruction<Call>],
-		_max_weight: Weight,
-		_weight_credit: &mut Weight,
-	) -> Result<(), ()> {
-		if instructions.iter().any(|inst| {
-=======
 		message: &mut [Instruction<RuntimeCall>],
 		_max_weight: XCMWeight,
 		_weight_credit: &mut XCMWeight,
 	) -> Result<(), ()> {
 		if message.iter().any(|inst| {
->>>>>>> 1b784118
 			matches!(
 				inst,
 				InitiateReserveWithdraw {
@@ -79,11 +61,7 @@
 		// An unexpected reserve transfer has arrived from the Relay Chain. Generally, `IsReserve`
 		// should not allow this, but we just log it here.
 		if matches!(origin, MultiLocation { parents: 1, interior: Here }) &&
-<<<<<<< HEAD
-			instructions.iter().any(|inst| matches!(inst, ReserveAssetDeposited { .. }))
-=======
 			message.iter().any(|inst| matches!(inst, ReserveAssetDeposited { .. }))
->>>>>>> 1b784118
 		{
 			log::warn!(
 				target: "xcm::barrier",
