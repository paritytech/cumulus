// Copyright (C) 2023 Parity Technologies (UK) Ltd.
// SPDX-License-Identifier: Apache-2.0

// Licensed under the Apache License, Version 2.0 (the "License");
// you may not use this file except in compliance with the License.
// You may obtain a copy of the License at
//
// 	http://www.apache.org/licenses/LICENSE-2.0
//
// Unless required by applicable law or agreed to in writing, software
// distributed under the License is distributed on an "AS IS" BASIS,
// WITHOUT WARRANTIES OR CONDITIONS OF ANY KIND, either express or implied.
// See the License for the specific language governing permissions and
// limitations under the License.

//! # Bridge Transfer Pallet
//!
//! Module supports transfer assets over bridges between different consensus chain.
//! With fine-grained configuration you can control transferred assets (out/in) between different consensus chain.
//! "Transfer asset over bridge" recognize two kinds of transfer see [types::AssetTransferKind].

// Ensure we're `no_std` when compiling for Wasm.
#![cfg_attr(not(feature = "std"), no_std)]

pub use pallet::*;
pub use pallet_bridge_transfer_primitives::MaybePaidLocation;

pub mod features;
mod impls;
mod types;
pub mod weights;

#[cfg(feature = "runtime-benchmarks")]
mod benchmarking;

#[cfg(test)]
mod tests;

/// The log target of this pallet.
pub const LOG_TARGET: &str = "runtime::bridge-transfer";

#[frame_support::pallet]
pub mod pallet {
	pub use crate::weights::WeightInfo;

	use crate::types::ResolveAssetTransferKind;
	use frame_support::pallet_prelude::*;
	use frame_system::pallet_prelude::*;
	use pallet_bridge_transfer_primitives::{EnsureReachableDestination, ReachableDestination};
	use sp_std::boxed::Box;
	use xcm::prelude::*;
	use xcm_executor::traits::TransactAsset;

	#[cfg(feature = "runtime-benchmarks")]
	use pallet_bridge_transfer_primitives::MaybePaidLocation;

	#[pallet::pallet]
	pub struct Pallet<T>(_);

	/// Everything we need to run benchmarks.
	#[cfg(feature = "runtime-benchmarks")]
	pub trait BenchmarkHelper<RuntimeOrigin> {
		/// Returns proper destination for NetworkId, supported by the runtime.
		///
		/// We expect that the XCM environment (`BridgeXcmSender`) has everything enabled
		/// to support transfer to this destination **after** `prepare_asset_transfer` call.
		fn desired_bridged_location() -> Option<(NetworkId, ReachableDestination)>;

		//
		// /// Returns proper target_location location+fee supported by the runtime.
		// ///
		// /// We expect that the XCM environment (`BridgeXcmSender`) has everything enabled
		// /// to support transfer to this destination **after** `prepare_asset_transfer` call.
		// fn allowed_bridged_target_location() -> Option<MaybePaidLocation> {
		// 	None
		// }

		/// Prepare environment for assets transfer and return transfer origin and assets
		/// to transfer. After this function is called, we expect `transfer_asset_via_bridge`
		/// to succeed, so in proper environment, it should:
		///
		/// - deposit enough funds (fee from `bridge_config()` and transferred assets) to the sender account;
		///
		/// - ensure that the `BridgeXcmSender` is properly configured for the transfer;
		///
		/// - be close to the worst possible scenario - i.e. if some account may need to be created during
		///   the assets transfer, it should be created. If there are multiple bridges, the "worst possible"
		///   (in terms of performance) bridge must be selected for the transfer.
		fn prepare_asset_transfer_for(
			desired_bridged_location: (NetworkId, ReachableDestination),
			assumed_reserve_account: MultiLocation,
		) -> Option<(RuntimeOrigin, VersionedMultiAssets, VersionedMultiLocation)>;
	}

	#[cfg(feature = "runtime-benchmarks")]
	impl<RuntimeOrigin> BenchmarkHelper<RuntimeOrigin> for () {
<<<<<<< HEAD
		fn desired_bridged_location() -> Option<(NetworkId, ReachableDestination)> {
			None
		}

		fn prepare_asset_transfer_for(
			_desired_bridged_location: (NetworkId, ReachableDestination),
			_assumed_reserve_account: MultiLocation,
		) -> Option<(RuntimeOrigin, VersionedMultiAssets, VersionedMultiLocation)> {
			None
		}
=======
>>>>>>> f4db99d6
	}

	#[pallet::config]
	pub trait Config: frame_system::Config {
		/// The overarching event type.
		type RuntimeEvent: From<Event<Self>> + IsType<<Self as frame_system::Config>::RuntimeEvent>;

		/// Runtime's universal location
		type UniversalLocation: Get<InteriorMultiLocation>;

		/// Weight information for extrinsics in this pallet.
		type WeightInfo: WeightInfo;

		/// How to withdraw and deposit an asset for reserve.
		/// (Config for transfer out)
		type AssetTransactor: TransactAsset;
		/// Transfer kind resolver for `asset` to `target_location`.
		type AssetTransferKindResolver: ResolveAssetTransferKind;
		/// Required origin for asset transfer. If successful, it resolves to `MultiLocation`.
		/// (Config for transfer out)
		type AssetTransferOrigin: EnsureOrigin<Self::RuntimeOrigin, Success = MultiLocation>;
		/// Max count of assets in one call
		/// (Config for transfer out)
		type AssetsLimit: Get<u8>;

		/// Validates remote_destination if it is reachable from the point of configuration
		type BridgedDestinationValidator: EnsureReachableDestination;
		/// XCM sender which sends messages to the BridgeHub
		/// (Config for transfer out)
		type BridgeXcmSender: SendXcm;

		/// Benchmarks helper.
		#[cfg(feature = "runtime-benchmarks")]
		type BenchmarkHelper: BenchmarkHelper<Self::RuntimeOrigin>;
	}

	#[pallet::error]
	#[cfg_attr(test, derive(PartialEq))]
	pub enum Error<T> {
		InvalidAssets,
		AssetsLimitReached,
		UnsupportedDestination,
		UnsupportedXcmVersion,
		InvalidTargetLocation,
		InvalidRemoteDestination,
		BridgeCallError,
		FailedToReserve,
		FailedToWithdraw,
		UnsupportedAssetTransferKind,
	}

	#[pallet::event]
	#[pallet::generate_deposit(pub (super) fn deposit_event)]
	pub enum Event<T: Config> {
		/// Transfer was successfully entered to the system (does not mean already delivered)
		TransferInitiated {
			/// `XcmHash` from `XcmContext` which is used for `AssetTransactor` processing and is related to the original message constructed here
			message_id: XcmHash,
			/// `XcmHash` from `SendXcm` (which is used for `ExportMessage` envelope)
			forwarded_message_id: XcmHash,
			/// `SendXcm` cost
			sender_cost: MultiAssets,
		},

		/// Reserve assets passed
		ReserveAssetsDeposited { from: MultiLocation, to: MultiLocation, assets: MultiAssets },
		/// Assets were withdrawn
		AssetsWithdrawn { from: MultiLocation, assets: MultiAssets },
	}

	#[pallet::call]
	impl<T: Config> Pallet<T> {
		/// Transfer asset via bridge to different global consensus
		///
		/// Parameters:
		///
		/// * `assets`:
		/// * `destination`: Different consensus location, where the assets will be deposited, e.g. Polkadot's Statemint: `2, X2(GlobalConsensus(NetworkId::Polkadot), Parachain(1000))`
		#[pallet::call_index(0)]
		#[pallet::weight(T::WeightInfo::transfer_asset_via_bridge())]
		pub fn transfer_asset_via_bridge(
			origin: OriginFor<T>,
			assets: Box<VersionedMultiAssets>,
			destination: Box<VersionedMultiLocation>,
		) -> DispatchResult {
			// Check origin
			let origin_location = T::AssetTransferOrigin::ensure_origin(origin)?;

			// Check if remote destination is reachable
			let destination = Self::ensure_reachable_remote_destination(
				(*destination).try_into().map_err(|()| Error::<T>::InvalidRemoteDestination)?,
			)?;

			// Check assets (lets leave others checks on `AssetTransactor`)
			let assets: MultiAssets =
				(*assets).try_into().map_err(|()| Error::<T>::InvalidAssets)?;
			ensure!(assets.len() <= T::AssetsLimit::get() as usize, Error::<T>::AssetsLimitReached);

			// Do this in transaction (explicitly), the rollback should occur in case of any error and no assets will be trapped or lost
			Self::initiate_transfer_asset_via_bridge_in_transaction(
				origin_location,
				destination,
				assets,
			)
		}
	}
}<|MERGE_RESOLUTION|>--- conflicted
+++ resolved
@@ -51,9 +51,6 @@
 	use xcm::prelude::*;
 	use xcm_executor::traits::TransactAsset;
 
-	#[cfg(feature = "runtime-benchmarks")]
-	use pallet_bridge_transfer_primitives::MaybePaidLocation;
-
 	#[pallet::pallet]
 	pub struct Pallet<T>(_);
 
@@ -65,15 +62,6 @@
 		/// We expect that the XCM environment (`BridgeXcmSender`) has everything enabled
 		/// to support transfer to this destination **after** `prepare_asset_transfer` call.
 		fn desired_bridged_location() -> Option<(NetworkId, ReachableDestination)>;
-
-		//
-		// /// Returns proper target_location location+fee supported by the runtime.
-		// ///
-		// /// We expect that the XCM environment (`BridgeXcmSender`) has everything enabled
-		// /// to support transfer to this destination **after** `prepare_asset_transfer` call.
-		// fn allowed_bridged_target_location() -> Option<MaybePaidLocation> {
-		// 	None
-		// }
 
 		/// Prepare environment for assets transfer and return transfer origin and assets
 		/// to transfer. After this function is called, we expect `transfer_asset_via_bridge`
@@ -94,7 +82,6 @@
 
 	#[cfg(feature = "runtime-benchmarks")]
 	impl<RuntimeOrigin> BenchmarkHelper<RuntimeOrigin> for () {
-<<<<<<< HEAD
 		fn desired_bridged_location() -> Option<(NetworkId, ReachableDestination)> {
 			None
 		}
@@ -105,8 +92,6 @@
 		) -> Option<(RuntimeOrigin, VersionedMultiAssets, VersionedMultiLocation)> {
 			None
 		}
-=======
->>>>>>> f4db99d6
 	}
 
 	#[pallet::config]
