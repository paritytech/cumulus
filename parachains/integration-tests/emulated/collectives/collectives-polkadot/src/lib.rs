--- conflicted
+++ resolved
@@ -23,15 +23,6 @@
 	traits::{fungibles::Inspect, OriginTrait},
 };
 pub use integration_tests_common::{
-<<<<<<< HEAD
-	constants::accounts::ALICE, AssetHubPolkadot as AssetHub,
-	AssetHubPolkadotPallet as AssetHubPallet, Collectives, CollectivesPallet, Polkadot,
-	PolkadotMockNet,
-};
-pub use parachains_common::AccountId;
-pub use xcm::prelude::*;
-pub use xcm_emulator::{assert_expected_events, Parachain};
-=======
 	constants::{
 		accounts::{ALICE, BOB},
 		asset_hub_polkadot::ED as ASSET_HUB_POLKADOT_ED,
@@ -61,7 +52,6 @@
 	AccountId32Junction, Chain, ParaId, Parachain as Para, RelayChain as Relay, Test, TestArgs,
 	TestContext, TestExt, TestExternalities,
 };
->>>>>>> 8769eae0
 
 pub const ASSET_ID: u32 = 1;
 pub const ASSET_MIN_BALANCE: u128 = 1000;
