--- conflicted
+++ resolved
@@ -164,69 +164,6 @@
 /// Limited Reserve Transfers of native asset from Relay Chain to the System Parachain shouldn't
 /// work
 #[test]
-<<<<<<< HEAD
-fn reserve_transfer_native_asset_from_relay_to_assets() {
-	// Init tests variables
-	let amount = KUSAMA_ED * 1000;
-	let relay_sender_balance_before = Kusama::account_data_of(KusamaSender::get()).free;
-	let para_receiver_balance_before =
-		AssetHubKusama::account_data_of(AssetHubKusamaReceiver::get()).free;
-
-	let origin = <Kusama as Relay>::RuntimeOrigin::signed(KusamaSender::get());
-	let assets_para_destination: VersionedMultiLocation =
-		Kusama::child_location_of(AssetHubKusama::para_id()).into();
-	let beneficiary: VersionedMultiLocation =
-		AccountId32 { network: None, id: AssetHubKusamaReceiver::get().into() }.into();
-	let native_assets: VersionedMultiAssets = (Here, amount).into();
-	let fee_asset_item = 0;
-	let weight_limit = WeightLimit::Unlimited;
-
-	// Send XCM message from Relay Chain
-	Kusama::execute_with(|| {
-		assert_ok!(<Kusama as KusamaPallet>::XcmPallet::limited_reserve_transfer_assets(
-			origin,
-			bx!(assets_para_destination),
-			bx!(beneficiary),
-			bx!(native_assets),
-			fee_asset_item,
-			weight_limit,
-		));
-
-		type RuntimeEvent = <Kusama as Relay>::RuntimeEvent;
-
-		assert_expected_events!(
-			Kusama,
-			vec![
-				RuntimeEvent::XcmPallet(pallet_xcm::Event::Attempted { outcome: Outcome::Complete(weight) }) => {
-					weight: weight_within_threshold((REF_TIME_THRESHOLD, PROOF_SIZE_THRESHOLD), Weight::from_parts(630_092_000, 6196), *weight),
-				},
-			]
-		);
-	});
-
-	// Receive XCM message in Assets Parachain
-	AssetHubKusama::execute_with(|| {
-		type RuntimeEvent = <AssetHubKusama as Para>::RuntimeEvent;
-
-		assert_expected_events!(
-			AssetHubKusama,
-			vec![
-				RuntimeEvent::MessageQueue(pallet_message_queue::Event::Processed {
-					success: false, // Error since UntrustedReserveLocation.
-					..
-				}) => {},
-			]
-		);
-	});
-
-	// Check if balances are updated accordingly in Relay Chain and Assets Parachain
-	let relay_sender_balance_after = Kusama::account_data_of(KusamaSender::get()).free;
-	let para_sender_balance_after =
-		AssetHubKusama::account_data_of(AssetHubKusamaReceiver::get()).free;
-
-	assert_eq!(relay_sender_balance_before - amount, relay_sender_balance_after);
-	assert_eq!(para_sender_balance_after, para_receiver_balance_before);
-=======
 fn limited_reserve_transfer_native_asset_from_relay_to_system_para_fails() {
 	// Init values for Relay Chain
 	let amount_to_send: Balance = KUSAMA_ED * 1000;
@@ -475,5 +412,4 @@
 	system_para_test
 		.set_dispatchable::<AssetHubKusama>(system_para_to_para_reserve_transfer_assets);
 	system_para_test.assert();
->>>>>>> 0a6d90fb
 }