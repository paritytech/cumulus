--- conflicted
+++ resolved
@@ -15,106 +15,94 @@
 // along with Cumulus.  If not, see <http://www.gnu.org/licenses/>.
 
 use crate::*;
-struct InitValues {
-	amount: u128,
-	relay_sender_balance_before: u128,
-	para_receiver_balance_before: u128,
-	origin: <Kusama as Relay>::RuntimeOrigin,
-	assets_para_destination: VersionedMultiLocation,
-	beneficiary: VersionedMultiLocation,
-	native_assets: VersionedMultiAssets,
-	fee_asset_item: u32,
-	weight_limit: WeightLimit,
-}
+// struct InitValues {
+// 	amount: u128,
+// 	relay_sender_balance_before: u128,
+// 	para_receiver_balance_before: u128,
+// 	origin: <Kusama as Relay>::RuntimeOrigin,
+// 	assets_para_destination: VersionedMultiLocation,
+// 	beneficiary: VersionedMultiLocation,
+// 	native_assets: VersionedMultiAssets,
+// 	fee_asset_item: u32,
+// 	weight_limit: WeightLimit,
+// }
 
-fn get_init_values() -> InitValues {
-	InitValues {
-		amount: KUSAMA_ED * 1000,
-		relay_sender_balance_before: Kusama::account_data_of(KusamaSender::get()).free,
-		para_receiver_balance_before: AssetHubKusama::account_data_of(AssetHubKusamaReceiver::get()).free,
-		origin: <Kusama as Relay>::RuntimeOrigin::signed(KusamaSender::get()),
-		assets_para_destination: Kusama::child_location_of(AssetHubKusama::para_id()).into(),
-		beneficiary: AccountId32 { network: None, id: AssetHubKusamaReceiver::get().into() }.into(),
-		native_assets: (Here, amount).into(),
-		fee_asset_item: 0,
-		weight_limit: WeightLimit::Unlimited,
-	}
-}
+// fn get_init_values() -> InitValues {
+// 	InitValues {
+// 		amount: KUSAMA_ED * 1000,
+// 		relay_sender_balance_before: Kusama::account_data_of(KusamaSender::get()).free,
+// 		para_receiver_balance_before: AssetHubKusama::account_data_of(AssetHubKusamaReceiver::get()).free,
+// 		origin: <Kusama as Relay>::RuntimeOrigin::signed(KusamaSender::get()),
+// 		assets_para_destination: Kusama::child_location_of(AssetHubKusama::para_id()).into(),
+// 		beneficiary: AccountId32 { network: None, id: AssetHubKusamaReceiver::get().into() }.into(),
+// 		native_assets: (Here, amount).into(),
+// 		fee_asset_item: 0,
+// 		weight_limit: WeightLimit::Unlimited,
+// 	}
+// }
 
-#[test]
-fn teleport_native_assets_from_relay_to_assets_para() {
-	// Init tests variables
-	// let amount = KUSAMA_ED * 1000;
-	// let relay_sender_balance_before = Kusama::account_data_of(KusamaSender::get()).free;
-	// let para_receiver_balance_before =
-	// 	AssetHubKusama::account_data_of(AssetHubKusamaReceiver::get()).free;
+// #[test]
+// fn teleport_native_assets_from_relay_to_assets_para() {
+// 	// Init tests variables
+// 	// let amount = KUSAMA_ED * 1000;
+// 	// let relay_sender_balance_before = Kusama::account_data_of(KusamaSender::get()).free;
+// 	// let para_receiver_balance_before =
+// 	// 	AssetHubKusama::account_data_of(AssetHubKusamaReceiver::get()).free;
 
-<<<<<<< HEAD
-	// let origin = <Kusama as Relay>::RuntimeOrigin::signed(KusamaSender::get());
-	// let assets_para_destination: VersionedMultiLocation =
-	// 	Kusama::child_location_of(AssetHubKusama::para_id()).into();
-	// let beneficiary: VersionedMultiLocation =
-	// 	AccountId32 { network: None, id: AssetHubKusamaReceiver::get().into() }.into();
-	// let native_assets: VersionedMultiAssets = (Here, amount).into();
-	// let fee_asset_item = 0;
-	// let weight_limit = WeightLimit::Unlimited;
-	let init = get_init_values();
-=======
-	let origin = <Kusama as Chain>::RuntimeOrigin::signed(KusamaSender::get());
-	let assets_para_destination: VersionedMultiLocation =
-		Kusama::child_location_of(AssetHubKusama::para_id()).into();
-	let beneficiary: VersionedMultiLocation =
-		AccountId32 { network: None, id: AssetHubKusamaReceiver::get().into() }.into();
-	let native_assets: VersionedMultiAssets = (Here, amount).into();
-	let fee_asset_item = 0;
-	let weight_limit = WeightLimit::Unlimited;
->>>>>>> 6667656b
+// 	let origin = <Kusama as Chain>::RuntimeOrigin::signed(KusamaSender::get());
+// 	let assets_para_destination: VersionedMultiLocation =
+// 		Kusama::child_location_of(AssetHubKusama::para_id()).into();
+// 	let beneficiary: VersionedMultiLocation =
+// 		AccountId32 { network: None, id: AssetHubKusamaReceiver::get().into() }.into();
+// 	let native_assets: VersionedMultiAssets = (Here, amount).into();
+// 	let fee_asset_item = 0;
+// 	let weight_limit = WeightLimit::Unlimited;
 
-	// -- LIMITED --
-	// Send XCM message from Relay Chain
-	Kusama::execute_with(|| {
-		assert_ok!(<Kusama as KusamaPallet>::XcmPallet::limited_teleport_assets(
-			init.origin,
-			bx!(init.assets_para_destination),
-			bx!(init.beneficiary),
-			bx!(init.native_assets),
-			init.fee_asset_item,
-			init.weight_limit,
-		));
+// 	// -- LIMITED --
+// 	// Send XCM message from Relay Chain
+// 	Kusama::execute_with(|| {
+// 		assert_ok!(<Kusama as KusamaPallet>::XcmPallet::limited_teleport_assets(
+// 			init.origin,
+// 			bx!(init.assets_para_destination),
+// 			bx!(init.beneficiary),
+// 			bx!(init.native_assets),
+// 			init.fee_asset_item,
+// 			init.weight_limit,
+// 		));
 
-		type RuntimeEvent = <Kusama as Chain>::RuntimeEvent;
+// 		type RuntimeEvent = <Kusama as Chain>::RuntimeEvent;
 
-		assert_expected_events!(
-			Kusama,
-			vec![
-				RuntimeEvent::XcmPallet(
-					pallet_xcm::Event::Attempted { outcome: Outcome::Complete(weight) }
-				) => {
-					weight: weight_within_threshold((REF_TIME_THRESHOLD, PROOF_SIZE_THRESHOLD), Weight::from_parts(763_770_000, 0), *weight),
-				},
-			]
-		);
-	});
+// 		assert_expected_events!(
+// 			Kusama,
+// 			vec![
+// 				RuntimeEvent::XcmPallet(
+// 					pallet_xcm::Event::Attempted { outcome: Outcome::Complete(weight) }
+// 				) => {
+// 					weight: weight_within_threshold((REF_TIME_THRESHOLD, PROOF_SIZE_THRESHOLD), Weight::from_parts(763_770_000, 0), *weight),
+// 				},
+// 			]
+// 		);
+// 	});
 
-	// Receive XCM message in Assets Parachain
-	AssetHubKusama::execute_with(|| {
-		type RuntimeEvent = <AssetHubKusama as Chain>::RuntimeEvent;
+// 	// Receive XCM message in Assets Parachain
+// 	AssetHubKusama::execute_with(|| {
+// 		type RuntimeEvent = <AssetHubKusama as Chain>::RuntimeEvent;
 
-		assert_expected_events!(
-			AssetHubKusama,
-			vec![
-				RuntimeEvent::Balances(pallet_balances::Event::Deposit { who, .. }) => {
-					who: *who == AssetHubKusamaReceiver::get().into(),
-				},
-			]
-		);
-	});
+// 		assert_expected_events!(
+// 			AssetHubKusama,
+// 			vec![
+// 				RuntimeEvent::Balances(pallet_balances::Event::Deposit { who, .. }) => {
+// 					who: *who == AssetHubKusamaReceiver::get().into(),
+// 				},
+// 			]
+// 		);
+// 	});
 
-	// Check if balances are updated accordingly in Relay Chain and Assets Parachain
-	let relay_sender_balance_after = Kusama::account_data_of(KusamaSender::get()).free;
-	let para_sender_balance_after =
-		AssetHubKusama::account_data_of(AssetHubKusamaReceiver::get()).free;
+// 	// Check if balances are updated accordingly in Relay Chain and Assets Parachain
+// 	let relay_sender_balance_after = Kusama::account_data_of(KusamaSender::get()).free;
+// 	let para_sender_balance_after =
+// 		AssetHubKusama::account_data_of(AssetHubKusamaReceiver::get()).free;
 
-	assert_eq!(init.relay_sender_balance_before - init.amount, relay_sender_balance_after);
-	assert!(para_sender_balance_after > init.para_receiver_balance_before);
-}+// 	assert_eq!(init.relay_sender_balance_before - init.amount, relay_sender_balance_after);
+// 	assert!(para_sender_balance_after > init.para_receiver_balance_before);
+// }