--- conflicted
+++ resolved
@@ -1,12 +1,5 @@
 use crate::*;
 use frame_support::{instances::Instance2, BoundedVec};
-<<<<<<< HEAD
-use xcm_emulator::{Chain, Parachain};
-
-#[test]
-fn swap_locally_on_chain_using_local_assets() {
-	let asset_native = Box::new(MultiLocation { parents: 0, interior: Here });
-=======
 use sp_runtime::{DispatchError, ModuleError};
 use xcm_emulator::Parachain;
 
@@ -15,7 +8,6 @@
 	const ASSET_ID: u32 = 1;
 
 	let asset_native = Box::new(asset_hub_westend_runtime::xcm_config::WestendLocation::get());
->>>>>>> a74ffe6c
 	let asset_one = Box::new(MultiLocation {
 		parents: 0,
 		interior: X2(PalletInstance(ASSETS_PALLET_ID), GeneralIndex(ASSET_ID.into())),
@@ -107,12 +99,7 @@
 fn swap_locally_on_chain_using_foreign_assets() {
 	use frame_support::weights::WeightToFee;
 
-<<<<<<< HEAD
-	let asset_native = Box::new(MultiLocation { parents: 0, interior: Here });
-=======
-	const ASSET_ID: u32 = 1;
 	let asset_native = Box::new(asset_hub_westend_runtime::xcm_config::WestendLocation::get());
->>>>>>> a74ffe6c
 
 	let foreign_asset1_at_asset_hub_westend = Box::new(MultiLocation {
 		parents: 1,
@@ -148,31 +135,24 @@
 	let origin_kind = OriginKind::Xcm;
 	let sov_penpal_on_asset_hub_westend = AssetHubWestend::sovereign_account_id_of(penpal_location);
 
-	// fn fund_para_sovereign(amount: Balance, sovereign_account_id: AccountId32) {
-		AssetHubWestend::execute_with(|| {
-			assert_ok!(
-				<AssetHubWestend as AssetHubWestendPallet>::Balances::force_set_balance(
-					<AssetHubWestend as Chain>::RuntimeOrigin::root(),
-					// MultiAddress::Id(sovereign_account_id),
-					AssetHubWestendSender::get().into(),
-					5_000_000,
-				)
-			);
-			assert_ok!(
-				<AssetHubWestend as AssetHubWestendPallet>::Balances::force_set_balance(
-					<AssetHubWestend as Chain>::RuntimeOrigin::root(),
-					// MultiAddress::Id(sovereign_account_id),
-					sov_penpal_on_asset_hub_westend.clone().into(),
-					1000_000_000_000_000_000,
-				)
-			);
-		});
-	// }h
-
-	// AssetHubWestend::fund_accounts(vec![
-	// 	(AssetHubWestendSender::get(), 5_000_000), // An account to swap dot for something else.
-	// 	(sov_penpal_on_asset_hub_westend.clone(), 1000_000_000_000_000_000),
-	// ]);
+	AssetHubWestend::execute_with(|| {
+		assert_ok!(
+			<AssetHubWestend as AssetHubWestendPallet>::Balances::force_set_balance(
+				<AssetHubWestend as Chain>::RuntimeOrigin::root(),
+				// MultiAddress::Id(sovereign_account_id),
+				AssetHubWestendSender::get().into(),
+				5_000_000,
+			)
+		);
+		assert_ok!(
+			<AssetHubWestend as AssetHubWestendPallet>::Balances::force_set_balance(
+				<AssetHubWestend as Chain>::RuntimeOrigin::root(),
+				// MultiAddress::Id(sovereign_account_id),
+				sov_penpal_on_asset_hub_westend.clone().into(),
+				1000_000_000_000_000_000,
+			)
+		);
+	});
 
 	let sov_penpal_on_asset_hub_westend_as_location: MultiLocation = MultiLocation {
 		parents: 0,
@@ -352,7 +332,7 @@
 		let pool_owner_account_id = asset_hub_westend_runtime::AssetConversionOrigin::get();
 
 		assert_ok!(<AssetHubWestend as AssetHubWestendPallet>::PoolAssets::create(
-			<AssetHubWestend as Parachain>::RuntimeOrigin::signed(pool_owner_account_id.clone()),
+			<AssetHubWestend as Chain>::RuntimeOrigin::signed(pool_owner_account_id.clone()),
 			ASSET_ID.into(),
 			pool_owner_account_id.clone().into(),
 			1000,
@@ -360,7 +340,7 @@
 		assert!(<AssetHubWestend as AssetHubWestendPallet>::PoolAssets::asset_exists(ASSET_ID));
 
 		assert_ok!(<AssetHubWestend as AssetHubWestendPallet>::PoolAssets::mint(
-			<AssetHubWestend as Parachain>::RuntimeOrigin::signed(pool_owner_account_id),
+			<AssetHubWestend as Chain>::RuntimeOrigin::signed(pool_owner_account_id),
 			ASSET_ID.into(),
 			AssetHubWestendSender::get().into(),
 			3_000_000_000_000,
@@ -368,7 +348,7 @@
 
 		assert_matches::assert_matches!(
 			<AssetHubWestend as AssetHubWestendPallet>::AssetConversion::create_pool(
-				<AssetHubWestend as Parachain>::RuntimeOrigin::signed(AssetHubWestendSender::get()),
+				<AssetHubWestend as Chain>::RuntimeOrigin::signed(AssetHubWestendSender::get()),
 				asset_native.clone(),
 				Box::new(asset_one),
 			),
