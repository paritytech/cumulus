pub use lazy_static;
pub mod constants;
pub mod impls;

pub use codec::Encode;
pub use constants::{
	accounts::{ALICE, BOB},
	asset_hub_kusama, asset_hub_polkadot, asset_hub_westend, bridge_hub_kusama,
	bridge_hub_polkadot, bridge_hub_rococo, collectives, kusama, penpal, polkadot, rococo, westend,
	PROOF_SIZE_THRESHOLD, REF_TIME_THRESHOLD,
};
use frame_support::{
	assert_ok, instances::Instance1, parameter_types, sp_tracing, traits::fungibles::Inspect,
};
pub use impls::{RococoWococoMessageHandler, WococoRococoMessageHandler};
pub use parachains_common::{AccountId, Balance};
pub use paste;
use polkadot_parachain::primitives::HrmpChannelId;
pub use polkadot_runtime_parachains::inclusion::{AggregateMessageOrigin, UmpQueueId};
pub use sp_core::{sr25519, storage::Storage, Get};
use xcm_emulator::{
	assert_expected_events, bx, decl_test_bridges, decl_test_networks, decl_test_parachains,
	decl_test_relay_chains, decl_test_sender_receiver_accounts_parameter_types,
	helpers::weight_within_threshold, BridgeMessageHandler, Chain, DefaultMessageProcessor, ParaId,
	Parachain, RelayChain, TestExt,
};

pub use xcm::{
	prelude::{
		AccountId32, All, BuyExecution, DepositAsset, MultiAsset, MultiAssets, MultiLocation,
		OriginKind, Outcome, RefundSurplus, Transact, UnpaidExecution, VersionedXcm, Weight,
		WeightLimit, WithdrawAsset, Xcm, X1,
	},
	v3::Error,
	DoubleEncoded,
};

decl_test_relay_chains! {
	#[api_version(5)]
	pub struct Polkadot {
		genesis = polkadot::genesis(),
		on_init = (),
		runtime = polkadot_runtime,
		core = {
			MessageProcessor: DefaultMessageProcessor<Polkadot>,
			SovereignAccountOf: polkadot_runtime::xcm_config::SovereignAccountOf,
		},
		pallets = {
			XcmPallet: polkadot_runtime::XcmPallet,
			Balances: polkadot_runtime::Balances,
			Hrmp: polkadot_runtime::Hrmp,
		}
	},
	#[api_version(5)]
	pub struct Kusama {
		genesis = kusama::genesis(),
		on_init = (),
		runtime = kusama_runtime,
		core = {
			MessageProcessor: DefaultMessageProcessor<Kusama>,
			SovereignAccountOf: kusama_runtime::xcm_config::SovereignAccountOf,
		},
		pallets = {
			XcmPallet: kusama_runtime::XcmPallet,
			Balances: kusama_runtime::Balances,
			Hrmp: kusama_runtime::Hrmp,
		}
	},
	#[api_version(5)]
	pub struct Westend {
		genesis = westend::genesis(),
		on_init = (),
		runtime = westend_runtime,
		core = {
			MessageProcessor: DefaultMessageProcessor<Westend>,
			SovereignAccountOf: westend_runtime::xcm_config::LocationConverter, //TODO: rename to SovereignAccountOf,
		},
		pallets = {
			XcmPallet: westend_runtime::XcmPallet,
			Sudo: westend_runtime::Sudo,
			Balances: westend_runtime::Balances,
		}
	},
	#[api_version(5)]
	pub struct Rococo {
		genesis = rococo::genesis(),
		on_init = (),
		runtime = rococo_runtime,
		core = {
			MessageProcessor: DefaultMessageProcessor<Rococo>,
			SovereignAccountOf: rococo_runtime::xcm_config::LocationConverter, //TODO: rename to SovereignAccountOf,
		},
		pallets = {
			XcmPallet: rococo_runtime::XcmPallet,
			Sudo: rococo_runtime::Sudo,
			Balances: rococo_runtime::Balances,
		}
	},
	#[api_version(5)]
	pub struct Wococo {
		genesis = rococo::genesis(),
		on_init = (),
		runtime = rococo_runtime,
		core = {
			MessageProcessor: DefaultMessageProcessor<Wococo>,
			SovereignAccountOf: rococo_runtime::xcm_config::LocationConverter, //TODO: rename to SovereignAccountOf,
		},
		pallets = {
			XcmPallet: rococo_runtime::XcmPallet,
			Sudo: rococo_runtime::Sudo,
			Balances: rococo_runtime::Balances,
		}
	}
}

decl_test_parachains! {
	// Polkadot Parachains
	pub struct AssetHubPolkadot {
		genesis = asset_hub_polkadot::genesis(),
		on_init = (),
		runtime = asset_hub_polkadot_runtime,
		core = {
			XcmpMessageHandler: asset_hub_polkadot_runtime::XcmpQueue,
			DmpMessageHandler: asset_hub_polkadot_runtime::DmpQueue,
			LocationToAccountId: asset_hub_polkadot_runtime::xcm_config::LocationToAccountId,
			ParachainInfo: asset_hub_polkadot_runtime::ParachainInfo,
		},
		pallets = {
			PolkadotXcm: asset_hub_polkadot_runtime::PolkadotXcm,
			Assets: asset_hub_polkadot_runtime::Assets,
			Balances: asset_hub_polkadot_runtime::Balances,
		}
	},
	pub struct Collectives {
		genesis = collectives::genesis(),
		on_init = (),
		runtime = collectives_polkadot_runtime,
		core = {
			XcmpMessageHandler: collectives_polkadot_runtime::XcmpQueue,
			DmpMessageHandler: collectives_polkadot_runtime::DmpQueue,
			LocationToAccountId: collectives_polkadot_runtime::xcm_config::LocationToAccountId,
			ParachainInfo: collectives_polkadot_runtime::ParachainInfo,
		},
		pallets = {
			PolkadotXcm: collectives_polkadot_runtime::PolkadotXcm,
			Balances: collectives_polkadot_runtime::Balances,
		}
	},
	pub struct BridgeHubPolkadot {
		genesis = bridge_hub_polkadot::genesis(),
		on_init = (),
		runtime = bridge_hub_polkadot_runtime,
		core = {
			XcmpMessageHandler: bridge_hub_polkadot_runtime::XcmpQueue,
			DmpMessageHandler: bridge_hub_polkadot_runtime::DmpQueue,
			LocationToAccountId: bridge_hub_polkadot_runtime::xcm_config::LocationToAccountId,
			ParachainInfo: bridge_hub_polkadot_runtime::ParachainInfo,
		},
		pallets = {
			PolkadotXcm: bridge_hub_polkadot_runtime::PolkadotXcm,
		}
	},
	pub struct PenpalPolkadotA {
		genesis = penpal::genesis(penpal::PARA_ID_A),
		on_init = (),
		runtime = penpal_runtime,
		core = {
			XcmpMessageHandler: penpal_runtime::XcmpQueue,
			DmpMessageHandler: penpal_runtime::DmpQueue,
			LocationToAccountId: penpal_runtime::xcm_config::LocationToAccountId,
			ParachainInfo: penpal_runtime::ParachainInfo,
		},
		pallets = {
			PolkadotXcm: penpal_runtime::PolkadotXcm,
			Assets: penpal_runtime::Assets,
		}
	},
	pub struct PenpalPolkadotB {
		genesis = penpal::genesis(penpal::PARA_ID_B),
		on_init = (),
		runtime = penpal_runtime,
		core = {
			XcmpMessageHandler: penpal_runtime::XcmpQueue,
			DmpMessageHandler: penpal_runtime::DmpQueue,
			LocationToAccountId: penpal_runtime::xcm_config::LocationToAccountId,
			ParachainInfo: penpal_runtime::ParachainInfo,
		},
		pallets = {
			PolkadotXcm: penpal_runtime::PolkadotXcm,
			Assets: penpal_runtime::Assets,
		}
	},
	// Kusama Parachains
	pub struct AssetHubKusama {
		genesis = asset_hub_kusama::genesis(),
		on_init = (),
		runtime = asset_hub_kusama_runtime,
		core = {
			XcmpMessageHandler: asset_hub_kusama_runtime::XcmpQueue,
			DmpMessageHandler: asset_hub_kusama_runtime::DmpQueue,
			LocationToAccountId: asset_hub_kusama_runtime::xcm_config::LocationToAccountId,
			ParachainInfo: asset_hub_kusama_runtime::ParachainInfo,
		},
		pallets = {
			PolkadotXcm: asset_hub_kusama_runtime::PolkadotXcm,
			Assets: asset_hub_kusama_runtime::Assets,
<<<<<<< HEAD
			ForeignAssets: asset_hub_kusama_runtime::ForeignAssets,
			PoolAssets: asset_hub_kusama_runtime::PoolAssets,
			AssetConversion: asset_hub_kusama_runtime::AssetConversion,
=======
			ForeignAssets: asset_hub_kusama_runtime::Assets,
>>>>>>> 8769eae0
			Balances: asset_hub_kusama_runtime::Balances,
		}
	},
	pub struct BridgeHubKusama {
		genesis = bridge_hub_kusama::genesis(),
		on_init = (),
		runtime = bridge_hub_kusama_runtime,
		core = {
			XcmpMessageHandler: bridge_hub_kusama_runtime::XcmpQueue,
			DmpMessageHandler: bridge_hub_kusama_runtime::DmpQueue,
			LocationToAccountId: bridge_hub_kusama_runtime::xcm_config::LocationToAccountId,
			ParachainInfo: bridge_hub_kusama_runtime::ParachainInfo,
		},
		pallets = {
			PolkadotXcm: bridge_hub_kusama_runtime::PolkadotXcm,
		}
	},
	pub struct PenpalKusamaA {
		genesis = penpal::genesis(penpal::PARA_ID_A),
		on_init = (),
		runtime = penpal_runtime,
		core = {
			XcmpMessageHandler: penpal_runtime::XcmpQueue,
			DmpMessageHandler: penpal_runtime::DmpQueue,
			LocationToAccountId: penpal_runtime::xcm_config::LocationToAccountId,
			ParachainInfo: penpal_runtime::ParachainInfo,
		},
		pallets = {
			PolkadotXcm: penpal_runtime::PolkadotXcm,
			Assets: penpal_runtime::Assets,
		}
	},
	pub struct PenpalKusamaB {
		genesis = penpal::genesis(penpal::PARA_ID_B),
		on_init = (),
		runtime = penpal_runtime,
		core = {
			XcmpMessageHandler: penpal_runtime::XcmpQueue,
			DmpMessageHandler: penpal_runtime::DmpQueue,
			LocationToAccountId: penpal_runtime::xcm_config::LocationToAccountId,
			ParachainInfo: penpal_runtime::ParachainInfo,
		},
		pallets = {
			PolkadotXcm: penpal_runtime::PolkadotXcm,
			Assets: penpal_runtime::Assets,
		}
	},
	// Westend Parachains
	pub struct AssetHubWestend {
		genesis = asset_hub_westend::genesis(),
		on_init = (),
		runtime = asset_hub_westend_runtime,
		core = {
			XcmpMessageHandler: asset_hub_westend_runtime::XcmpQueue,
			DmpMessageHandler: asset_hub_westend_runtime::DmpQueue,
			LocationToAccountId: asset_hub_westend_runtime::xcm_config::LocationToAccountId,
			ParachainInfo: asset_hub_westend_runtime::ParachainInfo,
		},
		pallets = {
			PolkadotXcm: asset_hub_westend_runtime::PolkadotXcm,
			Balances: asset_hub_westend_runtime::Balances,
			Assets: asset_hub_westend_runtime::Assets,
			ForeignAssets: asset_hub_westend_runtime::ForeignAssets,
			PoolAssets: asset_hub_westend_runtime::PoolAssets,
			AssetConversion: asset_hub_westend_runtime::AssetConversion,
		}
	},
	pub struct PenpalWestendA {
		genesis = penpal::genesis(penpal::PARA_ID_A),
		on_init = (),
		runtime = penpal_runtime,
		core = {
			XcmpMessageHandler: penpal_runtime::XcmpQueue,
			DmpMessageHandler: penpal_runtime::DmpQueue,
			LocationToAccountId: penpal_runtime::xcm_config::LocationToAccountId,
			ParachainInfo: penpal_runtime::ParachainInfo,
		},
		pallets = {
			PolkadotXcm: penpal_runtime::PolkadotXcm,
			Assets: penpal_runtime::Assets,
		}
	},
	// Rococo Parachains
	pub struct BridgeHubRococo {
		genesis = bridge_hub_rococo::genesis(),
		on_init = (),
		runtime = bridge_hub_rococo_runtime,
		core = {
			XcmpMessageHandler: bridge_hub_rococo_runtime::XcmpQueue,
			DmpMessageHandler: bridge_hub_rococo_runtime::DmpQueue,
			LocationToAccountId: bridge_hub_rococo_runtime::xcm_config::LocationToAccountId,
			ParachainInfo: bridge_hub_rococo_runtime::ParachainInfo,
		},
		pallets = {
			PolkadotXcm: bridge_hub_rococo_runtime::PolkadotXcm,
			Balances: bridge_hub_rococo_runtime::Balances,
		}
	},
	// AssetHubRococo (aka Rockmine/Rockmine2) mirrors AssetHubKusama
	pub struct AssetHubRococo {
		genesis = asset_hub_kusama::genesis(),
		on_init = (),
		runtime = asset_hub_kusama_runtime,
		core = {
			XcmpMessageHandler: asset_hub_kusama_runtime::XcmpQueue,
			DmpMessageHandler: asset_hub_kusama_runtime::DmpQueue,
			LocationToAccountId: asset_hub_kusama_runtime::xcm_config::LocationToAccountId,
			ParachainInfo: asset_hub_kusama_runtime::ParachainInfo,
		},
		pallets = {
			PolkadotXcm: asset_hub_kusama_runtime::PolkadotXcm,
			Assets: asset_hub_kusama_runtime::Assets,
		}
	},
	// Wococo Parachains
	pub struct BridgeHubWococo {
		genesis = bridge_hub_rococo::genesis(),
		on_init = (),
		runtime = bridge_hub_rococo_runtime,
		core = {
			XcmpMessageHandler: bridge_hub_rococo_runtime::XcmpQueue,
			DmpMessageHandler: bridge_hub_rococo_runtime::DmpQueue,
			LocationToAccountId: bridge_hub_rococo_runtime::xcm_config::LocationToAccountId,
			ParachainInfo: bridge_hub_rococo_runtime::ParachainInfo,
		},
		pallets = {
			PolkadotXcm: bridge_hub_rococo_runtime::PolkadotXcm,
		}
	},
	pub struct AssetHubWococo {
		genesis = asset_hub_polkadot::genesis(),
		on_init = (),
		runtime = asset_hub_polkadot_runtime,
		core = {
			XcmpMessageHandler: asset_hub_polkadot_runtime::XcmpQueue,
			DmpMessageHandler: asset_hub_polkadot_runtime::DmpQueue,
			LocationToAccountId: asset_hub_polkadot_runtime::xcm_config::LocationToAccountId,
			ParachainInfo: asset_hub_polkadot_runtime::ParachainInfo,
		},
		pallets = {
			PolkadotXcm: asset_hub_polkadot_runtime::PolkadotXcm,
			Assets: asset_hub_polkadot_runtime::Assets,
		}
	},
	pub struct PenpalRococoA {
		genesis = penpal::genesis(penpal::PARA_ID_A),
		on_init = (),
		runtime = penpal_runtime,
		core = {
			XcmpMessageHandler: penpal_runtime::XcmpQueue,
			DmpMessageHandler: penpal_runtime::DmpQueue,
			LocationToAccountId: penpal_runtime::xcm_config::LocationToAccountId,
			ParachainInfo: penpal_runtime::ParachainInfo,
		},
		pallets = {
			PolkadotXcm: penpal_runtime::PolkadotXcm,
			Assets: penpal_runtime::Assets,
		}
	}
}

decl_test_networks! {
	pub struct PolkadotMockNet {
		relay_chain = Polkadot,
		parachains = vec![
			AssetHubPolkadot,
			Collectives,
			BridgeHubPolkadot,
			PenpalPolkadotA,
			PenpalPolkadotB,
		],
		// TODO: uncomment when https://github.com/paritytech/cumulus/pull/2528 is merged
		// bridge = PolkadotKusamaMockBridge
		bridge = ()
	},
	pub struct KusamaMockNet {
		relay_chain = Kusama,
		parachains = vec![
			AssetHubKusama,
			PenpalKusamaA,
			BridgeHubKusama,
			PenpalKusamaB,
		],
		// TODO: uncomment when https://github.com/paritytech/cumulus/pull/2528 is merged
		// bridge = KusamaPolkadotMockBridge
		bridge = ()
	},
	pub struct WestendMockNet {
		relay_chain = Westend,
		parachains = vec![
			AssetHubWestend,
			PenpalWestendA,
		],
		bridge = ()
	},
	pub struct RococoMockNet {
		relay_chain = Rococo,
		parachains = vec![
			AssetHubRococo,
			BridgeHubRococo,
			PenpalRococoA,
		],
		bridge = RococoWococoMockBridge
	},
	pub struct WococoMockNet {
		relay_chain = Wococo,
		parachains = vec![
			AssetHubWococo,
			BridgeHubWococo,
		],
		bridge = WococoRococoMockBridge
	}
}

decl_test_bridges! {
	pub struct RococoWococoMockBridge {
		source = BridgeHubRococo,
		target = BridgeHubWococo,
		handler = RococoWococoMessageHandler
	},
	pub struct WococoRococoMockBridge {
		source = BridgeHubWococo,
		target = BridgeHubRococo,
		handler = WococoRococoMessageHandler
	}
	// TODO: uncomment when https://github.com/paritytech/cumulus/pull/2528 is merged
	// pub struct PolkadotKusamaMockBridge {
	// 	source = BridgeHubPolkadot,
	// 	target = BridgeHubKusama,
	//  handler = PolkadotKusamaMessageHandler
	// },
	// pub struct KusamaPolkadotMockBridge {
	// 	source = BridgeHubKusama,
	// 	target = BridgeHubPolkadot,
	// 	handler = KusamaPolkadotMessageHandler
	// }
}

// Polkadot implementation
impl_accounts_helpers_for_relay_chain!(Polkadot);
impl_assert_events_helpers_for_relay_chain!(Polkadot);
impl_hrmp_channels_helpers_for_relay_chain!(Polkadot);

// Kusama implementation
impl_accounts_helpers_for_relay_chain!(Kusama);
impl_assert_events_helpers_for_relay_chain!(Kusama);
impl_hrmp_channels_helpers_for_relay_chain!(Kusama);

// Westend implementation
impl_accounts_helpers_for_relay_chain!(Westend);
impl_assert_events_helpers_for_relay_chain!(Westend);

// Rococo implementation
impl_accounts_helpers_for_relay_chain!(Rococo);
impl_assert_events_helpers_for_relay_chain!(Rococo);

// Wococo implementation
impl_accounts_helpers_for_relay_chain!(Wococo);
impl_assert_events_helpers_for_relay_chain!(Wococo);

// AssetHubPolkadot implementation
impl_accounts_helpers_for_parachain!(AssetHubPolkadot);
impl_assets_helpers_for_parachain!(AssetHubPolkadot, Polkadot);
impl_assert_events_helpers_for_parachain!(AssetHubPolkadot);

// AssetHubKusama implementation
impl_accounts_helpers_for_parachain!(AssetHubKusama);
impl_assets_helpers_for_parachain!(AssetHubKusama, Kusama);
impl_assert_events_helpers_for_parachain!(AssetHubKusama);

// AssetHubWestend implementation
impl_accounts_helpers_for_parachain!(AssetHubWestend);
impl_assets_helpers_for_parachain!(AssetHubWestend, Westend);
impl_assert_events_helpers_for_parachain!(AssetHubWestend);

// Collectives implementation
impl_accounts_helpers_for_parachain!(Collectives);
impl_assert_events_helpers_for_parachain!(Collectives);

// BridgeHubRococo implementation
impl_accounts_helpers_for_parachain!(BridgeHubRococo);
impl_assert_events_helpers_for_parachain!(BridgeHubRococo);

decl_test_sender_receiver_accounts_parameter_types! {
	// Relays
	Polkadot { sender: ALICE, receiver: BOB },
	Kusama { sender: ALICE, receiver: BOB },
	Westend { sender: ALICE, receiver: BOB },
	Rococo { sender: ALICE, receiver: BOB },
	Wococo { sender: ALICE, receiver: BOB },
	// Asset Hubs
	AssetHubPolkadot { sender: ALICE, receiver: BOB },
	AssetHubKusama { sender: ALICE, receiver: BOB },
	AssetHubWestend { sender: ALICE, receiver: BOB },
	AssetHubRococo { sender: ALICE, receiver: BOB },
	AssetHubWococo { sender: ALICE, receiver: BOB },
	// Collectives
	Collectives { sender: ALICE, receiver: BOB },
	// Bridged Hubs
	BridgeHubPolkadot { sender: ALICE, receiver: BOB },
	BridgeHubKusama { sender: ALICE, receiver: BOB },
	BridgeHubRococo { sender: ALICE, receiver: BOB },
	BridgeHubWococo { sender: ALICE, receiver: BOB },
	// Penpals
	PenpalPolkadotA { sender: ALICE, receiver: BOB },
	PenpalPolkadotB { sender: ALICE, receiver: BOB },
	PenpalKusamaA { sender: ALICE, receiver: BOB },
	PenpalKusamaB { sender: ALICE, receiver: BOB },
	PenpalWestendA { sender: ALICE, receiver: BOB },
	PenpalRococoA { sender: ALICE, receiver: BOB }
}

/// Helper method to build a XCM with a `Transact` instruction and paying for its execution
pub fn xcm_transact_paid_execution(
	call: DoubleEncoded<()>,
	origin_kind: OriginKind,
	native_asset: MultiAsset,
	beneficiary: AccountId,
) -> VersionedXcm<()> {
	let weight_limit = WeightLimit::Unlimited;
	let require_weight_at_most = Weight::from_parts(1000000000, 200000);
	let native_assets: MultiAssets = native_asset.clone().into();

	VersionedXcm::from(Xcm(vec![
		WithdrawAsset(native_assets),
		BuyExecution { fees: native_asset, weight_limit },
		Transact { require_weight_at_most, origin_kind, call },
		RefundSurplus,
		DepositAsset {
			assets: All.into(),
			beneficiary: MultiLocation {
				parents: 0,
				interior: X1(AccountId32 { network: None, id: beneficiary.into() }),
			},
		},
	]))
}

/// Helper method to build a XCM with a `Transact` instruction without paying for its execution
pub fn xcm_transact_unpaid_execution(
	call: DoubleEncoded<()>,
	origin_kind: OriginKind,
) -> VersionedXcm<()> {
	let weight_limit = WeightLimit::Unlimited;
	let require_weight_at_most = Weight::from_parts(1000000000, 200000);
	let check_origin = None;

	VersionedXcm::from(Xcm(vec![
		UnpaidExecution { weight_limit, check_origin },
		Transact { require_weight_at_most, origin_kind, call },
	]))
}<|MERGE_RESOLUTION|>--- conflicted
+++ resolved
@@ -204,13 +204,9 @@
 		pallets = {
 			PolkadotXcm: asset_hub_kusama_runtime::PolkadotXcm,
 			Assets: asset_hub_kusama_runtime::Assets,
-<<<<<<< HEAD
 			ForeignAssets: asset_hub_kusama_runtime::ForeignAssets,
 			PoolAssets: asset_hub_kusama_runtime::PoolAssets,
 			AssetConversion: asset_hub_kusama_runtime::AssetConversion,
-=======
-			ForeignAssets: asset_hub_kusama_runtime::Assets,
->>>>>>> 8769eae0
 			Balances: asset_hub_kusama_runtime::Balances,
 		}
 	},
