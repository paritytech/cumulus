--- conflicted
+++ resolved
@@ -10,19 +10,16 @@
 	PROOF_SIZE_THRESHOLD, REF_TIME_THRESHOLD,
 };
 use frame_support::{
-	assert_ok, instances::Instance1, parameter_types, sp_tracing, traits::fungibles::Inspect,
+	assert_ok,
+	instances::Instance1,
+	parameter_types, sp_tracing,
+	traits::{fungibles::Inspect, Hooks},
 };
 pub use impls::{RococoWococoMessageHandler, WococoRococoMessageHandler};
-<<<<<<< HEAD
-
-use frame_support::{parameter_types, sp_io, sp_tracing, traits::Hooks};
-pub use parachains_common::{AccountId, AssetHubPolkadotAuraId, AuraId, Balance, BlockNumber};
-=======
 pub use parachains_common::{AccountId, Balance};
 pub use paste;
 use polkadot_parachain::primitives::HrmpChannelId;
 pub use polkadot_runtime_parachains::inclusion::{AggregateMessageOrigin, UmpQueueId};
->>>>>>> 8769eae0
 pub use sp_core::{sr25519, storage::Storage, Get};
 use xcm_emulator::{
 	assert_expected_events, bx, decl_test_bridges, decl_test_networks, decl_test_parachains,
@@ -123,20 +120,11 @@
 	// Polkadot Parachains
 	pub struct AssetHubPolkadot {
 		genesis = asset_hub_polkadot::genesis(),
-<<<<<<< HEAD
 		on_init = {
 			asset_hub_polkadot_runtime::AuraExt::on_initialize(1);
 		},
-		runtime = {
-			Runtime: asset_hub_polkadot_runtime::Runtime,
-			RuntimeOrigin: asset_hub_polkadot_runtime::RuntimeOrigin,
-			RuntimeCall: asset_hub_polkadot_runtime::RuntimeCall,
-			RuntimeEvent: asset_hub_polkadot_runtime::RuntimeEvent,
-=======
-		on_init = (),
 		runtime = asset_hub_polkadot_runtime,
 		core = {
->>>>>>> 8769eae0
 			XcmpMessageHandler: asset_hub_polkadot_runtime::XcmpQueue,
 			DmpMessageHandler: asset_hub_polkadot_runtime::DmpQueue,
 			LocationToAccountId: asset_hub_polkadot_runtime::xcm_config::LocationToAccountId,
@@ -150,20 +138,11 @@
 	},
 	pub struct Collectives {
 		genesis = collectives::genesis(),
-<<<<<<< HEAD
 		on_init = {
 			collectives_polkadot_runtime::AuraExt::on_initialize(1);
 		},
-		runtime = {
-			Runtime: collectives_polkadot_runtime::Runtime,
-			RuntimeOrigin: collectives_polkadot_runtime::RuntimeOrigin,
-			RuntimeCall: collectives_polkadot_runtime::RuntimeCall,
-			RuntimeEvent: collectives_polkadot_runtime::RuntimeEvent,
-=======
-		on_init = (),
 		runtime = collectives_polkadot_runtime,
 		core = {
->>>>>>> 8769eae0
 			XcmpMessageHandler: collectives_polkadot_runtime::XcmpQueue,
 			DmpMessageHandler: collectives_polkadot_runtime::DmpQueue,
 			LocationToAccountId: collectives_polkadot_runtime::xcm_config::LocationToAccountId,
@@ -176,20 +155,11 @@
 	},
 	pub struct BridgeHubPolkadot {
 		genesis = bridge_hub_polkadot::genesis(),
-<<<<<<< HEAD
 		on_init = {
 			bridge_hub_polkadot_runtime::AuraExt::on_initialize(1);
 		},
-		runtime = {
-			Runtime: bridge_hub_polkadot_runtime::Runtime,
-			RuntimeOrigin: bridge_hub_polkadot_runtime::RuntimeOrigin,
-			RuntimeCall: bridge_hub_polkadot_runtime::RuntimeCall,
-			RuntimeEvent: bridge_hub_polkadot_runtime::RuntimeEvent,
-=======
-		on_init = (),
 		runtime = bridge_hub_polkadot_runtime,
 		core = {
->>>>>>> 8769eae0
 			XcmpMessageHandler: bridge_hub_polkadot_runtime::XcmpQueue,
 			DmpMessageHandler: bridge_hub_polkadot_runtime::DmpQueue,
 			LocationToAccountId: bridge_hub_polkadot_runtime::xcm_config::LocationToAccountId,
@@ -199,24 +169,13 @@
 			PolkadotXcm: bridge_hub_polkadot_runtime::PolkadotXcm,
 		}
 	},
-<<<<<<< HEAD
-	pub struct PenpalPolkadot {
-		genesis = penpal::genesis(penpal::PARA_ID),
-		on_init = {
-			penpal_runtime::AuraExt::on_initialize(1);
-		},
-		runtime = {
-			Runtime: penpal_runtime::Runtime,
-			RuntimeOrigin: penpal_runtime::RuntimeOrigin,
-			RuntimeCall: penpal_runtime::RuntimeCall,
-			RuntimeEvent: penpal_runtime::RuntimeEvent,
-=======
 	pub struct PenpalPolkadotA {
 		genesis = penpal::genesis(penpal::PARA_ID_A),
-		on_init = (),
+		on_init = {
+			penpal_runtime::AuraExt::on_initialize(1);
+		},
 		runtime = penpal_runtime,
 		core = {
->>>>>>> 8769eae0
 			XcmpMessageHandler: penpal_runtime::XcmpQueue,
 			DmpMessageHandler: penpal_runtime::DmpQueue,
 			LocationToAccountId: penpal_runtime::xcm_config::LocationToAccountId,
@@ -245,20 +204,11 @@
 	// Kusama Parachains
 	pub struct AssetHubKusama {
 		genesis = asset_hub_kusama::genesis(),
-<<<<<<< HEAD
 		on_init = {
 			asset_hub_kusama_runtime::AuraExt::on_initialize(1);
 		},
-		runtime = {
-			Runtime: asset_hub_kusama_runtime::Runtime,
-			RuntimeOrigin: asset_hub_kusama_runtime::RuntimeOrigin,
-			RuntimeCall: asset_hub_kusama_runtime::RuntimeCall,
-			RuntimeEvent: asset_hub_kusama_runtime::RuntimeEvent,
-=======
-		on_init = (),
 		runtime = asset_hub_kusama_runtime,
 		core = {
->>>>>>> 8769eae0
 			XcmpMessageHandler: asset_hub_kusama_runtime::XcmpQueue,
 			DmpMessageHandler: asset_hub_kusama_runtime::DmpQueue,
 			LocationToAccountId: asset_hub_kusama_runtime::xcm_config::LocationToAccountId,
@@ -273,20 +223,11 @@
 	},
 	pub struct BridgeHubKusama {
 		genesis = bridge_hub_kusama::genesis(),
-<<<<<<< HEAD
 		on_init = {
 			bridge_hub_kusama_runtime::AuraExt::on_initialize(1);
 		},
-		runtime = {
-			Runtime: bridge_hub_kusama_runtime::Runtime,
-			RuntimeOrigin: bridge_hub_kusama_runtime::RuntimeOrigin,
-			RuntimeCall: bridge_hub_kusama_runtime::RuntimeCall,
-			RuntimeEvent: bridge_hub_kusama_runtime::RuntimeEvent,
-=======
-		on_init = (),
 		runtime = bridge_hub_kusama_runtime,
 		core = {
->>>>>>> 8769eae0
 			XcmpMessageHandler: bridge_hub_kusama_runtime::XcmpQueue,
 			DmpMessageHandler: bridge_hub_kusama_runtime::DmpQueue,
 			LocationToAccountId: bridge_hub_kusama_runtime::xcm_config::LocationToAccountId,
@@ -296,21 +237,11 @@
 			PolkadotXcm: bridge_hub_kusama_runtime::PolkadotXcm,
 		}
 	},
-<<<<<<< HEAD
-	pub struct PenpalKusama {
-		genesis = penpal::genesis(penpal::PARA_ID),
-		on_init = {
-			penpal_runtime::AuraExt::on_initialize(1);
-		},
-		runtime = {
-			Runtime: penpal_runtime::Runtime,
-			RuntimeOrigin: penpal_runtime::RuntimeOrigin,
-			RuntimeCall: penpal_runtime::RuntimeCall,
-			RuntimeEvent: penpal_runtime::RuntimeEvent,
-=======
 	pub struct PenpalKusamaA {
 		genesis = penpal::genesis(penpal::PARA_ID_A),
-		on_init = (),
+		on_init = {
+			penpal_runtime::AuraExt::on_initialize(1);
+		},
 		runtime = penpal_runtime,
 		core = {
 			XcmpMessageHandler: penpal_runtime::XcmpQueue,
@@ -328,7 +259,6 @@
 		on_init = (),
 		runtime = penpal_runtime,
 		core = {
->>>>>>> 8769eae0
 			XcmpMessageHandler: penpal_runtime::XcmpQueue,
 			DmpMessageHandler: penpal_runtime::DmpQueue,
 			LocationToAccountId: penpal_runtime::xcm_config::LocationToAccountId,
@@ -342,20 +272,11 @@
 	// Westend Parachains
 	pub struct AssetHubWestend {
 		genesis = asset_hub_westend::genesis(),
-<<<<<<< HEAD
 		on_init = {
 			asset_hub_westend_runtime::AuraExt::on_initialize(1);
 		},
-		runtime = {
-			Runtime: asset_hub_westend_runtime::Runtime,
-			RuntimeOrigin: asset_hub_westend_runtime::RuntimeOrigin,
-			RuntimeCall: asset_hub_westend_runtime::RuntimeCall,
-			RuntimeEvent: asset_hub_westend_runtime::RuntimeEvent,
-=======
-		on_init = (),
 		runtime = asset_hub_westend_runtime,
 		core = {
->>>>>>> 8769eae0
 			XcmpMessageHandler: asset_hub_westend_runtime::XcmpQueue,
 			DmpMessageHandler: asset_hub_westend_runtime::DmpQueue,
 			LocationToAccountId: asset_hub_westend_runtime::xcm_config::LocationToAccountId,
@@ -370,24 +291,13 @@
 			AssetConversion: asset_hub_westend_runtime::AssetConversion,
 		}
 	},
-<<<<<<< HEAD
-	pub struct PenpalWestend {
-		genesis = penpal::genesis(penpal::PARA_ID),
-		on_init = {
-			penpal_runtime::AuraExt::on_initialize(1);
-		},
-		runtime = {
-			Runtime: penpal_runtime::Runtime,
-			RuntimeOrigin: penpal_runtime::RuntimeOrigin,
-			RuntimeCall: penpal_runtime::RuntimeCall,
-			RuntimeEvent: penpal_runtime::RuntimeEvent,
-=======
 	pub struct PenpalWestendA {
 		genesis = penpal::genesis(penpal::PARA_ID_A),
-		on_init = (),
+		on_init = {
+			penpal_runtime::AuraExt::on_initialize(1);
+		},
 		runtime = penpal_runtime,
 		core = {
->>>>>>> 8769eae0
 			XcmpMessageHandler: penpal_runtime::XcmpQueue,
 			DmpMessageHandler: penpal_runtime::DmpQueue,
 			LocationToAccountId: penpal_runtime::xcm_config::LocationToAccountId,
@@ -401,20 +311,11 @@
 	// Rococo Parachains
 	pub struct BridgeHubRococo {
 		genesis = bridge_hub_rococo::genesis(),
-<<<<<<< HEAD
 		on_init = {
 			bridge_hub_rococo_runtime::AuraExt::on_initialize(1);
 		},
-		runtime = {
-			Runtime: bridge_hub_rococo_runtime::Runtime,
-			RuntimeOrigin: bridge_hub_rococo_runtime::RuntimeOrigin,
-			RuntimeCall: bridge_hub_rococo_runtime::RuntimeCall,
-			RuntimeEvent: bridge_hub_rococo_runtime::RuntimeEvent,
-=======
-		on_init = (),
 		runtime = bridge_hub_rococo_runtime,
 		core = {
->>>>>>> 8769eae0
 			XcmpMessageHandler: bridge_hub_rococo_runtime::XcmpQueue,
 			DmpMessageHandler: bridge_hub_rococo_runtime::DmpQueue,
 			LocationToAccountId: bridge_hub_rococo_runtime::xcm_config::LocationToAccountId,
@@ -427,33 +328,16 @@
 	},
 	// AssetHubRococo (aka Rockmine/Rockmine2) mirrors AssetHubKusama
 	pub struct AssetHubRococo {
-<<<<<<< HEAD
-		genesis = asset_hub_polkadot::genesis(),
+		genesis = asset_hub_kusama::genesis(),
 		on_init = {
 			asset_hub_polkadot_runtime::AuraExt::on_initialize(1);
 		},
-		runtime = {
-			Runtime: asset_hub_polkadot_runtime::Runtime,
-			RuntimeOrigin: asset_hub_polkadot_runtime::RuntimeOrigin,
-			RuntimeCall: asset_hub_polkadot_runtime::RuntimeCall,
-			RuntimeEvent: asset_hub_polkadot_runtime::RuntimeEvent,
-			XcmpMessageHandler: asset_hub_polkadot_runtime::XcmpQueue,
-			DmpMessageHandler: asset_hub_polkadot_runtime::DmpQueue,
-			LocationToAccountId: asset_hub_polkadot_runtime::xcm_config::LocationToAccountId,
-			System: asset_hub_polkadot_runtime::System,
-			Balances: asset_hub_polkadot_runtime::Balances,
-			ParachainSystem: asset_hub_polkadot_runtime::ParachainSystem,
-			ParachainInfo: asset_hub_polkadot_runtime::ParachainInfo,
-=======
-		genesis = asset_hub_kusama::genesis(),
-		on_init = (),
 		runtime = asset_hub_kusama_runtime,
 		core = {
 			XcmpMessageHandler: asset_hub_kusama_runtime::XcmpQueue,
 			DmpMessageHandler: asset_hub_kusama_runtime::DmpQueue,
 			LocationToAccountId: asset_hub_kusama_runtime::xcm_config::LocationToAccountId,
 			ParachainInfo: asset_hub_kusama_runtime::ParachainInfo,
->>>>>>> 8769eae0
 		},
 		pallets = {
 			PolkadotXcm: asset_hub_kusama_runtime::PolkadotXcm,
@@ -463,20 +347,11 @@
 	// Wococo Parachains
 	pub struct BridgeHubWococo {
 		genesis = bridge_hub_rococo::genesis(),
-<<<<<<< HEAD
 		on_init = {
 			bridge_hub_rococo_runtime::AuraExt::on_initialize(1);
 		},
-		runtime = {
-			Runtime: bridge_hub_rococo_runtime::Runtime,
-			RuntimeOrigin: bridge_hub_rococo_runtime::RuntimeOrigin,
-			RuntimeCall: bridge_hub_rococo_runtime::RuntimeCall,
-			RuntimeEvent: bridge_hub_rococo_runtime::RuntimeEvent,
-=======
-		on_init = (),
 		runtime = bridge_hub_rococo_runtime,
 		core = {
->>>>>>> 8769eae0
 			XcmpMessageHandler: bridge_hub_rococo_runtime::XcmpQueue,
 			DmpMessageHandler: bridge_hub_rococo_runtime::DmpQueue,
 			LocationToAccountId: bridge_hub_rococo_runtime::xcm_config::LocationToAccountId,
@@ -488,20 +363,11 @@
 	},
 	pub struct AssetHubWococo {
 		genesis = asset_hub_polkadot::genesis(),
-<<<<<<< HEAD
 		on_init = {
 			asset_hub_polkadot_runtime::AuraExt::on_initialize(1);
 		},
-		runtime = {
-			Runtime: asset_hub_polkadot_runtime::Runtime,
-			RuntimeOrigin: asset_hub_polkadot_runtime::RuntimeOrigin,
-			RuntimeCall: asset_hub_polkadot_runtime::RuntimeCall,
-			RuntimeEvent: asset_hub_polkadot_runtime::RuntimeEvent,
-=======
-		on_init = (),
 		runtime = asset_hub_polkadot_runtime,
 		core = {
->>>>>>> 8769eae0
 			XcmpMessageHandler: asset_hub_polkadot_runtime::XcmpQueue,
 			DmpMessageHandler: asset_hub_polkadot_runtime::DmpQueue,
 			LocationToAccountId: asset_hub_polkadot_runtime::xcm_config::LocationToAccountId,
@@ -514,7 +380,9 @@
 	},
 	pub struct PenpalRococoA {
 		genesis = penpal::genesis(penpal::PARA_ID_A),
-		on_init = (),
+		on_init = {
+			penpal_runtime::AuraExt::on_initialize(1);
+		},
 		runtime = penpal_runtime,
 		core = {
 			XcmpMessageHandler: penpal_runtime::XcmpQueue,
