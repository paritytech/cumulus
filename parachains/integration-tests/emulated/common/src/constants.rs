use beefy_primitives::crypto::AuthorityId as BeefyId;
use grandpa::AuthorityId as GrandpaId;
use pallet_im_online::sr25519::AuthorityId as ImOnlineId;
use parachains_common::{AccountId, AssetHubPolkadotAuraId, AuraId, Balance, BlockNumber};
use polkadot_primitives::{AssignmentId, ValidatorId};
use polkadot_runtime_parachains::configuration::HostConfiguration;
use polkadot_service::chain_spec::get_authority_keys_from_seed_no_beefy;
use sp_authority_discovery::AuthorityId as AuthorityDiscoveryId;
use sp_consensus_babe::AuthorityId as BabeId;
use sp_core::{sr25519, storage::Storage, Pair, Public};
use sp_runtime::{
	traits::{IdentifyAccount, Verify},
	BuildStorage, MultiSignature, Perbill,
};
use xcm;

pub const XCM_V2: u32 = 3;
pub const XCM_V3: u32 = 2;
pub const REF_TIME_THRESHOLD: u64 = 33;
pub const PROOF_SIZE_THRESHOLD: u64 = 33;

type AccountPublic = <MultiSignature as Verify>::Signer;

/// Helper function to generate a crypto pair from seed
fn get_from_seed<TPublic: Public>(seed: &str) -> <TPublic::Pair as Pair>::Public {
	TPublic::Pair::from_string(&format!("//{}", seed), None)
		.expect("static values are valid; qed")
		.public()
}

/// Helper function to generate an account ID from seed.
fn get_account_id_from_seed<TPublic: Public>(seed: &str) -> AccountId
where
	AccountPublic: From<<TPublic::Pair as Pair>::Public>,
{
	AccountPublic::from(get_from_seed::<TPublic>(seed)).into_account()
}

pub mod accounts {
	use super::*;
	pub const ALICE: &str = "Alice";
	pub const BOB: &str = "Bob";
	pub const CHARLIE: &str = "Charlie";
	pub const DAVE: &str = "Dave";
	pub const EVE: &str = "Eve";
	pub const FERDIE: &str = "Ferdei";
	pub const ALICE_STASH: &str = "Alice//stash";
	pub const BOB_STASH: &str = "Bob//stash";
	pub const CHARLIE_STASH: &str = "Charlie//stash";
	pub const DAVE_STASH: &str = "Dave//stash";
	pub const EVE_STASH: &str = "Eve//stash";
	pub const FERDIE_STASH: &str = "Ferdie//stash";
	pub const FERDIE_BEEFY: &str = "Ferdie//stash";

	pub fn init_balances() -> Vec<AccountId> {
		vec![
			get_account_id_from_seed::<sr25519::Public>(ALICE),
			get_account_id_from_seed::<sr25519::Public>(BOB),
			get_account_id_from_seed::<sr25519::Public>(CHARLIE),
			get_account_id_from_seed::<sr25519::Public>(DAVE),
			get_account_id_from_seed::<sr25519::Public>(EVE),
			get_account_id_from_seed::<sr25519::Public>(FERDIE),
			get_account_id_from_seed::<sr25519::Public>(ALICE_STASH),
			get_account_id_from_seed::<sr25519::Public>(BOB_STASH),
			get_account_id_from_seed::<sr25519::Public>(CHARLIE_STASH),
			get_account_id_from_seed::<sr25519::Public>(DAVE_STASH),
			get_account_id_from_seed::<sr25519::Public>(EVE_STASH),
			get_account_id_from_seed::<sr25519::Public>(FERDIE_STASH),
		]
	}
}

pub mod collators {
	use super::*;

	pub fn invulnerables_asset_hub_polkadot() -> Vec<(AccountId, AssetHubPolkadotAuraId)> {
		vec![
			(
				get_account_id_from_seed::<sr25519::Public>("Alice"),
				get_from_seed::<AssetHubPolkadotAuraId>("Alice"),
			),
			(
				get_account_id_from_seed::<sr25519::Public>("Bob"),
				get_from_seed::<AssetHubPolkadotAuraId>("Bob"),
			),
		]
	}

	pub fn invulnerables() -> Vec<(AccountId, AuraId)> {
		vec![
			(
				get_account_id_from_seed::<sr25519::Public>("Alice"),
				get_from_seed::<AuraId>("Alice"),
			),
			(get_account_id_from_seed::<sr25519::Public>("Bob"), get_from_seed::<AuraId>("Bob")),
		]
	}
}

pub mod validators {
	use super::*;

	pub fn initial_authorities() -> Vec<(
		AccountId,
		AccountId,
		BabeId,
		GrandpaId,
		ImOnlineId,
		ValidatorId,
		AssignmentId,
		AuthorityDiscoveryId,
	)> {
		vec![get_authority_keys_from_seed_no_beefy("Alice")]
	}
}

/// The default XCM version to set in genesis config.
const SAFE_XCM_VERSION: u32 = xcm::prelude::XCM_VERSION;
// Polkadot
pub mod polkadot {
	use super::*;
	pub const ED: Balance = polkadot_runtime_constants::currency::EXISTENTIAL_DEPOSIT;
	const STASH: u128 = 100 * polkadot_runtime_constants::currency::UNITS;

	pub fn get_host_config() -> HostConfiguration<BlockNumber> {
		HostConfiguration {
			max_upward_queue_count: 10,
			max_upward_queue_size: 51200,
			max_upward_message_size: 51200,
			max_upward_message_num_per_candidate: 10,
			max_downward_message_size: 51200,
			..Default::default()
		}
	}

	fn session_keys(
		babe: BabeId,
		grandpa: GrandpaId,
		im_online: ImOnlineId,
		para_validator: ValidatorId,
		para_assignment: AssignmentId,
		authority_discovery: AuthorityDiscoveryId,
	) -> polkadot_runtime::SessionKeys {
		polkadot_runtime::SessionKeys {
			babe,
			grandpa,
			im_online,
			para_validator,
			para_assignment,
			authority_discovery,
		}
	}

	pub fn genesis() -> Storage {
		let genesis_config = polkadot_runtime::RuntimeGenesisConfig {
			system: polkadot_runtime::SystemConfig {
				code: polkadot_runtime::WASM_BINARY.unwrap().to_vec(),
				..Default::default()
			},
			balances: polkadot_runtime::BalancesConfig {
				balances: accounts::init_balances()
					.iter()
					.cloned()
					.map(|k| (k, ED * 4096))
					.collect(),
			},
			session: polkadot_runtime::SessionConfig {
				keys: validators::initial_authorities()
					.iter()
					.map(|x| {
						(
							x.0.clone(),
							x.0.clone(),
							polkadot::session_keys(
								x.2.clone(),
								x.3.clone(),
								x.4.clone(),
								x.5.clone(),
								x.6.clone(),
								x.7.clone(),
							),
						)
					})
					.collect::<Vec<_>>(),
			},
			staking: polkadot_runtime::StakingConfig {
				validator_count: validators::initial_authorities().len() as u32,
				minimum_validator_count: 1,
				stakers: validators::initial_authorities()
					.iter()
					.map(|x| {
						(x.0.clone(), x.1.clone(), STASH, polkadot_runtime::StakerStatus::Validator)
					})
					.collect(),
				invulnerables: validators::initial_authorities()
					.iter()
					.map(|x| x.0.clone())
					.collect(),
				force_era: pallet_staking::Forcing::ForceNone,
				slash_reward_fraction: Perbill::from_percent(10),
				..Default::default()
			},
			babe: polkadot_runtime::BabeConfig {
				authorities: Default::default(),
				epoch_config: Some(polkadot_runtime::BABE_GENESIS_EPOCH_CONFIG),
				..Default::default()
			},
			configuration: polkadot_runtime::ConfigurationConfig { config: get_host_config() },
			..Default::default()
		};

		genesis_config.build_storage().unwrap()
	}
}

// Westend
pub mod westend {
	use super::*;
	use westend_runtime_constants::currency::UNITS as WND;
	pub const ED: Balance = westend_runtime_constants::currency::EXISTENTIAL_DEPOSIT;
	const ENDOWMENT: u128 = 1_000_000 * WND;
	const STASH: u128 = 100 * WND;

	pub fn get_host_config() -> HostConfiguration<BlockNumber> {
		HostConfiguration {
			max_upward_queue_count: 10,
			max_upward_queue_size: 51200,
			max_upward_message_size: 51200,
			max_upward_message_num_per_candidate: 10,
			max_downward_message_size: 51200,
			..Default::default()
		}
	}

	fn session_keys(
		babe: BabeId,
		grandpa: GrandpaId,
		im_online: ImOnlineId,
		para_validator: ValidatorId,
		para_assignment: AssignmentId,
		authority_discovery: AuthorityDiscoveryId,
	) -> westend_runtime::SessionKeys {
		westend_runtime::SessionKeys {
			babe,
			grandpa,
			im_online,
			para_validator,
			para_assignment,
			authority_discovery,
		}
	}

	pub fn genesis() -> Storage {
		let genesis_config = westend_runtime::RuntimeGenesisConfig {
			system: westend_runtime::SystemConfig {
				code: westend_runtime::WASM_BINARY.unwrap().to_vec(),
				..Default::default()
			},
			balances: westend_runtime::BalancesConfig {
				balances: accounts::init_balances()
					.iter()
					.cloned()
					.map(|k| (k, ENDOWMENT))
					.collect(),
			},
			session: westend_runtime::SessionConfig {
				keys: validators::initial_authorities()
					.iter()
					.map(|x| {
						(
							x.0.clone(),
							x.0.clone(),
							westend::session_keys(
								x.2.clone(),
								x.3.clone(),
								x.4.clone(),
								x.5.clone(),
								x.6.clone(),
								x.7.clone(),
							),
						)
					})
					.collect::<Vec<_>>(),
			},
			staking: westend_runtime::StakingConfig {
				validator_count: validators::initial_authorities().len() as u32,
				minimum_validator_count: 1,
				stakers: validators::initial_authorities()
					.iter()
					.map(|x| {
						(x.0.clone(), x.1.clone(), STASH, westend_runtime::StakerStatus::Validator)
					})
					.collect(),
				invulnerables: validators::initial_authorities()
					.iter()
					.map(|x| x.0.clone())
					.collect(),
				force_era: pallet_staking::Forcing::ForceNone,
				slash_reward_fraction: Perbill::from_percent(10),
				..Default::default()
			},
			babe: westend_runtime::BabeConfig {
				authorities: Default::default(),
				epoch_config: Some(westend_runtime::BABE_GENESIS_EPOCH_CONFIG),
				..Default::default()
			},
			configuration: westend_runtime::ConfigurationConfig { config: get_host_config() },
			..Default::default()
		};

		genesis_config.build_storage().unwrap()
	}
}

// Kusama
pub mod kusama {
	use super::*;
	pub const ED: Balance = kusama_runtime_constants::currency::EXISTENTIAL_DEPOSIT;
	use kusama_runtime_constants::currency::UNITS as KSM;
	const ENDOWMENT: u128 = 1_000_000 * KSM;
	const STASH: u128 = 100 * KSM;

	pub fn get_host_config() -> HostConfiguration<BlockNumber> {
		HostConfiguration {
			max_upward_queue_count: 10,
			max_upward_queue_size: 51200,
			max_upward_message_size: 51200,
			max_upward_message_num_per_candidate: 10,
			max_downward_message_size: 51200,
			..Default::default()
		}
	}

	fn session_keys(
		babe: BabeId,
		grandpa: GrandpaId,
		im_online: ImOnlineId,
		para_validator: ValidatorId,
		para_assignment: AssignmentId,
		authority_discovery: AuthorityDiscoveryId,
	) -> kusama_runtime::SessionKeys {
		kusama_runtime::SessionKeys {
			babe,
			grandpa,
			im_online,
			para_validator,
			para_assignment,
			authority_discovery,
		}
	}

	pub fn genesis() -> Storage {
		let genesis_config = kusama_runtime::RuntimeGenesisConfig {
			system: kusama_runtime::SystemConfig {
				code: kusama_runtime::WASM_BINARY.unwrap().to_vec(),
				..Default::default()
			},
			balances: kusama_runtime::BalancesConfig {
				balances: accounts::init_balances()
					.iter()
					.map(|k: &AccountId| (k.clone(), ENDOWMENT))
					.collect(),
			},
			session: kusama_runtime::SessionConfig {
				keys: validators::initial_authorities()
					.iter()
					.map(|x| {
						(
							x.0.clone(),
							x.0.clone(),
							kusama::session_keys(
								x.2.clone(),
								x.3.clone(),
								x.4.clone(),
								x.5.clone(),
								x.6.clone(),
								x.7.clone(),
							),
						)
					})
					.collect::<Vec<_>>(),
			},
			staking: kusama_runtime::StakingConfig {
				validator_count: validators::initial_authorities().len() as u32,
				minimum_validator_count: 1,
				stakers: validators::initial_authorities()
					.iter()
					.map(|x| {
						(x.0.clone(), x.1.clone(), STASH, kusama_runtime::StakerStatus::Validator)
					})
					.collect(),
				invulnerables: validators::initial_authorities()
					.iter()
					.map(|x| x.0.clone())
					.collect(),
				force_era: pallet_staking::Forcing::NotForcing,
				slash_reward_fraction: Perbill::from_percent(10),
				..Default::default()
			},
			babe: kusama_runtime::BabeConfig {
				authorities: Default::default(),
				epoch_config: Some(kusama_runtime::BABE_GENESIS_EPOCH_CONFIG),
				..Default::default()
			},
			configuration: kusama_runtime::ConfigurationConfig { config: get_host_config() },
			..Default::default()
		};

		genesis_config.build_storage().unwrap()
	}
}

// Rococo
pub mod rococo {
	use super::*;
	pub const ED: Balance = rococo_runtime_constants::currency::EXISTENTIAL_DEPOSIT;
	use rococo_runtime_constants::currency::UNITS as ROC;
	const ENDOWMENT: u128 = 1_000_000 * ROC;

	pub fn get_host_config() -> HostConfiguration<BlockNumber> {
		HostConfiguration {
			max_upward_queue_size: 51200,
			max_upward_message_size: 51200,
			max_upward_message_num_per_candidate: 10,
			max_downward_message_size: 51200,
			..Default::default()
		}
	}

	fn session_keys(
		babe: BabeId,
		grandpa: GrandpaId,
		im_online: ImOnlineId,
		para_validator: ValidatorId,
		para_assignment: AssignmentId,
		authority_discovery: AuthorityDiscoveryId,
		beefy: BeefyId,
	) -> rococo_runtime::SessionKeys {
		rococo_runtime::SessionKeys {
			babe,
			grandpa,
			im_online,
			para_validator,
			para_assignment,
			authority_discovery,
			beefy,
		}
	}

	pub fn genesis() -> Storage {
		let genesis_config = rococo_runtime::RuntimeGenesisConfig {
			system: rococo_runtime::SystemConfig {
				code: rococo_runtime::WASM_BINARY.unwrap().to_vec(),
				..Default::default()
			},
			balances: rococo_runtime::BalancesConfig {
				balances: accounts::init_balances()
					.iter()
					.map(|k| (k.clone(), ENDOWMENT))
					.collect(),
			},
			// indices: rococo_runtime::IndicesConfig { indices: vec![] },
			session: rococo_runtime::SessionConfig {
				keys: validators::initial_authorities()
					.iter()
					.map(|x| {
						(
							x.0.clone(),
							x.0.clone(),
							session_keys(
								x.2.clone(),
								x.3.clone(),
								x.4.clone(),
								x.5.clone(),
								x.6.clone(),
								x.7.clone(),
								get_from_seed::<BeefyId>("Alice"),
							),
						)
					})
					.collect::<Vec<_>>(),
			},
			babe: rococo_runtime::BabeConfig {
				authorities: Default::default(),
				epoch_config: Some(rococo_runtime::BABE_GENESIS_EPOCH_CONFIG),
				..Default::default()
			},
			sudo: rococo_runtime::SudoConfig {
				key: Some(get_account_id_from_seed::<sr25519::Public>("Alice")),
			},
			configuration: rococo_runtime::ConfigurationConfig { config: get_host_config() },
			registrar: rococo_runtime::RegistrarConfig {
				next_free_para_id: polkadot_primitives::LOWEST_PUBLIC_ID,
				..Default::default()
			},
			..Default::default()
		};

		genesis_config.build_storage().unwrap()
	}
}

// Asset Hub Polkadot
pub mod asset_hub_polkadot {
	use super::*;
	pub const PARA_ID: u32 = 1000;
	pub const ED: Balance = asset_hub_polkadot_runtime::constants::currency::EXISTENTIAL_DEPOSIT;

	pub fn genesis() -> Storage {
		let genesis_config = asset_hub_polkadot_runtime::RuntimeGenesisConfig {
			system: asset_hub_polkadot_runtime::SystemConfig {
				code: asset_hub_polkadot_runtime::WASM_BINARY
					.expect("WASM binary was not build, please build it!")
					.to_vec(),
				..Default::default()
			},
			balances: asset_hub_polkadot_runtime::BalancesConfig {
				balances: accounts::init_balances()
					.iter()
					.cloned()
					.map(|k| (k, ED * 4096))
					.collect(),
			},
			parachain_info: asset_hub_polkadot_runtime::ParachainInfoConfig {
				parachain_id: PARA_ID.into(),
				..Default::default()
			},
			collator_selection: asset_hub_polkadot_runtime::CollatorSelectionConfig {
				invulnerables: collators::invulnerables_asset_hub_polkadot()
					.iter()
					.cloned()
					.map(|(acc, _)| acc)
					.collect(),
				candidacy_bond: ED * 16,
				..Default::default()
			},
			session: asset_hub_polkadot_runtime::SessionConfig {
				keys: collators::invulnerables_asset_hub_polkadot()
					.into_iter()
					.map(|(acc, aura)| {
						(
							acc.clone(),                                      // account id
							acc,                                              // validator id
							asset_hub_polkadot_runtime::SessionKeys { aura }, // session keys
						)
					})
					.collect(),
			},
			polkadot_xcm: asset_hub_polkadot_runtime::PolkadotXcmConfig {
				safe_xcm_version: Some(SAFE_XCM_VERSION),
				..Default::default()
			},
			..Default::default()
		};

		genesis_config.build_storage().unwrap()
	}
}

// Asset Hub Westend
pub mod asset_hub_westend {
	use super::*;
	pub const PARA_ID: u32 = 1000;
	pub const ED: Balance = asset_hub_westend_runtime::constants::currency::EXISTENTIAL_DEPOSIT;

	pub fn genesis() -> Storage {
		let genesis_config = asset_hub_westend_runtime::RuntimeGenesisConfig {
			system: asset_hub_westend_runtime::SystemConfig {
				code: asset_hub_westend_runtime::WASM_BINARY
					.expect("WASM binary was not build, please build it!")
					.to_vec(),
				..Default::default()
			},
			balances: asset_hub_westend_runtime::BalancesConfig {
				balances: accounts::init_balances()
					.iter()
					.cloned()
					.map(|k| (k, ED * 4096))
					.collect(),
			},
			parachain_info: asset_hub_westend_runtime::ParachainInfoConfig {
				parachain_id: PARA_ID.into(),
				..Default::default()
			},
			collator_selection: asset_hub_westend_runtime::CollatorSelectionConfig {
				invulnerables: collators::invulnerables()
					.iter()
					.cloned()
					.map(|(acc, _)| acc)
					.collect(),
				candidacy_bond: ED * 16,
				..Default::default()
			},
			session: asset_hub_westend_runtime::SessionConfig {
				keys: collators::invulnerables()
					.into_iter()
					.map(|(acc, aura)| {
						(
							acc.clone(),                                     // account id
							acc,                                             // validator id
							asset_hub_westend_runtime::SessionKeys { aura }, // session keys
						)
					})
					.collect(),
			},
			polkadot_xcm: asset_hub_westend_runtime::PolkadotXcmConfig {
				safe_xcm_version: Some(SAFE_XCM_VERSION),
				..Default::default()
			},
			..Default::default()
		};

		genesis_config.build_storage().unwrap()
	}
}

// Asset Hub Kusama
pub mod asset_hub_kusama {
	use super::*;
	pub const PARA_ID: u32 = 1000;
	pub const ED: Balance = asset_hub_kusama_runtime::constants::currency::EXISTENTIAL_DEPOSIT;

	pub fn genesis() -> Storage {
		let genesis_config = asset_hub_kusama_runtime::RuntimeGenesisConfig {
			system: asset_hub_kusama_runtime::SystemConfig {
				code: asset_hub_kusama_runtime::WASM_BINARY
					.expect("WASM binary was not build, please build it!")
					.to_vec(),
				..Default::default()
			},
			balances: asset_hub_kusama_runtime::BalancesConfig {
				balances: accounts::init_balances()
					.iter()
					.cloned()
					.map(|k| (k, ED * 4096))
					.collect(),
			},
			parachain_info: asset_hub_kusama_runtime::ParachainInfoConfig {
				parachain_id: PARA_ID.into(),
				..Default::default()
			},
			collator_selection: asset_hub_kusama_runtime::CollatorSelectionConfig {
				invulnerables: collators::invulnerables()
					.iter()
					.cloned()
					.map(|(acc, _)| acc)
					.collect(),
				candidacy_bond: ED * 16,
				..Default::default()
			},
			session: asset_hub_kusama_runtime::SessionConfig {
				keys: collators::invulnerables()
					.into_iter()
					.map(|(acc, aura)| {
						(
							acc.clone(),                                    // account id
							acc,                                            // validator id
							asset_hub_kusama_runtime::SessionKeys { aura }, // session keys
						)
					})
					.collect(),
			},
			polkadot_xcm: asset_hub_kusama_runtime::PolkadotXcmConfig {
				safe_xcm_version: Some(SAFE_XCM_VERSION),
				..Default::default()
			},
			..Default::default()
		};

		genesis_config.build_storage().unwrap()
	}
}

// Penpal
pub mod penpal {
	use super::*;
	pub const PARA_ID: u32 = 2000;
	pub const ED: Balance = penpal_runtime::EXISTENTIAL_DEPOSIT;

	pub fn genesis(para_id: u32) -> Storage {
		let genesis_config = penpal_runtime::RuntimeGenesisConfig {
			system: penpal_runtime::SystemConfig {
				code: penpal_runtime::WASM_BINARY
					.expect("WASM binary was not build, please build it!")
					.to_vec(),
				..Default::default()
			},
			balances: penpal_runtime::BalancesConfig {
				balances: accounts::init_balances()
					.iter()
					.cloned()
					.map(|k| (k, ED * 4096))
					.collect(),
			},
			parachain_info: penpal_runtime::ParachainInfoConfig {
				parachain_id: para_id.into(),
				..Default::default()
			},
			collator_selection: penpal_runtime::CollatorSelectionConfig {
				invulnerables: collators::invulnerables()
					.iter()
					.cloned()
					.map(|(acc, _)| acc)
					.collect(),
				candidacy_bond: ED * 16,
				..Default::default()
			},
			session: penpal_runtime::SessionConfig {
				keys: collators::invulnerables()
					.into_iter()
					.map(|(acc, aura)| {
						(
							acc.clone(),                          // account id
							acc,                                  // validator id
							penpal_runtime::SessionKeys { aura }, // session keys
						)
					})
					.collect(),
			},
			polkadot_xcm: penpal_runtime::PolkadotXcmConfig {
				safe_xcm_version: Some(SAFE_XCM_VERSION),
				..Default::default()
			},
			sudo: penpal_runtime::SudoConfig {
				key: Some(get_account_id_from_seed::<sr25519::Public>("Alice")),
			},
			..Default::default()
		};

		genesis_config.build_storage().unwrap()
	}
}

// Collectives
pub mod collectives {
	use super::*;
	pub const PARA_ID: u32 = 1001;
	pub const ED: Balance = collectives_polkadot_runtime::constants::currency::EXISTENTIAL_DEPOSIT;

	pub fn genesis() -> Storage {
		let genesis_config = collectives_polkadot_runtime::RuntimeGenesisConfig {
			system: collectives_polkadot_runtime::SystemConfig {
				code: collectives_polkadot_runtime::WASM_BINARY
					.expect("WASM binary was not build, please build it!")
					.to_vec(),
				..Default::default()
			},
			balances: collectives_polkadot_runtime::BalancesConfig {
				balances: accounts::init_balances()
					.iter()
					.cloned()
					.map(|k| (k, ED * 4096))
					.collect(),
			},
			parachain_info: collectives_polkadot_runtime::ParachainInfoConfig {
				parachain_id: PARA_ID.into(),
				..Default::default()
			},
			collator_selection: collectives_polkadot_runtime::CollatorSelectionConfig {
				invulnerables: collators::invulnerables()
					.iter()
					.cloned()
					.map(|(acc, _)| acc)
					.collect(),
				candidacy_bond: ED * 16,
				..Default::default()
			},
			session: collectives_polkadot_runtime::SessionConfig {
				keys: collators::invulnerables()
					.into_iter()
					.map(|(acc, aura)| {
						(
							acc.clone(),                                        // account id
							acc,                                                // validator id
							collectives_polkadot_runtime::SessionKeys { aura }, // session keys
						)
					})
					.collect(),
			},
			polkadot_xcm: collectives_polkadot_runtime::PolkadotXcmConfig {
				safe_xcm_version: Some(SAFE_XCM_VERSION),
				..Default::default()
			},
			..Default::default()
		};

		genesis_config.build_storage().unwrap()
	}
}

// Bridge Hub Kusama
pub mod bridge_hub_kusama {
	use super::*;
	pub const PARA_ID: u32 = 1002;
	pub const ED: Balance = bridge_hub_kusama_runtime::constants::currency::EXISTENTIAL_DEPOSIT;

	pub fn genesis() -> Storage {
		let genesis_config = bridge_hub_kusama_runtime::RuntimeGenesisConfig {
			system: bridge_hub_kusama_runtime::SystemConfig {
				code: bridge_hub_kusama_runtime::WASM_BINARY
					.expect("WASM binary was not build, please build it!")
					.to_vec(),
				..Default::default()
			},
			balances: bridge_hub_kusama_runtime::BalancesConfig {
				balances: accounts::init_balances()
					.iter()
					.cloned()
					.map(|k| (k, ED * 4096))
					.collect(),
			},
			parachain_info: bridge_hub_kusama_runtime::ParachainInfoConfig {
				parachain_id: PARA_ID.into(),
				..Default::default()
			},
			collator_selection: bridge_hub_kusama_runtime::CollatorSelectionConfig {
				invulnerables: collators::invulnerables()
					.iter()
					.cloned()
					.map(|(acc, _)| acc)
					.collect(),
				candidacy_bond: ED * 16,
				..Default::default()
			},
			session: bridge_hub_kusama_runtime::SessionConfig {
				keys: collators::invulnerables()
					.into_iter()
					.map(|(acc, aura)| {
						(
							acc.clone(),                                     // account id
							acc,                                             // validator id
							bridge_hub_kusama_runtime::SessionKeys { aura }, // session keys
						)
					})
					.collect(),
			},
			polkadot_xcm: bridge_hub_kusama_runtime::PolkadotXcmConfig {
				safe_xcm_version: Some(SAFE_XCM_VERSION),
				..Default::default()
			},
<<<<<<< HEAD
			bridge_polkadot_grandpa: bridge_hub_kusama_runtime::BridgePolkadotGrandpaConfig {
				owner: Some(get_account_id_from_seed::<sr25519::Public>(accounts::BOB)),
				..Default::default()
			},
			bridge_polkadot_messages: bridge_hub_kusama_runtime::BridgePolkadotMessagesConfig {
				owner: Some(get_account_id_from_seed::<sr25519::Public>(accounts::BOB)),
				..Default::default()
			},
=======
			..Default::default()
>>>>>>> e2b7ad20
		};

		genesis_config.build_storage().unwrap()
	}
}

// Bridge Hub Polkadot
pub mod bridge_hub_polkadot {
	use super::*;
	pub const PARA_ID: u32 = 1002;
	pub const ED: Balance = bridge_hub_polkadot_runtime::constants::currency::EXISTENTIAL_DEPOSIT;

	pub fn genesis() -> Storage {
		let genesis_config = bridge_hub_polkadot_runtime::RuntimeGenesisConfig {
			system: bridge_hub_polkadot_runtime::SystemConfig {
				code: bridge_hub_polkadot_runtime::WASM_BINARY
					.expect("WASM binary was not build, please build it!")
					.to_vec(),
				..Default::default()
			},
			balances: bridge_hub_polkadot_runtime::BalancesConfig {
				balances: accounts::init_balances()
					.iter()
					.cloned()
					.map(|k| (k, ED * 4096))
					.collect(),
			},
			parachain_info: bridge_hub_polkadot_runtime::ParachainInfoConfig {
				parachain_id: PARA_ID.into(),
				..Default::default()
			},
			collator_selection: bridge_hub_polkadot_runtime::CollatorSelectionConfig {
				invulnerables: collators::invulnerables()
					.iter()
					.cloned()
					.map(|(acc, _)| acc)
					.collect(),
				candidacy_bond: ED * 16,
				..Default::default()
			},
			session: bridge_hub_polkadot_runtime::SessionConfig {
				keys: collators::invulnerables()
					.into_iter()
					.map(|(acc, aura)| {
						(
							acc.clone(),                                       // account id
							acc,                                               // validator id
							bridge_hub_polkadot_runtime::SessionKeys { aura }, // session keys
						)
					})
					.collect(),
			},
			polkadot_xcm: bridge_hub_polkadot_runtime::PolkadotXcmConfig {
				safe_xcm_version: Some(SAFE_XCM_VERSION),
				..Default::default()
			},
			..Default::default()
		};

		genesis_config.build_storage().unwrap()
	}
}

// Bridge Hub Rococo & Bridge Hub Wococo
pub mod bridge_hub_rococo {
	use super::*;
	pub const PARA_ID: u32 = 1013;
	pub const ED: Balance = bridge_hub_rococo_runtime::constants::currency::EXISTENTIAL_DEPOSIT;

	pub fn genesis() -> Storage {
		let genesis_config = bridge_hub_rococo_runtime::RuntimeGenesisConfig {
			system: bridge_hub_rococo_runtime::SystemConfig {
				code: bridge_hub_rococo_runtime::WASM_BINARY
					.expect("WASM binary was not build, please build it!")
					.to_vec(),
				..Default::default()
			},
			balances: bridge_hub_rococo_runtime::BalancesConfig {
				balances: accounts::init_balances()
					.iter()
					.cloned()
					.map(|k| (k, ED * 4096))
					.collect(),
			},
			parachain_info: bridge_hub_rococo_runtime::ParachainInfoConfig {
				parachain_id: PARA_ID.into(),
				..Default::default()
			},
			collator_selection: bridge_hub_rococo_runtime::CollatorSelectionConfig {
				invulnerables: collators::invulnerables()
					.iter()
					.cloned()
					.map(|(acc, _)| acc)
					.collect(),
				candidacy_bond: ED * 16,
				..Default::default()
			},
			session: bridge_hub_rococo_runtime::SessionConfig {
				keys: collators::invulnerables()
					.into_iter()
					.map(|(acc, aura)| {
						(
							acc.clone(),                                     // account id
							acc,                                             // validator id
							bridge_hub_rococo_runtime::SessionKeys { aura }, // session keys
						)
					})
					.collect(),
			},
			polkadot_xcm: bridge_hub_rococo_runtime::PolkadotXcmConfig {
				safe_xcm_version: Some(SAFE_XCM_VERSION),
				..Default::default()
			},
<<<<<<< HEAD
			bridge_kusama_grandpa: bridge_hub_polkadot_runtime::BridgeKusamaGrandpaConfig {
				owner: Some(get_account_id_from_seed::<sr25519::Public>(accounts::BOB)),
				..Default::default()
			},
			bridge_kusama_messages: bridge_hub_polkadot_runtime::BridgeKusamaMessagesConfig {
				owner: Some(get_account_id_from_seed::<sr25519::Public>(accounts::BOB)),
				..Default::default()
			},
=======
			bridge_wococo_grandpa: bridge_hub_rococo_runtime::BridgeWococoGrandpaConfig {
				owner: Some(get_account_id_from_seed::<sr25519::Public>("Alice")),
				..Default::default()
			},
			bridge_rococo_grandpa: bridge_hub_rococo_runtime::BridgeRococoGrandpaConfig {
				owner: Some(get_account_id_from_seed::<sr25519::Public>("Alice")),
				..Default::default()
			},
			bridge_rococo_messages: bridge_hub_rococo_runtime::BridgeRococoMessagesConfig {
				owner: Some(get_account_id_from_seed::<sr25519::Public>("Alice")),
				..Default::default()
			},
			bridge_wococo_messages: bridge_hub_rococo_runtime::BridgeWococoMessagesConfig {
				owner: Some(get_account_id_from_seed::<sr25519::Public>("Alice")),
				..Default::default()
			},
			..Default::default()
>>>>>>> e2b7ad20
		};

		genesis_config.build_storage().unwrap()
	}
}<|MERGE_RESOLUTION|>--- conflicted
+++ resolved
@@ -838,7 +838,6 @@
 				safe_xcm_version: Some(SAFE_XCM_VERSION),
 				..Default::default()
 			},
-<<<<<<< HEAD
 			bridge_polkadot_grandpa: bridge_hub_kusama_runtime::BridgePolkadotGrandpaConfig {
 				owner: Some(get_account_id_from_seed::<sr25519::Public>(accounts::BOB)),
 				..Default::default()
@@ -847,9 +846,7 @@
 				owner: Some(get_account_id_from_seed::<sr25519::Public>(accounts::BOB)),
 				..Default::default()
 			},
-=======
-			..Default::default()
->>>>>>> e2b7ad20
+			..Default::default()
 		};
 
 		genesis_config.build_storage().unwrap()
@@ -906,6 +903,14 @@
 				safe_xcm_version: Some(SAFE_XCM_VERSION),
 				..Default::default()
 			},
+			bridge_kusama_grandpa: bridge_hub_polkadot_runtime::BridgeKusamaGrandpaConfig {
+				owner: Some(get_account_id_from_seed::<sr25519::Public>(accounts::BOB)),
+				..Default::default()
+			},
+			bridge_kusama_messages: bridge_hub_polkadot_runtime::BridgeKusamaMessagesConfig {
+				owner: Some(get_account_id_from_seed::<sr25519::Public>(accounts::BOB)),
+				..Default::default()
+			},
 			..Default::default()
 		};
 
@@ -963,34 +968,23 @@
 				safe_xcm_version: Some(SAFE_XCM_VERSION),
 				..Default::default()
 			},
-<<<<<<< HEAD
-			bridge_kusama_grandpa: bridge_hub_polkadot_runtime::BridgeKusamaGrandpaConfig {
+			bridge_wococo_grandpa: bridge_hub_rococo_runtime::BridgeWococoGrandpaConfig {
 				owner: Some(get_account_id_from_seed::<sr25519::Public>(accounts::BOB)),
 				..Default::default()
 			},
-			bridge_kusama_messages: bridge_hub_polkadot_runtime::BridgeKusamaMessagesConfig {
+			bridge_rococo_grandpa: bridge_hub_rococo_runtime::BridgeRococoGrandpaConfig {
 				owner: Some(get_account_id_from_seed::<sr25519::Public>(accounts::BOB)),
 				..Default::default()
 			},
-=======
-			bridge_wococo_grandpa: bridge_hub_rococo_runtime::BridgeWococoGrandpaConfig {
-				owner: Some(get_account_id_from_seed::<sr25519::Public>("Alice")),
-				..Default::default()
-			},
-			bridge_rococo_grandpa: bridge_hub_rococo_runtime::BridgeRococoGrandpaConfig {
-				owner: Some(get_account_id_from_seed::<sr25519::Public>("Alice")),
-				..Default::default()
-			},
 			bridge_rococo_messages: bridge_hub_rococo_runtime::BridgeRococoMessagesConfig {
-				owner: Some(get_account_id_from_seed::<sr25519::Public>("Alice")),
+				owner: Some(get_account_id_from_seed::<sr25519::Public>(accounts::BOB)),
 				..Default::default()
 			},
 			bridge_wococo_messages: bridge_hub_rococo_runtime::BridgeWococoMessagesConfig {
-				owner: Some(get_account_id_from_seed::<sr25519::Public>("Alice")),
-				..Default::default()
-			},
-			..Default::default()
->>>>>>> e2b7ad20
+				owner: Some(get_account_id_from_seed::<sr25519::Public>(accounts::BOB)),
+				..Default::default()
+			},
+			..Default::default()
 		};
 
 		genesis_config.build_storage().unwrap()
