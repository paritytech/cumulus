--- conflicted
+++ resolved
@@ -457,30 +457,31 @@
 	}
 }
 
-<<<<<<< HEAD
-// Westmint
-pub mod westmint {
+// Asset Hub Westend
+pub mod asset_hub_westend {
 	use super::*;
 	pub const PARA_ID: u32 = 1000;
-	pub const ED: Balance = westmint_runtime::constants::currency::EXISTENTIAL_DEPOSIT;
-
-	pub fn genesis() -> Storage {
-		let genesis_config = westmint_runtime::GenesisConfig {
-			system: westmint_runtime::SystemConfig {
-				code: westmint_runtime::WASM_BINARY
+	pub const ED: Balance = asset_hub_westend_runtime::constants::currency::EXISTENTIAL_DEPOSIT;
+
+	pub fn genesis() -> Storage {
+		let genesis_config = asset_hub_westend_runtime::GenesisConfig {
+			system: asset_hub_westend_runtime::SystemConfig {
+				code: asset_hub_westend_runtime::WASM_BINARY
 					.expect("WASM binary was not build, please build it!")
 					.to_vec(),
 			},
-			balances: westmint_runtime::BalancesConfig {
+			balances: asset_hub_westend_runtime::BalancesConfig {
 				balances: accounts::init_balances()
 					.iter()
 					.cloned()
 					.map(|k| (k, ED * 4096))
 					.collect(),
 			},
-			parachain_info: westmint_runtime::ParachainInfoConfig { parachain_id: PARA_ID.into() },
-			collator_selection: westmint_runtime::CollatorSelectionConfig {
-				invulnerables: collators::invulnerables_statemint()
+			parachain_info: asset_hub_westend_runtime::ParachainInfoConfig {
+				parachain_id: PARA_ID.into(),
+			},
+			collator_selection: asset_hub_westend_runtime::CollatorSelectionConfig {
+				invulnerables: collators::invulnerables()
 					.iter()
 					.cloned()
 					.map(|(acc, _)| acc)
@@ -488,14 +489,14 @@
 				candidacy_bond: ED * 16,
 				..Default::default()
 			},
-			session: westmint_runtime::SessionConfig {
+			session: asset_hub_westend_runtime::SessionConfig {
 				keys: collators::invulnerables()
 					.into_iter()
 					.map(|(acc, aura)| {
 						(
-							acc.clone(),                            // account id
-							acc,                                    // validator id
-							westmint_runtime::SessionKeys { aura }, // session keys
+							acc.clone(),                                     // account id
+							acc,                                             // validator id
+							asset_hub_westend_runtime::SessionKeys { aura }, // session keys
 						)
 					})
 					.collect(),
@@ -503,7 +504,7 @@
 			aura: Default::default(),
 			aura_ext: Default::default(),
 			parachain_system: Default::default(),
-			polkadot_xcm: westmint_runtime::PolkadotXcmConfig {
+			polkadot_xcm: asset_hub_westend_runtime::PolkadotXcmConfig {
 				safe_xcm_version: Some(SAFE_XCM_VERSION),
 			},
 		};
@@ -511,12 +512,9 @@
 		genesis_config.build_storage().unwrap()
 	}
 }
-// Statemine
-pub mod statemine {
-=======
+
 // Asset Hub Kusama
 pub mod asset_hub_kusama {
->>>>>>> 80aaed30
 	use super::*;
 	pub const PARA_ID: u32 = 1000;
 	pub const ED: Balance = asset_hub_kusama_runtime::constants::currency::EXISTENTIAL_DEPOSIT;
