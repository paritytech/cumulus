--- conflicted
+++ resolved
@@ -27,10 +27,9 @@
 beefy-primitives = { package = "sp-consensus-beefy", git = "https://github.com/paritytech/substrate", branch = "master" }
 
 # Polkadot
-<<<<<<< HEAD
 polkadot-core-primitives = { default-features = false, git = "https://github.com/paritytech/polkadot", branch = "rh-async-backing-feature" }
 polkadot-parachain = { default-features = false, git = "https://github.com/paritytech/polkadot", branch = "rh-async-backing-feature" }
-polkadot-service = { default-features = false, git = "https://github.com/paritytech/polkadot", branch = "rh-async-backing-feature" }
+polkadot-service = { default-features = false, git = "https://github.com/paritytech/polkadot", branch = "rh-async-backing-feature", features = ["full-node"] }
 polkadot-primitives = { default-features = false, git = "https://github.com/paritytech/polkadot", branch = "rh-async-backing-feature" }
 polkadot-runtime-parachains = { git = "https://github.com/paritytech/polkadot", branch = "rh-async-backing-feature" }
 polkadot-runtime = { git = "https://github.com/paritytech/polkadot", branch = "rh-async-backing-feature" }
@@ -44,24 +43,6 @@
 xcm = { default-features = false, git = "https://github.com/paritytech/polkadot", branch = "rh-async-backing-feature" }
 xcm-executor = { default-features = false, git = "https://github.com/paritytech/polkadot", branch = "rh-async-backing-feature" }
 pallet-xcm = { default-features = false, git = "https://github.com/paritytech/polkadot", branch = "rh-async-backing-feature" }
-=======
-polkadot-core-primitives = { default-features = false, git = "https://github.com/paritytech/polkadot", branch = "master" }
-polkadot-parachain = { default-features = false, git = "https://github.com/paritytech/polkadot", branch = "master" }
-polkadot-service = { default-features = false, git = "https://github.com/paritytech/polkadot", branch = "master", features = ["full-node"] }
-polkadot-primitives = { default-features = false, git = "https://github.com/paritytech/polkadot", branch = "master" }
-polkadot-runtime-parachains = { git = "https://github.com/paritytech/polkadot", branch = "master" }
-polkadot-runtime = { git = "https://github.com/paritytech/polkadot", branch = "master" }
-polkadot-runtime-constants = { git = "https://github.com/paritytech/polkadot", branch = "master" }
-kusama-runtime = { git = "https://github.com/paritytech/polkadot", branch = "master" }
-kusama-runtime-constants = { git = "https://github.com/paritytech/polkadot", branch = "master" }
-rococo-runtime = { git = "https://github.com/paritytech/polkadot", branch = "master" }
-rococo-runtime-constants = { git = "https://github.com/paritytech/polkadot", branch = "master" }
-westend-runtime = { git = "https://github.com/paritytech/polkadot", branch = "master" }
-westend-runtime-constants = { git = "https://github.com/paritytech/polkadot", branch = "master" }
-xcm = { default-features = false, git = "https://github.com/paritytech/polkadot", branch = "master" }
-xcm-executor = { default-features = false, git = "https://github.com/paritytech/polkadot", branch = "master" }
-pallet-xcm = { default-features = false, git = "https://github.com/paritytech/polkadot", branch = "master" }
->>>>>>> 8769eae0
 
 # Cumulus
 parachains-common = { path = "../../../common" }
