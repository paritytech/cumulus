--- conflicted
+++ resolved
@@ -15,21 +15,15 @@
 // along with Polkadot.  If not, see <http://www.gnu.org/licenses/>.
 
 use super::*;
-<<<<<<< HEAD
 use cumulus_test_service::runtime::{Block, Header};
 use futures::{executor::block_on, poll, task::Poll};
-=======
-use cumulus_test_runtime::{Block, Header};
-use futures::executor::block_on;
->>>>>>> 76f9ecae
 use polkadot_node_primitives::{SignedFullStatement, Statement};
 use polkadot_primitives::v1::{
 	AuthorityDiscoveryId, Block as PBlock, BlockNumber, CandidateCommitments, CandidateDescriptor,
 	CandidateEvent, CommittedCandidateReceipt, CoreState, GroupRotationInfo, Hash as PHash,
-<<<<<<< HEAD
-	HeadData, Id as ParaId, OccupiedCoreAssumption, ParachainHost, PersistedValidationData,
-	SessionIndex, SigningContext, ValidationCode, ValidationData, ValidationOutputs, ValidatorId,
-	ValidatorIndex,
+	HeadData, Id as ParaId, InboundDownwardMessage, OccupiedCoreAssumption, ParachainHost,
+	PersistedValidationData, SessionIndex, SigningContext, ValidationCode, ValidationData,
+	ValidationOutputs, ValidatorId, ValidatorIndex,
 };
 use polkadot_test_client::{
 	Client as PClient, ClientBlockImportExt, DefaultTestClientBuilderExt, FullBackend as PBackend,
@@ -51,22 +45,6 @@
 		panic!("Invalid error: {:?}", error);
 	}
 }
-=======
-	HeadData, Header as PHeader, Id as ParaId, OccupiedCoreAssumption, ParachainHost,
-	PersistedValidationData, SessionIndex, SigningContext, ValidationCode, ValidationData,
-	ValidationOutputs, ValidatorId, ValidatorIndex, InboundDownwardMessage,
-};
-use sp_api::{ApiRef, ProvideRuntimeApi};
-use sp_blockchain::{Error as ClientError, HeaderBackend};
-use sp_consensus::block_validation::BlockAnnounceValidator as _;
-use sp_core::H256;
-use sp_keyring::Sr25519Keyring;
-use sp_keystore::{testing::KeyStore, SyncCryptoStore, SyncCryptoStorePtr};
-use sp_runtime::{
-	traits::{NumberFor, Zero},
-	RuntimeAppPublic,
-};
->>>>>>> 76f9ecae
 
 #[derive(Clone)]
 struct DummyCollatorNetwork;
@@ -81,14 +59,10 @@
 	}
 }
 
-<<<<<<< HEAD
 fn make_validator_and_api() -> (
 	BlockAnnounceValidator<Block, TestApi, PBackend, PClient>,
 	Arc<TestApi>,
 ) {
-=======
-fn make_validator_and_api() -> (BlockAnnounceValidator<Block, TestApi>, Arc<TestApi>) {
->>>>>>> 76f9ecae
 	let api = Arc::new(TestApi::new());
 
 	(
@@ -113,7 +87,6 @@
 	}
 }
 
-<<<<<<< HEAD
 /// Same as [`make_gossip_message_and_header`], but using the genesis header as relay parent.
 async fn make_gossip_message_and_header_using_genesis(
 	api: Arc<TestApi>,
@@ -130,9 +103,6 @@
 }
 
 async fn make_gossip_message_and_header(
-=======
-fn make_gossip_message_and_header(
->>>>>>> 76f9ecae
 	api: Arc<TestApi>,
 	relay_parent: H256,
 	validator_index: u32,
@@ -165,22 +135,14 @@
 		},
 	};
 	let statement = Statement::Seconded(candidate_receipt);
-<<<<<<< HEAD
 	let signed = SignedFullStatement::sign(
-=======
-	let signed = block_on(SignedFullStatement::sign(
->>>>>>> 76f9ecae
 		&keystore,
 		statement,
 		&signing_context,
 		validator_index,
 		&alice_public.into(),
-<<<<<<< HEAD
 	)
 	.await
-=======
-	))
->>>>>>> 76f9ecae
 	.expect("Signing statement");
 
 	(signed, header)
@@ -226,7 +188,6 @@
 		.err()
 		.expect("Should fail on invalid encoded statement");
 
-<<<<<<< HEAD
 	check_error(res, |error| {
 		matches!(
 			error,
@@ -238,26 +199,10 @@
 #[test]
 fn check_signer_is_legit_validator() {
 	let (mut validator, api) = make_validator_and_api();
-=======
-	assert!(matches!(
-		*res.downcast::<ClientError>().unwrap(),
-		ClientError::BadJustification(x) if x.contains("must be a `SignedFullStatement`")
-	));
-}
-
-#[test]
-fn check_relay_parent_is_head() {
-	let (mut validator, api) = make_validator_and_api();
-	let relay_chain_leaf = H256::zero();
-	let (gossip_message, header) = make_gossip_message_and_header(api, relay_chain_leaf, 0);
-	let data = gossip_message.encode();
-	let res = block_on(validator.validate(&header, data.as_slice()));
->>>>>>> 76f9ecae
 
 	let (signed_statement, header) = block_on(make_gossip_message_and_header_using_genesis(api, 1));
 	let data = signed_statement.encode();
 
-<<<<<<< HEAD
 	let res = block_on(validator.validate(&header, &data))
 		.err()
 		.expect("Should fail on invalid validator");
@@ -265,42 +210,10 @@
 	assert!(matches!(
 		*res.downcast::<ClientError>().unwrap(),
 		ClientError::Msg(x) if x.contains("signer is a validator")
-=======
-#[test]
-fn check_relay_parent_actually_exists() {
-	let (mut validator, api) = make_validator_and_api();
-	let relay_parent = H256::from_low_u64_be(42);
-	let (signed_statement, header) = make_gossip_message_and_header(api, relay_parent, 0);
-	let data = signed_statement.encode();
-	let res = block_on(validator.validate(&header, &data))
-		.err()
-		.expect("Should fail on unknown relay parent");
-
-	assert!(matches!(
-		*res.downcast::<ClientError>().unwrap(),
-		ClientError::UnknownBlock(_)
 	));
 }
 
 #[test]
-fn check_relay_parent_fails_if_cannot_retrieve_number() {
-	let (mut validator, api) = make_validator_and_api();
-	let relay_parent = H256::from_low_u64_be(0xdead);
-	let (signed_statement, header) = make_gossip_message_and_header(api, relay_parent, 0);
-	let data = signed_statement.encode();
-	let res = block_on(validator.validate(&header, &data))
-		.err()
-		.expect("Should fail when the relay chain number could not be retrieved");
-
-	assert!(matches!(
-		*res.downcast::<ClientError>().unwrap(),
-		ClientError::Backend(_)
->>>>>>> 76f9ecae
-	));
-}
-
-#[test]
-<<<<<<< HEAD
 fn check_statement_is_correctly_signed() {
 	let (mut validator, api) = make_validator_and_api();
 
@@ -346,7 +259,7 @@
 		session_index,
 	};
 
-	let statement = Statement::Valid(H256::zero());
+	let statement = Statement::Valid(Default::default());
 
 	let signed_statement = block_on(SignedFullStatement::sign(
 		&keystore,
@@ -426,109 +339,6 @@
 			Poll::Ready(Ok(Validation::Success { is_new_best: true }))
 		));
 	});
-=======
-fn check_signer_is_legit_validator() {
-	let (mut validator, api) = make_validator_and_api();
-	let relay_parent = H256::from_low_u64_be(1);
-
-	let (signed_statement, header) = make_gossip_message_and_header(api, relay_parent, 1);
-	let data = signed_statement.encode();
-
-	let res = block_on(validator.validate(&header, &data))
-		.err()
-		.expect("Should fail on invalid validator");
-
-	assert!(matches!(
-		*res.downcast::<ClientError>().unwrap(),
-		ClientError::BadJustification(x) if x.contains("signer is a validator")
-	));
-}
-
-#[test]
-fn check_statement_is_correctly_signed() {
-	let (mut validator, api) = make_validator_and_api();
-	let relay_parent = H256::from_low_u64_be(1);
-
-	let (signed_statement, header) = make_gossip_message_and_header(api, relay_parent, 0);
-
-	let mut data = signed_statement.encode();
-
-	// The signature comes at the end of the type, so change a bit to make the signature invalid.
-	let last = data.len() - 1;
-	data[last] = data[last].wrapping_add(1);
-
-	let res = block_on(validator.validate(&header, &data))
-		.err()
-		.expect("Validation should fail if the statement is not signed correctly");
-
-	assert!(matches!(
-		*res.downcast::<ClientError>().unwrap(),
-		ClientError::BadJustification(x) if x.contains("signature is invalid")
-	));
-}
-
-#[test]
-fn check_statement_seconded() {
-	let (mut validator, api) = make_validator_and_api();
-	let header = default_header();
-	let relay_parent = H256::from_low_u64_be(1);
-
-	let keystore: SyncCryptoStorePtr = Arc::new(KeyStore::new());
-	let alice_public = SyncCryptoStore::sr25519_generate_new(
-		&*keystore,
-		ValidatorId::ID,
-		Some(&Sr25519Keyring::Alice.to_seed()),
-	)
-	.unwrap();
-	let session_index = api
-		.runtime_api()
-		.session_index_for_child(&BlockId::Hash(relay_parent))
-		.unwrap();
-	let signing_context = SigningContext {
-		parent_hash: relay_parent,
-		session_index,
-	};
-
-	let statement = Statement::Valid(Default::default());
-
-	let signed_statement = block_on(SignedFullStatement::sign(
-		&keystore,
-		statement,
-		&signing_context,
-		0,
-		&alice_public.into(),
-	))
-	.expect("Signs statement");
-	let data = signed_statement.encode();
-
-	let res = block_on(validator.validate(&header, &data))
-		.err()
-		.expect("validation should fail if not seconded statement");
-
-	assert!(matches!(
-		*res.downcast::<ClientError>().unwrap(),
-		ClientError::BadJustification(x) if x.contains("must be a `Statement::Seconded`")
-	));
-}
-
-#[test]
-fn check_header_match_candidate_receipt_header() {
-	let (mut validator, api) = make_validator_and_api();
-	let relay_parent = H256::from_low_u64_be(1);
-
-	let (signed_statement, mut header) = make_gossip_message_and_header(api, relay_parent, 0);
-	let data = signed_statement.encode();
-	header.number = 300;
-
-	let res = block_on(validator.validate(&header, &data))
-		.err()
-		.expect("validation should fail if the header in doesn't match");
-
-	assert!(matches!(
-		*res.downcast::<ClientError>().unwrap(),
-		ClientError::BadJustification(x) if x.contains("header does not match")
-	));
->>>>>>> 76f9ecae
 }
 
 #[derive(Default)]
@@ -538,30 +348,21 @@
 
 struct TestApi {
 	data: Arc<ApiData>,
-<<<<<<< HEAD
 	relay_client: Arc<PClient>,
 	relay_backend: Arc<PBackend>,
-=======
->>>>>>> 76f9ecae
 }
 
 impl TestApi {
 	fn new() -> Self {
-<<<<<<< HEAD
 		let builder = TestClientBuilder::new();
 		let relay_backend = builder.backend();
 
-=======
->>>>>>> 76f9ecae
 		Self {
 			data: Arc::new(ApiData {
 				validators: vec![Sr25519Keyring::Alice.public().into()],
 			}),
-<<<<<<< HEAD
 			relay_client: Arc::new(builder.build()),
 			relay_backend,
-=======
->>>>>>> 76f9ecae
 		}
 	}
 }
@@ -611,7 +412,6 @@
 
 		fn session_index_for_child(&self) -> SessionIndex {
 			0
-<<<<<<< HEAD
 		}
 
 		fn validation_code(&self, _: ParaId, _: OccupiedCoreAssumption) -> Option<ValidationCode> {
@@ -621,16 +421,6 @@
 		fn candidate_pending_availability(&self, _: ParaId) -> Option<CommittedCandidateReceipt<PHash>> {
 			None
 		}
-=======
-		}
-
-		fn validation_code(&self, _: ParaId, _: OccupiedCoreAssumption) -> Option<ValidationCode> {
-			None
-		}
-
-		fn candidate_pending_availability(&self, _: ParaId) -> Option<CommittedCandidateReceipt<PHash>> {
-			None
-		}
 
 		fn candidate_events(&self) -> Vec<CandidateEvent<PHash>> {
 			Vec::new()
@@ -652,28 +442,4 @@
 			None
 		}
 	}
-}
-
-/// Blockchain database header backend. Does not perform any validation.
-impl HeaderBackend<PBlock> for TestApi {
-	fn header(
-		&self,
-		_id: BlockId<PBlock>,
-	) -> std::result::Result<Option<PHeader>, sp_blockchain::Error> {
-		Ok(None)
-	}
->>>>>>> 76f9ecae
-
-		fn candidate_events(&self) -> Vec<CandidateEvent<PHash>> {
-			Vec::new()
-		}
-
-		fn validator_discovery(_: Vec<ValidatorId>) -> Vec<Option<AuthorityDiscoveryId>> {
-			Vec::new()
-		}
-
-		fn check_validation_outputs(_: ParaId, _: ValidationOutputs) -> bool {
-			false
-		}
-	}
 }