[package]
name = "cumulus-network"
version = "0.1.0"
authors = ["Parity Technologies <admin@parity.io>"]
description = "Cumulus-specific networking protocol"
edition = "2018"

[dependencies]
# substrate deps
<<<<<<< HEAD
sp-blockchain = { git = "https://github.com/cheme/substrate", branch = "rococo-branch-witness_backend" }
sp-consensus = { git = "https://github.com/cheme/substrate", branch = "rococo-branch-witness_backend" }
sp-runtime = { git = "https://github.com/cheme/substrate", branch = "rococo-branch-witness_backend" }
sp-api = { git = "https://github.com/cheme/substrate", branch = "rococo-branch-witness_backend" }
sp-core = { git = "https://github.com/cheme/substrate", branch = "rococo-branch-witness_backend" }

# polkadot deps
polkadot-collator = { git = "https://github.com/cheme/polkadot-1", branch = "rococo-branch-witness_backend" }
polkadot-primitives = { git = "https://github.com/cheme/polkadot-1", branch = "rococo-branch-witness_backend" }
polkadot-statement-table = { git = "https://github.com/cheme/polkadot-1", branch = "rococo-branch-witness_backend" }
polkadot-validation = { git = "https://github.com/cheme/polkadot-1", branch = "rococo-branch-witness_backend" }
polkadot-network = { git = "https://github.com/cheme/polkadot-1", branch = "rococo-branch-witness_backend" }
=======
sp-blockchain = { git = "https://github.com/paritytech/substrate", branch = "master" }
sp-consensus = { git = "https://github.com/paritytech/substrate", branch = "master" }
sp-runtime = { git = "https://github.com/paritytech/substrate", branch = "master" }
sp-api = { git = "https://github.com/paritytech/substrate", branch = "master" }
sp-core = { git = "https://github.com/paritytech/substrate", branch = "master" }
sc-client-api = { git = "https://github.com/paritytech/substrate", branch = "master" }

# polkadot deps
polkadot-primitives = { git = "https://github.com/paritytech/polkadot", branch = "bkchr-adder-collator-integration-test" }
polkadot-statement-table = { git = "https://github.com/paritytech/polkadot", branch = "bkchr-adder-collator-integration-test" }
polkadot-validation = { git = "https://github.com/paritytech/polkadot", branch = "bkchr-adder-collator-integration-test" }
polkadot-overseer = { git = "https://github.com/paritytech/polkadot", branch = "bkchr-adder-collator-integration-test" }
polkadot-node-primitives = { git = "https://github.com/paritytech/polkadot", branch = "bkchr-adder-collator-integration-test" }
polkadot-node-subsystem = { git = "https://github.com/paritytech/polkadot", branch = "bkchr-adder-collator-integration-test" }
polkadot-service = { git = "https://github.com/paritytech/polkadot", branch = "bkchr-adder-collator-integration-test" }
>>>>>>> 76f9ecae

# cumulus deps
cumulus-primitives = { path = "../primitives" }

# other deps
codec = { package = "parity-scale-codec", version = "1.3.0", features = [ "derive" ] }
futures = { version = "0.3.1", features = ["compat"] }
log = "0.4.8"
parking_lot = "0.10.2"

[dev-dependencies]
cumulus-test-runtime = { path = "../test/runtime" }

# substrate deps
<<<<<<< HEAD
sc-client-api = { git = "https://github.com/cheme/substrate", branch = "rococo-branch-witness_backend" }
sp-core = { git = "https://github.com/cheme/substrate", branch = "rococo-branch-witness_backend" }
sp-keyring = { git = "https://github.com/cheme/substrate", branch = "rococo-branch-witness_backend" }

# polkadot deps
polkadot-test-runtime-client = { git = "https://github.com/cheme/polkadot-1", branch = "rococo-branch-witness_backend" }
=======
sc-client-api = { git = "https://github.com/paritytech/substrate", branch = "master" }
sp-core = { git = "https://github.com/paritytech/substrate", branch = "master" }
sp-keyring = { git = "https://github.com/paritytech/substrate", branch = "master" }
sp-keystore = { git = "https://github.com/paritytech/substrate", branch = "master" }
>>>>>>> 76f9ecae
<|MERGE_RESOLUTION|>--- conflicted
+++ resolved
@@ -7,20 +7,6 @@
 
 [dependencies]
 # substrate deps
-<<<<<<< HEAD
-sp-blockchain = { git = "https://github.com/cheme/substrate", branch = "rococo-branch-witness_backend" }
-sp-consensus = { git = "https://github.com/cheme/substrate", branch = "rococo-branch-witness_backend" }
-sp-runtime = { git = "https://github.com/cheme/substrate", branch = "rococo-branch-witness_backend" }
-sp-api = { git = "https://github.com/cheme/substrate", branch = "rococo-branch-witness_backend" }
-sp-core = { git = "https://github.com/cheme/substrate", branch = "rococo-branch-witness_backend" }
-
-# polkadot deps
-polkadot-collator = { git = "https://github.com/cheme/polkadot-1", branch = "rococo-branch-witness_backend" }
-polkadot-primitives = { git = "https://github.com/cheme/polkadot-1", branch = "rococo-branch-witness_backend" }
-polkadot-statement-table = { git = "https://github.com/cheme/polkadot-1", branch = "rococo-branch-witness_backend" }
-polkadot-validation = { git = "https://github.com/cheme/polkadot-1", branch = "rococo-branch-witness_backend" }
-polkadot-network = { git = "https://github.com/cheme/polkadot-1", branch = "rococo-branch-witness_backend" }
-=======
 sp-blockchain = { git = "https://github.com/paritytech/substrate", branch = "master" }
 sp-consensus = { git = "https://github.com/paritytech/substrate", branch = "master" }
 sp-runtime = { git = "https://github.com/paritytech/substrate", branch = "master" }
@@ -36,7 +22,6 @@
 polkadot-node-primitives = { git = "https://github.com/paritytech/polkadot", branch = "bkchr-adder-collator-integration-test" }
 polkadot-node-subsystem = { git = "https://github.com/paritytech/polkadot", branch = "bkchr-adder-collator-integration-test" }
 polkadot-service = { git = "https://github.com/paritytech/polkadot", branch = "bkchr-adder-collator-integration-test" }
->>>>>>> 76f9ecae
 
 # cumulus deps
 cumulus-primitives = { path = "../primitives" }
@@ -51,16 +36,7 @@
 cumulus-test-runtime = { path = "../test/runtime" }
 
 # substrate deps
-<<<<<<< HEAD
-sc-client-api = { git = "https://github.com/cheme/substrate", branch = "rococo-branch-witness_backend" }
-sp-core = { git = "https://github.com/cheme/substrate", branch = "rococo-branch-witness_backend" }
-sp-keyring = { git = "https://github.com/cheme/substrate", branch = "rococo-branch-witness_backend" }
-
-# polkadot deps
-polkadot-test-runtime-client = { git = "https://github.com/cheme/polkadot-1", branch = "rococo-branch-witness_backend" }
-=======
 sc-client-api = { git = "https://github.com/paritytech/substrate", branch = "master" }
 sp-core = { git = "https://github.com/paritytech/substrate", branch = "master" }
 sp-keyring = { git = "https://github.com/paritytech/substrate", branch = "master" }
-sp-keystore = { git = "https://github.com/paritytech/substrate", branch = "master" }
->>>>>>> 76f9ecae
+sp-keystore = { git = "https://github.com/paritytech/substrate", branch = "master" }