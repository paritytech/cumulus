--- conflicted
+++ resolved
@@ -15,15 +15,6 @@
 sc-client-api = { git = "https://github.com/paritytech/substrate", branch = "master" }
 
 # polkadot deps
-<<<<<<< HEAD
-polkadot-primitives = { git = "https://github.com/paritytech/polkadot", branch = "master" }
-polkadot-statement-table = { git = "https://github.com/paritytech/polkadot", branch = "master" }
-polkadot-validation = { git = "https://github.com/paritytech/polkadot", branch = "master" }
-polkadot-overseer = { git = "https://github.com/paritytech/polkadot", branch = "master" }
-polkadot-node-primitives = { git = "https://github.com/paritytech/polkadot", branch = "master" }
-polkadot-node-subsystem = { git = "https://github.com/paritytech/polkadot", branch = "master" }
-polkadot-service = { git = "https://github.com/paritytech/polkadot", branch = "master" }
-=======
 polkadot-primitives = { git = "https://github.com/paritytech/polkadot", branch = "bkchr-adder-collator-integration-test" }
 polkadot-statement-table = { git = "https://github.com/paritytech/polkadot", branch = "bkchr-adder-collator-integration-test" }
 polkadot-validation = { git = "https://github.com/paritytech/polkadot", branch = "bkchr-adder-collator-integration-test" }
@@ -31,7 +22,6 @@
 polkadot-node-primitives = { git = "https://github.com/paritytech/polkadot", branch = "bkchr-adder-collator-integration-test" }
 polkadot-node-subsystem = { git = "https://github.com/paritytech/polkadot", branch = "bkchr-adder-collator-integration-test" }
 polkadot-service = { git = "https://github.com/paritytech/polkadot", branch = "bkchr-adder-collator-integration-test" }
->>>>>>> 76f9ecae
 
 # cumulus deps
 cumulus-primitives = { path = "../primitives" }
@@ -50,12 +40,7 @@
 
 # substrate deps
 sc-client-api = { git = "https://github.com/paritytech/substrate", branch = "master" }
-<<<<<<< HEAD
-sp-keyring = { git = "https://github.com/paritytech/substrate", branch = "master" }
-sp-keystore = { git = "https://github.com/paritytech/substrate", branch = "master" }
-sp-consensus = { git = "https://github.com/paritytech/substrate", branch = "master" }
-=======
 sp-core = { git = "https://github.com/paritytech/substrate", branch = "master" }
 sp-keyring = { git = "https://github.com/paritytech/substrate", branch = "master" }
 sp-keystore = { git = "https://github.com/paritytech/substrate", branch = "master" }
->>>>>>> 76f9ecae
+sp-consensus = { git = "https://github.com/paritytech/substrate", branch = "master" }