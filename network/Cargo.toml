--- conflicted
+++ resolved
@@ -13,18 +13,11 @@
 sp-api = { git = "https://github.com/paritytech/substrate", branch = "bkchr-cumulus-branch" }
 
 # polkadot deps
-<<<<<<< HEAD
+polkadot-collator = { git = "https://github.com/paritytech/polkadot", branch = "bkchr-cumulus-branch" }
 polkadot-primitives = { git = "https://github.com/paritytech/polkadot", branch = "bkchr-cumulus-branch" }
 polkadot-statement-table = { git = "https://github.com/paritytech/polkadot", branch = "bkchr-cumulus-branch" }
 polkadot-validation = { git = "https://github.com/paritytech/polkadot", branch = "bkchr-cumulus-branch" }
 polkadot-network = { git = "https://github.com/paritytech/polkadot", branch = "bkchr-cumulus-branch" }
-=======
-polkadot-collator = { git = "https://github.com/paritytech/polkadot", branch = "cumulus-branch" }
-polkadot-primitives = { git = "https://github.com/paritytech/polkadot", branch = "cumulus-branch" }
-polkadot-statement-table = { git = "https://github.com/paritytech/polkadot", branch = "cumulus-branch" }
-polkadot-validation = { git = "https://github.com/paritytech/polkadot", branch = "cumulus-branch" }
-polkadot-network = { git = "https://github.com/paritytech/polkadot", branch = "cumulus-branch" }
->>>>>>> c163d870
 
 # other deps
 codec = { package = "parity-scale-codec", version = "1.3.0", features = [ "derive" ] }
