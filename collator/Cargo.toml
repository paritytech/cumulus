--- conflicted
+++ resolved
@@ -6,7 +6,7 @@
 
 [dependencies]
 # Substrate dependencies
-<<<<<<< HEAD
+sp-blockchain = { git = "https://github.com/paritytech/substrate", branch = "bkchr-cumulus-branch" }
 sp-runtime = { git = "https://github.com/paritytech/substrate", branch = "bkchr-cumulus-branch" }
 sp-core = { git = "https://github.com/paritytech/substrate", branch = "bkchr-cumulus-branch" }
 sp-consensus = { git = "https://github.com/paritytech/substrate", branch = "bkchr-cumulus-branch" }
@@ -15,17 +15,6 @@
 sc-client-api = { git = "https://github.com/paritytech/substrate", branch = "bkchr-cumulus-branch" }
 sc-service = { git = "https://github.com/paritytech/substrate", branch = "bkchr-cumulus-branch" }
 sc-cli = { git = "https://github.com/paritytech/substrate", branch = "bkchr-cumulus-branch" }
-=======
-sp-blockchain = { git = "https://github.com/paritytech/substrate", branch = "cumulus-branch" }
-sp-runtime = { git = "https://github.com/paritytech/substrate", branch = "cumulus-branch" }
-sp-core = { git = "https://github.com/paritytech/substrate", branch = "cumulus-branch" }
-sp-consensus = { git = "https://github.com/paritytech/substrate", branch = "cumulus-branch" }
-sp-inherents = { git = "https://github.com/paritytech/substrate", branch = "cumulus-branch" }
-sp-api = { git = "https://github.com/paritytech/substrate", branch = "cumulus-branch" }
-sc-client-api = { git = "https://github.com/paritytech/substrate", branch = "cumulus-branch" }
-sc-service = { git = "https://github.com/paritytech/substrate", branch = "cumulus-branch" }
-sc-cli = { git = "https://github.com/paritytech/substrate", branch = "cumulus-branch" }
->>>>>>> b3603d1c
 
 # Polkadot dependencies
 polkadot-collator = { git = "https://github.com/paritytech/polkadot", branch = "bkchr-cumulus-branch" }
