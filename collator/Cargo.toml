[package]
name = "cumulus-collator"
version = "0.1.0"
authors = ["Parity Technologies <admin@parity.io>"]
edition = "2018"

[dependencies]
# Substrate dependencies
<<<<<<< HEAD
sp-blockchain = { git = "https://github.com/cheme/substrate", branch = "rococo-branch-witness_backend" }
sp-runtime = { git = "https://github.com/cheme/substrate", branch = "rococo-branch-witness_backend" }
sp-core = { git = "https://github.com/cheme/substrate", branch = "rococo-branch-witness_backend" }
sp-consensus = { git = "https://github.com/cheme/substrate", branch = "rococo-branch-witness_backend" }
sp-inherents = { git = "https://github.com/cheme/substrate", branch = "rococo-branch-witness_backend" }
sp-api = { git = "https://github.com/cheme/substrate", branch = "rococo-branch-witness_backend" }
sc-client-api = { git = "https://github.com/cheme/substrate", branch = "rococo-branch-witness_backend" }
sc-cli = { git = "https://github.com/cheme/substrate", branch = "rococo-branch-witness_backend" }

# Polkadot dependencies
polkadot-collator = { git = "https://github.com/cheme/polkadot-1", branch = "rococo-branch-witness_backend" }
polkadot-service = { git = "https://github.com/cheme/polkadot-1", branch = "rococo-branch-witness_backend" }
polkadot-parachain = { git = "https://github.com/cheme/polkadot-1", branch = "rococo-branch-witness_backend" }
polkadot-primitives = { git = "https://github.com/cheme/polkadot-1", branch = "rococo-branch-witness_backend" }
polkadot-validation = { git = "https://github.com/cheme/polkadot-1", branch = "rococo-branch-witness_backend" }
=======
sp-blockchain = { git = "https://github.com/paritytech/substrate", branch = "master" }
sp-runtime = { git = "https://github.com/paritytech/substrate", branch = "master" }
sp-core = { git = "https://github.com/paritytech/substrate", branch = "master" }
sp-io = { git = "https://github.com/paritytech/substrate", branch = "master" }
sp-consensus = { git = "https://github.com/paritytech/substrate", branch = "master" }
sp-inherents = { git = "https://github.com/paritytech/substrate", branch = "master" }
sp-state-machine = { git = "https://github.com/paritytech/substrate", branch = "master" }
sp-api = { git = "https://github.com/paritytech/substrate", branch = "master" }
sc-client-api = { git = "https://github.com/paritytech/substrate", branch = "master" }
sc-cli = { git = "https://github.com/paritytech/substrate", branch = "master" }
sc-block-builder = { git = "https://github.com/paritytech/substrate", branch = "master" }

# Polkadot dependencies
polkadot-service = { git = "https://github.com/paritytech/polkadot", branch = "bkchr-adder-collator-integration-test", features = [ "real-overseer" ] }
polkadot-parachain = { git = "https://github.com/paritytech/polkadot", branch = "bkchr-adder-collator-integration-test" }
polkadot-primitives = { git = "https://github.com/paritytech/polkadot", branch = "bkchr-adder-collator-integration-test" }
polkadot-validation = { git = "https://github.com/paritytech/polkadot", branch = "bkchr-adder-collator-integration-test" }
polkadot-node-primitives = { git = "https://github.com/paritytech/polkadot", branch = "bkchr-adder-collator-integration-test" }
polkadot-overseer = { git = "https://github.com/paritytech/polkadot", branch = "bkchr-adder-collator-integration-test" }
polkadot-node-subsystem = { git = "https://github.com/paritytech/polkadot", branch = "bkchr-adder-collator-integration-test" }
>>>>>>> 76f9ecae

# Cumulus dependencies
cumulus-consensus = { path = "../consensus" }
cumulus-network = { path = "../network" }
cumulus-primitives = { path = "../primitives" }
cumulus-runtime = { path = "../runtime" }

# Other dependencies
log = "0.4.8"
codec = { package = "parity-scale-codec", version = "1.3.0", features = [ "derive" ] }
futures = { version = "0.3.1", features = ["compat"] }
parking_lot = "0.9"

[dev-dependencies]
# Cumulus dependencies
cumulus-test-runtime = { path = "../test/runtime" }
cumulus-test-client = { path = "../test/client" }

# Substrate dependencies
<<<<<<< HEAD
substrate-test-client = { git = "https://github.com/cheme/substrate", branch = "rococo-branch-witness_backend" }
sp-keyring = { git = "https://github.com/cheme/substrate", branch = "rococo-branch-witness_backend" }
sp-blockchain = { git = "https://github.com/cheme/substrate", branch = "rococo-branch-witness_backend" }
sp-state-machine = { git = "https://github.com/cheme/substrate", branch = "rococo-branch-witness_backend" }

# Polkadot dependencies
polkadot-service = { git = "https://github.com/cheme/polkadot-1", branch = "rococo-branch-witness_backend" }
=======
sp-keyring = { git = "https://github.com/paritytech/substrate", branch = "master" }
sp-blockchain = { git = "https://github.com/paritytech/substrate", branch = "master" }
sp-state-machine = { git = "https://github.com/paritytech/substrate", branch = "master" }
substrate-test-client = { git = "https://github.com/paritytech/substrate", branch = "master" }

# Polkadot dependencies
polkadot-node-subsystem-test-helpers = { git = "https://github.com/paritytech/polkadot", branch = "bkchr-adder-collator-integration-test" }
>>>>>>> 76f9ecae

# Other dependencies
env_logger = "0.7.1"<|MERGE_RESOLUTION|>--- conflicted
+++ resolved
@@ -6,23 +6,6 @@
 
 [dependencies]
 # Substrate dependencies
-<<<<<<< HEAD
-sp-blockchain = { git = "https://github.com/cheme/substrate", branch = "rococo-branch-witness_backend" }
-sp-runtime = { git = "https://github.com/cheme/substrate", branch = "rococo-branch-witness_backend" }
-sp-core = { git = "https://github.com/cheme/substrate", branch = "rococo-branch-witness_backend" }
-sp-consensus = { git = "https://github.com/cheme/substrate", branch = "rococo-branch-witness_backend" }
-sp-inherents = { git = "https://github.com/cheme/substrate", branch = "rococo-branch-witness_backend" }
-sp-api = { git = "https://github.com/cheme/substrate", branch = "rococo-branch-witness_backend" }
-sc-client-api = { git = "https://github.com/cheme/substrate", branch = "rococo-branch-witness_backend" }
-sc-cli = { git = "https://github.com/cheme/substrate", branch = "rococo-branch-witness_backend" }
-
-# Polkadot dependencies
-polkadot-collator = { git = "https://github.com/cheme/polkadot-1", branch = "rococo-branch-witness_backend" }
-polkadot-service = { git = "https://github.com/cheme/polkadot-1", branch = "rococo-branch-witness_backend" }
-polkadot-parachain = { git = "https://github.com/cheme/polkadot-1", branch = "rococo-branch-witness_backend" }
-polkadot-primitives = { git = "https://github.com/cheme/polkadot-1", branch = "rococo-branch-witness_backend" }
-polkadot-validation = { git = "https://github.com/cheme/polkadot-1", branch = "rococo-branch-witness_backend" }
-=======
 sp-blockchain = { git = "https://github.com/paritytech/substrate", branch = "master" }
 sp-runtime = { git = "https://github.com/paritytech/substrate", branch = "master" }
 sp-core = { git = "https://github.com/paritytech/substrate", branch = "master" }
@@ -43,7 +26,6 @@
 polkadot-node-primitives = { git = "https://github.com/paritytech/polkadot", branch = "bkchr-adder-collator-integration-test" }
 polkadot-overseer = { git = "https://github.com/paritytech/polkadot", branch = "bkchr-adder-collator-integration-test" }
 polkadot-node-subsystem = { git = "https://github.com/paritytech/polkadot", branch = "bkchr-adder-collator-integration-test" }
->>>>>>> 76f9ecae
 
 # Cumulus dependencies
 cumulus-consensus = { path = "../consensus" }
@@ -63,15 +45,6 @@
 cumulus-test-client = { path = "../test/client" }
 
 # Substrate dependencies
-<<<<<<< HEAD
-substrate-test-client = { git = "https://github.com/cheme/substrate", branch = "rococo-branch-witness_backend" }
-sp-keyring = { git = "https://github.com/cheme/substrate", branch = "rococo-branch-witness_backend" }
-sp-blockchain = { git = "https://github.com/cheme/substrate", branch = "rococo-branch-witness_backend" }
-sp-state-machine = { git = "https://github.com/cheme/substrate", branch = "rococo-branch-witness_backend" }
-
-# Polkadot dependencies
-polkadot-service = { git = "https://github.com/cheme/polkadot-1", branch = "rococo-branch-witness_backend" }
-=======
 sp-keyring = { git = "https://github.com/paritytech/substrate", branch = "master" }
 sp-blockchain = { git = "https://github.com/paritytech/substrate", branch = "master" }
 sp-state-machine = { git = "https://github.com/paritytech/substrate", branch = "master" }
@@ -79,7 +52,6 @@
 
 # Polkadot dependencies
 polkadot-node-subsystem-test-helpers = { git = "https://github.com/paritytech/polkadot", branch = "bkchr-adder-collator-integration-test" }
->>>>>>> 76f9ecae
 
 # Other dependencies
 env_logger = "0.7.1"