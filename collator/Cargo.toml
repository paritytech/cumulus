[package]
name = "cumulus-collator"
version = "0.1.0"
authors = ["Parity Technologies <admin@parity.io>"]
edition = "2018"

[dependencies]
# Substrate dependencies
sp-runtime = { git = "https://github.com/paritytech/substrate", branch = "cecton-keep-unpinned-para-blocks" }
sp-core = { git = "https://github.com/paritytech/substrate", branch = "cecton-keep-unpinned-para-blocks" }
sp-consensus = { git = "https://github.com/paritytech/substrate", branch = "cecton-keep-unpinned-para-blocks" }
sp-inherents = { git = "https://github.com/paritytech/substrate", branch = "cecton-keep-unpinned-para-blocks" }
sp-api = { git = "https://github.com/paritytech/substrate", branch = "cecton-keep-unpinned-para-blocks" }
sc-client-api = { git = "https://github.com/paritytech/substrate", branch = "cecton-keep-unpinned-para-blocks" }
sc-service = { git = "https://github.com/paritytech/substrate", branch = "cecton-keep-unpinned-para-blocks" }
sc-cli = { git = "https://github.com/paritytech/substrate", branch = "cecton-keep-unpinned-para-blocks" }

# Polkadot dependencies
<<<<<<< HEAD
polkadot-collator = { git = "https://github.com/paritytech/polkadot", branch = "cecton-keep-unpinned-para-blocks" }
polkadot-service = { git = "https://github.com/paritytech/polkadot", branch = "cecton-keep-unpinned-para-blocks" }
polkadot-primitives = { git = "https://github.com/paritytech/polkadot", branch = "cecton-keep-unpinned-para-blocks" }
=======
polkadot-collator = { git = "https://github.com/paritytech/polkadot", branch = "cumulus-branch" }
polkadot-service = { git = "https://github.com/paritytech/polkadot", branch = "cumulus-branch" }
polkadot-parachain = { git = "https://github.com/paritytech/polkadot", branch = "cumulus-branch" }
polkadot-primitives = { git = "https://github.com/paritytech/polkadot", branch = "cumulus-branch" }
polkadot-validation = { git = "https://github.com/paritytech/polkadot", branch = "cumulus-branch" }
>>>>>>> 45a7fe2a

# Cumulus dependencies
cumulus-consensus = { path = "../consensus" }
cumulus-network = { path = "../network" }
cumulus-runtime = { path = "../runtime" }
cumulus-primitives = { path = "../primitives" }

# Other dependencies
log = "0.4.8"
codec = { package = "parity-scale-codec", version = "1.3.0", features = [ "derive" ] }
futures = { version = "0.3.1", features = ["compat"] }
parking_lot = "0.9"

[dev-dependencies]
# Cumulus dependencies
test-runtime = { package = "cumulus-test-runtime", path = "../test/runtime" }
test-client = { package = "cumulus-test-client", path = "../test/client" }

# Substrate dependencies
substrate-test-client = { git = "https://github.com/paritytech/substrate", branch = "cecton-keep-unpinned-para-blocks" }
sp-keyring = { git = "https://github.com/paritytech/substrate", branch = "cecton-keep-unpinned-para-blocks" }
sp-blockchain = { git = "https://github.com/paritytech/substrate", branch = "cecton-keep-unpinned-para-blocks" }
sp-state-machine = { git = "https://github.com/paritytech/substrate", branch = "cecton-keep-unpinned-para-blocks" }

# Polkadot dependencies
polkadot-service = { git = "https://github.com/paritytech/polkadot", branch = "cecton-keep-unpinned-para-blocks" }

# Other dependencies
env_logger = "0.7.1"<|MERGE_RESOLUTION|>--- conflicted
+++ resolved
@@ -16,23 +16,17 @@
 sc-cli = { git = "https://github.com/paritytech/substrate", branch = "cecton-keep-unpinned-para-blocks" }
 
 # Polkadot dependencies
-<<<<<<< HEAD
 polkadot-collator = { git = "https://github.com/paritytech/polkadot", branch = "cecton-keep-unpinned-para-blocks" }
 polkadot-service = { git = "https://github.com/paritytech/polkadot", branch = "cecton-keep-unpinned-para-blocks" }
+polkadot-parachain = { git = "https://github.com/paritytech/polkadot", branch = "cecton-keep-unpinned-para-blocks" }
 polkadot-primitives = { git = "https://github.com/paritytech/polkadot", branch = "cecton-keep-unpinned-para-blocks" }
-=======
-polkadot-collator = { git = "https://github.com/paritytech/polkadot", branch = "cumulus-branch" }
-polkadot-service = { git = "https://github.com/paritytech/polkadot", branch = "cumulus-branch" }
-polkadot-parachain = { git = "https://github.com/paritytech/polkadot", branch = "cumulus-branch" }
-polkadot-primitives = { git = "https://github.com/paritytech/polkadot", branch = "cumulus-branch" }
-polkadot-validation = { git = "https://github.com/paritytech/polkadot", branch = "cumulus-branch" }
->>>>>>> 45a7fe2a
+polkadot-validation = { git = "https://github.com/paritytech/polkadot", branch = "cecton-keep-unpinned-para-blocks" }
 
 # Cumulus dependencies
 cumulus-consensus = { path = "../consensus" }
 cumulus-network = { path = "../network" }
+cumulus-primitives = { path = "../primitives" }
 cumulus-runtime = { path = "../runtime" }
-cumulus-primitives = { path = "../primitives" }
 
 # Other dependencies
 log = "0.4.8"
