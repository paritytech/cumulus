--- conflicted
+++ resolved
@@ -521,11 +521,7 @@
 }
 
 /// Parameters for [`start_collator`].
-<<<<<<< HEAD
-pub struct StartCollatorParams<Block: BlockT, PF, BI, Backend, BS, Spawner, PClient> {
-=======
-pub struct StartCollatorParams<Block: BlockT, PF, BI, Backend, Client, BS, Spawner, PClient, PBackend> {
->>>>>>> 09b27cec
+pub struct StartCollatorParams<Block: BlockT, PF, BI, Backend, BS, Spawner, PClient, PBackend> {
 	pub proposer_factory: PF,
 	pub inherent_data_providers: InherentDataProviders,
 	pub backend: Arc<Backend>,
@@ -540,15 +536,11 @@
 	pub polkadot_backend: Arc<PBackend>,
 }
 
-<<<<<<< HEAD
-pub async fn start_collator<Block: BlockT, PF, BI, Backend, BS, Spawner, PClient, PBackend, PApi>(
-=======
 pub async fn start_collator<
 	Block: BlockT,
 	PF,
 	BI,
 	Backend,
-	Client,
 	BS,
 	Spawner,
 	PClient,
@@ -556,7 +548,6 @@
 	PBackend2,
 	PApi,
 >(
->>>>>>> 09b27cec
 	StartCollatorParams {
 		proposer_factory,
 		inherent_data_providers,
@@ -569,12 +560,8 @@
 		para_id,
 		key,
 		polkadot_client,
-<<<<<<< HEAD
-	}: StartCollatorParams<Block, PF, BI, Backend, BS, Spawner, PClient>,
-=======
 		polkadot_backend,
-	}: StartCollatorParams<Block, PF, BI, Backend, Client, BS, Spawner, PClient, PBackend2>,
->>>>>>> 09b27cec
+	}: StartCollatorParams<Block, PF, BI, Backend, BS, Spawner, PClient, PBackend2>,
 ) -> Result<(), String>
 where
 	PF: Environment<Block> + Send + 'static,
@@ -747,11 +734,7 @@
 		};
 
 		let collator_start =
-<<<<<<< HEAD
-			start_collator::<_, _, _, _, _, _, _, polkadot_service::FullBackend, _>(
-=======
-			start_collator::<_, _, _, _, _, _, _, _, polkadot_service::FullBackend, _, _>(
->>>>>>> 09b27cec
+			start_collator::<_, _, _, _, _, _, _, polkadot_service::FullBackend, _, _>(
 				StartCollatorParams {
 					proposer_factory: DummyFactory(client.clone()),
 					inherent_data_providers: Default::default(),
