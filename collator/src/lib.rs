// Copyright 2019 Parity Technologies (UK) Ltd.
// This file is part of Cumulus.

// Substrate is free software: you can redistribute it and/or modify
// it under the terms of the GNU General Public License as published by
// the Free Software Foundation, either version 3 of the License, or
// (at your option) any later version.

// Substrate is distributed in the hope that it will be useful,
// but WITHOUT ANY WARRANTY; without even the implied warranty of
// MERCHANTABILITY or FITNESS FOR A PARTICULAR PURPOSE.  See the
// GNU General Public License for more details.

// You should have received a copy of the GNU General Public License
// along with Cumulus.  If not, see <http://www.gnu.org/licenses/>.

//! Cumulus Collator implementation for Substrate.

use cumulus_network::{
	DelayedBlockAnnounceValidator, JustifiedBlockAnnounceValidator, WaitToAnnounce,
};
use cumulus_primitives::{
<<<<<<< HEAD
	inherents::VALIDATION_FUNCTION_PARAMS_IDENTIFIER as VFP_IDENT,
=======
	inherents::{VALIDATION_FUNCTION_PARAMS_IDENTIFIER as VFP_IDENT, DOWNWARD_MESSAGES_IDENTIFIER, DownwardMessagesType},
>>>>>>> 05a83e8b
	validation_function_params::ValidationFunctionParams, HeadData,
};
use cumulus_runtime::ParachainBlockData;

use sc_client_api::{BlockchainEvents, Finalizer, StateBackend, UsageProvider};
use sc_service::Configuration;
use sp_api::{ApiExt, ProvideRuntimeApi};
use sp_blockchain::HeaderBackend;
use sp_consensus::{
	BlockImport, BlockImportParams, BlockOrigin, Environment, Error as ConsensusError,
	ForkChoiceStrategy, Proposal, Proposer, RecordProof,
};
use sp_inherents::{InherentData, InherentDataProviders};
use sp_runtime::traits::{Block as BlockT, HashFor, Header as HeaderT};

use polkadot_collator::{
	BuildParachainContext, InvalidHead, Network as CollatorNetwork, ParachainContext,
	RuntimeApiCollection,
};
use polkadot_primitives::{
	parachain::{self, BlockData, GlobalValidationSchedule, Id as ParaId, LocalValidationData},
<<<<<<< HEAD
	Block as PBlock, Hash as PHash,
=======
	Block as PBlock, DownwardMessage, Hash as PHash,
>>>>>>> 05a83e8b
};

use codec::{Decode, Encode};

use log::{error, trace};

use futures::prelude::*;
use futures::task::Spawn;

use std::{marker::PhantomData, pin::Pin, sync::Arc, time::Duration};

use parking_lot::Mutex;

/// The implementation of the Cumulus `Collator`.
pub struct Collator<Block: BlockT, PF, BI> {
	proposer_factory: Arc<Mutex<PF>>,
	_phantom: PhantomData<Block>,
	inherent_data_providers: InherentDataProviders,
	collator_network: Arc<dyn CollatorNetwork>,
	block_import: Arc<Mutex<BI>>,
	wait_to_announce: Arc<Mutex<WaitToAnnounce<Block>>>,
}

impl<Block: BlockT, PF, BI> Collator<Block, PF, BI> {
	/// Create a new instance.
	fn new(
		proposer_factory: PF,
		inherent_data_providers: InherentDataProviders,
		collator_network: impl CollatorNetwork + Clone + 'static,
		block_import: BI,
		spawner: Arc<dyn Spawn + Send + Sync>,
		announce_block: Arc<dyn Fn(Block::Hash, Vec<u8>) + Send + Sync>,
	) -> Self {
		let collator_network = Arc::new(collator_network);
		let wait_to_announce = Arc::new(Mutex::new(WaitToAnnounce::new(
			spawner,
			announce_block,
			collator_network.clone(),
		)));

		Self {
			proposer_factory: Arc::new(Mutex::new(proposer_factory)),
			inherent_data_providers,
			_phantom: PhantomData,
			collator_network,
			block_import: Arc::new(Mutex::new(block_import)),
			wait_to_announce,
		}
	}

	/// Get the inherent data with validation function parameters injected
	fn inherent_data(
		inherent_providers: InherentDataProviders,
		global_validation: GlobalValidationSchedule,
		local_validation: LocalValidationData,
		downward_messages: DownwardMessagesType,
	) -> Result<InherentData, InvalidHead> {
		let mut inherent_data = inherent_providers.create_inherent_data().map_err(|e| {
			error!(
				target: "cumulus-collator",
				"Failed to create inherent data: {:?}",
				e,
			);
			InvalidHead
		})?;

		inherent_data
			.put_data(
				VFP_IDENT,
				&ValidationFunctionParams::from((global_validation, local_validation)),
			)
			.map_err(|e| {
				error!(
					target: "cumulus-collator",
<<<<<<< HEAD
					"Failed to inject validation function params into inherents: {:?}",
=======
					"Failed to put validation function params into inherent data: {:?}",
>>>>>>> 05a83e8b
					e,
				);
				InvalidHead
			})?;

<<<<<<< HEAD
=======
		inherent_data
			.put_data(
				DOWNWARD_MESSAGES_IDENTIFIER,
				&downward_messages,
			)
			.map_err(|e| {
				error!(
					target: "cumulus-collator",
					"Failed to put downward messages into inherent data: {:?}",
					e,
				);
				InvalidHead
			})?;

>>>>>>> 05a83e8b
		Ok(inherent_data)
	}
}

impl<Block: BlockT, PF, BI> Clone for Collator<Block, PF, BI> {
	fn clone(&self) -> Self {
		Self {
			proposer_factory: self.proposer_factory.clone(),
			inherent_data_providers: self.inherent_data_providers.clone(),
			_phantom: PhantomData,
			collator_network: self.collator_network.clone(),
			block_import: self.block_import.clone(),
			wait_to_announce: self.wait_to_announce.clone(),
		}
	}
}

impl<Block, PF, BI> ParachainContext for Collator<Block, PF, BI>
where
	Block: BlockT,
	PF: Environment<Block> + 'static + Send,
	PF::Proposer: Send,
	BI: BlockImport<
			Block,
			Error = ConsensusError,
			Transaction = <PF::Proposer as Proposer<Block>>::Transaction,
		> + Send
		+ Sync
		+ 'static,
{
	type ProduceCandidate =
		Pin<Box<dyn Future<Output = Result<(BlockData, parachain::HeadData), InvalidHead>> + Send>>;

	fn produce_candidate(
		&mut self,
		relay_chain_parent: PHash,
		global_validation: GlobalValidationSchedule,
		local_validation: LocalValidationData,
		downward_messages: Vec<DownwardMessage>,
	) -> Self::ProduceCandidate {
		let factory = self.proposer_factory.clone();
		let inherent_providers = self.inherent_data_providers.clone();
		let block_import = self.block_import.clone();

		trace!(target: "cumulus-collator", "Producing candidate");

		let last_head = match HeadData::<Block>::decode(&mut &local_validation.parent_head.0[..]) {
			Ok(x) => x,
			Err(e) => {
				error!(target: "cumulus-collator", "Could not decode the head data: {:?}", e);
				return Box::pin(future::ready(Err(InvalidHead)));
			}
		};

		let proposer_future = factory.lock().init(&last_head.header);

		let wait_to_announce = self.wait_to_announce.clone();

		Box::pin(async move {
<<<<<<< HEAD
			let parent_state_root = *last_head.header.state_root();

=======
>>>>>>> 05a83e8b
			let proposer = proposer_future.await.map_err(|e| {
				error!(
					target: "cumulus-collator",
					"Could not create proposer: {:?}",
					e,
				);
				InvalidHead
			})?;

<<<<<<< HEAD
			let inherent_data =
				Self::inherent_data(inherent_providers, global_validation, local_validation)?;
=======
			let inherent_data = Self::inherent_data(
				inherent_providers,
				global_validation,
				local_validation,
				downward_messages,
			)?;
>>>>>>> 05a83e8b

			let Proposal {
				block,
				storage_changes,
				proof,
			} = proposer
				.propose(
					inherent_data,
					Default::default(),
					//TODO: Fix this.
					Duration::from_millis(500),
					RecordProof::Yes,
				)
				.await
				.map_err(|e| {
					error!(
						target: "cumulus-collator",
						"Proposing failed: {:?}",
						e,
					);
					InvalidHead
				})?;

			let proof = proof.ok_or_else(|| {
				error!(
					target: "cumulus-collator",
					"Proposer did not return the requested proof.",
				);
				InvalidHead
			})?;

			let (header, extrinsics) = block.deconstruct();

			// Create the parachain block data for the validators.
			let b = ParachainBlockData::<Block>::new(
				header.clone(),
				extrinsics,
				proof.iter_nodes().collect(),
			);

			let mut block_import_params = BlockImportParams::new(BlockOrigin::Own, header);
			block_import_params.body = Some(b.extrinsics().to_vec());
			// Best block is determined by the relay chain.
			block_import_params.fork_choice = Some(ForkChoiceStrategy::Custom(false));
			block_import_params.storage_changes = Some(storage_changes);

			if let Err(err) = block_import
				.lock()
				.import_block(block_import_params, Default::default())
			{
				error!(
					target: "cumulus-collator",
					"Error importing build block (at {:?}): {:?}",
					b.header().parent_hash(),
					err,
				);
				return Err(InvalidHead);
			}

			let block_data = BlockData(b.encode());
			let header = b.into_header();
			let encoded_header = header.encode();
			let hash = header.hash();
			let head_data = HeadData::<Block> { header };

			let candidate = (block_data, parachain::HeadData(head_data.encode()));

			wait_to_announce
				.lock()
				.wait_to_announce(hash, relay_chain_parent, encoded_header);

			trace!(target: "cumulus-collator", "Produced candidate: {:?}", candidate);

			Ok(candidate)
		})
	}
}

/// Implements `BuildParachainContext` to build a collator instance.
pub struct CollatorBuilder<Block: BlockT, PF, BI, Backend, Client> {
	proposer_factory: PF,
	inherent_data_providers: InherentDataProviders,
	block_import: BI,
	para_id: ParaId,
	client: Arc<Client>,
	announce_block: Arc<dyn Fn(Block::Hash, Vec<u8>) + Send + Sync>,
	delayed_block_announce_validator: DelayedBlockAnnounceValidator<Block>,
	_marker: PhantomData<(Block, Backend)>,
}

impl<Block: BlockT, PF, BI, Backend, Client> CollatorBuilder<Block, PF, BI, Backend, Client> {
	/// Create a new instance of self.
	pub fn new(
		proposer_factory: PF,
		inherent_data_providers: InherentDataProviders,
		block_import: BI,
		para_id: ParaId,
		client: Arc<Client>,
		announce_block: Arc<dyn Fn(Block::Hash, Vec<u8>) + Send + Sync>,
		delayed_block_announce_validator: DelayedBlockAnnounceValidator<Block>,
	) -> Self {
		Self {
			proposer_factory,
			inherent_data_providers,
			block_import,
			para_id,
			client,
			announce_block,
			delayed_block_announce_validator,
			_marker: PhantomData,
		}
	}
}

type TransactionFor<E, Block> =
	<<E as Environment<Block>>::Proposer as Proposer<Block>>::Transaction;

impl<Block: BlockT, PF, BI, Backend, Client> BuildParachainContext
	for CollatorBuilder<Block, PF, BI, Backend, Client>
where
	PF: Environment<Block> + Send + 'static,
	BI: BlockImport<Block, Error = sp_consensus::Error, Transaction = TransactionFor<PF, Block>>
		+ Send
		+ Sync
		+ 'static,
	Backend: sc_client_api::Backend<Block> + 'static,
	Client: Finalizer<Block, Backend>
		+ UsageProvider<Block>
		+ HeaderBackend<Block>
		+ Send
		+ Sync
		+ 'static,
	for<'a> &'a Client: BlockImport<Block>,
{
	type ParachainContext = Collator<Block, PF, BI>;

	fn build<PClient, Spawner, Extrinsic>(
		self,
		polkadot_client: Arc<PClient>,
		spawner: Spawner,
		polkadot_network: impl CollatorNetwork + Clone + 'static,
	) -> Result<Self::ParachainContext, ()>
	where
		PClient: ProvideRuntimeApi<PBlock>
			+ BlockchainEvents<PBlock>
			+ HeaderBackend<PBlock>
			+ Send
			+ Sync
			+ 'static,
		PClient::Api: RuntimeApiCollection<Extrinsic>,
		<PClient::Api as ApiExt<PBlock>>::StateBackend: StateBackend<HashFor<PBlock>>,
		Spawner: Spawn + Clone + Send + Sync + 'static,
		Extrinsic: codec::Codec + Send + Sync + 'static,
	{
		self.delayed_block_announce_validator
			.set(Box::new(JustifiedBlockAnnounceValidator::new(
				polkadot_client.clone(),
				self.para_id,
			)));

		let follow =
			match cumulus_consensus::follow_polkadot(self.para_id, self.client, polkadot_client) {
				Ok(follow) => follow,
				Err(e) => {
					return Err(error!("Could not start following polkadot: {:?}", e));
				}
			};

		spawner
			.spawn_obj(Box::new(follow.map(|_| ())).into())
			.map_err(|_| error!("Could not spawn parachain server!"))?;

		Ok(Collator::new(
			self.proposer_factory,
			self.inherent_data_providers,
			polkadot_network,
			self.block_import,
			Arc::new(spawner),
			self.announce_block,
		))
	}
}

/// Prepare the collator's node condifugration
///
/// This function will disable the default announcement of Substrate for the parachain in favor
/// of the one of Cumulus.
pub fn prepare_collator_config(mut parachain_config: Configuration) -> Configuration {
	parachain_config.announce_block = false;

	parachain_config
}

#[cfg(test)]
mod tests {
	use super::*;
	use std::time::Duration;

	use polkadot_collator::{collate, SignedStatement};
	use polkadot_primitives::parachain::{HeadData, Id as ParaId};

	use sp_blockchain::Result as ClientResult;
	use sp_inherents::InherentData;
	use sp_keyring::Sr25519Keyring;
	use sp_runtime::{
		generic::BlockId,
		traits::{DigestFor, Header as HeaderT},
	};
	use sp_state_machine::StorageProof;
	use substrate_test_client::{NativeExecutor, WasmExecutionMethod::Interpreted};

	use test_client::{DefaultTestClientBuilderExt, TestClientBuilder, TestClientBuilderExt};
	use test_runtime::{Block, Header};

	use futures::{future, Stream};

	#[derive(Debug)]
	struct Error;

	impl From<sp_consensus::Error> for Error {
		fn from(_: sp_consensus::Error) -> Self {
			unimplemented!("Not required in tests")
		}
	}

	struct DummyFactory;

	impl Environment<Block> for DummyFactory {
		type Proposer = DummyProposer;
		type Error = Error;
		type CreateProposer = Pin<
			Box<dyn Future<Output = Result<Self::Proposer, Self::Error>> + Send + Unpin + 'static>,
		>;

		fn init(&mut self, _: &Header) -> Self::CreateProposer {
			Box::pin(future::ready(Ok(DummyProposer)))
		}
	}

	struct DummyProposer;

	impl Proposer<Block> for DummyProposer {
		type Error = Error;
		type Proposal = future::Ready<Result<Proposal<Block, Self::Transaction>, Error>>;
		type Transaction = sc_client_api::TransactionFor<test_client::Backend, Block>;

		fn propose(
			self,
			_: InherentData,
			digest: DigestFor<Block>,
			_: Duration,
			_: RecordProof,
		) -> Self::Proposal {
			let header = Header::new(
				1337,
				Default::default(),
				Default::default(),
				Default::default(),
				digest,
			);

			future::ready(Ok(Proposal {
				block: Block::new(header, Vec::new()),
				storage_changes: Default::default(),
				proof: Some(StorageProof::empty()),
			}))
		}
	}

	#[derive(Clone)]
	struct DummyCollatorNetwork;

	impl CollatorNetwork for DummyCollatorNetwork {
		fn checked_statements(
			&self,
			_: PHash,
		) -> Pin<Box<dyn Stream<Item = SignedStatement> + Send>> {
			unimplemented!("Not required in tests")
		}
	}

	#[derive(Clone)]
	struct DummyPolkadotClient;

	impl cumulus_consensus::PolkadotClient for DummyPolkadotClient {
		type Error = Error;
		type Finalized = Box<dyn futures::Stream<Item = Vec<u8>> + Send + Unpin>;

		fn finalized_heads(&self, _: ParaId) -> ClientResult<Self::Finalized> {
			unimplemented!("Not required in tests")
		}

		fn parachain_head_at(
			&self,
			_: &BlockId<PBlock>,
			_: ParaId,
		) -> ClientResult<Option<Vec<u8>>> {
			unimplemented!("Not required in tests")
		}
	}

	#[test]
	fn collates_produces_a_block() {
		let id = ParaId::from(100);
		let _ = env_logger::try_init();
		let spawner = futures::executor::ThreadPool::new().unwrap();
		let announce_block = |_, _| ();
		let block_announce_validator = DelayedBlockAnnounceValidator::new();

		let builder = CollatorBuilder::new(
			DummyFactory,
			InherentDataProviders::default(),
			TestClientBuilder::new().build(),
			id,
			Arc::new(TestClientBuilder::new().build()),
			Arc::new(announce_block),
			block_announce_validator,
		);
		let context = builder
			.build(
				Arc::new(
					substrate_test_client::TestClientBuilder::<_, _, _, ()>::default()
						.build_with_native_executor::<polkadot_service::polkadot_runtime::RuntimeApi, _>(
							Some(NativeExecutor::<polkadot_service::PolkadotExecutor>::new(
								Interpreted,
								None,
								1,
							)),
						)
						.0,
				),
				spawner,
				DummyCollatorNetwork,
			)
			.expect("Creates parachain context");

		let header = Header::new(
			0,
			Default::default(),
			Default::default(),
			Default::default(),
			Default::default(),
		);

		let collation = collate(
			Default::default(),
			id,
			GlobalValidationSchedule {
				block_number: 0,
				max_code_size: 0,
				max_head_data_size: 0,
			},
			LocalValidationData {
				parent_head: HeadData(header.encode()),
				balance: 10,
				code_upgrade_allowed: None,
			},
			Vec::new(),
			context,
			Arc::new(Sr25519Keyring::Alice.pair().into()),
		);

		let collation = futures::executor::block_on(collation).unwrap();

		let block_data = collation.pov.block_data;

		let block = Block::decode(&mut &block_data.0[..]).expect("Is a valid block");

		assert_eq!(1337, *block.header().number());
	}
}<|MERGE_RESOLUTION|>--- conflicted
+++ resolved
@@ -20,11 +20,7 @@
 	DelayedBlockAnnounceValidator, JustifiedBlockAnnounceValidator, WaitToAnnounce,
 };
 use cumulus_primitives::{
-<<<<<<< HEAD
-	inherents::VALIDATION_FUNCTION_PARAMS_IDENTIFIER as VFP_IDENT,
-=======
 	inherents::{VALIDATION_FUNCTION_PARAMS_IDENTIFIER as VFP_IDENT, DOWNWARD_MESSAGES_IDENTIFIER, DownwardMessagesType},
->>>>>>> 05a83e8b
 	validation_function_params::ValidationFunctionParams, HeadData,
 };
 use cumulus_runtime::ParachainBlockData;
@@ -46,11 +42,7 @@
 };
 use polkadot_primitives::{
 	parachain::{self, BlockData, GlobalValidationSchedule, Id as ParaId, LocalValidationData},
-<<<<<<< HEAD
-	Block as PBlock, Hash as PHash,
-=======
 	Block as PBlock, DownwardMessage, Hash as PHash,
->>>>>>> 05a83e8b
 };
 
 use codec::{Decode, Encode};
@@ -125,18 +117,12 @@
 			.map_err(|e| {
 				error!(
 					target: "cumulus-collator",
-<<<<<<< HEAD
-					"Failed to inject validation function params into inherents: {:?}",
-=======
 					"Failed to put validation function params into inherent data: {:?}",
->>>>>>> 05a83e8b
 					e,
 				);
 				InvalidHead
 			})?;
 
-<<<<<<< HEAD
-=======
 		inherent_data
 			.put_data(
 				DOWNWARD_MESSAGES_IDENTIFIER,
@@ -151,7 +137,6 @@
 				InvalidHead
 			})?;
 
->>>>>>> 05a83e8b
 		Ok(inherent_data)
 	}
 }
@@ -211,11 +196,6 @@
 		let wait_to_announce = self.wait_to_announce.clone();
 
 		Box::pin(async move {
-<<<<<<< HEAD
-			let parent_state_root = *last_head.header.state_root();
-
-=======
->>>>>>> 05a83e8b
 			let proposer = proposer_future.await.map_err(|e| {
 				error!(
 					target: "cumulus-collator",
@@ -225,17 +205,12 @@
 				InvalidHead
 			})?;
 
-<<<<<<< HEAD
-			let inherent_data =
-				Self::inherent_data(inherent_providers, global_validation, local_validation)?;
-=======
 			let inherent_data = Self::inherent_data(
 				inherent_providers,
 				global_validation,
 				local_validation,
 				downward_messages,
 			)?;
->>>>>>> 05a83e8b
 
 			let Proposal {
 				block,
