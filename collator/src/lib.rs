--- conflicted
+++ resolved
@@ -146,14 +146,9 @@
 	/// for.
 	///
 	/// Returns `None` in case of an error.
-<<<<<<< HEAD
 	fn retrieve_dmq_contents(&self, relay_parent: PHash) -> Option<Vec<InboundDownwardMessage>> {
 		self
 			.polkadot_client
-=======
-	fn retrieve_dmq_contents(&self, relay_parent: PHash) -> Option<DownwardMessagesType> {
-		self.polkadot_client
->>>>>>> ea10fa82
 			.runtime_api()
 			.dmq_contents_with_context(
 				&BlockId::hash(relay_parent),
