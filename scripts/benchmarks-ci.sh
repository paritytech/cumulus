--- conflicted
+++ resolved
@@ -54,9 +54,6 @@
 		--repeat=$repeat \
 		--json \
         --header=./file_header.txt \
-<<<<<<< HEAD
 		--output=$benchmarkOutput >> $artifactsDir/${pallet}_benchmark.json
-=======
-		--output=$benchmarkOutput >> ./artifacts/${pallet}_benchmark.json
->>>>>>> 4a0662ae
+
 done