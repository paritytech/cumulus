#!/usr/bin/env bash

category=$1
runtimeName=$2
artifactsDir=$3
steps=${4:-50}
repeat=${5:-20}

benchmarkOutput=./parachains/runtimes/$category/$runtimeName/src/weights
benchmarkRuntimeName="$runtimeName-dev"

<<<<<<< HEAD
if [[ $runtimeName == "statemint" ]] || [[ $runtimeName == "statemine" ]] || [[ $runtimeName == "westmint" ]]; then
	pallets=(
		pallet_assets
		pallet_balances
		pallet_collator_selection
		pallet_multisig
		pallet_proxy
		pallet_session
		pallet_timestamp
		pallet_utility
		pallet_uniques
		cumulus_pallet_xcmp_queue
		frame_system
		pallet_xcm_benchmarks::generic
		pallet_xcm_benchmarks::fungible
	)
elif [[ $runtimeName == "collectives-polkadot" ]]; then
	pallets=(
		pallet_alliance
		pallet_balances
		pallet_collator_selection
		pallet_collective
		pallet_multisig
		pallet_proxy
		pallet_session
		pallet_timestamp
		pallet_utility
		cumulus_pallet_xcmp_queue
		frame_system
	)
elif [[ $runtimeName == "bridge-hub-kusama" ]] || [[ $runtimeName == "bridge-hub-polkadot" ]]; then
	pallets=(
                frame_system
                pallet_balances
                pallet_collator_selection
                pallet_multisig
                pallet_session
                pallet_timestamp
                pallet_utility
                cumulus_pallet_xcmp_queue
                pallet_xcm_benchmarks::generic
                pallet_xcm_benchmarks::fungible
	)
elif [[ $runtimeName == "bridge-hub-rococo" ]]; then
	pallets=(
                frame_system
                pallet_balances
                pallet_collator_selection
                pallet_multisig
                pallet_session
                pallet_timestamp
                pallet_utility
                cumulus_pallet_xcmp_queue
                pallet_xcm_benchmarks::generic
                pallet_xcm_benchmarks::fungible
                pallet_bridge_grandpa
                pallet_bridge_parachains
                pallet_bridge_messages
                pallet_bridge_relayers
	)
=======
# Load all pallet names in an array.
pallets=($(
  ${artifactsDir}/polkadot-parachain benchmark pallet --list --chain="${benchmarkRuntimeName}" |\
    tail -n+2 |\
    cut -d',' -f1 |\
    sort |\
    uniq
))

if [ ${#pallets[@]} -ne 0 ]; then
	echo "[+] Benchmarking ${#pallets[@]} pallets for runtime $runtime"
>>>>>>> 8ea76312
else
	echo "$runtimeName pallet list not found in benchmarks-ci.sh"
	exit 1
fi

for pallet in ${pallets[@]}
do
	output_file="${pallet//::/_}"
	extra_args=""
	# a little hack for pallet_xcm_benchmarks - we want to force custom implementation for XcmWeightInfo
	if [[ "$pallet" == "pallet_xcm_benchmarks::generic" ]] || [[ "$pallet" == "pallet_xcm_benchmarks::fungible" ]]; then
		output_file="xcm/$output_file"
		extra_args="--template=./templates/xcm-bench-template.hbs"
	fi
	$artifactsDir/polkadot-parachain benchmark pallet \
		$extra_args \
		--chain=$benchmarkRuntimeName \
		--execution=wasm \
		--wasm-execution=compiled \
		--pallet=$pallet  \
		--extrinsic='*' \
		--steps=$steps  \
		--repeat=$repeat \
		--json \
		--header=./file_header.txt \
		--output="${benchmarkOutput}/${output_file}.rs" >> $artifactsDir/${pallet}_benchmark.json
done<|MERGE_RESOLUTION|>--- conflicted
+++ resolved
@@ -9,68 +9,6 @@
 benchmarkOutput=./parachains/runtimes/$category/$runtimeName/src/weights
 benchmarkRuntimeName="$runtimeName-dev"
 
-<<<<<<< HEAD
-if [[ $runtimeName == "statemint" ]] || [[ $runtimeName == "statemine" ]] || [[ $runtimeName == "westmint" ]]; then
-	pallets=(
-		pallet_assets
-		pallet_balances
-		pallet_collator_selection
-		pallet_multisig
-		pallet_proxy
-		pallet_session
-		pallet_timestamp
-		pallet_utility
-		pallet_uniques
-		cumulus_pallet_xcmp_queue
-		frame_system
-		pallet_xcm_benchmarks::generic
-		pallet_xcm_benchmarks::fungible
-	)
-elif [[ $runtimeName == "collectives-polkadot" ]]; then
-	pallets=(
-		pallet_alliance
-		pallet_balances
-		pallet_collator_selection
-		pallet_collective
-		pallet_multisig
-		pallet_proxy
-		pallet_session
-		pallet_timestamp
-		pallet_utility
-		cumulus_pallet_xcmp_queue
-		frame_system
-	)
-elif [[ $runtimeName == "bridge-hub-kusama" ]] || [[ $runtimeName == "bridge-hub-polkadot" ]]; then
-	pallets=(
-                frame_system
-                pallet_balances
-                pallet_collator_selection
-                pallet_multisig
-                pallet_session
-                pallet_timestamp
-                pallet_utility
-                cumulus_pallet_xcmp_queue
-                pallet_xcm_benchmarks::generic
-                pallet_xcm_benchmarks::fungible
-	)
-elif [[ $runtimeName == "bridge-hub-rococo" ]]; then
-	pallets=(
-                frame_system
-                pallet_balances
-                pallet_collator_selection
-                pallet_multisig
-                pallet_session
-                pallet_timestamp
-                pallet_utility
-                cumulus_pallet_xcmp_queue
-                pallet_xcm_benchmarks::generic
-                pallet_xcm_benchmarks::fungible
-                pallet_bridge_grandpa
-                pallet_bridge_parachains
-                pallet_bridge_messages
-                pallet_bridge_relayers
-	)
-=======
 # Load all pallet names in an array.
 pallets=($(
   ${artifactsDir}/polkadot-parachain benchmark pallet --list --chain="${benchmarkRuntimeName}" |\
@@ -82,7 +20,6 @@
 
 if [ ${#pallets[@]} -ne 0 ]; then
 	echo "[+] Benchmarking ${#pallets[@]} pallets for runtime $runtime"
->>>>>>> 8ea76312
 else
 	echo "$runtimeName pallet list not found in benchmarks-ci.sh"
 	exit 1
