--- conflicted
+++ resolved
@@ -9,12 +9,7 @@
 benchmarkOutput=./parachains/runtimes/$category/$runtimeName/src/weights
 benchmarkRuntimeName="$runtimeName-dev"
 
-<<<<<<< HEAD
-if [[ $runtimeName -eq "statemint" ]] || [[ $runtimeName -eq "statemine" ]] || [[ $runtimeName -eq "westmint" ]]; then
-=======
-if [[ $runtimeName == "statemint" ]] || [[ $runtimeName == "statemine" ]] || [[ $runtimeName == "westmint" ]]
-then
->>>>>>> ae048182
+if [[ $runtimeName == "statemint" ]] || [[ $runtimeName == "statemine" ]] || [[ $runtimeName == "westmint" ]]; then
 	pallets=(
 		pallet_assets
 		pallet_balances
@@ -28,13 +23,7 @@
 		cumulus_pallet_xcmp_queue
 		frame_system
 	)
-<<<<<<< HEAD
-else
-	if [[ $runtimeName -eq "collectives-polkadot" ]]; then
-=======
-elif [[ $runtimeName == "collectives-polkadot" ]]
-then
->>>>>>> ae048182
+elif [[ $runtimeName == "collectives-polkadot" ]]; then
 		pallets=(
 			pallet_alliance
 			pallet_balances
@@ -48,16 +37,9 @@
 			cumulus_pallet_xcmp_queue
 			frame_system
 		)
-<<<<<<< HEAD
-	else
-		echo "$runtimeName pallet list not found in benchmarks-ci.sh"
-		exit 1
-	fi
-=======
 else
 	echo "$runtimeName pallet list not found in benchmarks-ci.sh"
 	exit 1
->>>>>>> ae048182
 fi
 
 for pallet in ${pallets[@]}
