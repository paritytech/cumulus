--- conflicted
+++ resolved
@@ -82,10 +82,7 @@
 STATEMINE_DIGEST = ENV['STATEMINE_DIGEST'] || 'digests/statemine-srtool-digest.json'
 STATEMINT_DIGEST = ENV['STATEMINT_DIGEST'] || 'digests/statemint-srtool-digest.json'
 BRIDGE_HUB_ROCOCO_DIGEST = ENV['BRIDGE_HUB_ROCOCO_DIGEST'] || 'digests/bridge-hub-rococo-srtool-digest.json'
-<<<<<<< HEAD
-=======
 BRIDGE_HUB_KUSAMA_DIGEST = ENV['BRIDGE_HUB_KUSAMA_DIGEST'] || 'digests/bridge-hub-kusama-srtool-digest.json'
->>>>>>> f6e1b01b
 ROCOCO_PARA_DIGEST = ENV['ROCOCO_PARA_DIGEST'] || 'digests/rococo-parachain-srtool-digest.json'
 CANVAS_KUSAMA_DIGEST = ENV['CANVAS_KUSAMA_DIGEST'] || 'digests/contracts-rococo-srtool-digest.json'
 
@@ -120,10 +117,7 @@
       --slurpfile srtool_contracts_rococo %s \
       --slurpfile srtool_polkadot_collectives %s \
       --slurpfile srtool_bridge_hub_rococo %s \
-<<<<<<< HEAD
-=======
       --slurpfile srtool_bridge_hub_kusama %s \
->>>>>>> f6e1b01b
       -n \'{
             cumulus: $cumulus[0],
             substrate: $substrate[0],
@@ -136,12 +130,8 @@
             { name: "rococo", data: $srtool_rococo_parachain[0] },
             { name: "contracts", data: $srtool_contracts_rococo[0] },
             { name: "polkadot-collectives", data: $srtool_polkadot_collectives[0] },
-<<<<<<< HEAD
-            { name: "bridge-hub-rococo", data: $srtool_bridge_hub_rococo[0] }
-=======
             { name: "bridge-hub-rococo", data: $srtool_bridge_hub_rococo[0] },
             { name: "bridge-hub-kusama", data: $srtool_bridge_hub_kusama[0] }
->>>>>>> f6e1b01b
       ] }\' > context.json',
         cumulus_data,
         substrate_data,
@@ -153,12 +143,8 @@
         ROCOCO_PARA_DIGEST,
         CANVAS_KUSAMA_DIGEST,
         POLKADOT_COLLECTIVES_DIGEST,
-<<<<<<< HEAD
-        BRIDGE_HUB_ROCOCO_DIGEST
-=======
         BRIDGE_HUB_ROCOCO_DIGEST,
         BRIDGE_HUB_KUSAMA_DIGEST
->>>>>>> f6e1b01b
   )
 end
 system(cmd)
