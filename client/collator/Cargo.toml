[package]
name = "cumulus-client-collator"
version = "0.1.0"
authors = ["Parity Technologies <admin@parity.io>"]
edition = "2021"

[dependencies]
# Substrate dependencies
<<<<<<< HEAD
sp-runtime = { git = "https://github.com/paritytech/substrate", branch = "polkadot-v0.9.12" }
sp-core = { git = "https://github.com/paritytech/substrate", branch = "polkadot-v0.9.12" }
sp-consensus = { git = "https://github.com/paritytech/substrate", branch = "polkadot-v0.9.12" }
sp-api = { git = "https://github.com/paritytech/substrate", branch = "polkadot-v0.9.12" }
sc-client-api = { git = "https://github.com/paritytech/substrate", branch = "polkadot-v0.9.12" }

# Polkadot dependencies
polkadot-primitives = { git = "https://github.com/paritytech/polkadot", branch = "release-v0.9.12" }
polkadot-node-primitives = { git = "https://github.com/paritytech/polkadot", branch = "release-v0.9.12" }
polkadot-overseer = { git = "https://github.com/paritytech/polkadot", branch = "release-v0.9.12" }
polkadot-node-subsystem = { git = "https://github.com/paritytech/polkadot", branch = "release-v0.9.12" }
=======
sp-runtime = { git = "https://github.com/paritytech/substrate", branch = "polkadot-v0.9.13" }
sp-core = { git = "https://github.com/paritytech/substrate", branch = "polkadot-v0.9.13" }
sp-consensus = { git = "https://github.com/paritytech/substrate", branch = "polkadot-v0.9.13" }
sp-api = { git = "https://github.com/paritytech/substrate", branch = "polkadot-v0.9.13" }
sc-client-api = { git = "https://github.com/paritytech/substrate", branch = "polkadot-v0.9.13" }

# Polkadot dependencies
polkadot-primitives = { git = "https://github.com/paritytech/polkadot", branch = "release-v0.9.13" }
polkadot-node-primitives = { git = "https://github.com/paritytech/polkadot", branch = "release-v0.9.13" }
polkadot-overseer = { git = "https://github.com/paritytech/polkadot", branch = "release-v0.9.13" }
polkadot-node-subsystem = { git = "https://github.com/paritytech/polkadot", branch = "release-v0.9.13" }
>>>>>>> 0be8e8fc

# Cumulus dependencies
cumulus-client-network = { path = "../network" }
cumulus-client-consensus-common = { path = "../consensus/common" }
cumulus-primitives-core = { path = "../../primitives/core" }

# Other dependencies
codec = { package = "parity-scale-codec", version = "2.3.0", features = [ "derive" ] }
futures = { version = "0.3.1", features = ["compat"] }
parking_lot = "0.10.2"
tracing = "0.1.25"

[dev-dependencies]
# Polkadot dependencies
<<<<<<< HEAD
polkadot-node-subsystem-test-helpers = { git = "https://github.com/paritytech/polkadot", branch = "release-v0.9.12" }
=======
polkadot-node-subsystem-test-helpers = { git = "https://github.com/paritytech/polkadot", branch = "release-v0.9.13" }
>>>>>>> 0be8e8fc

# Cumulus dependencies
cumulus-test-runtime = { path = "../../test/runtime" }
cumulus-test-client = { path = "../../test/client" }
# Substrate dependencies

<<<<<<< HEAD
sp-state-machine = { git = "https://github.com/paritytech/substrate", branch = "polkadot-v0.9.12" }
sp-tracing = { git = "https://github.com/paritytech/substrate", branch = "polkadot-v0.9.12" }
=======
sp-state-machine = { git = "https://github.com/paritytech/substrate", branch = "polkadot-v0.9.13" }
sp-tracing = { git = "https://github.com/paritytech/substrate", branch = "polkadot-v0.9.13" }
>>>>>>> 0be8e8fc

# Other dependencies
async-trait = "0.1.42"<|MERGE_RESOLUTION|>--- conflicted
+++ resolved
@@ -6,19 +6,6 @@
 
 [dependencies]
 # Substrate dependencies
-<<<<<<< HEAD
-sp-runtime = { git = "https://github.com/paritytech/substrate", branch = "polkadot-v0.9.12" }
-sp-core = { git = "https://github.com/paritytech/substrate", branch = "polkadot-v0.9.12" }
-sp-consensus = { git = "https://github.com/paritytech/substrate", branch = "polkadot-v0.9.12" }
-sp-api = { git = "https://github.com/paritytech/substrate", branch = "polkadot-v0.9.12" }
-sc-client-api = { git = "https://github.com/paritytech/substrate", branch = "polkadot-v0.9.12" }
-
-# Polkadot dependencies
-polkadot-primitives = { git = "https://github.com/paritytech/polkadot", branch = "release-v0.9.12" }
-polkadot-node-primitives = { git = "https://github.com/paritytech/polkadot", branch = "release-v0.9.12" }
-polkadot-overseer = { git = "https://github.com/paritytech/polkadot", branch = "release-v0.9.12" }
-polkadot-node-subsystem = { git = "https://github.com/paritytech/polkadot", branch = "release-v0.9.12" }
-=======
 sp-runtime = { git = "https://github.com/paritytech/substrate", branch = "polkadot-v0.9.13" }
 sp-core = { git = "https://github.com/paritytech/substrate", branch = "polkadot-v0.9.13" }
 sp-consensus = { git = "https://github.com/paritytech/substrate", branch = "polkadot-v0.9.13" }
@@ -30,7 +17,6 @@
 polkadot-node-primitives = { git = "https://github.com/paritytech/polkadot", branch = "release-v0.9.13" }
 polkadot-overseer = { git = "https://github.com/paritytech/polkadot", branch = "release-v0.9.13" }
 polkadot-node-subsystem = { git = "https://github.com/paritytech/polkadot", branch = "release-v0.9.13" }
->>>>>>> 0be8e8fc
 
 # Cumulus dependencies
 cumulus-client-network = { path = "../network" }
@@ -45,24 +31,15 @@
 
 [dev-dependencies]
 # Polkadot dependencies
-<<<<<<< HEAD
-polkadot-node-subsystem-test-helpers = { git = "https://github.com/paritytech/polkadot", branch = "release-v0.9.12" }
-=======
 polkadot-node-subsystem-test-helpers = { git = "https://github.com/paritytech/polkadot", branch = "release-v0.9.13" }
->>>>>>> 0be8e8fc
 
 # Cumulus dependencies
 cumulus-test-runtime = { path = "../../test/runtime" }
 cumulus-test-client = { path = "../../test/client" }
 # Substrate dependencies
 
-<<<<<<< HEAD
-sp-state-machine = { git = "https://github.com/paritytech/substrate", branch = "polkadot-v0.9.12" }
-sp-tracing = { git = "https://github.com/paritytech/substrate", branch = "polkadot-v0.9.12" }
-=======
 sp-state-machine = { git = "https://github.com/paritytech/substrate", branch = "polkadot-v0.9.13" }
 sp-tracing = { git = "https://github.com/paritytech/substrate", branch = "polkadot-v0.9.13" }
->>>>>>> 0be8e8fc
 
 # Other dependencies
 async-trait = "0.1.42"