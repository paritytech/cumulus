--- conflicted
+++ resolved
@@ -30,12 +30,8 @@
 };
 use sp_state_machine::InspectState;
 
-<<<<<<< HEAD
 use cumulus_client_consensus_common::ParachainConsensus;
-use polkadot_node_primitives::{Collation, CollationGenerationConfig};
-=======
 use polkadot_node_primitives::{Collation, CollationGenerationConfig, CollationResult};
->>>>>>> ec08d11d
 use polkadot_node_subsystem::messages::{CollationGenerationMessage, CollatorProtocolMessage};
 use polkadot_overseer::OverseerHandler;
 use polkadot_primitives::v1::{
@@ -45,13 +41,7 @@
 
 use codec::{Decode, Encode};
 
-<<<<<<< HEAD
-use futures::FutureExt;
-=======
-use log::{debug, error, info, trace};
-
-use futures::{channel::oneshot, prelude::*};
->>>>>>> ec08d11d
+use futures::{channel::oneshot, FutureExt};
 
 use std::sync::Arc;
 
@@ -82,32 +72,12 @@
 impl<Block, BS, Backend, PC> Collator<Block, BS, Backend, PC>
 where
 	Block: BlockT,
-<<<<<<< HEAD
-=======
-	PF: Environment<Block> + 'static + Send,
-	PF::Proposer: Send,
-	BI: BlockImport<
-		Block,
-		Error = ConsensusError,
-		Transaction = <PF::Proposer as Proposer<Block>>::Transaction,
-	> + Send
-		+ Sync
-		+ 'static,
->>>>>>> ec08d11d
 	BS: BlockBackend<Block>,
 	Backend: sc_client_api::Backend<Block> + 'static,
 	PC: ParachainConsensus<Block> + Clone,
 {
 	/// Create a new instance.
 	fn new(
-<<<<<<< HEAD
-		overseer_handler: OverseerHandler,
-=======
-		para_id: ParaId,
-		proposer_factory: PF,
-		inherent_data_providers: InherentDataProviders,
-		block_import: BI,
->>>>>>> ec08d11d
 		block_status: Arc<BS>,
 		spawner: Arc<dyn SpawnNamed + Send + Sync>,
 		announce_block: Arc<dyn Fn(Block::Hash, Vec<u8>) + Send + Sync>,
@@ -290,13 +260,8 @@
 		mut self,
 		relay_parent: PHash,
 		validation_data: PersistedValidationData,
-<<<<<<< HEAD
-	) -> Option<Collation> {
+	) -> Option<CollationResult> {
 		tracing::trace!(target: LOG_TARGET, "Producing candidate");
-=======
-	) -> Option<CollationResult> {
-		trace!(target: LOG_TARGET, "Producing candidate");
->>>>>>> ec08d11d
 
 		let last_head = match Block::Header::decode(&mut &validation_data.parent_head.0[..]) {
 			Ok(x) => x,
@@ -396,14 +361,6 @@
 	PS: ParachainConsensus<Block> + Clone + Send + Sync + 'static,
 {
 	let collator = Collator::new(
-<<<<<<< HEAD
-		overseer_handler.clone(),
-=======
-		para_id,
-		proposer_factory,
-		inherent_data_providers,
-		block_import,
->>>>>>> ec08d11d
 		block_status,
 		Arc::new(spawner),
 		announce_block,
@@ -524,15 +481,11 @@
 
 		let mut validation_data = PersistedValidationData::default();
 		validation_data.parent_head = header.encode().into();
-
-<<<<<<< HEAD
-		let collation = block_on((config.collator)(Default::default(), &validation_data))
-			.expect("Collation is build");
-=======
+		let relay_parent = Default::default();
+
 		let collation = block_on((config.collator)(relay_parent, &validation_data))
 			.expect("Collation is build")
 			.collation;
->>>>>>> ec08d11d
 
 		let block_data = collation.proof_of_validity.block_data;
 
