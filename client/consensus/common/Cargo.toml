[package]
name = "cumulus-client-consensus-common"
description = "Cumulus specific common consensus implementations"
version = "0.1.0"
authors = ["Parity Technologies <admin@parity.io>"]
edition = "2021"

[dependencies]
# Substrate deps
<<<<<<< HEAD
sc-consensus = { git = "https://github.com/paritytech/substrate", branch = "polkadot-v0.9.12" }
sc-client-api = { git = "https://github.com/paritytech/substrate", branch = "polkadot-v0.9.12" }
sp-consensus = { git = "https://github.com/paritytech/substrate", branch = "polkadot-v0.9.12" }
sp-runtime = { git = "https://github.com/paritytech/substrate", branch = "polkadot-v0.9.12" }
sp-blockchain = { git = "https://github.com/paritytech/substrate", branch = "polkadot-v0.9.12" }
sp-api = { git = "https://github.com/paritytech/substrate", branch = "polkadot-v0.9.12" }
sp-trie = { git = "https://github.com/paritytech/substrate", branch = "polkadot-v0.9.12" }

# Polkadot deps
polkadot-primitives = { git = "https://github.com/paritytech/polkadot", branch = "release-v0.9.12" }
=======
sc-consensus = { git = "https://github.com/paritytech/substrate", branch = "polkadot-v0.9.13" }
sc-client-api = { git = "https://github.com/paritytech/substrate", branch = "polkadot-v0.9.13" }
sp-consensus = { git = "https://github.com/paritytech/substrate", branch = "polkadot-v0.9.13" }
sp-runtime = { git = "https://github.com/paritytech/substrate", branch = "polkadot-v0.9.13" }
sp-blockchain = { git = "https://github.com/paritytech/substrate", branch = "polkadot-v0.9.13" }
sp-api = { git = "https://github.com/paritytech/substrate", branch = "polkadot-v0.9.13" }
sp-trie = { git = "https://github.com/paritytech/substrate", branch = "polkadot-v0.9.13" }

# Polkadot deps
polkadot-primitives = { git = "https://github.com/paritytech/polkadot", branch = "release-v0.9.13" }
>>>>>>> 0be8e8fc

# Other deps
futures = { version = "0.3.8", features = ["compat"] }
codec = { package = "parity-scale-codec", version = "2.3.0", features = [ "derive" ] }
tracing = "0.1.25"
async-trait = "0.1.42"
dyn-clone = "1.0.4"

[dev-dependencies]
# Substrate deps
<<<<<<< HEAD
sp-tracing = { git = "https://github.com/paritytech/substrate", branch = "polkadot-v0.9.12" }
=======
sp-tracing = { git = "https://github.com/paritytech/substrate", branch = "polkadot-v0.9.13" }
>>>>>>> 0be8e8fc
# Cumulus dependencies
cumulus-test-client = { path = "../../../test/client" }
# Other deps
futures-timer = "3.0.2"<|MERGE_RESOLUTION|>--- conflicted
+++ resolved
@@ -7,18 +7,6 @@
 
 [dependencies]
 # Substrate deps
-<<<<<<< HEAD
-sc-consensus = { git = "https://github.com/paritytech/substrate", branch = "polkadot-v0.9.12" }
-sc-client-api = { git = "https://github.com/paritytech/substrate", branch = "polkadot-v0.9.12" }
-sp-consensus = { git = "https://github.com/paritytech/substrate", branch = "polkadot-v0.9.12" }
-sp-runtime = { git = "https://github.com/paritytech/substrate", branch = "polkadot-v0.9.12" }
-sp-blockchain = { git = "https://github.com/paritytech/substrate", branch = "polkadot-v0.9.12" }
-sp-api = { git = "https://github.com/paritytech/substrate", branch = "polkadot-v0.9.12" }
-sp-trie = { git = "https://github.com/paritytech/substrate", branch = "polkadot-v0.9.12" }
-
-# Polkadot deps
-polkadot-primitives = { git = "https://github.com/paritytech/polkadot", branch = "release-v0.9.12" }
-=======
 sc-consensus = { git = "https://github.com/paritytech/substrate", branch = "polkadot-v0.9.13" }
 sc-client-api = { git = "https://github.com/paritytech/substrate", branch = "polkadot-v0.9.13" }
 sp-consensus = { git = "https://github.com/paritytech/substrate", branch = "polkadot-v0.9.13" }
@@ -29,7 +17,6 @@
 
 # Polkadot deps
 polkadot-primitives = { git = "https://github.com/paritytech/polkadot", branch = "release-v0.9.13" }
->>>>>>> 0be8e8fc
 
 # Other deps
 futures = { version = "0.3.8", features = ["compat"] }
@@ -40,11 +27,7 @@
 
 [dev-dependencies]
 # Substrate deps
-<<<<<<< HEAD
-sp-tracing = { git = "https://github.com/paritytech/substrate", branch = "polkadot-v0.9.12" }
-=======
 sp-tracing = { git = "https://github.com/paritytech/substrate", branch = "polkadot-v0.9.13" }
->>>>>>> 0be8e8fc
 # Cumulus dependencies
 cumulus-test-client = { path = "../../../test/client" }
 # Other deps
