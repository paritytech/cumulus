[package]
name = "cumulus-client-consensus-common"
description = "Cumulus specific common consensus implementations"
version = "0.1.0"
authors = ["Parity Technologies <admin@parity.io>"]
edition = "2018"

[dependencies]
# Substrate deps
<<<<<<< HEAD
sc-client-api = { git = "https://github.com/paritytech/substrate", branch = "polkadot-v0.9.2" }
sp-consensus = { git = "https://github.com/paritytech/substrate", branch = "polkadot-v0.9.2" }
sp-core = { git = "https://github.com/paritytech/substrate", branch = "polkadot-v0.9.2" }
sp-inherents = { git = "https://github.com/paritytech/substrate", branch = "polkadot-v0.9.2" }
sp-runtime = { git = "https://github.com/paritytech/substrate", branch = "polkadot-v0.9.2" }
sp-block-builder = { git = "https://github.com/paritytech/substrate", branch = "polkadot-v0.9.2" }
sp-blockchain = { git = "https://github.com/paritytech/substrate", branch = "polkadot-v0.9.2" }
sp-api = { git = "https://github.com/paritytech/substrate", branch = "polkadot-v0.9.2" }
sp-trie = { git = "https://github.com/paritytech/substrate", branch = "polkadot-v0.9.2" }
substrate-prometheus-endpoint = { git = "https://github.com/paritytech/substrate", branch = "polkadot-v0.9.2" }

# Polkadot deps
polkadot-primitives = { git = "https://github.com/paritytech/polkadot", branch = "release-v0.9.2" }
polkadot-runtime = { git = "https://github.com/paritytech/polkadot", branch = "release-v0.9.2" }
=======
sc-client-api = { git = "https://github.com/paritytech/substrate", branch = "polkadot-v0.9.3" }
sp-consensus = { git = "https://github.com/paritytech/substrate", branch = "polkadot-v0.9.3" }
sp-core = { git = "https://github.com/paritytech/substrate", branch = "polkadot-v0.9.3" }
sp-inherents = { git = "https://github.com/paritytech/substrate", branch = "polkadot-v0.9.3" }
sp-runtime = { git = "https://github.com/paritytech/substrate", branch = "polkadot-v0.9.3" }
sp-block-builder = { git = "https://github.com/paritytech/substrate", branch = "polkadot-v0.9.3" }
sp-blockchain = { git = "https://github.com/paritytech/substrate", branch = "polkadot-v0.9.3" }
sp-api = { git = "https://github.com/paritytech/substrate", branch = "polkadot-v0.9.3" }
sp-trie = { git = "https://github.com/paritytech/substrate", branch = "polkadot-v0.9.3" }
substrate-prometheus-endpoint = { git = "https://github.com/paritytech/substrate", branch = "polkadot-v0.9.3" }

# Polkadot deps
polkadot-primitives = { git = "https://github.com/paritytech/polkadot", branch = "release-v0.9.3" }
polkadot-runtime = { git = "https://github.com/paritytech/polkadot", branch = "release-v0.9.3" }
>>>>>>> 78b31b21

# Other deps
futures = { version = "0.3.8", features = ["compat"] }
codec = { package = "parity-scale-codec", version = "2.0.0", features = [ "derive" ] }
tracing = "0.1.25"
async-trait = "0.1.42"
dyn-clone = "1.0.4"

[dev-dependencies]
# Substrate deps
<<<<<<< HEAD
sp-tracing = { git = "https://github.com/paritytech/substrate", branch = "polkadot-v0.9.2" }
=======
sp-tracing = { git = "https://github.com/paritytech/substrate", branch = "polkadot-v0.9.3" }
substrate-test-utils = { git = "https://github.com/paritytech/substrate", branch = "polkadot-v0.9.3" }
sc-service = { git = "https://github.com/paritytech/substrate", branch = "polkadot-v0.9.3" }
sc-cli = { git = "https://github.com/paritytech/substrate", branch = "polkadot-v0.9.3" }
>>>>>>> 78b31b21

# Cumulus dependencies
cumulus-test-runtime = { path = "../../../test/runtime" }
cumulus-test-client = { path = "../../../test/client" }
cumulus-test-service = { path = "../../../test/service" }
cumulus-primitives-core = { path = "../../../primitives/core" }

# Polkadot deps
polkadot-test-client = { git = "https://github.com/paritytech/polkadot", branch = "release-v0.9.3" }

# Other deps
tokio = { version = "0.2.21", features = ["macros"] }
futures-timer = "3.0.2"<|MERGE_RESOLUTION|>--- conflicted
+++ resolved
@@ -7,22 +7,6 @@
 
 [dependencies]
 # Substrate deps
-<<<<<<< HEAD
-sc-client-api = { git = "https://github.com/paritytech/substrate", branch = "polkadot-v0.9.2" }
-sp-consensus = { git = "https://github.com/paritytech/substrate", branch = "polkadot-v0.9.2" }
-sp-core = { git = "https://github.com/paritytech/substrate", branch = "polkadot-v0.9.2" }
-sp-inherents = { git = "https://github.com/paritytech/substrate", branch = "polkadot-v0.9.2" }
-sp-runtime = { git = "https://github.com/paritytech/substrate", branch = "polkadot-v0.9.2" }
-sp-block-builder = { git = "https://github.com/paritytech/substrate", branch = "polkadot-v0.9.2" }
-sp-blockchain = { git = "https://github.com/paritytech/substrate", branch = "polkadot-v0.9.2" }
-sp-api = { git = "https://github.com/paritytech/substrate", branch = "polkadot-v0.9.2" }
-sp-trie = { git = "https://github.com/paritytech/substrate", branch = "polkadot-v0.9.2" }
-substrate-prometheus-endpoint = { git = "https://github.com/paritytech/substrate", branch = "polkadot-v0.9.2" }
-
-# Polkadot deps
-polkadot-primitives = { git = "https://github.com/paritytech/polkadot", branch = "release-v0.9.2" }
-polkadot-runtime = { git = "https://github.com/paritytech/polkadot", branch = "release-v0.9.2" }
-=======
 sc-client-api = { git = "https://github.com/paritytech/substrate", branch = "polkadot-v0.9.3" }
 sp-consensus = { git = "https://github.com/paritytech/substrate", branch = "polkadot-v0.9.3" }
 sp-core = { git = "https://github.com/paritytech/substrate", branch = "polkadot-v0.9.3" }
@@ -37,7 +21,6 @@
 # Polkadot deps
 polkadot-primitives = { git = "https://github.com/paritytech/polkadot", branch = "release-v0.9.3" }
 polkadot-runtime = { git = "https://github.com/paritytech/polkadot", branch = "release-v0.9.3" }
->>>>>>> 78b31b21
 
 # Other deps
 futures = { version = "0.3.8", features = ["compat"] }
@@ -48,14 +31,10 @@
 
 [dev-dependencies]
 # Substrate deps
-<<<<<<< HEAD
-sp-tracing = { git = "https://github.com/paritytech/substrate", branch = "polkadot-v0.9.2" }
-=======
 sp-tracing = { git = "https://github.com/paritytech/substrate", branch = "polkadot-v0.9.3" }
 substrate-test-utils = { git = "https://github.com/paritytech/substrate", branch = "polkadot-v0.9.3" }
 sc-service = { git = "https://github.com/paritytech/substrate", branch = "polkadot-v0.9.3" }
 sc-cli = { git = "https://github.com/paritytech/substrate", branch = "polkadot-v0.9.3" }
->>>>>>> 78b31b21
 
 # Cumulus dependencies
 cumulus-test-runtime = { path = "../../../test/runtime" }
