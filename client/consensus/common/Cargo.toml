[package]
name = "cumulus-client-consensus-common"
description = "Cumulus specific common consensus implementations"
version = "0.1.0"
authors = ["Parity Technologies <admin@parity.io>"]
edition = "2021"

[dependencies]
async-trait = "0.1.59"
codec = { package = "parity-scale-codec", version = "3.0.0", features = [ "derive" ] }
dyn-clone = "1.0.9"
<<<<<<< HEAD
futures = "0.3.24"
log = "0.4.17"
=======
futures = "0.3.25"
>>>>>>> f3847ead
tracing = "0.1.37"

# Substrate
sc-client-api = { git = "https://github.com/paritytech/substrate", branch = "master" }
sc-consensus = { git = "https://github.com/paritytech/substrate", branch = "master" }
sp-blockchain = { git = "https://github.com/paritytech/substrate", branch = "master" }
sp-consensus = { git = "https://github.com/paritytech/substrate", branch = "master" }
sp-runtime = { git = "https://github.com/paritytech/substrate", branch = "master" }
sp-trie = { git = "https://github.com/paritytech/substrate", branch = "master" }

# Polkadot
polkadot-primitives = { git = "https://github.com/paritytech/polkadot", branch = "master" }

# Cumulus
cumulus-primitives-core = { path = "../../../primitives/core" }
cumulus-relay-chain-interface = { path = "../../relay-chain-interface" }

[dev-dependencies]
futures-timer = "3.0.2"

# Substrate
sp-tracing = { git = "https://github.com/paritytech/substrate", branch = "master" }

# Cumulus
cumulus-test-client = { path = "../../../test/client" }<|MERGE_RESOLUTION|>--- conflicted
+++ resolved
@@ -9,12 +9,8 @@
 async-trait = "0.1.59"
 codec = { package = "parity-scale-codec", version = "3.0.0", features = [ "derive" ] }
 dyn-clone = "1.0.9"
-<<<<<<< HEAD
-futures = "0.3.24"
+futures = "0.3.25"
 log = "0.4.17"
-=======
-futures = "0.3.25"
->>>>>>> f3847ead
 tracing = "0.1.37"
 
 # Substrate
