[package]
name = "cumulus-client-consensus-common"
description = "Cumulus specific common consensus implementations"
version = "0.1.0"
authors = ["Parity Technologies <admin@parity.io>"]
edition = "2021"

[dependencies]
# Substrate deps
sc-consensus = { git = "https://github.com/paritytech/substrate", branch = "master" }
sc-client-api = { git = "https://github.com/paritytech/substrate", branch = "master" }
sp-consensus = { git = "https://github.com/paritytech/substrate", branch = "master" }
sp-runtime = { git = "https://github.com/paritytech/substrate", branch = "master" }
sp-blockchain = { git = "https://github.com/paritytech/substrate", branch = "master" }
sp-api = { git = "https://github.com/paritytech/substrate", branch = "master" }
sp-trie = { git = "https://github.com/paritytech/substrate", branch = "master" }

# Polkadot deps
polkadot-primitives = { git = "https://github.com/paritytech/polkadot", branch = "master" }

# Cumulus deps
cumulus-relay-chain-interface = { path = "../../relay-chain-interface" }

# Other deps
futures = { version = "0.3.8", features = ["compat"] }
<<<<<<< HEAD
codec = { package = "parity-scale-codec", version = "3.0.0", features = [ "derive" ] }
tracing = "0.1.25"
=======
codec = { package = "parity-scale-codec", version = "2.3.0", features = [ "derive" ] }
tracing = "0.1.31"
>>>>>>> e6a2cfa6
async-trait = "0.1.52"
dyn-clone = "1.0.4"

[dev-dependencies]
# Substrate deps
sp-tracing = { git = "https://github.com/paritytech/substrate", branch = "master" }
# Cumulus dependencies
cumulus-test-client = { path = "../../../test/client" }
# Other deps
futures-timer = "3.0.2"<|MERGE_RESOLUTION|>--- conflicted
+++ resolved
@@ -23,13 +23,8 @@
 
 # Other deps
 futures = { version = "0.3.8", features = ["compat"] }
-<<<<<<< HEAD
 codec = { package = "parity-scale-codec", version = "3.0.0", features = [ "derive" ] }
-tracing = "0.1.25"
-=======
-codec = { package = "parity-scale-codec", version = "2.3.0", features = [ "derive" ] }
 tracing = "0.1.31"
->>>>>>> e6a2cfa6
 async-trait = "0.1.52"
 dyn-clone = "1.0.4"
 
