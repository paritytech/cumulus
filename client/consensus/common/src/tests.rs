// Copyright 2019-2021 Parity Technologies (UK) Ltd.
// This file is part of Cumulus.

// Cumulus is free software: you can redistribute it and/or modify
// it under the terms of the GNU General Public License as published by
// the Free Software Foundation, either version 3 of the License, or
// (at your option) any later version.

// Cumulus is distributed in the hope that it will be useful,
// but WITHOUT ANY WARRANTY; without even the implied warranty of
// MERCHANTABILITY or FITNESS FOR A PARTICULAR PURPOSE.  See the
// GNU General Public License for more details.

// You should have received a copy of the GNU General Public License
// along with Cumulus.  If not, see <http://www.gnu.org/licenses/>.

use crate::*;

use async_trait::async_trait;
use codec::Encode;
use cumulus_client_pov_recovery::RecoveryKind;
use cumulus_primitives_core::{relay_chain::BlockId, InboundDownwardMessage, InboundHrmpMessage};
use cumulus_relay_chain_interface::{
	CommittedCandidateReceipt, OccupiedCoreAssumption, OverseerHandle, PHeader, ParaId,
	RelayChainInterface, RelayChainResult, SessionIndex, StorageValue, ValidatorId,
};
use cumulus_test_client::{
	runtime::{Block, Hash, Header},
	Backend, Client, InitBlockBuilder, TestClientBuilder, TestClientBuilderExt,
};
use futures::{channel::mpsc, executor::block_on, select, FutureExt, Stream, StreamExt};
use futures_timer::Delay;
use sc_client_api::{blockchain::Backend as _, Backend as _, UsageProvider};
use sc_consensus::{BlockImport, BlockImportParams, ForkChoiceStrategy};
use sp_consensus::{BlockOrigin, BlockStatus};
use std::{
	collections::{BTreeMap, HashMap},
	pin::Pin,
	sync::{Arc, Mutex},
	time::Duration,
};

struct RelaychainInner {
	new_best_heads: Option<mpsc::UnboundedReceiver<Header>>,
	finalized_heads: Option<mpsc::UnboundedReceiver<Header>>,
	new_best_heads_sender: mpsc::UnboundedSender<Header>,
	finalized_heads_sender: mpsc::UnboundedSender<Header>,
	relay_chain_hash_to_header: HashMap<PHash, Header>,
}

impl RelaychainInner {
	fn new() -> Self {
		let (new_best_heads_sender, new_best_heads) = mpsc::unbounded();
		let (finalized_heads_sender, finalized_heads) = mpsc::unbounded();

		Self {
			new_best_heads_sender,
			finalized_heads_sender,
			new_best_heads: Some(new_best_heads),
			finalized_heads: Some(finalized_heads),
			relay_chain_hash_to_header: Default::default(),
		}
	}
}

#[derive(Clone)]
struct Relaychain {
	inner: Arc<Mutex<RelaychainInner>>,
}

impl Relaychain {
	fn new() -> Self {
		Self { inner: Arc::new(Mutex::new(RelaychainInner::new())) }
	}
}

#[async_trait]
impl RelayChainInterface for Relaychain {
	async fn validators(&self, _: PHash) -> RelayChainResult<Vec<ValidatorId>> {
		unimplemented!("Not needed for test")
	}

	async fn best_block_hash(&self) -> RelayChainResult<PHash> {
		unimplemented!("Not needed for test")
	}

	async fn finalized_block_hash(&self) -> RelayChainResult<PHash> {
		unimplemented!("Not needed for test")
	}

	async fn retrieve_dmq_contents(
		&self,
		_: ParaId,
		_: PHash,
	) -> RelayChainResult<Vec<InboundDownwardMessage>> {
		unimplemented!("Not needed for test")
	}

	async fn retrieve_all_inbound_hrmp_channel_contents(
		&self,
		_: ParaId,
		_: PHash,
	) -> RelayChainResult<BTreeMap<ParaId, Vec<InboundHrmpMessage>>> {
		unimplemented!("Not needed for test")
	}

	async fn persisted_validation_data(
		&self,
		hash: PHash,
		_: ParaId,
		_: OccupiedCoreAssumption,
	) -> RelayChainResult<Option<PersistedValidationData>> {
		Ok(Some(PersistedValidationData {
			parent_head: self
				.inner
				.lock()
				.unwrap()
				.relay_chain_hash_to_header
				.get(&hash)
				.unwrap()
				.encode()
				.into(),
			..Default::default()
		}))
	}

	async fn candidate_pending_availability(
		&self,
		_: PHash,
		_: ParaId,
	) -> RelayChainResult<Option<CommittedCandidateReceipt>> {
		unimplemented!("Not needed for test")
	}

	async fn session_index_for_child(&self, _: PHash) -> RelayChainResult<SessionIndex> {
		unimplemented!("Not needed for test")
	}

	async fn import_notification_stream(
		&self,
	) -> RelayChainResult<Pin<Box<dyn Stream<Item = PHeader> + Send>>> {
		unimplemented!("Not needed for test")
	}

	async fn finality_notification_stream(
		&self,
	) -> RelayChainResult<Pin<Box<dyn Stream<Item = PHeader> + Send>>> {
		let inner = self.inner.clone();
		Ok(self
			.inner
			.lock()
			.unwrap()
			.finalized_heads
			.take()
			.unwrap()
			.map(move |h| {
				// Let's abuse the "parachain header" directly as relay chain header.
				inner.lock().unwrap().relay_chain_hash_to_header.insert(h.hash(), h.clone());
				h
			})
			.boxed())
	}

	async fn is_major_syncing(&self) -> RelayChainResult<bool> {
		Ok(false)
	}

	fn overseer_handle(&self) -> RelayChainResult<OverseerHandle> {
		unimplemented!("Not needed for test")
	}

	async fn get_storage_by_key(
		&self,
		_: PHash,
		_: &[u8],
	) -> RelayChainResult<Option<StorageValue>> {
		unimplemented!("Not needed for test")
	}

	async fn prove_read(
		&self,
		_: PHash,
		_: &Vec<Vec<u8>>,
	) -> RelayChainResult<sc_client_api::StorageProof> {
		unimplemented!("Not needed for test")
	}

	async fn wait_for_block(&self, _: PHash) -> RelayChainResult<()> {}

	async fn new_best_notification_stream(
		&self,
	) -> RelayChainResult<Pin<Box<dyn Stream<Item = PHeader> + Send>>> {
		let inner = self.inner.clone();
		Ok(self
			.inner
			.lock()
			.unwrap()
			.new_best_heads
			.take()
			.unwrap()
			.map(move |h| {
				// Let's abuse the "parachain header" directly as relay chain header.
				inner.lock().unwrap().relay_chain_hash_to_header.insert(h.hash(), h.clone());
				h
			})
			.boxed())
	}

<<<<<<< HEAD
	async fn header(&self, block_id: PHash) -> RelayChainResult<Option<PHeader>> {
=======
	async fn header(&self, _block_id: BlockId) -> RelayChainResult<Option<PHeader>> {
>>>>>>> bf07cd82
		unimplemented!("Not needed for test")
	}
}

fn build_block<B: InitBlockBuilder>(
	builder: &B,
	at: Option<Hash>,
	timestamp: Option<u64>,
) -> Block {
	let builder = match at {
		Some(at) => match timestamp {
			Some(ts) => builder.init_block_builder_with_timestamp(at, None, Default::default(), ts),
			None => builder.init_block_builder_at(at, None, Default::default()),
		},
		None => builder.init_block_builder(None, Default::default()),
	};

	let mut block = builder.build().unwrap().block;

	// Simulate some form of post activity (like a Seal or Other generic things).
	// This is mostly used to exercise the `LevelMonitor` correct behavior.
	// (in practice we want that header post-hash != pre-hash)
	block.header.digest.push(sp_runtime::DigestItem::Other(vec![1, 2, 3]));

	block
}

async fn import_block<I: BlockImport<Block>>(
	importer: &mut I,
	block: Block,
	origin: BlockOrigin,
	import_as_best: bool,
) {
	let (mut header, body) = block.deconstruct();

	let post_digest =
		header.digest.pop().expect("post digested is present in manually crafted block");

	let mut block_import_params = BlockImportParams::new(origin, header);
	block_import_params.fork_choice = Some(ForkChoiceStrategy::Custom(import_as_best));
	block_import_params.body = Some(body);
	block_import_params.post_digests.push(post_digest);

	importer.import_block(block_import_params).await.unwrap();
}

fn import_block_sync<I: BlockImport<Block>>(
	importer: &mut I,
	block: Block,
	origin: BlockOrigin,
	import_as_best: bool,
) {
	block_on(import_block(importer, block, origin, import_as_best));
}

fn build_and_import_block_ext<B: InitBlockBuilder, I: BlockImport<Block>>(
	builder: &B,
	origin: BlockOrigin,
	import_as_best: bool,
	importer: &mut I,
	at: Option<Hash>,
	timestamp: Option<u64>,
) -> Block {
	let block = build_block(builder, at, timestamp);
	import_block_sync(importer, block.clone(), origin, import_as_best);
	block
}

fn build_and_import_block(mut client: Arc<Client>, import_as_best: bool) -> Block {
	build_and_import_block_ext(
		&*client.clone(),
		BlockOrigin::Own,
		import_as_best,
		&mut client,
		None,
		None,
	)
}

#[test]
fn follow_new_best_works() {
	sp_tracing::try_init_simple();

	let client = Arc::new(TestClientBuilder::default().build());

	let block = build_and_import_block(client.clone(), false);
	let relay_chain = Relaychain::new();
	let new_best_heads_sender = relay_chain.inner.lock().unwrap().new_best_heads_sender.clone();

	let consensus =
		run_parachain_consensus(100.into(), client.clone(), relay_chain, Arc::new(|_, _| {}), None);

	let work = async move {
		new_best_heads_sender.unbounded_send(block.header().clone()).unwrap();
		loop {
			Delay::new(Duration::from_millis(100)).await;
			if block.hash() == client.usage_info().chain.best_hash {
				break
			}
		}
	};

	block_on(async move {
		futures::pin_mut!(consensus);
		futures::pin_mut!(work);

		select! {
			r = consensus.fuse() => panic!("Consensus should not end: {:?}", r),
			_ = work.fuse() => {},
		}
	});
}

#[test]
fn follow_new_best_with_dummy_recovery_works() {
	sp_tracing::try_init_simple();

	let client = Arc::new(TestClientBuilder::default().build());

	let relay_chain = Relaychain::new();
	let new_best_heads_sender = relay_chain.inner.lock().unwrap().new_best_heads_sender.clone();

	let (recovery_chan_tx, mut recovery_chan_rx) = futures::channel::mpsc::channel(3);

	let consensus = run_parachain_consensus(
		100.into(),
		client.clone(),
		relay_chain,
		Arc::new(|_, _| {}),
		Some(recovery_chan_tx),
	);

	let block = build_block(&*client, None, None);
	let block_clone = block.clone();
	let client_clone = client.clone();

	let work = async move {
		new_best_heads_sender.unbounded_send(block.header().clone()).unwrap();
		loop {
			Delay::new(Duration::from_millis(100)).await;
			match client.block_status(block.hash()).unwrap() {
				BlockStatus::Unknown => {},
				status => {
					assert_eq!(block.hash(), client.usage_info().chain.best_hash);
					assert_eq!(status, BlockStatus::InChainWithState);
					break
				},
			}
		}
	};

	let dummy_block_recovery = async move {
		loop {
			if let Some(req) = recovery_chan_rx.next().await {
				assert_eq!(req.hash, block_clone.hash());
				assert_eq!(req.kind, RecoveryKind::Full);
				Delay::new(Duration::from_millis(500)).await;
				import_block(&mut &*client_clone, block_clone.clone(), BlockOrigin::Own, true)
					.await;
			}
		}
	};

	block_on(async move {
		futures::pin_mut!(consensus);
		futures::pin_mut!(work);

		select! {
			r = consensus.fuse() => panic!("Consensus should not end: {:?}", r),
			_ = dummy_block_recovery.fuse() => {},
			_ = work.fuse() => {},
		}
	});
}

#[test]
fn follow_finalized_works() {
	sp_tracing::try_init_simple();

	let client = Arc::new(TestClientBuilder::default().build());

	let block = build_and_import_block(client.clone(), false);
	let relay_chain = Relaychain::new();
	let finalized_sender = relay_chain.inner.lock().unwrap().finalized_heads_sender.clone();

	let consensus =
		run_parachain_consensus(100.into(), client.clone(), relay_chain, Arc::new(|_, _| {}), None);

	let work = async move {
		finalized_sender.unbounded_send(block.header().clone()).unwrap();
		loop {
			Delay::new(Duration::from_millis(100)).await;
			if block.hash() == client.usage_info().chain.finalized_hash {
				break
			}
		}
	};

	block_on(async move {
		futures::pin_mut!(consensus);
		futures::pin_mut!(work);

		select! {
			r = consensus.fuse() => panic!("Consensus should not end: {:?}", r),
			_ = work.fuse() => {},
		}
	});
}

#[test]
fn follow_finalized_does_not_stop_on_unknown_block() {
	sp_tracing::try_init_simple();

	let client = Arc::new(TestClientBuilder::default().build());

	let block = build_and_import_block(client.clone(), false);

	let unknown_block = {
		let block_builder = client.init_block_builder_at(block.hash(), None, Default::default());
		block_builder.build().unwrap().block
	};

	let relay_chain = Relaychain::new();
	let finalized_sender = relay_chain.inner.lock().unwrap().finalized_heads_sender.clone();

	let consensus =
		run_parachain_consensus(100.into(), client.clone(), relay_chain, Arc::new(|_, _| {}), None);

	let work = async move {
		for _ in 0..3usize {
			finalized_sender.unbounded_send(unknown_block.header().clone()).unwrap();

			Delay::new(Duration::from_millis(100)).await;
		}

		finalized_sender.unbounded_send(block.header().clone()).unwrap();
		loop {
			Delay::new(Duration::from_millis(100)).await;
			if block.hash() == client.usage_info().chain.finalized_hash {
				break
			}
		}
	};

	block_on(async move {
		futures::pin_mut!(consensus);
		futures::pin_mut!(work);

		select! {
			r = consensus.fuse() => panic!("Consensus should not end: {:?}", r),
			_ = work.fuse() => {},
		}
	});
}

// It can happen that we first import a relay chain block, while not yet having the parachain
// block imported that would be set to the best block. We need to make sure to import this
// block as new best block in the moment it is imported.
#[test]
fn follow_new_best_sets_best_after_it_is_imported() {
	sp_tracing::try_init_simple();

	let mut client = Arc::new(TestClientBuilder::default().build());

	let block = build_and_import_block(client.clone(), false);

	let unknown_block = {
		let block_builder = client.init_block_builder_at(block.hash(), None, Default::default());
		block_builder.build().unwrap().block
	};

	let relay_chain = Relaychain::new();
	let new_best_heads_sender = relay_chain.inner.lock().unwrap().new_best_heads_sender.clone();

	let consensus =
		run_parachain_consensus(100.into(), client.clone(), relay_chain, Arc::new(|_, _| {}), None);

	let work = async move {
		new_best_heads_sender.unbounded_send(block.header().clone()).unwrap();

		loop {
			Delay::new(Duration::from_millis(100)).await;
			if block.hash() == client.usage_info().chain.best_hash {
				break
			}
		}

		// Announce the unknown block
		new_best_heads_sender.unbounded_send(unknown_block.header().clone()).unwrap();

		// Do some iterations. As this is a local task executor, only one task can run at a time.
		// Meaning that it should already have processed the unknown block.
		for _ in 0..3usize {
			Delay::new(Duration::from_millis(100)).await;
		}

		let (header, body) = unknown_block.clone().deconstruct();

		let mut block_import_params = BlockImportParams::new(BlockOrigin::Own, header);
		block_import_params.fork_choice = Some(ForkChoiceStrategy::Custom(false));
		block_import_params.body = Some(body);

		// Now import the unkown block to make it "known"
		client.import_block(block_import_params).await.unwrap();

		loop {
			Delay::new(Duration::from_millis(100)).await;
			if unknown_block.hash() == client.usage_info().chain.best_hash {
				break
			}
		}
	};

	block_on(async move {
		futures::pin_mut!(consensus);
		futures::pin_mut!(work);

		select! {
			r = consensus.fuse() => panic!("Consensus should not end: {:?}", r),
			_ = work.fuse() => {},
		}
	});
}

/// When we import a new best relay chain block, we extract the best parachain block from it and set
/// it. This works when we follow the relay chain and parachain at the tip of each other, but there
/// can be race conditions when we are doing a full sync of both or just the relay chain.
/// The problem is that we import parachain blocks as best as long as we are in major sync. So, we
/// could import block 100 as best and then import a relay chain block that says that block 99 is
/// the best parachain block. This should not happen, we should never set the best block to a lower
/// block number.
#[test]
fn do_not_set_best_block_to_older_block() {
	const NUM_BLOCKS: usize = 4;

	sp_tracing::try_init_simple();

	let backend = Arc::new(Backend::new_test(1000, 1));

	let client = Arc::new(TestClientBuilder::with_backend(backend).build());

	let blocks = (0..NUM_BLOCKS)
		.map(|_| build_and_import_block(client.clone(), true))
		.collect::<Vec<_>>();

	assert_eq!(NUM_BLOCKS as u32, client.usage_info().chain.best_number);

	let relay_chain = Relaychain::new();
	let new_best_heads_sender = relay_chain.inner.lock().unwrap().new_best_heads_sender.clone();

	let consensus =
		run_parachain_consensus(100.into(), client.clone(), relay_chain, Arc::new(|_, _| {}), None);

	let work = async move {
		new_best_heads_sender
			.unbounded_send(blocks[NUM_BLOCKS - 2].header().clone())
			.unwrap();
		// Wait for it to be processed.
		Delay::new(Duration::from_millis(300)).await;
	};

	block_on(async move {
		futures::pin_mut!(consensus);
		futures::pin_mut!(work);

		select! {
			r = consensus.fuse() => panic!("Consensus should not end: {:?}", r),
			_ = work.fuse() => {},
		}
	});

	// Build and import a new best block.
	build_and_import_block(client, true);
}

#[test]
fn prune_blocks_on_level_overflow() {
	// Here we are using the timestamp value to generate blocks with different hashes.
	const LEVEL_LIMIT: usize = 3;
	const TIMESTAMP_MULTIPLIER: u64 = 60000;

	let backend = Arc::new(Backend::new_test(1000, 3));
	let client = Arc::new(TestClientBuilder::with_backend(backend.clone()).build());
	let mut para_import = ParachainBlockImport::new_with_limit(
		client.clone(),
		backend.clone(),
		LevelLimit::Some(LEVEL_LIMIT),
	);

	let block0 = build_and_import_block_ext(
		&*client,
		BlockOrigin::NetworkInitialSync,
		true,
		&mut para_import,
		None,
		None,
	);
	let id0 = block0.header.hash();

	let blocks1 = (0..LEVEL_LIMIT)
		.map(|i| {
			build_and_import_block_ext(
				&*client,
				if i == 1 { BlockOrigin::NetworkInitialSync } else { BlockOrigin::Own },
				i == 1,
				&mut para_import,
				Some(id0),
				Some(i as u64 * TIMESTAMP_MULTIPLIER),
			)
		})
		.collect::<Vec<_>>();
	let id10 = blocks1[0].header.hash();

	let blocks2 = (0..2)
		.map(|i| {
			build_and_import_block_ext(
				&*client,
				BlockOrigin::Own,
				false,
				&mut para_import,
				Some(id10),
				Some(i as u64 * TIMESTAMP_MULTIPLIER),
			)
		})
		.collect::<Vec<_>>();

	// Initial scenario (with B11 imported as best)
	//
	//   B0 --+-- B10 --+-- B20
	//        +-- B11   +-- B21
	//        +-- B12

	let leaves = backend.blockchain().leaves().unwrap();
	let mut expected = vec![
		blocks2[0].header.hash(),
		blocks2[1].header.hash(),
		blocks1[1].header.hash(),
		blocks1[2].header.hash(),
	];
	assert_eq!(leaves, expected);
	let best = client.usage_info().chain.best_hash;
	assert_eq!(best, blocks1[1].header.hash());

	let block13 = build_and_import_block_ext(
		&*client,
		BlockOrigin::Own,
		false,
		&mut para_import,
		Some(id0),
		Some(LEVEL_LIMIT as u64 * TIMESTAMP_MULTIPLIER),
	);

	// Expected scenario
	//
	//   B0 --+-- B10 --+-- B20
	//        +-- B11   +-- B21
	//        +--(B13)              <-- B12 has been replaced

	let leaves = backend.blockchain().leaves().unwrap();
	expected[3] = block13.header.hash();
	assert_eq!(leaves, expected);

	let block14 = build_and_import_block_ext(
		&*client,
		BlockOrigin::Own,
		false,
		&mut para_import,
		Some(id0),
		Some(2 * LEVEL_LIMIT as u64 * TIMESTAMP_MULTIPLIER),
	);

	// Expected scenario
	//
	//   B0 --+--(B14)              <-- B10 has been replaced
	//        +-- B11
	//        +--(B13)

	let leaves = backend.blockchain().leaves().unwrap();
	expected.remove(0);
	expected.remove(0);
	expected.push(block14.header.hash());
	assert_eq!(leaves, expected);
}

#[test]
fn restore_limit_monitor() {
	// Here we are using the timestamp value to generate blocks with different hashes.
	const LEVEL_LIMIT: usize = 2;
	const TIMESTAMP_MULTIPLIER: u64 = 60000;

	let backend = Arc::new(Backend::new_test(1000, 3));
	let client = Arc::new(TestClientBuilder::with_backend(backend.clone()).build());

	// Start with a block import not enforcing any limit...
	let mut para_import = ParachainBlockImport::new_with_limit(
		client.clone(),
		backend.clone(),
		LevelLimit::Some(usize::MAX),
	);

	let block00 = build_and_import_block_ext(
		&*client,
		BlockOrigin::NetworkInitialSync,
		true,
		&mut para_import,
		None,
		None,
	);
	let id00 = block00.header.hash();

	let blocks1 = (0..LEVEL_LIMIT + 1)
		.map(|i| {
			build_and_import_block_ext(
				&*client,
				if i == 1 { BlockOrigin::NetworkInitialSync } else { BlockOrigin::Own },
				i == 1,
				&mut para_import,
				Some(id00),
				Some(i as u64 * TIMESTAMP_MULTIPLIER),
			)
		})
		.collect::<Vec<_>>();
	let id10 = blocks1[0].header.hash();

	let _ = (0..LEVEL_LIMIT)
		.map(|i| {
			build_and_import_block_ext(
				&*client,
				BlockOrigin::Own,
				false,
				&mut para_import,
				Some(id10),
				Some(i as u64 * TIMESTAMP_MULTIPLIER),
			)
		})
		.collect::<Vec<_>>();

	// Scenario before limit application (with B11 imported as best)
	// Import order (freshess): B00, B10, B11, B12, B20, B21
	//
	//   B00 --+-- B10 --+-- B20
	//         |         +-- B21
	//         +-- B11
	//         |
	//         +-- B12

	// Simulate a restart by forcing a new monitor structure instance

	let mut para_import = ParachainBlockImport::new_with_limit(
		client.clone(),
		backend.clone(),
		LevelLimit::Some(LEVEL_LIMIT),
	);

	let monitor_sd = para_import.monitor.clone().unwrap();

	let monitor = monitor_sd.shared_data();
	assert_eq!(monitor.import_counter, 3);
	std::mem::drop(monitor);

	let block13 = build_and_import_block_ext(
		&*client,
		BlockOrigin::Own,
		false,
		&mut para_import,
		Some(id00),
		Some(LEVEL_LIMIT as u64 * TIMESTAMP_MULTIPLIER),
	);

	// Expected scenario
	//
	//   B0 --+-- B11
	//        +--(B13)

	let leaves = backend.blockchain().leaves().unwrap();
	let expected = vec![blocks1[1].header.hash(), block13.header.hash()];
	assert_eq!(leaves, expected);

	let monitor = monitor_sd.shared_data();
	assert_eq!(monitor.import_counter, 4);
	assert!(monitor.levels.iter().all(|(number, hashes)| {
		hashes
			.iter()
			.filter(|hash| **hash != block13.header.hash())
			.all(|hash| *number == *monitor.freshness.get(hash).unwrap())
	}));
	assert_eq!(*monitor.freshness.get(&block13.header.hash()).unwrap(), monitor.import_counter);
}<|MERGE_RESOLUTION|>--- conflicted
+++ resolved
@@ -206,11 +206,7 @@
 			.boxed())
 	}
 
-<<<<<<< HEAD
-	async fn header(&self, block_id: PHash) -> RelayChainResult<Option<PHeader>> {
-=======
 	async fn header(&self, _block_id: BlockId) -> RelayChainResult<Option<PHeader>> {
->>>>>>> bf07cd82
 		unimplemented!("Not needed for test")
 	}
 }
