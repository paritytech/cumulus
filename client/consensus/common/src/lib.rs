// Copyright 2019-2021 Parity Technologies (UK) Ltd.
// This file is part of Cumulus.

// Cumulus is free software: you can redistribute it and/or modify
// it under the terms of the GNU General Public License as published by
// the Free Software Foundation, either version 3 of the License, or
// (at your option) any later version.

// Cumulus is distributed in the hope that it will be useful,
// but WITHOUT ANY WARRANTY; without even the implied warranty of
// MERCHANTABILITY or FITNESS FOR A PARTICULAR PURPOSE.  See the
// GNU General Public License for more details.

// You should have received a copy of the GNU General Public License
// along with Cumulus.  If not, see <http://www.gnu.org/licenses/>.

use sp_runtime::traits::Block as BlockT;
use polkadot_primitives::v1::{Hash as PHash, PersistedValidationData};

mod parachain_consensus;
#[cfg(test)]
mod tests;
pub use parachain_consensus::run_parachain_consensus;

/// The result of [`ParachainConsensus::produce_candidate`].
pub struct ParachainCandidate<B> {
	/// The block that was built for this candidate.
	pub block: B,
	/// The proof that was recorded while building the block.
	pub proof: sp_trie::StorageProof,
}

/// A specific parachain consensus implementation that can be used by a collator to produce candidates.
///
/// The collator will call [`Self::produce_candidate`] every time there is a free core for the parachain
/// this collator is collating for. It is the job of the consensus implementation to decide if this
/// specific collator should build a candidate for the given relay chain block. The consensus
/// implementation could, for example, check whether this specific collator is part of a staked set.
#[async_trait::async_trait]
pub trait ParachainConsensus<B: BlockT>: Send + Sync + dyn_clone::DynClone {
	/// Produce a new candidate at the given parent block and relay-parent blocks.
	///
	/// Should return `None` if the consensus implementation decided that it shouldn't build a
	/// candidate or if there occurred any error.
	///
	/// # NOTE
	///
	/// It is expected that the block is already imported when the future resolves.
	async fn produce_candidate(
		&mut self,
		parent: &B::Header,
		relay_parent: PHash,
		validation_data: &PersistedValidationData,
	) -> Option<ParachainCandidate<B>>;
}

dyn_clone::clone_trait_object!(<B> ParachainConsensus<B> where B: BlockT);

#[async_trait::async_trait]
impl<B: BlockT> ParachainConsensus<B> for Box<dyn ParachainConsensus<B> + Send + Sync> {
	async fn produce_candidate(
		&mut self,
		parent: &B::Header,
		relay_parent: PHash,
		validation_data: &PersistedValidationData,
	) -> Option<ParachainCandidate<B>> {
		(*self)
			.produce_candidate(parent, relay_parent, validation_data)
			.await
	}
<<<<<<< HEAD
=======
}

/// Parachain specific block import.
///
/// This is used to set `block_import_params.fork_choice` to `false` as long as the block origin is
/// not `NetworkInitialSync`. The best block for parachains is determined by the relay chain. Meaning
/// we will update the best block, as it is included by the relay-chain.
pub struct ParachainBlockImport<I>(I);

impl<I> ParachainBlockImport<I> {
	/// Create a new instance.
	pub fn new(inner: I) -> Self {
		Self(inner)
	}
}

#[async_trait::async_trait]
impl<Block, I> BlockImport<Block> for ParachainBlockImport<I>
where
	Block: BlockT,
	I: BlockImport<Block> + Send,
{
	type Error = I::Error;
	type Transaction = I::Transaction;

	async fn check_block(
		&mut self,
		block: sp_consensus::BlockCheckParams<Block>,
	) -> Result<sp_consensus::ImportResult, Self::Error> {
		self.0.check_block(block).await
	}

	async fn import_block(
		&mut self,
		mut block_import_params: sp_consensus::BlockImportParams<Block, Self::Transaction>,
		cache: std::collections::HashMap<sp_consensus::import_queue::CacheKeyId, Vec<u8>>,
	) -> Result<sp_consensus::ImportResult, Self::Error> {
		// Best block is determined by the relay chain, or if we are doing the intial sync
		// we import all blocks as new best.
		block_import_params.fork_choice = Some(sp_consensus::ForkChoiceStrategy::Custom(
			block_import_params.origin == sp_consensus::BlockOrigin::NetworkInitialSync,
		));
		self.0.import_block(block_import_params, cache).await
	}
}

#[cfg(test)]
mod tests {
	use super::*;

	use codec::Encode;
	use cumulus_test_client::{
		runtime::{Block, Header},
		Client, InitBlockBuilder, TestClientBuilder, TestClientBuilderExt,
	};
	use futures::{channel::mpsc, executor::block_on};
	use futures_timer::Delay;
	use std::{sync::Mutex, time::Duration};

	struct RelaychainInner {
		new_best_heads: Option<mpsc::UnboundedReceiver<Header>>,
		finalized_heads: Option<mpsc::UnboundedReceiver<Header>>,
		new_best_heads_sender: mpsc::UnboundedSender<Header>,
		finalized_heads_sender: mpsc::UnboundedSender<Header>,
	}

	impl RelaychainInner {
		fn new() -> Self {
			let (new_best_heads_sender, new_best_heads) = mpsc::unbounded();
			let (finalized_heads_sender, finalized_heads) = mpsc::unbounded();

			Self {
				new_best_heads_sender,
				finalized_heads_sender,
				new_best_heads: Some(new_best_heads),
				finalized_heads: Some(finalized_heads),
			}
		}
	}

	#[derive(Clone)]
	struct Relaychain {
		inner: Arc<Mutex<RelaychainInner>>,
	}

	impl Relaychain {
		fn new() -> Self {
			Self {
				inner: Arc::new(Mutex::new(RelaychainInner::new())),
			}
		}
	}

	impl RelaychainClient for Relaychain {
		type Error = ClientError;

		type HeadStream = Box<dyn Stream<Item = Vec<u8>> + Send + Unpin>;
		fn new_best_heads(&self, _: ParaId) -> ClientResult<Self::HeadStream> {
			let stream = self
				.inner
				.lock()
				.unwrap()
				.new_best_heads
				.take()
				.expect("Should only be called once");

			Ok(Box::new(stream.map(|v| v.encode())))
		}

		fn finalized_heads(&self, _: ParaId) -> ClientResult<Self::HeadStream> {
			let stream = self
				.inner
				.lock()
				.unwrap()
				.finalized_heads
				.take()
				.expect("Should only be called once");

			Ok(Box::new(stream.map(|v| v.encode())))
		}

		fn parachain_head_at(
			&self,
			_: &BlockId<PBlock>,
			_: ParaId,
		) -> ClientResult<Option<Vec<u8>>> {
			unimplemented!("Not required for tests")
		}
	}

	fn build_and_import_block(mut client: Arc<Client>) -> Block {
		let builder = client.init_block_builder(None, Default::default());

		let block = builder.build().unwrap().block;
		let (header, body) = block.clone().deconstruct();

		let mut block_import_params = BlockImportParams::new(BlockOrigin::Own, header);
		block_import_params.fork_choice = Some(ForkChoiceStrategy::Custom(false));
		block_import_params.body = Some(body);

		block_on(client.import_block(block_import_params, Default::default())).unwrap();
		assert_eq!(0, client.chain_info().best_number);

		block
	}

	#[test]
	fn follow_new_best_works() {
		sp_tracing::try_init_simple();

		let client = Arc::new(TestClientBuilder::default().build());

		let block = build_and_import_block(client.clone());
		let relay_chain = Relaychain::new();
		let new_best_heads_sender = relay_chain
			.inner
			.lock()
			.unwrap()
			.new_best_heads_sender
			.clone();

		let consensus =
			run_parachain_consensus(100.into(), client.clone(), relay_chain, Arc::new(|_, _| {}));

		let work = async move {
			new_best_heads_sender
				.unbounded_send(block.header().clone())
				.unwrap();
			loop {
				Delay::new(Duration::from_millis(100)).await;
				if block.hash() == client.usage_info().chain.best_hash {
					break;
				}
			}
		};

		block_on(async move {
			futures::pin_mut!(consensus);
			futures::pin_mut!(work);

			select! {
				r = consensus.fuse() => panic!("Consensus should not end: {:?}", r),
				_ = work.fuse() => {},
			}
		});
	}

	#[test]
	fn follow_finalized_works() {
		sp_tracing::try_init_simple();

		let client = Arc::new(TestClientBuilder::default().build());

		let block = build_and_import_block(client.clone());
		let relay_chain = Relaychain::new();
		let finalized_sender = relay_chain
			.inner
			.lock()
			.unwrap()
			.finalized_heads_sender
			.clone();

		let consensus =
			run_parachain_consensus(100.into(), client.clone(), relay_chain, Arc::new(|_, _| {}));

		let work = async move {
			finalized_sender
				.unbounded_send(block.header().clone())
				.unwrap();
			loop {
				Delay::new(Duration::from_millis(100)).await;
				if block.hash() == client.usage_info().chain.finalized_hash {
					break;
				}
			}
		};

		block_on(async move {
			futures::pin_mut!(consensus);
			futures::pin_mut!(work);

			select! {
				r = consensus.fuse() => panic!("Consensus should not end: {:?}", r),
				_ = work.fuse() => {},
			}
		});
	}

	#[test]
	fn follow_finalized_does_not_stop_on_unknown_block() {
		sp_tracing::try_init_simple();

		let client = Arc::new(TestClientBuilder::default().build());

		let block = build_and_import_block(client.clone());

		let unknown_block = {
			let block_builder = client.init_block_builder_at(
				&BlockId::Hash(block.hash()),
				None,
				Default::default(),
			);
			block_builder.build().unwrap().block
		};

		let relay_chain = Relaychain::new();
		let finalized_sender = relay_chain
			.inner
			.lock()
			.unwrap()
			.finalized_heads_sender
			.clone();

		let consensus =
			run_parachain_consensus(100.into(), client.clone(), relay_chain, Arc::new(|_, _| {}));

		let work = async move {
			for _ in 0..3usize {
				finalized_sender
					.unbounded_send(unknown_block.header().clone())
					.unwrap();

				Delay::new(Duration::from_millis(100)).await;
			}

			finalized_sender
				.unbounded_send(block.header().clone())
				.unwrap();
			loop {
				Delay::new(Duration::from_millis(100)).await;
				if block.hash() == client.usage_info().chain.finalized_hash {
					break;
				}
			}
		};

		block_on(async move {
			futures::pin_mut!(consensus);
			futures::pin_mut!(work);

			select! {
				r = consensus.fuse() => panic!("Consensus should not end: {:?}", r),
				_ = work.fuse() => {},
			}
		});
	}

	// It can happen that we first import a relay chain block, while not yet having the parachain
	// block imported that would be set to the best block. We need to make sure to import this
	// block as new best block in the moment it is imported.
	#[test]
	fn follow_new_best_sets_best_after_it_is_imported() {
		sp_tracing::try_init_simple();

		let mut client = Arc::new(TestClientBuilder::default().build());

		let block = build_and_import_block(client.clone());

		let unknown_block = {
			let block_builder = client.init_block_builder_at(
				&BlockId::Hash(block.hash()),
				None,
				Default::default(),
			);
			block_builder.build().unwrap().block
		};

		let relay_chain = Relaychain::new();
		let new_best_heads_sender = relay_chain
			.inner
			.lock()
			.unwrap()
			.new_best_heads_sender
			.clone();

		let consensus =
			run_parachain_consensus(100.into(), client.clone(), relay_chain, Arc::new(|_, _| {}));

		let work = async move {
			new_best_heads_sender
				.unbounded_send(block.header().clone())
				.unwrap();

			loop {
				Delay::new(Duration::from_millis(100)).await;
				if block.hash() == client.usage_info().chain.best_hash {
					break;
				}
			}

			// Announce the unknown block
			new_best_heads_sender
				.unbounded_send(unknown_block.header().clone())
				.unwrap();

			// Do some iterations. As this is a local task executor, only one task can run at a time.
			// Meaning that it should already have processed the unknown block.
			for _ in 0..3usize {
				Delay::new(Duration::from_millis(100)).await;
			}

			let (header, body) = unknown_block.clone().deconstruct();

			let mut block_import_params = BlockImportParams::new(BlockOrigin::Own, header);
			block_import_params.fork_choice = Some(ForkChoiceStrategy::Custom(false));
			block_import_params.body = Some(body);

			// Now import the unkown block to make it "known"
			client
				.import_block(block_import_params, Default::default())
				.await
				.unwrap();

			loop {
				Delay::new(Duration::from_millis(100)).await;
				if unknown_block.hash() == client.usage_info().chain.best_hash {
					break;
				}
			}
		};

		block_on(async move {
			futures::pin_mut!(consensus);
			futures::pin_mut!(work);

			select! {
				r = consensus.fuse() => panic!("Consensus should not end: {:?}", r),
				_ = work.fuse() => {},
			}
		});
	}
>>>>>>> 36c6da18
}<|MERGE_RESOLUTION|>--- conflicted
+++ resolved
@@ -68,8 +68,6 @@
 			.produce_candidate(parent, relay_parent, validation_data)
 			.await
 	}
-<<<<<<< HEAD
-=======
 }
 
 /// Parachain specific block import.
@@ -114,332 +112,4 @@
 		));
 		self.0.import_block(block_import_params, cache).await
 	}
-}
-
-#[cfg(test)]
-mod tests {
-	use super::*;
-
-	use codec::Encode;
-	use cumulus_test_client::{
-		runtime::{Block, Header},
-		Client, InitBlockBuilder, TestClientBuilder, TestClientBuilderExt,
-	};
-	use futures::{channel::mpsc, executor::block_on};
-	use futures_timer::Delay;
-	use std::{sync::Mutex, time::Duration};
-
-	struct RelaychainInner {
-		new_best_heads: Option<mpsc::UnboundedReceiver<Header>>,
-		finalized_heads: Option<mpsc::UnboundedReceiver<Header>>,
-		new_best_heads_sender: mpsc::UnboundedSender<Header>,
-		finalized_heads_sender: mpsc::UnboundedSender<Header>,
-	}
-
-	impl RelaychainInner {
-		fn new() -> Self {
-			let (new_best_heads_sender, new_best_heads) = mpsc::unbounded();
-			let (finalized_heads_sender, finalized_heads) = mpsc::unbounded();
-
-			Self {
-				new_best_heads_sender,
-				finalized_heads_sender,
-				new_best_heads: Some(new_best_heads),
-				finalized_heads: Some(finalized_heads),
-			}
-		}
-	}
-
-	#[derive(Clone)]
-	struct Relaychain {
-		inner: Arc<Mutex<RelaychainInner>>,
-	}
-
-	impl Relaychain {
-		fn new() -> Self {
-			Self {
-				inner: Arc::new(Mutex::new(RelaychainInner::new())),
-			}
-		}
-	}
-
-	impl RelaychainClient for Relaychain {
-		type Error = ClientError;
-
-		type HeadStream = Box<dyn Stream<Item = Vec<u8>> + Send + Unpin>;
-		fn new_best_heads(&self, _: ParaId) -> ClientResult<Self::HeadStream> {
-			let stream = self
-				.inner
-				.lock()
-				.unwrap()
-				.new_best_heads
-				.take()
-				.expect("Should only be called once");
-
-			Ok(Box::new(stream.map(|v| v.encode())))
-		}
-
-		fn finalized_heads(&self, _: ParaId) -> ClientResult<Self::HeadStream> {
-			let stream = self
-				.inner
-				.lock()
-				.unwrap()
-				.finalized_heads
-				.take()
-				.expect("Should only be called once");
-
-			Ok(Box::new(stream.map(|v| v.encode())))
-		}
-
-		fn parachain_head_at(
-			&self,
-			_: &BlockId<PBlock>,
-			_: ParaId,
-		) -> ClientResult<Option<Vec<u8>>> {
-			unimplemented!("Not required for tests")
-		}
-	}
-
-	fn build_and_import_block(mut client: Arc<Client>) -> Block {
-		let builder = client.init_block_builder(None, Default::default());
-
-		let block = builder.build().unwrap().block;
-		let (header, body) = block.clone().deconstruct();
-
-		let mut block_import_params = BlockImportParams::new(BlockOrigin::Own, header);
-		block_import_params.fork_choice = Some(ForkChoiceStrategy::Custom(false));
-		block_import_params.body = Some(body);
-
-		block_on(client.import_block(block_import_params, Default::default())).unwrap();
-		assert_eq!(0, client.chain_info().best_number);
-
-		block
-	}
-
-	#[test]
-	fn follow_new_best_works() {
-		sp_tracing::try_init_simple();
-
-		let client = Arc::new(TestClientBuilder::default().build());
-
-		let block = build_and_import_block(client.clone());
-		let relay_chain = Relaychain::new();
-		let new_best_heads_sender = relay_chain
-			.inner
-			.lock()
-			.unwrap()
-			.new_best_heads_sender
-			.clone();
-
-		let consensus =
-			run_parachain_consensus(100.into(), client.clone(), relay_chain, Arc::new(|_, _| {}));
-
-		let work = async move {
-			new_best_heads_sender
-				.unbounded_send(block.header().clone())
-				.unwrap();
-			loop {
-				Delay::new(Duration::from_millis(100)).await;
-				if block.hash() == client.usage_info().chain.best_hash {
-					break;
-				}
-			}
-		};
-
-		block_on(async move {
-			futures::pin_mut!(consensus);
-			futures::pin_mut!(work);
-
-			select! {
-				r = consensus.fuse() => panic!("Consensus should not end: {:?}", r),
-				_ = work.fuse() => {},
-			}
-		});
-	}
-
-	#[test]
-	fn follow_finalized_works() {
-		sp_tracing::try_init_simple();
-
-		let client = Arc::new(TestClientBuilder::default().build());
-
-		let block = build_and_import_block(client.clone());
-		let relay_chain = Relaychain::new();
-		let finalized_sender = relay_chain
-			.inner
-			.lock()
-			.unwrap()
-			.finalized_heads_sender
-			.clone();
-
-		let consensus =
-			run_parachain_consensus(100.into(), client.clone(), relay_chain, Arc::new(|_, _| {}));
-
-		let work = async move {
-			finalized_sender
-				.unbounded_send(block.header().clone())
-				.unwrap();
-			loop {
-				Delay::new(Duration::from_millis(100)).await;
-				if block.hash() == client.usage_info().chain.finalized_hash {
-					break;
-				}
-			}
-		};
-
-		block_on(async move {
-			futures::pin_mut!(consensus);
-			futures::pin_mut!(work);
-
-			select! {
-				r = consensus.fuse() => panic!("Consensus should not end: {:?}", r),
-				_ = work.fuse() => {},
-			}
-		});
-	}
-
-	#[test]
-	fn follow_finalized_does_not_stop_on_unknown_block() {
-		sp_tracing::try_init_simple();
-
-		let client = Arc::new(TestClientBuilder::default().build());
-
-		let block = build_and_import_block(client.clone());
-
-		let unknown_block = {
-			let block_builder = client.init_block_builder_at(
-				&BlockId::Hash(block.hash()),
-				None,
-				Default::default(),
-			);
-			block_builder.build().unwrap().block
-		};
-
-		let relay_chain = Relaychain::new();
-		let finalized_sender = relay_chain
-			.inner
-			.lock()
-			.unwrap()
-			.finalized_heads_sender
-			.clone();
-
-		let consensus =
-			run_parachain_consensus(100.into(), client.clone(), relay_chain, Arc::new(|_, _| {}));
-
-		let work = async move {
-			for _ in 0..3usize {
-				finalized_sender
-					.unbounded_send(unknown_block.header().clone())
-					.unwrap();
-
-				Delay::new(Duration::from_millis(100)).await;
-			}
-
-			finalized_sender
-				.unbounded_send(block.header().clone())
-				.unwrap();
-			loop {
-				Delay::new(Duration::from_millis(100)).await;
-				if block.hash() == client.usage_info().chain.finalized_hash {
-					break;
-				}
-			}
-		};
-
-		block_on(async move {
-			futures::pin_mut!(consensus);
-			futures::pin_mut!(work);
-
-			select! {
-				r = consensus.fuse() => panic!("Consensus should not end: {:?}", r),
-				_ = work.fuse() => {},
-			}
-		});
-	}
-
-	// It can happen that we first import a relay chain block, while not yet having the parachain
-	// block imported that would be set to the best block. We need to make sure to import this
-	// block as new best block in the moment it is imported.
-	#[test]
-	fn follow_new_best_sets_best_after_it_is_imported() {
-		sp_tracing::try_init_simple();
-
-		let mut client = Arc::new(TestClientBuilder::default().build());
-
-		let block = build_and_import_block(client.clone());
-
-		let unknown_block = {
-			let block_builder = client.init_block_builder_at(
-				&BlockId::Hash(block.hash()),
-				None,
-				Default::default(),
-			);
-			block_builder.build().unwrap().block
-		};
-
-		let relay_chain = Relaychain::new();
-		let new_best_heads_sender = relay_chain
-			.inner
-			.lock()
-			.unwrap()
-			.new_best_heads_sender
-			.clone();
-
-		let consensus =
-			run_parachain_consensus(100.into(), client.clone(), relay_chain, Arc::new(|_, _| {}));
-
-		let work = async move {
-			new_best_heads_sender
-				.unbounded_send(block.header().clone())
-				.unwrap();
-
-			loop {
-				Delay::new(Duration::from_millis(100)).await;
-				if block.hash() == client.usage_info().chain.best_hash {
-					break;
-				}
-			}
-
-			// Announce the unknown block
-			new_best_heads_sender
-				.unbounded_send(unknown_block.header().clone())
-				.unwrap();
-
-			// Do some iterations. As this is a local task executor, only one task can run at a time.
-			// Meaning that it should already have processed the unknown block.
-			for _ in 0..3usize {
-				Delay::new(Duration::from_millis(100)).await;
-			}
-
-			let (header, body) = unknown_block.clone().deconstruct();
-
-			let mut block_import_params = BlockImportParams::new(BlockOrigin::Own, header);
-			block_import_params.fork_choice = Some(ForkChoiceStrategy::Custom(false));
-			block_import_params.body = Some(body);
-
-			// Now import the unkown block to make it "known"
-			client
-				.import_block(block_import_params, Default::default())
-				.await
-				.unwrap();
-
-			loop {
-				Delay::new(Duration::from_millis(100)).await;
-				if unknown_block.hash() == client.usage_info().chain.best_hash {
-					break;
-				}
-			}
-		};
-
-		block_on(async move {
-			futures::pin_mut!(consensus);
-			futures::pin_mut!(work);
-
-			select! {
-				r = consensus.fuse() => panic!("Consensus should not end: {:?}", r),
-				_ = work.fuse() => {},
-			}
-		});
-	}
->>>>>>> 36c6da18
 }