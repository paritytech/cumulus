--- conflicted
+++ resolved
@@ -7,27 +7,6 @@
 
 [dependencies]
 # Substrate dependencies
-<<<<<<< HEAD
-sp-consensus = { git = "https://github.com/paritytech/substrate", branch = "polkadot-v0.9.12" }
-sp-inherents = { git = "https://github.com/paritytech/substrate", branch = "polkadot-v0.9.12" }
-sp-runtime = { git = "https://github.com/paritytech/substrate", branch = "polkadot-v0.9.12" }
-sp-core = { git = "https://github.com/paritytech/substrate", branch = "polkadot-v0.9.12" }
-sp-blockchain = { git = "https://github.com/paritytech/substrate", branch = "polkadot-v0.9.12" }
-sp-block-builder = { git = "https://github.com/paritytech/substrate", branch = "polkadot-v0.9.12" }
-sp-api = { git = "https://github.com/paritytech/substrate", branch = "polkadot-v0.9.12" }
-sp-consensus-aura = { git = "https://github.com/paritytech/substrate", branch = "polkadot-v0.9.12" }
-sp-keystore = { git = "https://github.com/paritytech/substrate", branch = "polkadot-v0.9.12" }
-sp-application-crypto = { git = "https://github.com/paritytech/substrate", branch = "polkadot-v0.9.12" }
-sc-client-api = { git = "https://github.com/paritytech/substrate", branch = "polkadot-v0.9.12" }
-sc-consensus-aura = { git = "https://github.com/paritytech/substrate", branch = "polkadot-v0.9.12" }
-sc-consensus-slots = { git = "https://github.com/paritytech/substrate", branch = "polkadot-v0.9.12" }
-sc-telemetry = { git = "https://github.com/paritytech/substrate", branch = "polkadot-v0.9.12" }
-sc-consensus = { git = "https://github.com/paritytech/substrate", branch = "polkadot-v0.9.12" }
-substrate-prometheus-endpoint = { git = "https://github.com/paritytech/substrate", branch = "polkadot-v0.9.12" }
-
-# Polkadot dependencies
-polkadot-client = { git = "https://github.com/paritytech/polkadot", branch = "release-v0.9.12" }
-=======
 sp-consensus = { git = "https://github.com/paritytech/substrate", branch = "polkadot-v0.9.13" }
 sp-inherents = { git = "https://github.com/paritytech/substrate", branch = "polkadot-v0.9.13" }
 sp-runtime = { git = "https://github.com/paritytech/substrate", branch = "polkadot-v0.9.13" }
@@ -47,7 +26,6 @@
 
 # Polkadot dependencies
 polkadot-client = { git = "https://github.com/paritytech/polkadot", branch = "release-v0.9.13" }
->>>>>>> 0be8e8fc
 
 # Cumulus dependencies
 cumulus-client-consensus-common = { path = "../common" }
