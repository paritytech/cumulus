[package]
name = "cumulus-client-consensus-aura"
description = "AURA consensus algorithm for parachains"
version = "0.1.0"
authors = ["Parity Technologies <admin@parity.io>"]
edition = "2018"

[dependencies]
# Substrate dependencies
<<<<<<< HEAD
sp-consensus = { git = "https://github.com/paritytech/substrate", branch = "polkadot-v0.9.3" }
sp-inherents = { git = "https://github.com/paritytech/substrate", branch = "polkadot-v0.9.3" }
sp-runtime = { git = "https://github.com/paritytech/substrate", branch = "polkadot-v0.9.3" }
sp-core = { git = "https://github.com/paritytech/substrate", branch = "polkadot-v0.9.3" }
sp-blockchain = { git = "https://github.com/paritytech/substrate", branch = "polkadot-v0.9.3" }
sp-block-builder = { git = "https://github.com/paritytech/substrate", branch = "polkadot-v0.9.3" }
sp-api = { git = "https://github.com/paritytech/substrate", branch = "polkadot-v0.9.3" }
sp-consensus-aura = { git = "https://github.com/paritytech/substrate", branch = "polkadot-v0.9.3" }
sp-keystore = { git = "https://github.com/paritytech/substrate", branch = "polkadot-v0.9.3" }
sp-application-crypto = { git = "https://github.com/paritytech/substrate", branch = "polkadot-v0.9.3" }
sc-client-api = { git = "https://github.com/paritytech/substrate", branch = "polkadot-v0.9.3" }
sc-consensus-aura = { git = "https://github.com/paritytech/substrate", branch = "polkadot-v0.9.3" }
sc-consensus-slots = { git = "https://github.com/paritytech/substrate", branch = "polkadot-v0.9.3" }
sc-telemetry = { git = "https://github.com/paritytech/substrate", branch = "polkadot-v0.9.3" }
substrate-prometheus-endpoint = { git = "https://github.com/paritytech/substrate", branch = "polkadot-v0.9.3" }

# Polkadot dependencies
polkadot-service = { git = "https://github.com/paritytech/polkadot", branch = "release-v0.9.3" }
=======
sp-consensus = { git = "https://github.com/paritytech/substrate", branch = "polkadot-v0.9.6" }
sp-inherents = { git = "https://github.com/paritytech/substrate", branch = "polkadot-v0.9.6" }
sp-runtime = { git = "https://github.com/paritytech/substrate", branch = "polkadot-v0.9.6" }
sp-core = { git = "https://github.com/paritytech/substrate", branch = "polkadot-v0.9.6" }
sp-blockchain = { git = "https://github.com/paritytech/substrate", branch = "polkadot-v0.9.6" }
sp-block-builder = { git = "https://github.com/paritytech/substrate", branch = "polkadot-v0.9.6" }
sp-api = { git = "https://github.com/paritytech/substrate", branch = "polkadot-v0.9.6" }
sp-consensus-aura = { git = "https://github.com/paritytech/substrate", branch = "polkadot-v0.9.6" }
sp-keystore = { git = "https://github.com/paritytech/substrate", branch = "polkadot-v0.9.6" }
sp-application-crypto = { git = "https://github.com/paritytech/substrate", branch = "polkadot-v0.9.6" }
sc-client-api = { git = "https://github.com/paritytech/substrate", branch = "polkadot-v0.9.6" }
sc-consensus-aura = { git = "https://github.com/paritytech/substrate", branch = "polkadot-v0.9.6" }
sc-consensus-slots = { git = "https://github.com/paritytech/substrate", branch = "polkadot-v0.9.6" }
sc-telemetry = { git = "https://github.com/paritytech/substrate", branch = "polkadot-v0.9.6" }
substrate-prometheus-endpoint = { git = "https://github.com/paritytech/substrate", branch = "polkadot-v0.9.6" }

# Polkadot dependencies
polkadot-client = { git = "https://github.com/paritytech/polkadot", branch = "release-v0.9.6" }
>>>>>>> e11ed73b

# Cumulus dependencies
cumulus-client-consensus-common = { path = "../common" }
cumulus-primitives-core = { path = "../../../primitives/core" }

# Other deps
futures = { version = "0.3.8", features = ["compat"] }
codec = { package = "parity-scale-codec", version = "2.0.0", features = [ "derive" ] }
tracing = "0.1.22"
async-trait = "0.1.42"
parking_lot = "0.10.2"<|MERGE_RESOLUTION|>--- conflicted
+++ resolved
@@ -7,26 +7,6 @@
 
 [dependencies]
 # Substrate dependencies
-<<<<<<< HEAD
-sp-consensus = { git = "https://github.com/paritytech/substrate", branch = "polkadot-v0.9.3" }
-sp-inherents = { git = "https://github.com/paritytech/substrate", branch = "polkadot-v0.9.3" }
-sp-runtime = { git = "https://github.com/paritytech/substrate", branch = "polkadot-v0.9.3" }
-sp-core = { git = "https://github.com/paritytech/substrate", branch = "polkadot-v0.9.3" }
-sp-blockchain = { git = "https://github.com/paritytech/substrate", branch = "polkadot-v0.9.3" }
-sp-block-builder = { git = "https://github.com/paritytech/substrate", branch = "polkadot-v0.9.3" }
-sp-api = { git = "https://github.com/paritytech/substrate", branch = "polkadot-v0.9.3" }
-sp-consensus-aura = { git = "https://github.com/paritytech/substrate", branch = "polkadot-v0.9.3" }
-sp-keystore = { git = "https://github.com/paritytech/substrate", branch = "polkadot-v0.9.3" }
-sp-application-crypto = { git = "https://github.com/paritytech/substrate", branch = "polkadot-v0.9.3" }
-sc-client-api = { git = "https://github.com/paritytech/substrate", branch = "polkadot-v0.9.3" }
-sc-consensus-aura = { git = "https://github.com/paritytech/substrate", branch = "polkadot-v0.9.3" }
-sc-consensus-slots = { git = "https://github.com/paritytech/substrate", branch = "polkadot-v0.9.3" }
-sc-telemetry = { git = "https://github.com/paritytech/substrate", branch = "polkadot-v0.9.3" }
-substrate-prometheus-endpoint = { git = "https://github.com/paritytech/substrate", branch = "polkadot-v0.9.3" }
-
-# Polkadot dependencies
-polkadot-service = { git = "https://github.com/paritytech/polkadot", branch = "release-v0.9.3" }
-=======
 sp-consensus = { git = "https://github.com/paritytech/substrate", branch = "polkadot-v0.9.6" }
 sp-inherents = { git = "https://github.com/paritytech/substrate", branch = "polkadot-v0.9.6" }
 sp-runtime = { git = "https://github.com/paritytech/substrate", branch = "polkadot-v0.9.6" }
@@ -45,7 +25,6 @@
 
 # Polkadot dependencies
 polkadot-client = { git = "https://github.com/paritytech/polkadot", branch = "release-v0.9.6" }
->>>>>>> e11ed73b
 
 # Cumulus dependencies
 cumulus-client-consensus-common = { path = "../common" }
