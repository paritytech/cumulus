--- conflicted
+++ resolved
@@ -344,11 +344,7 @@
 	storage_changes: StorageChanges<HashingFor<B>>,
 	author_pub: &P::Public,
 	keystore: &KeystorePtr,
-<<<<<<< HEAD
-) -> Result<BlockImportParams<B, T>, Box<dyn Error + Send + Sync + 'static>>
-=======
-) -> Result<BlockImportParams<B>, Box<dyn Error>>
->>>>>>> 5a9997bf
+) -> Result<BlockImportParams<B>, Box<dyn Error + Send + Sync + 'static>>
 where
 	P: Pair,
 	P::Signature: Codec + TryFrom<Vec<u8>>,
