// Copyright 2023 Parity Technologies (UK) Ltd.
// This file is part of Cumulus.

// Cumulus is free software: you can redistribute it and/or modify
// it under the terms of the GNU General Public License as published by
// the Free Software Foundation, either version 3 of the License, or
// (at your option) any later version.

// Cumulus is distributed in the hope that it will be useful,
// but WITHOUT ANY WARRANTY; without even the implied warranty of
// MERCHANTABILITY or FITNESS FOR A PARTICULAR PURPOSE.  See the
// GNU General Public License for more details.

// You should have received a copy of the GNU General Public License
// along with Cumulus.  If not, see <http://www.gnu.org/licenses/>.

//! The core collator logic for Aura - slot claiming, block proposing, and collation
//! packaging.
//!
//! The [`Collator`] struct exposed here is meant to be a component of higher-level logic
//! which actually manages the control flow of the collator - which slots to claim, how
//! many collations to build, when to work, etc.
//!
//! This module also exposes some standalone functions for common operations when building
//! aura-based collators.

use codec::{Codec, Encode};
use cumulus_client_collator::service::ServiceInterface as CollatorServiceInterface;
use cumulus_client_consensus_common::{
	self as consensus_common, ParachainBlockImportMarker, ParachainCandidate,
};
use cumulus_client_consensus_proposer::ProposerInterface;
use cumulus_primitives_core::{
	relay_chain::Hash as PHash, DigestItem, ParachainBlockData, PersistedValidationData,
};
use cumulus_primitives_parachain_inherent::ParachainInherentData;
use cumulus_relay_chain_interface::RelayChainInterface;

use polkadot_node_primitives::{Collation, MaybeCompressedPoV};
use polkadot_primitives::{Header as PHeader, Id as ParaId};

use futures::prelude::*;
use sc_consensus::{BlockImport, BlockImportParams, ForkChoiceStrategy, StateAction};
use sc_consensus_aura::standalone as aura_internal;
use sp_api::ProvideRuntimeApi;
use sp_application_crypto::AppPublic;
use sp_consensus::BlockOrigin;
use sp_consensus_aura::{AuraApi, Slot, SlotDuration};
use sp_core::crypto::Pair;
use sp_inherents::{CreateInherentDataProviders, InherentData, InherentDataProvider};
use sp_keystore::KeystorePtr;
use sp_runtime::{
	generic::Digest,
	traits::{Block as BlockT, HashingFor, Header as HeaderT, Member},
};
use sp_state_machine::StorageChanges;
use sp_timestamp::Timestamp;
use std::{convert::TryFrom, error::Error, sync::Arc, time::Duration};

/// Parameters for instantiating a [`Collator`].
pub struct Params<BI, CIDP, RClient, Proposer, CS> {
	/// A builder for inherent data builders.
	pub create_inherent_data_providers: CIDP,
	/// The block import handle.
	pub block_import: BI,
	/// An interface to the relay-chain client.
	pub relay_client: Arc<RClient>,
	/// The keystore handle used for accessing parachain key material.
	pub keystore: KeystorePtr,
	/// The identifier of the parachain within the relay-chain.
	pub para_id: ParaId,
	/// The block proposer used for building blocks.
	pub proposer: Proposer,
	/// The collator service used for bundling proposals into collations and announcing
	/// to the network.
	pub collator_service: CS,
}

/// A utility struct for writing collation logic that makes use of Aura entirely
/// or in part. See module docs for more details.
pub struct Collator<Block, P, BI, CIDP, RClient, Proposer, CS> {
	create_inherent_data_providers: CIDP,
	block_import: BI,
	relay_client: Arc<RClient>,
	keystore: KeystorePtr,
	para_id: ParaId,
	proposer: Proposer,
	collator_service: CS,
	_marker: std::marker::PhantomData<(Block, P)>,
}

impl<Block, P, BI, CIDP, RClient, Proposer, CS> Collator<Block, P, BI, CIDP, RClient, Proposer, CS>
where
	Block: BlockT,
	RClient: RelayChainInterface,
	CIDP: CreateInherentDataProviders<Block, ()> + 'static,
	BI: BlockImport<Block> + ParachainBlockImportMarker + Send + Sync + 'static,
	Proposer: ProposerInterface<Block>,
	CS: CollatorServiceInterface<Block>,
	P: Pair,
	P::Public: AppPublic + Member,
	P::Signature: TryFrom<Vec<u8>> + Member + Codec,
{
	/// Instantiate a new instance of the `Aura` manager.
	pub fn new(params: Params<BI, CIDP, RClient, Proposer, CS>) -> Self {
		Collator {
			create_inherent_data_providers: params.create_inherent_data_providers,
			block_import: params.block_import,
			relay_client: params.relay_client,
			keystore: params.keystore,
			para_id: params.para_id,
			proposer: params.proposer,
			collator_service: params.collator_service,
			_marker: std::marker::PhantomData,
		}
	}

	/// Explicitly creates the inherent data for parachain block authoring and overrides
	/// the timestamp inherent data with the one provided, if any.
	pub async fn create_inherent_data(
		&self,
		relay_parent: PHash,
		validation_data: &PersistedValidationData,
		parent_hash: Block::Hash,
		timestamp: impl Into<Option<Timestamp>>,
	) -> Result<(ParachainInherentData, InherentData), Box<dyn Error>> {
		let paras_inherent_data = ParachainInherentData::create_at(
			relay_parent,
			&self.relay_client,
			validation_data,
			self.para_id,
		)
		.await;

		let paras_inherent_data = match paras_inherent_data {
			Some(p) => p,
			None =>
				return Err(
					format!("Could not create paras inherent data at {:?}", relay_parent).into()
				),
		};

		let mut other_inherent_data = self
			.create_inherent_data_providers
			.create_inherent_data_providers(parent_hash, ())
			.map_err(|e| e as Box<dyn Error>)
			.await?
			.create_inherent_data()
			.await
			.map_err(Box::new)?;

		if let Some(timestamp) = timestamp.into() {
			other_inherent_data.replace_data(sp_timestamp::INHERENT_IDENTIFIER, &timestamp);
		}

		Ok((paras_inherent_data, other_inherent_data))
	}

	/// Propose, seal, and import a block, packaging it into a collation.
	///
	/// Provide the slot to build at as well as any other necessary pre-digest logs,
	/// the inherent data, and the proposal duration and PoV size limits.
	///
	/// The Aura pre-digest should not be explicitly provided and is set internally.
	///
	/// This does not announce the collation to the parachain network or the relay chain.
	pub async fn collate(
		&mut self,
		parent_header: &Block::Header,
		slot_claim: &SlotClaim<P::Public>,
		additional_pre_digest: impl Into<Option<Vec<DigestItem>>>,
		inherent_data: (ParachainInherentData, InherentData),
		proposal_duration: Duration,
		max_pov_size: usize,
	) -> Result<(Collation, ParachainBlockData<Block>, Block::Hash), Box<dyn Error>> {
		let mut digest = additional_pre_digest.into().unwrap_or_default();
		digest.push(slot_claim.pre_digest.clone());

		let proposal = self
			.proposer
			.propose(
				&parent_header,
				&inherent_data.0,
				inherent_data.1,
				Digest { logs: digest },
				proposal_duration,
				Some(max_pov_size),
			)
			.await
			.map_err(|e| Box::new(e))?;

		let sealed_importable = seal::<_, P>(
			proposal.block,
			proposal.storage_changes,
			&slot_claim.author_pub,
			&self.keystore,
		)?;

		let post_hash = sealed_importable.post_hash();
		let block = Block::new(
			sealed_importable.post_header(),
			sealed_importable
				.body
				.as_ref()
				.expect("body always created with this `propose` fn; qed")
				.clone(),
		);

		self.block_import.import_block(sealed_importable).await?;

		if let Some((collation, block_data)) = self.collator_service.build_collation(
			parent_header,
			post_hash,
			ParachainCandidate { block, proof: proposal.proof },
		) {
			tracing::info!(
				target: crate::LOG_TARGET,
				"PoV size {{ header: {}kb, extrinsics: {}kb, storage_proof: {}kb }}",
				block_data.header().encode().len() as f64 / 1024f64,
				block_data.extrinsics().encode().len() as f64 / 1024f64,
				block_data.storage_proof().encode().len() as f64 / 1024f64,
			);

			if let MaybeCompressedPoV::Compressed(ref pov) = collation.proof_of_validity {
				tracing::info!(
					target: crate::LOG_TARGET,
					"Compressed PoV size: {}kb",
					pov.block_data.0.len() as f64 / 1024f64,
				);
			}

			Ok((collation, block_data, post_hash))
		} else {
			Err("Unable to produce collation".to_string().into())
		}
	}

	/// Get the underlying collator service.
	pub fn collator_service(&self) -> &CS {
		&self.collator_service
	}
}

/// A claim on an Aura slot.
pub struct SlotClaim<Pub> {
	author_pub: Pub,
	pre_digest: DigestItem,
	timestamp: Timestamp,
}

impl<Pub> SlotClaim<Pub> {
	/// Create a slot-claim from the given author public key, slot, and timestamp.
	///
	/// This does not check whether the author actually owns the slot or the timestamp
	/// falls within the slot.
	pub fn unchecked<P>(author_pub: Pub, slot: Slot, timestamp: Timestamp) -> Self
	where
		P: Pair<Public = Pub>,
		P::Public: Codec,
		P::Signature: Codec,
	{
		SlotClaim { author_pub, timestamp, pre_digest: aura_internal::pre_digest::<P>(slot) }
	}

	/// Get the author's public key.
	pub fn author_pub(&self) -> &Pub {
		&self.author_pub
	}

	/// Get the Aura pre-digest for this slot.
	pub fn pre_digest(&self) -> &DigestItem {
		&self.pre_digest
	}

	/// Get the timestamp corresponding to the relay-chain slot this claim was
	/// generated against.
	pub fn timestamp(&self) -> Timestamp {
		self.timestamp
	}
}

/// Attempt to claim a slot derived from the given relay-parent header's slot.
pub async fn claim_slot<B, C, P>(
	client: &C,
	parent_hash: B::Hash,
	relay_parent_header: &PHeader,
	slot_duration: SlotDuration,
	relay_chain_slot_duration: SlotDuration,
	keystore: &KeystorePtr,
) -> Result<Option<SlotClaim<P::Public>>, Box<dyn Error>>
where
	B: BlockT,
	C: ProvideRuntimeApi<B> + Send + Sync + 'static,
	C::Api: AuraApi<B, P::Public>,
	P: Pair,
	P::Public: Codec,
	P::Signature: Codec,
{
	// load authorities
	let authorities = client.runtime_api().authorities(parent_hash).map_err(Box::new)?;

	// Determine the current slot and timestamp based on the relay-parent's.
	let (slot_now, timestamp) = match consensus_common::relay_slot_and_timestamp(
		relay_parent_header,
		relay_chain_slot_duration,
	) {
		Some((_, t)) => (Slot::from_timestamp(t, slot_duration), t),
		None => return Ok(None),
	};

	// Try to claim the slot locally.
	let author_pub = {
		let res = aura_internal::claim_slot::<P>(slot_now, &authorities, keystore).await;
		match res {
			Some(p) => p,
			None => return Ok(None),
		}
	};

	Ok(Some(SlotClaim::unchecked::<P>(author_pub, slot_now, timestamp)))
}

/// Seal a block with a signature in the header.
pub fn seal<B: BlockT, P>(
	pre_sealed: B,
<<<<<<< HEAD
	storage_changes: StorageChanges<HashFor<B>>,
=======
	storage_changes: StorageChanges<T, HashingFor<B>>,
>>>>>>> 0a6d90fb
	author_pub: &P::Public,
	keystore: &KeystorePtr,
) -> Result<BlockImportParams<B>, Box<dyn Error>>
where
	P: Pair,
	P::Signature: Codec + TryFrom<Vec<u8>>,
	P::Public: AppPublic,
{
	let (pre_header, body) = pre_sealed.deconstruct();
	let pre_hash = pre_header.hash();
	let block_number = *pre_header.number();

	// seal the block.
	let block_import_params = {
		let seal_digest =
			aura_internal::seal::<_, P>(&pre_hash, &author_pub, keystore).map_err(Box::new)?;
		let mut block_import_params = BlockImportParams::new(BlockOrigin::Own, pre_header);
		block_import_params.post_digests.push(seal_digest);
		block_import_params.body = Some(body.clone());
		block_import_params.state_action =
			StateAction::ApplyChanges(sc_consensus::StorageChanges::Changes(storage_changes));
		block_import_params.fork_choice = Some(ForkChoiceStrategy::LongestChain);
		block_import_params
	};
	let post_hash = block_import_params.post_hash();

	tracing::info!(
		target: crate::LOG_TARGET,
		"🔖 Pre-sealed block for proposal at {}. Hash now {:?}, previously {:?}.",
		block_number,
		post_hash,
		pre_hash,
	);

	Ok(block_import_params)
}<|MERGE_RESOLUTION|>--- conflicted
+++ resolved
@@ -323,11 +323,7 @@
 /// Seal a block with a signature in the header.
 pub fn seal<B: BlockT, P>(
 	pre_sealed: B,
-<<<<<<< HEAD
-	storage_changes: StorageChanges<HashFor<B>>,
-=======
-	storage_changes: StorageChanges<T, HashingFor<B>>,
->>>>>>> 0a6d90fb
+	storage_changes: StorageChanges<HashingFor<B>>,
 	author_pub: &P::Public,
 	keystore: &KeystorePtr,
 ) -> Result<BlockImportParams<B>, Box<dyn Error>>
