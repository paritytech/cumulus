--- conflicted
+++ resolved
@@ -7,20 +7,6 @@
 
 [dependencies]
 # Substrate deps
-<<<<<<< HEAD
-sp-consensus = { git = "https://github.com/paritytech/substrate", branch = "rococo-v1" }
-sp-inherents = { git = "https://github.com/paritytech/substrate", branch = "rococo-v1" }
-sp-runtime = { git = "https://github.com/paritytech/substrate", branch = "rococo-v1" }
-sp-core = { git = "https://github.com/paritytech/substrate", branch = "rococo-v1" }
-sp-blockchain = { git = "https://github.com/paritytech/substrate", branch = "rococo-v1" }
-sp-block-builder = { git = "https://github.com/paritytech/substrate", branch = "rococo-v1" }
-sp-api = { git = "https://github.com/paritytech/substrate", branch = "rococo-v1" }
-sc-client-api = { git = "https://github.com/paritytech/substrate", branch = "rococo-v1" }
-substrate-prometheus-endpoint = { git = "https://github.com/paritytech/substrate", branch = "rococo-v1" }
-
-# Polkadot dependencies
-polkadot-service = { git = "https://github.com/paritytech/polkadot", branch = "rococo-v1" }
-=======
 sp-consensus = { git = "https://github.com/paritytech/substrate", branch = "polkadot-v0.9.1" }
 sp-inherents = { git = "https://github.com/paritytech/substrate", branch = "polkadot-v0.9.1" }
 sp-runtime = { git = "https://github.com/paritytech/substrate", branch = "polkadot-v0.9.1" }
@@ -33,7 +19,6 @@
 
 # Polkadot dependencies
 polkadot-service = { git = "https://github.com/paritytech/polkadot", branch = "release-v0.9.1" }
->>>>>>> 4b2c5151
 
 # Cumulus dependencies
 cumulus-client-consensus-common = { path = "../common" }
