--- conflicted
+++ resolved
@@ -18,11 +18,7 @@
 substrate-prometheus-endpoint = { git = "https://github.com/paritytech/substrate", branch = "bkchr-inherent-something-future" }
 
 # Polkadot dependencies
-<<<<<<< HEAD
-polkadot-service = { git = "https://github.com/paritytech/polkadot", features = [ "real-overseer" ] , branch = "bkchr-inherent-something-future" }
-=======
 polkadot-service = { git = "https://github.com/paritytech/polkadot", branch = "master" }
->>>>>>> 6364eeee
 
 # Cumulus dependencies
 cumulus-client-consensus-common = { path = "../common" }
