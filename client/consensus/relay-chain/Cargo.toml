--- conflicted
+++ resolved
@@ -12,18 +12,6 @@
 tracing = "0.1.37"
 
 # Substrate
-<<<<<<< HEAD
-sc-client-api = { git = "https://github.com/paritytech/substrate", branch = "polkadot-v0.9.28" }
-sc-consensus = { git = "https://github.com/paritytech/substrate", branch = "polkadot-v0.9.28" }
-sp-api = { git = "https://github.com/paritytech/substrate", branch = "polkadot-v0.9.28" }
-sp-block-builder = { git = "https://github.com/paritytech/substrate", branch = "polkadot-v0.9.28" }
-sp-blockchain = { git = "https://github.com/paritytech/substrate", branch = "polkadot-v0.9.28" }
-sp-consensus = { git = "https://github.com/paritytech/substrate", branch = "polkadot-v0.9.28" }
-sp-core = { git = "https://github.com/paritytech/substrate", branch = "polkadot-v0.9.28" }
-sp-inherents = { git = "https://github.com/paritytech/substrate", branch = "polkadot-v0.9.28" }
-sp-runtime = { git = "https://github.com/paritytech/substrate", branch = "polkadot-v0.9.28" }
-substrate-prometheus-endpoint = { git = "https://github.com/paritytech/substrate", branch = "polkadot-v0.9.28" }
-=======
 sc-consensus = { git = "https://github.com/paritytech/substrate", branch = "polkadot-v0.9.31" }
 sp-api = { git = "https://github.com/paritytech/substrate", branch = "polkadot-v0.9.31" }
 sp-block-builder = { git = "https://github.com/paritytech/substrate", branch = "polkadot-v0.9.31" }
@@ -33,7 +21,6 @@
 sp-inherents = { git = "https://github.com/paritytech/substrate", branch = "polkadot-v0.9.31" }
 sp-runtime = { git = "https://github.com/paritytech/substrate", branch = "polkadot-v0.9.31" }
 substrate-prometheus-endpoint = { git = "https://github.com/paritytech/substrate", branch = "polkadot-v0.9.31" }
->>>>>>> 1b784118
 
 # Cumulus
 cumulus-client-consensus-common = { path = "../common" }
