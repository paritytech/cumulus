[package]
name = "cumulus-client-consensus-relay-chain"
description = "The relay-chain provided consensus algorithm"
version = "0.1.0"
authors = ["Parity Technologies <admin@parity.io>"]
edition = "2018"

[dependencies]
# Substrate deps
sp-consensus = { git = "https://github.com/paritytech/substrate", branch = "master" }
sp-inherents = { git = "https://github.com/paritytech/substrate", branch = "master" }
sp-runtime = { git = "https://github.com/paritytech/substrate", branch = "master" }
sp-core = { git = "https://github.com/paritytech/substrate", branch = "master" }
sp-blockchain = { git = "https://github.com/paritytech/substrate", branch = "master" }
sp-block-builder = { git = "https://github.com/paritytech/substrate", branch = "master" }
sp-api = { git = "https://github.com/paritytech/substrate", branch = "master" }
sc-client-api = { git = "https://github.com/paritytech/substrate", branch = "master" }
sc-consensus = { git = "https://github.com/paritytech/substrate", branch = "master" }
substrate-prometheus-endpoint = { git = "https://github.com/paritytech/substrate", branch = "master" }

# Polkadot dependencies
polkadot-client = { git = "https://github.com/paritytech/polkadot", branch = "master" }

# Cumulus dependencies
cumulus-client-consensus-common = { path = "../common" }
cumulus-primitives-core = { path = "../../../primitives/core" }

# Other deps
futures = { version = "0.3.8", features = ["compat"] }
<<<<<<< HEAD
codec = { package = "parity-scale-codec", version = "2.3.0", features = [ "derive" ] }
=======
>>>>>>> a0532634
tracing = "0.1.22"
async-trait = "0.1.42"
parking_lot = "0.10.2"<|MERGE_RESOLUTION|>--- conflicted
+++ resolved
@@ -27,10 +27,6 @@
 
 # Other deps
 futures = { version = "0.3.8", features = ["compat"] }
-<<<<<<< HEAD
-codec = { package = "parity-scale-codec", version = "2.3.0", features = [ "derive" ] }
-=======
->>>>>>> a0532634
 tracing = "0.1.22"
 async-trait = "0.1.42"
 parking_lot = "0.10.2"