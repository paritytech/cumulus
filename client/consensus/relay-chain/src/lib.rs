// Copyright 2021 Parity Technologies (UK) Ltd.
// This file is part of Cumulus.

// Cumulus is free software: you can redistribute it and/or modify
// it under the terms of the GNU General Public License as published by
// the Free Software Foundation, either version 3 of the License, or
// (at your option) any later version.

// Cumulus is distributed in the hope that it will be useful,
// but WITHOUT ANY WARRANTY; without even the implied warranty of
// MERCHANTABILITY or FITNESS FOR A PARTICULAR PURPOSE.  See the
// GNU General Public License for more details.

// You should have received a copy of the GNU General Public License
// along with Cumulus.  If not, see <http://www.gnu.org/licenses/>.

//! The relay-chain provided consensus algorithm for parachains.
//!
//! This is the simplest consensus algorithm you can use when developing a parachain. It is a
//! permission-less consensus algorithm that doesn't require any staking or similar to join as a
//! collator. In this algorithm the consensus is provided by the relay-chain. This works in the
//! following way.
//!
//! 1. Each node that sees itself as a collator is free to build a parachain candidate.
//!
//! 2. This parachain candidate is send to the parachain validators that are part of the relay chain.
//!
//! 3. The parachain validators validate at most X different parachain candidates, where X is the
//! total number of parachain validators.
//!
//! 4. The parachain candidate that is backed by the most validators is chosen by the relay-chain
//! block producer to be added as backed candidate on chain.
//!
//! 5. After the parachain candidate got backed and included, all collators start at 1.

use cumulus_client_consensus_common::{
	ParachainBlockImport, ParachainCandidate, ParachainConsensus,
};
use cumulus_primitives_core::{relay_chain::v2::Hash as PHash, ParaId, PersistedValidationData};
use cumulus_relay_chain_interface::RelayChainInterface;

use sc_consensus::{BlockImport, BlockImportParams};
use sp_consensus::{
	BlockOrigin, EnableProofRecording, Environment, ProofRecording, Proposal, Proposer,
};
use sp_inherents::{CreateInherentDataProviders, InherentData, InherentDataProvider};
use sp_runtime::traits::{Block as BlockT, Header as HeaderT};

use parking_lot::Mutex;
use std::{sync::Arc, time::Duration};

mod import_queue;
pub use import_queue::{import_queue, Verifier};

const LOG_TARGET: &str = "cumulus-consensus-relay-chain";

/// The implementation of the relay-chain provided consensus for parachains.
pub struct RelayChainConsensus<B: BlockT, PF, BI, RCInterface, CIDP, BE> {
	para_id: ParaId,
	proposer_factory: Arc<Mutex<PF>>,
	create_inherent_data_providers: Arc<CIDP>,
	block_import: Arc<futures::lock::Mutex<ParachainBlockImport<B, BI, BE>>>,
	relay_chain_interface: RCInterface,
}

impl<B, PF, BI, RCInterface, CIDP, BE> Clone
	for RelayChainConsensus<B, PF, BI, RCInterface, CIDP, BE>
where
	B: BlockT,
	RCInterface: Clone,
{
	fn clone(&self) -> Self {
		Self {
			para_id: self.para_id,
			proposer_factory: self.proposer_factory.clone(),
			create_inherent_data_providers: self.create_inherent_data_providers.clone(),
			block_import: self.block_import.clone(),
			relay_chain_interface: self.relay_chain_interface.clone(),
		}
	}
}

impl<B, PF, BI, RCInterface, CIDP, BE> RelayChainConsensus<B, PF, BI, RCInterface, CIDP, BE>
where
	B: BlockT,
	RCInterface: RelayChainInterface,
	CIDP: CreateInherentDataProviders<B, (PHash, PersistedValidationData)>,
	BE: sc_client_api::Backend<B> + Send + Sync,
{
	/// Create a new instance of relay-chain provided consensus.
	pub fn new(
		para_id: ParaId,
		proposer_factory: PF,
		create_inherent_data_providers: CIDP,
		block_import: ParachainBlockImport<BI>,
		relay_chain_interface: RCInterface,
		backend: Arc<BE>,
	) -> Self {
		Self {
			para_id,
			proposer_factory: Arc::new(Mutex::new(proposer_factory)),
			create_inherent_data_providers: Arc::new(create_inherent_data_providers),
<<<<<<< HEAD
			block_import: Arc::new(futures::lock::Mutex::new(ParachainBlockImport::new(
				block_import,
				backend,
			))),
=======
			block_import: Arc::new(futures::lock::Mutex::new(block_import)),
>>>>>>> 3d257b77
			relay_chain_interface,
		}
	}

	/// Get the inherent data with validation function parameters injected
	async fn inherent_data(
		&self,
		parent: B::Hash,
		validation_data: &PersistedValidationData,
		relay_parent: PHash,
	) -> Option<InherentData> {
		let inherent_data_providers = self
			.create_inherent_data_providers
			.create_inherent_data_providers(parent, (relay_parent, validation_data.clone()))
			.await
			.map_err(|e| {
				tracing::error!(
					target: LOG_TARGET,
					error = ?e,
					"Failed to create inherent data providers.",
				)
			})
			.ok()?;

		inherent_data_providers
			.create_inherent_data()
			.map_err(|e| {
				tracing::error!(
					target: LOG_TARGET,
					error = ?e,
					"Failed to create inherent data.",
				)
			})
			.ok()
	}
}

#[async_trait::async_trait]
impl<B, PF, BI, RCInterface, CIDP, BE> ParachainConsensus<B>
	for RelayChainConsensus<B, PF, BI, RCInterface, CIDP, BE>
where
	B: BlockT,
	RCInterface: RelayChainInterface + Clone,
	BI: BlockImport<B> + Send + Sync,
	PF: Environment<B> + Send + Sync,
	PF::Proposer: Proposer<
		B,
		Transaction = BI::Transaction,
		ProofRecording = EnableProofRecording,
		Proof = <EnableProofRecording as ProofRecording>::Proof,
	>,
	CIDP: CreateInherentDataProviders<B, (PHash, PersistedValidationData)>,
	BE: sc_client_api::Backend<B> + Send + Sync,
{
	async fn produce_candidate(
		&mut self,
		parent: &B::Header,
		relay_parent: PHash,
		validation_data: &PersistedValidationData,
	) -> Option<ParachainCandidate<B>> {
		let proposer_future = self.proposer_factory.lock().init(&parent);

		let proposer = proposer_future
			.await
			.map_err(
				|e| tracing::error!(target: LOG_TARGET, error = ?e, "Could not create proposer."),
			)
			.ok()?;

		let inherent_data =
			self.inherent_data(parent.hash(), &validation_data, relay_parent).await?;

		let Proposal { block, storage_changes, proof } = proposer
			.propose(
				inherent_data,
				Default::default(),
				// TODO: Fix this.
				Duration::from_millis(500),
				// Set the block limit to 50% of the maximum PoV size.
				//
				// TODO: If we got benchmarking that includes that encapsulates the proof size,
				// we should be able to use the maximum pov size.
				Some((validation_data.max_pov_size / 2) as usize),
			)
			.await
			.map_err(|e| tracing::error!(target: LOG_TARGET, error = ?e, "Proposing failed."))
			.ok()?;

		let (header, extrinsics) = block.clone().deconstruct();

		let mut block_import_params = BlockImportParams::new(BlockOrigin::Own, header);
		block_import_params.body = Some(extrinsics);
		block_import_params.state_action = sc_consensus::StateAction::ApplyChanges(
			sc_consensus::StorageChanges::Changes(storage_changes),
		);

		if let Err(err) = self
			.block_import
			.lock()
			.await
			.import_block(block_import_params, Default::default())
			.await
		{
			tracing::error!(
				target: LOG_TARGET,
				at = ?parent.hash(),
				error = ?err,
				"Error importing build block.",
			);

			return None
		}

		Some(ParachainCandidate { block, proof })
	}
}

/// Parameters of [`build_relay_chain_consensus`].
pub struct BuildRelayChainConsensusParams<PF, BI, CIDP, RCInterface, BE> {
	pub para_id: ParaId,
	pub proposer_factory: PF,
	pub create_inherent_data_providers: CIDP,
	pub block_import: ParachainBlockImport<BI>,
	pub relay_chain_interface: RCInterface,
	pub backend: Arc<BE>,
}

/// Build the [`RelayChainConsensus`].
///
/// Returns a boxed [`ParachainConsensus`].
pub fn build_relay_chain_consensus<Block, PF, BI, CIDP, RCInterface, BE>(
	BuildRelayChainConsensusParams {
		para_id,
		proposer_factory,
		create_inherent_data_providers,
		block_import,
		relay_chain_interface,
		backend,
	}: BuildRelayChainConsensusParams<PF, BI, CIDP, RCInterface, BE>,
) -> Box<dyn ParachainConsensus<Block>>
where
	Block: BlockT,
	PF: Environment<Block> + Send + Sync + 'static,
	PF::Proposer: Proposer<
		Block,
		Transaction = BI::Transaction,
		ProofRecording = EnableProofRecording,
		Proof = <EnableProofRecording as ProofRecording>::Proof,
	>,
	BI: BlockImport<Block> + Send + Sync + 'static,
	CIDP: CreateInherentDataProviders<Block, (PHash, PersistedValidationData)> + 'static,
	RCInterface: RelayChainInterface + Clone + 'static,
	BE: sc_client_api::Backend<Block> + Send + Sync + 'static,
{
	Box::new(RelayChainConsensus::new(
		para_id,
		proposer_factory,
		create_inherent_data_providers,
		block_import,
		relay_chain_interface,
		backend,
	))
}<|MERGE_RESOLUTION|>--- conflicted
+++ resolved
@@ -34,7 +34,7 @@
 //! 5. After the parachain candidate got backed and included, all collators start at 1.
 
 use cumulus_client_consensus_common::{
-	ParachainBlockImport, ParachainCandidate, ParachainConsensus,
+	ParachainBlockImportMarker, ParachainCandidate, ParachainConsensus,
 };
 use cumulus_primitives_core::{relay_chain::v2::Hash as PHash, ParaId, PersistedValidationData};
 use cumulus_relay_chain_interface::RelayChainInterface;
@@ -47,7 +47,7 @@
 use sp_runtime::traits::{Block as BlockT, Header as HeaderT};
 
 use parking_lot::Mutex;
-use std::{sync::Arc, time::Duration};
+use std::{marker::PhantomData, sync::Arc, time::Duration};
 
 mod import_queue;
 pub use import_queue::{import_queue, Verifier};
@@ -55,18 +55,17 @@
 const LOG_TARGET: &str = "cumulus-consensus-relay-chain";
 
 /// The implementation of the relay-chain provided consensus for parachains.
-pub struct RelayChainConsensus<B: BlockT, PF, BI, RCInterface, CIDP, BE> {
+pub struct RelayChainConsensus<B, PF, BI, RCInterface, CIDP> {
 	para_id: ParaId,
 	proposer_factory: Arc<Mutex<PF>>,
 	create_inherent_data_providers: Arc<CIDP>,
-	block_import: Arc<futures::lock::Mutex<ParachainBlockImport<B, BI, BE>>>,
+	block_import: Arc<futures::lock::Mutex<BI>>,
 	relay_chain_interface: RCInterface,
-}
-
-impl<B, PF, BI, RCInterface, CIDP, BE> Clone
-	for RelayChainConsensus<B, PF, BI, RCInterface, CIDP, BE>
-where
-	B: BlockT,
+	_phantom: PhantomData<B>,
+}
+
+impl<B, PF, BI, RCInterface, CIDP> Clone for RelayChainConsensus<B, PF, BI, RCInterface, CIDP>
+where
 	RCInterface: Clone,
 {
 	fn clone(&self) -> Self {
@@ -76,39 +75,33 @@
 			create_inherent_data_providers: self.create_inherent_data_providers.clone(),
 			block_import: self.block_import.clone(),
 			relay_chain_interface: self.relay_chain_interface.clone(),
+			_phantom: PhantomData,
 		}
 	}
 }
 
-impl<B, PF, BI, RCInterface, CIDP, BE> RelayChainConsensus<B, PF, BI, RCInterface, CIDP, BE>
+impl<B, PF, BI, RCInterface, CIDP> RelayChainConsensus<B, PF, BI, RCInterface, CIDP>
 where
 	B: BlockT,
+	BI: ParachainBlockImportMarker,
 	RCInterface: RelayChainInterface,
 	CIDP: CreateInherentDataProviders<B, (PHash, PersistedValidationData)>,
-	BE: sc_client_api::Backend<B> + Send + Sync,
 {
 	/// Create a new instance of relay-chain provided consensus.
 	pub fn new(
 		para_id: ParaId,
 		proposer_factory: PF,
 		create_inherent_data_providers: CIDP,
-		block_import: ParachainBlockImport<BI>,
+		block_import: BI,
 		relay_chain_interface: RCInterface,
-		backend: Arc<BE>,
 	) -> Self {
 		Self {
 			para_id,
 			proposer_factory: Arc::new(Mutex::new(proposer_factory)),
 			create_inherent_data_providers: Arc::new(create_inherent_data_providers),
-<<<<<<< HEAD
-			block_import: Arc::new(futures::lock::Mutex::new(ParachainBlockImport::new(
-				block_import,
-				backend,
-			))),
-=======
 			block_import: Arc::new(futures::lock::Mutex::new(block_import)),
->>>>>>> 3d257b77
 			relay_chain_interface,
+			_phantom: PhantomData,
 		}
 	}
 
@@ -146,12 +139,12 @@
 }
 
 #[async_trait::async_trait]
-impl<B, PF, BI, RCInterface, CIDP, BE> ParachainConsensus<B>
-	for RelayChainConsensus<B, PF, BI, RCInterface, CIDP, BE>
+impl<B, PF, BI, RCInterface, CIDP> ParachainConsensus<B>
+	for RelayChainConsensus<B, PF, BI, RCInterface, CIDP>
 where
 	B: BlockT,
 	RCInterface: RelayChainInterface + Clone,
-	BI: BlockImport<B> + Send + Sync,
+	BI: BlockImport<B> + ParachainBlockImportMarker + Send + Sync,
 	PF: Environment<B> + Send + Sync,
 	PF::Proposer: Proposer<
 		B,
@@ -160,7 +153,6 @@
 		Proof = <EnableProofRecording as ProofRecording>::Proof,
 	>,
 	CIDP: CreateInherentDataProviders<B, (PHash, PersistedValidationData)>,
-	BE: sc_client_api::Backend<B> + Send + Sync,
 {
 	async fn produce_candidate(
 		&mut self,
@@ -226,27 +218,25 @@
 }
 
 /// Parameters of [`build_relay_chain_consensus`].
-pub struct BuildRelayChainConsensusParams<PF, BI, CIDP, RCInterface, BE> {
+pub struct BuildRelayChainConsensusParams<PF, BI, CIDP, RCInterface> {
 	pub para_id: ParaId,
 	pub proposer_factory: PF,
 	pub create_inherent_data_providers: CIDP,
-	pub block_import: ParachainBlockImport<BI>,
+	pub block_import: BI,
 	pub relay_chain_interface: RCInterface,
-	pub backend: Arc<BE>,
 }
 
 /// Build the [`RelayChainConsensus`].
 ///
 /// Returns a boxed [`ParachainConsensus`].
-pub fn build_relay_chain_consensus<Block, PF, BI, CIDP, RCInterface, BE>(
+pub fn build_relay_chain_consensus<Block, PF, BI, CIDP, RCInterface>(
 	BuildRelayChainConsensusParams {
 		para_id,
 		proposer_factory,
 		create_inherent_data_providers,
 		block_import,
 		relay_chain_interface,
-		backend,
-	}: BuildRelayChainConsensusParams<PF, BI, CIDP, RCInterface, BE>,
+	}: BuildRelayChainConsensusParams<PF, BI, CIDP, RCInterface>,
 ) -> Box<dyn ParachainConsensus<Block>>
 where
 	Block: BlockT,
@@ -257,10 +247,9 @@
 		ProofRecording = EnableProofRecording,
 		Proof = <EnableProofRecording as ProofRecording>::Proof,
 	>,
-	BI: BlockImport<Block> + Send + Sync + 'static,
+	BI: BlockImport<Block> + ParachainBlockImportMarker + Send + Sync + 'static,
 	CIDP: CreateInherentDataProviders<Block, (PHash, PersistedValidationData)> + 'static,
 	RCInterface: RelayChainInterface + Clone + 'static,
-	BE: sc_client_api::Backend<Block> + Send + Sync + 'static,
 {
 	Box::new(RelayChainConsensus::new(
 		para_id,
@@ -268,6 +257,5 @@
 		create_inherent_data_providers,
 		block_import,
 		relay_chain_interface,
-		backend,
 	))
 }