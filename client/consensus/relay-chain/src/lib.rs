// Copyright 2021 Parity Technologies (UK) Ltd.
// This file is part of Cumulus.

// Cumulus is free software: you can redistribute it and/or modify
// it under the terms of the GNU General Public License as published by
// the Free Software Foundation, either version 3 of the License, or
// (at your option) any later version.

// Cumulus is distributed in the hope that it will be useful,
// but WITHOUT ANY WARRANTY; without even the implied warranty of
// MERCHANTABILITY or FITNESS FOR A PARTICULAR PURPOSE.  See the
// GNU General Public License for more details.

// You should have received a copy of the GNU General Public License
// along with Cumulus.  If not, see <http://www.gnu.org/licenses/>.

//! The relay-chain provided consensus algoritm for parachains.
//!
//! This is the simplest consensus algorithm you can use when developing a parachain. It is a
//! permission-less consensus algorithm that doesn't require any staking or similar to join as a
//! collator. In this algorithm the consensus is provided by the relay-chain. This works in the
//! following way.
//!
//! 1. Each node that sees itself as a collator is free to build a parachain candidate.
//!
//! 2. This parachain candidate is send to the parachain validators that are part of the relay chain.
//!
//! 3. The parachain validators validate at most X different parachain candidates, where X is the
//! total number of parachain validators.
//!
//! 4. The parachain candidate that is backed by the most validators is choosen by the relay-chain
//! block producer to be added as backed candidate on chain.
//!
//! 5. After the parachain candidate got backed and included, all collators start at 1.

use cumulus_client_consensus_common::{ParachainCandidate, ParachainConsensus};
use cumulus_primitives_core::{
	relay_chain::v1::{Block as PBlock, Hash as PHash, ParachainHost},
	ParaId, PersistedValidationData,
};
use cumulus_primitives_parachain_inherent::ParachainInherentData;
use parking_lot::Mutex;
use polkadot_service::ClientHandle;
use sc_client_api::Backend;
use sp_api::ProvideRuntimeApi;
use sp_consensus::{
	BlockImport, BlockImportParams, BlockOrigin, EnableProofRecording, Environment,
	ForkChoiceStrategy, ProofRecording, Proposal, Proposer,
};
use sp_inherents::{CreateInherentDataProviders, InherentData, InherentDataProvider};
use sp_runtime::traits::{Block as BlockT, HashFor, Header as HeaderT};
use std::{marker::PhantomData, sync::Arc, time::Duration};

mod import_queue;
pub use import_queue::import_queue;

const LOG_TARGET: &str = "cumulus-consensus-relay-chain";

/// The implementation of the relay-chain provided consensus for parachains.
pub struct RelayChainConsensus<B, PF, BI, RClient, RBackend, CIDP> {
	para_id: ParaId,
	_phantom: PhantomData<B>,
	proposer_factory: Arc<Mutex<PF>>,
<<<<<<< HEAD
	inherent_data_providers: Arc<CIDP>,
	block_import: Arc<Mutex<BI>>,
=======
	create_inherent_data_providers: Arc<CIDP>,
	block_import: Arc<futures::lock::Mutex<BI>>,
>>>>>>> 6364eeee
	relay_chain_client: Arc<RClient>,
	relay_chain_backend: Arc<RBackend>,
}

impl<B, PF, BI, RClient, RBackend, CIDP> Clone
	for RelayChainConsensus<B, PF, BI, RClient, RBackend, CIDP>
{
	fn clone(&self) -> Self {
		Self {
			para_id: self.para_id,
			_phantom: PhantomData,
			proposer_factory: self.proposer_factory.clone(),
			create_inherent_data_providers: self.create_inherent_data_providers.clone(),
			block_import: self.block_import.clone(),
			relay_chain_backend: self.relay_chain_backend.clone(),
			relay_chain_client: self.relay_chain_client.clone(),
		}
	}
}

impl<B, PF, BI, RClient, RBackend, CIDP> RelayChainConsensus<B, PF, BI, RClient, RBackend, CIDP>
where
	B: BlockT,
	RClient: ProvideRuntimeApi<PBlock>,
	RClient::Api: ParachainHost<PBlock>,
	RBackend: Backend<PBlock>,
<<<<<<< HEAD
	CIDP: CreateInherentDataProviders<B, (PHash, PersistedValidationData)>,
=======
	CIDP: CreateInherentDataProviders<B, ()>,
>>>>>>> 6364eeee
{
	/// Create a new instance of relay-chain provided consensus.
	pub fn new(
		para_id: ParaId,
		proposer_factory: PF,
<<<<<<< HEAD
		inherent_data_providers: CIDP,
=======
		create_inherent_data_providers: CIDP,
>>>>>>> 6364eeee
		block_import: BI,
		polkadot_client: Arc<RClient>,
		polkadot_backend: Arc<RBackend>,
	) -> Self {
		Self {
			para_id,
			proposer_factory: Arc::new(Mutex::new(proposer_factory)),
<<<<<<< HEAD
			inherent_data_providers: Arc::new(inherent_data_providers),
			block_import: Arc::new(Mutex::new(block_import)),
=======
			create_inherent_data_providers: Arc::new(create_inherent_data_providers),
			block_import: Arc::new(futures::lock::Mutex::new(block_import)),
>>>>>>> 6364eeee
			relay_chain_backend: polkadot_backend,
			relay_chain_client: polkadot_client,
			_phantom: PhantomData,
		}
	}

	/// Get the inherent data with validation function parameters injected
	async fn inherent_data(
		&self,
		parent: B::Hash,
		validation_data: &PersistedValidationData,
		relay_parent: PHash,
	) -> Option<InherentData> {
		let inherent_data_providers = self
<<<<<<< HEAD
			.inherent_data_providers
			.create_inherent_data_providers(parent, (relay_parent, validation_data.clone()))
			.await
=======
			.create_inherent_data_providers
			.create_inherent_data_providers(parent, ())
			.await
			.map_err(|e| {
				tracing::error!(
					target: LOG_TARGET,
					error = ?e,
					"Failed to create inherent data providers",
				)
			})
			.ok()?;

		let mut inherent_data = inherent_data_providers
			.create_inherent_data()
>>>>>>> 6364eeee
			.map_err(|e| {
				tracing::error!(
					target: LOG_TARGET,
					error = ?e,
					"Failed to create inherent data providers.",
				)
			})
			.ok()?;

		inherent_data_providers
			.create_inherent_data()
			.map_err(|e| {
				tracing::error!(
					target: LOG_TARGET,
					error = ?e,
					"Failed to create inherent data.",
				)
			})
			.ok()
	}
}

#[async_trait::async_trait]
impl<B, PF, BI, RClient, RBackend, CIDP> ParachainConsensus<B>
	for RelayChainConsensus<B, PF, BI, RClient, RBackend, CIDP>
where
	B: BlockT,
	RClient: ProvideRuntimeApi<PBlock> + Send + Sync,
	RClient::Api: ParachainHost<PBlock>,
	RBackend: Backend<PBlock>,
	BI: BlockImport<B> + Send + Sync,
	PF: Environment<B> + Send + Sync,
	PF::Proposer: Proposer<
		B,
		Transaction = BI::Transaction,
		ProofRecording = EnableProofRecording,
		Proof = <EnableProofRecording as ProofRecording>::Proof,
	>,
<<<<<<< HEAD
	CIDP: CreateInherentDataProviders<B, (PHash, PersistedValidationData)> + Send + Sync,
=======
	CIDP: CreateInherentDataProviders<B, ()>,
>>>>>>> 6364eeee
{
	async fn produce_candidate(
		&mut self,
		parent: &B::Header,
		relay_parent: PHash,
		validation_data: &PersistedValidationData,
	) -> Option<ParachainCandidate<B>> {
		let proposer_future = self.proposer_factory.lock().init(&parent);

		let proposer = proposer_future
			.await
			.map_err(
				|e| tracing::error!(target: LOG_TARGET, error = ?e, "Could not create proposer."),
			)
			.ok()?;

<<<<<<< HEAD
		let inherent_data = self
			.inherent_data(parent.hash(), &validation_data, relay_parent)
			.await?;
=======
		let inherent_data = self.inherent_data(parent.hash(), &validation_data, relay_parent).await?;
>>>>>>> 6364eeee

		let Proposal {
			block,
			storage_changes,
			proof,
		} = proposer
			.propose(
				inherent_data,
				Default::default(),
				//TODO: Fix this.
				Duration::from_millis(500),
				// Set the block limit to 50% of the maximum PoV size.
				//
				// TODO: If we got benchmarking that includes that encapsulates the proof size,
				// we should be able to use the maximum pov size.
				Some((validation_data.max_pov_size / 2) as usize),
			)
			.await
			.map_err(|e| tracing::error!(target: LOG_TARGET, error = ?e, "Proposing failed."))
			.ok()?;

		let (header, extrinsics) = block.clone().deconstruct();

		let mut block_import_params = BlockImportParams::new(BlockOrigin::Own, header);
		block_import_params.body = Some(extrinsics);
		// Best block is determined by the relay chain.
		block_import_params.fork_choice = Some(ForkChoiceStrategy::Custom(false));
		block_import_params.storage_changes = Some(storage_changes);

		if let Err(err) = self
			.block_import
			.lock()
			.await
			.import_block(block_import_params, Default::default())
			.await
		{
			tracing::error!(
				target: LOG_TARGET,
				at = ?parent.hash(),
				error = ?err,
				"Error importing build block.",
			);

			return None;
		}

		Some(ParachainCandidate { block, proof })
	}
}

/// Paramaters of [`build_relay_chain_consensus`].
pub struct BuildRelayChainConsensusParams<PF, BI, RBackend, CIDP> {
	pub para_id: ParaId,
	pub proposer_factory: PF,
<<<<<<< HEAD
	pub inherent_data_providers: CIDP,
=======
	pub create_inherent_data_providers: CIDP,
>>>>>>> 6364eeee
	pub block_import: BI,
	pub relay_chain_client: polkadot_service::Client,
	pub relay_chain_backend: Arc<RBackend>,
}

/// Build the [`RelayChainConsensus`].
///
/// Returns a boxed [`ParachainConsensus`].
pub fn build_relay_chain_consensus<Block, PF, BI, RBackend, CIDP>(
	BuildRelayChainConsensusParams {
		para_id,
		proposer_factory,
		create_inherent_data_providers,
		block_import,
		relay_chain_client,
		relay_chain_backend,
	}: BuildRelayChainConsensusParams<PF, BI, RBackend, CIDP>,
) -> Box<dyn ParachainConsensus<Block>>
where
	Block: BlockT,
	PF: Environment<Block> + Send + Sync + 'static,
	PF::Proposer: Proposer<
		Block,
		Transaction = BI::Transaction,
		ProofRecording = EnableProofRecording,
		Proof = <EnableProofRecording as ProofRecording>::Proof,
	>,
	BI: BlockImport<Block> + Send + Sync + 'static,
	RBackend: Backend<PBlock> + 'static,
	// Rust bug: https://github.com/rust-lang/rust/issues/24159
	sc_client_api::StateBackendFor<RBackend, PBlock>: sc_client_api::StateBackend<HashFor<PBlock>>,
<<<<<<< HEAD
	CIDP: CreateInherentDataProviders<Block, (PHash, PersistedValidationData)> + Send + Sync + 'static,
=======
	CIDP: CreateInherentDataProviders<Block, ()> + 'static,
>>>>>>> 6364eeee
{
	RelayChainConsensusBuilder::new(
		para_id,
		proposer_factory,
		block_import,
		create_inherent_data_providers,
		relay_chain_client,
		relay_chain_backend,
	)
	.build()
}

/// Relay chain consensus builder.
///
/// Builds a [`RelayChainConsensus`] for a parachain. As this requires
/// a concrete relay chain client instance, the builder takes a [`polkadot_service::Client`]
/// that wraps this concrete instanace. By using [`polkadot_service::ExecuteWithClient`]
/// the builder gets access to this concrete instance.
struct RelayChainConsensusBuilder<Block, PF, BI, RBackend, CIDP> {
	para_id: ParaId,
	_phantom: PhantomData<Block>,
	proposer_factory: PF,
<<<<<<< HEAD
	inherent_data_providers: CIDP,
=======
	create_inherent_data_providers: CIDP,
>>>>>>> 6364eeee
	block_import: BI,
	relay_chain_backend: Arc<RBackend>,
	relay_chain_client: polkadot_service::Client,
}

impl<Block, PF, BI, RBackend, CIDP> RelayChainConsensusBuilder<Block, PF, BI, RBackend, CIDP>
where
	Block: BlockT,
	// Rust bug: https://github.com/rust-lang/rust/issues/24159
	sc_client_api::StateBackendFor<RBackend, PBlock>: sc_client_api::StateBackend<HashFor<PBlock>>,
	PF: Environment<Block> + Send + Sync + 'static,
	PF::Proposer: Proposer<
		Block,
		Transaction = BI::Transaction,
		ProofRecording = EnableProofRecording,
		Proof = <EnableProofRecording as ProofRecording>::Proof,
	>,
	BI: BlockImport<Block> + Send + Sync + 'static,
	RBackend: Backend<PBlock> + 'static,
<<<<<<< HEAD
	CIDP: CreateInherentDataProviders<Block, (PHash, PersistedValidationData)> + Send + Sync + 'static,
=======
	CIDP: CreateInherentDataProviders<Block, ()> + 'static,
>>>>>>> 6364eeee
{
	/// Create a new instance of the builder.
	fn new(
		para_id: ParaId,
		proposer_factory: PF,
		block_import: BI,
<<<<<<< HEAD
		inherent_data_providers: CIDP,
=======
		create_inherent_data_providers: CIDP,
>>>>>>> 6364eeee
		relay_chain_client: polkadot_service::Client,
		relay_chain_backend: Arc<RBackend>,
	) -> Self {
		Self {
			para_id,
			_phantom: PhantomData,
			proposer_factory,
			block_import,
			create_inherent_data_providers,
			relay_chain_backend,
			relay_chain_client,
		}
	}

	/// Build the relay chain consensus.
	fn build(self) -> Box<dyn ParachainConsensus<Block>> {
		self.relay_chain_client.clone().execute_with(self)
	}
}

impl<Block, PF, BI, RBackend, CIDP> polkadot_service::ExecuteWithClient
	for RelayChainConsensusBuilder<Block, PF, BI, RBackend, CIDP>
where
	Block: BlockT,
	// Rust bug: https://github.com/rust-lang/rust/issues/24159
	sc_client_api::StateBackendFor<RBackend, PBlock>: sc_client_api::StateBackend<HashFor<PBlock>>,
	PF: Environment<Block> + Send + Sync + 'static,
	PF::Proposer: Proposer<
		Block,
		Transaction = BI::Transaction,
		ProofRecording = EnableProofRecording,
		Proof = <EnableProofRecording as ProofRecording>::Proof,
	>,
	BI: BlockImport<Block> + Send + Sync + 'static,
	RBackend: Backend<PBlock> + 'static,
<<<<<<< HEAD
	CIDP: CreateInherentDataProviders<Block, (PHash, PersistedValidationData)> + Send + Sync + 'static,
=======
	CIDP: CreateInherentDataProviders<Block, ()> + 'static,
>>>>>>> 6364eeee
{
	type Output = Box<dyn ParachainConsensus<Block>>;

	fn execute_with_client<PClient, Api, PBackend>(self, client: Arc<PClient>) -> Self::Output
	where
		<Api as sp_api::ApiExt<PBlock>>::StateBackend: sp_api::StateBackend<HashFor<PBlock>>,
		PBackend: Backend<PBlock>,
		PBackend::State: sp_api::StateBackend<sp_runtime::traits::BlakeTwo256>,
		Api: polkadot_service::RuntimeApiCollection<StateBackend = PBackend::State>,
		PClient: polkadot_service::AbstractClient<PBlock, PBackend, Api = Api> + 'static,
	{
		Box::new(RelayChainConsensus::new(
			self.para_id,
			self.proposer_factory,
			self.create_inherent_data_providers,
			self.block_import,
			client.clone(),
			self.relay_chain_backend,
		))
	}
}<|MERGE_RESOLUTION|>--- conflicted
+++ resolved
@@ -61,13 +61,8 @@
 	para_id: ParaId,
 	_phantom: PhantomData<B>,
 	proposer_factory: Arc<Mutex<PF>>,
-<<<<<<< HEAD
-	inherent_data_providers: Arc<CIDP>,
-	block_import: Arc<Mutex<BI>>,
-=======
 	create_inherent_data_providers: Arc<CIDP>,
 	block_import: Arc<futures::lock::Mutex<BI>>,
->>>>>>> 6364eeee
 	relay_chain_client: Arc<RClient>,
 	relay_chain_backend: Arc<RBackend>,
 }
@@ -94,21 +89,13 @@
 	RClient: ProvideRuntimeApi<PBlock>,
 	RClient::Api: ParachainHost<PBlock>,
 	RBackend: Backend<PBlock>,
-<<<<<<< HEAD
 	CIDP: CreateInherentDataProviders<B, (PHash, PersistedValidationData)>,
-=======
-	CIDP: CreateInherentDataProviders<B, ()>,
->>>>>>> 6364eeee
 {
 	/// Create a new instance of relay-chain provided consensus.
 	pub fn new(
 		para_id: ParaId,
 		proposer_factory: PF,
-<<<<<<< HEAD
-		inherent_data_providers: CIDP,
-=======
 		create_inherent_data_providers: CIDP,
->>>>>>> 6364eeee
 		block_import: BI,
 		polkadot_client: Arc<RClient>,
 		polkadot_backend: Arc<RBackend>,
@@ -116,13 +103,8 @@
 		Self {
 			para_id,
 			proposer_factory: Arc::new(Mutex::new(proposer_factory)),
-<<<<<<< HEAD
-			inherent_data_providers: Arc::new(inherent_data_providers),
-			block_import: Arc::new(Mutex::new(block_import)),
-=======
 			create_inherent_data_providers: Arc::new(create_inherent_data_providers),
 			block_import: Arc::new(futures::lock::Mutex::new(block_import)),
->>>>>>> 6364eeee
 			relay_chain_backend: polkadot_backend,
 			relay_chain_client: polkadot_client,
 			_phantom: PhantomData,
@@ -137,26 +119,9 @@
 		relay_parent: PHash,
 	) -> Option<InherentData> {
 		let inherent_data_providers = self
-<<<<<<< HEAD
-			.inherent_data_providers
+			.create_inherent_data_providers
 			.create_inherent_data_providers(parent, (relay_parent, validation_data.clone()))
 			.await
-=======
-			.create_inherent_data_providers
-			.create_inherent_data_providers(parent, ())
-			.await
-			.map_err(|e| {
-				tracing::error!(
-					target: LOG_TARGET,
-					error = ?e,
-					"Failed to create inherent data providers",
-				)
-			})
-			.ok()?;
-
-		let mut inherent_data = inherent_data_providers
-			.create_inherent_data()
->>>>>>> 6364eeee
 			.map_err(|e| {
 				tracing::error!(
 					target: LOG_TARGET,
@@ -195,11 +160,7 @@
 		ProofRecording = EnableProofRecording,
 		Proof = <EnableProofRecording as ProofRecording>::Proof,
 	>,
-<<<<<<< HEAD
-	CIDP: CreateInherentDataProviders<B, (PHash, PersistedValidationData)> + Send + Sync,
-=======
-	CIDP: CreateInherentDataProviders<B, ()>,
->>>>>>> 6364eeee
+	CIDP: CreateInherentDataProviders<B, (PHash, PersistedValidationData)>,
 {
 	async fn produce_candidate(
 		&mut self,
@@ -216,13 +177,9 @@
 			)
 			.ok()?;
 
-<<<<<<< HEAD
 		let inherent_data = self
 			.inherent_data(parent.hash(), &validation_data, relay_parent)
 			.await?;
-=======
-		let inherent_data = self.inherent_data(parent.hash(), &validation_data, relay_parent).await?;
->>>>>>> 6364eeee
 
 		let Proposal {
 			block,
@@ -277,11 +234,7 @@
 pub struct BuildRelayChainConsensusParams<PF, BI, RBackend, CIDP> {
 	pub para_id: ParaId,
 	pub proposer_factory: PF,
-<<<<<<< HEAD
-	pub inherent_data_providers: CIDP,
-=======
 	pub create_inherent_data_providers: CIDP,
->>>>>>> 6364eeee
 	pub block_import: BI,
 	pub relay_chain_client: polkadot_service::Client,
 	pub relay_chain_backend: Arc<RBackend>,
@@ -313,11 +266,7 @@
 	RBackend: Backend<PBlock> + 'static,
 	// Rust bug: https://github.com/rust-lang/rust/issues/24159
 	sc_client_api::StateBackendFor<RBackend, PBlock>: sc_client_api::StateBackend<HashFor<PBlock>>,
-<<<<<<< HEAD
-	CIDP: CreateInherentDataProviders<Block, (PHash, PersistedValidationData)> + Send + Sync + 'static,
-=======
-	CIDP: CreateInherentDataProviders<Block, ()> + 'static,
->>>>>>> 6364eeee
+	CIDP: CreateInherentDataProviders<Block, (PHash, PersistedValidationData)> + 'static,
 {
 	RelayChainConsensusBuilder::new(
 		para_id,
@@ -340,11 +289,7 @@
 	para_id: ParaId,
 	_phantom: PhantomData<Block>,
 	proposer_factory: PF,
-<<<<<<< HEAD
-	inherent_data_providers: CIDP,
-=======
 	create_inherent_data_providers: CIDP,
->>>>>>> 6364eeee
 	block_import: BI,
 	relay_chain_backend: Arc<RBackend>,
 	relay_chain_client: polkadot_service::Client,
@@ -364,22 +309,14 @@
 	>,
 	BI: BlockImport<Block> + Send + Sync + 'static,
 	RBackend: Backend<PBlock> + 'static,
-<<<<<<< HEAD
-	CIDP: CreateInherentDataProviders<Block, (PHash, PersistedValidationData)> + Send + Sync + 'static,
-=======
-	CIDP: CreateInherentDataProviders<Block, ()> + 'static,
->>>>>>> 6364eeee
+	CIDP: CreateInherentDataProviders<Block, (PHash, PersistedValidationData)> + 'static,
 {
 	/// Create a new instance of the builder.
 	fn new(
 		para_id: ParaId,
 		proposer_factory: PF,
 		block_import: BI,
-<<<<<<< HEAD
-		inherent_data_providers: CIDP,
-=======
 		create_inherent_data_providers: CIDP,
->>>>>>> 6364eeee
 		relay_chain_client: polkadot_service::Client,
 		relay_chain_backend: Arc<RBackend>,
 	) -> Self {
@@ -415,11 +352,7 @@
 	>,
 	BI: BlockImport<Block> + Send + Sync + 'static,
 	RBackend: Backend<PBlock> + 'static,
-<<<<<<< HEAD
-	CIDP: CreateInherentDataProviders<Block, (PHash, PersistedValidationData)> + Send + Sync + 'static,
-=======
-	CIDP: CreateInherentDataProviders<Block, ()> + 'static,
->>>>>>> 6364eeee
+	CIDP: CreateInherentDataProviders<Block, (PHash, PersistedValidationData)> + 'static,
 {
 	type Output = Box<dyn ParachainConsensus<Block>>;
 
