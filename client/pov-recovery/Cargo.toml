[package]
name = "cumulus-client-pov-recovery"
version = "0.1.0"
authors = ["Parity Technologies <admin@parity.io>"]
description = "Cumulus-specific networking protocol"
edition = "2021"

[dependencies]
codec = { package = "parity-scale-codec", version = "3.0.0", features = [ "derive" ] }
futures = "0.3.24"
futures-timer = "3.0.2"
rand = "0.8.5"
tracing = "0.1.37"

# Substrate
<<<<<<< HEAD
sc-client-api = { git = "https://github.com/paritytech/substrate", branch = "polkadot-v0.9.28" }
sc-consensus = { git = "https://github.com/paritytech/substrate", branch = "polkadot-v0.9.28" }
sp-api = { git = "https://github.com/paritytech/substrate", branch = "polkadot-v0.9.28" }
sp-consensus = { git = "https://github.com/paritytech/substrate", branch = "polkadot-v0.9.28" }
sp-maybe-compressed-blob = { git = "https://github.com/paritytech/substrate", branch = "polkadot-v0.9.28" }
sp-runtime = { git = "https://github.com/paritytech/substrate", branch = "polkadot-v0.9.28" }
=======
sc-client-api = { git = "https://github.com/paritytech/substrate", branch = "polkadot-v0.9.31" }
sc-consensus = { git = "https://github.com/paritytech/substrate", branch = "polkadot-v0.9.31" }
sp-consensus = { git = "https://github.com/paritytech/substrate", branch = "polkadot-v0.9.31" }
sp-maybe-compressed-blob = { git = "https://github.com/paritytech/substrate", branch = "polkadot-v0.9.31" }
sp-runtime = { git = "https://github.com/paritytech/substrate", branch = "polkadot-v0.9.31" }
>>>>>>> 1b784118

# Polkadot
polkadot-node-primitives = { git = "https://github.com/paritytech/polkadot", branch = "trappist-xcm-v3" }
polkadot-node-subsystem = { git = "https://github.com/paritytech/polkadot", branch = "trappist-xcm-v3" }
polkadot-overseer = { git = "https://github.com/paritytech/polkadot", branch = "trappist-xcm-v3" }
polkadot-primitives = { git = "https://github.com/paritytech/polkadot", branch = "trappist-xcm-v3" }

# Cumulus
cumulus-primitives-core = { path = "../../primitives/core" }
cumulus-relay-chain-interface = {path = "../relay-chain-interface"}

[dev-dependencies]
tokio = { version = "1.21.2", features = ["macros"] }
portpicker = "0.1.1"

# Cumulus
cumulus-test-service = { path = "../../test/service" }

# Substrate
<<<<<<< HEAD
sc-cli = { git = "https://github.com/paritytech/substrate", branch = "polkadot-v0.9.28" }
sc-client-api = { git = "https://github.com/paritytech/substrate", branch = "polkadot-v0.9.28" }
substrate-test-utils = { git = "https://github.com/paritytech/substrate", branch = "polkadot-v0.9.28" }
=======
sc-cli = { git = "https://github.com/paritytech/substrate", branch = "polkadot-v0.9.31" }
sc-client-api = { git = "https://github.com/paritytech/substrate", branch = "polkadot-v0.9.31" }
substrate-test-utils = { git = "https://github.com/paritytech/substrate", branch = "polkadot-v0.9.31" }
>>>>>>> 1b784118
<|MERGE_RESOLUTION|>--- conflicted
+++ resolved
@@ -13,20 +13,11 @@
 tracing = "0.1.37"
 
 # Substrate
-<<<<<<< HEAD
-sc-client-api = { git = "https://github.com/paritytech/substrate", branch = "polkadot-v0.9.28" }
-sc-consensus = { git = "https://github.com/paritytech/substrate", branch = "polkadot-v0.9.28" }
-sp-api = { git = "https://github.com/paritytech/substrate", branch = "polkadot-v0.9.28" }
-sp-consensus = { git = "https://github.com/paritytech/substrate", branch = "polkadot-v0.9.28" }
-sp-maybe-compressed-blob = { git = "https://github.com/paritytech/substrate", branch = "polkadot-v0.9.28" }
-sp-runtime = { git = "https://github.com/paritytech/substrate", branch = "polkadot-v0.9.28" }
-=======
 sc-client-api = { git = "https://github.com/paritytech/substrate", branch = "polkadot-v0.9.31" }
 sc-consensus = { git = "https://github.com/paritytech/substrate", branch = "polkadot-v0.9.31" }
 sp-consensus = { git = "https://github.com/paritytech/substrate", branch = "polkadot-v0.9.31" }
 sp-maybe-compressed-blob = { git = "https://github.com/paritytech/substrate", branch = "polkadot-v0.9.31" }
 sp-runtime = { git = "https://github.com/paritytech/substrate", branch = "polkadot-v0.9.31" }
->>>>>>> 1b784118
 
 # Polkadot
 polkadot-node-primitives = { git = "https://github.com/paritytech/polkadot", branch = "trappist-xcm-v3" }
@@ -46,12 +37,6 @@
 cumulus-test-service = { path = "../../test/service" }
 
 # Substrate
-<<<<<<< HEAD
-sc-cli = { git = "https://github.com/paritytech/substrate", branch = "polkadot-v0.9.28" }
-sc-client-api = { git = "https://github.com/paritytech/substrate", branch = "polkadot-v0.9.28" }
-substrate-test-utils = { git = "https://github.com/paritytech/substrate", branch = "polkadot-v0.9.28" }
-=======
 sc-cli = { git = "https://github.com/paritytech/substrate", branch = "polkadot-v0.9.31" }
 sc-client-api = { git = "https://github.com/paritytech/substrate", branch = "polkadot-v0.9.31" }
-substrate-test-utils = { git = "https://github.com/paritytech/substrate", branch = "polkadot-v0.9.31" }
->>>>>>> 1b784118
+substrate-test-utils = { git = "https://github.com/paritytech/substrate", branch = "polkadot-v0.9.31" }