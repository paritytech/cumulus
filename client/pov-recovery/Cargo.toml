--- conflicted
+++ resolved
@@ -13,7 +13,6 @@
 tracing = "0.1.36"
 
 # Substrate
-<<<<<<< HEAD
 sc-client-api = { git = "https://github.com/paritytech/substrate", branch = "polkadot-v0.9.28" }
 sc-consensus = { git = "https://github.com/paritytech/substrate", branch = "polkadot-v0.9.28" }
 sp-api = { git = "https://github.com/paritytech/substrate", branch = "polkadot-v0.9.28" }
@@ -22,24 +21,10 @@
 sp-runtime = { git = "https://github.com/paritytech/substrate", branch = "polkadot-v0.9.28" }
 
 # Polkadot
-polkadot-node-primitives = { git = "https://github.com/paritytech/polkadot", branch = "release-v0.9.28" }
-polkadot-node-subsystem = { git = "https://github.com/paritytech/polkadot", branch = "release-v0.9.28" }
-polkadot-overseer = { git = "https://github.com/paritytech/polkadot", branch = "release-v0.9.28" }
-polkadot-primitives = { git = "https://github.com/paritytech/polkadot", branch = "release-v0.9.28" }
-=======
-sc-client-api = { git = "https://github.com/arturgontijo/substrate", branch = "master" }
-sc-consensus = { git = "https://github.com/arturgontijo/substrate", branch = "master" }
-sp-api = { git = "https://github.com/arturgontijo/substrate", branch = "master" }
-sp-consensus = { git = "https://github.com/arturgontijo/substrate", branch = "master" }
-sp-maybe-compressed-blob = { git = "https://github.com/arturgontijo/substrate", branch = "master" }
-sp-runtime = { git = "https://github.com/arturgontijo/substrate", branch = "master" }
-
-# Polkadot
-polkadot-node-primitives = { git = "https://github.com/arturgontijo/polkadot", branch = "trappist-xcm-v3" }
-polkadot-node-subsystem = { git = "https://github.com/arturgontijo/polkadot", branch = "trappist-xcm-v3" }
-polkadot-overseer = { git = "https://github.com/arturgontijo/polkadot", branch = "trappist-xcm-v3" }
-polkadot-primitives = { git = "https://github.com/arturgontijo/polkadot", branch = "trappist-xcm-v3" }
->>>>>>> c90b0597
+polkadot-node-primitives = { git = "https://github.com/bernardoaraujor/polkadot", branch = "v0.9.28-xcm-v3" }
+polkadot-node-subsystem = { git = "https://github.com/bernardoaraujor/polkadot", branch = "v0.9.28-xcm-v3" }
+polkadot-overseer = { git = "https://github.com/bernardoaraujor/polkadot", branch = "v0.9.28-xcm-v3" }
+polkadot-primitives = { git = "https://github.com/bernardoaraujor/polkadot", branch = "v0.9.28-xcm-v3" }
 
 # Cumulus
 cumulus-primitives-core = { path = "../../primitives/core" }
@@ -52,12 +37,6 @@
 cumulus-test-service = { path = "../../test/service" }
 
 # Substrate
-<<<<<<< HEAD
 sc-cli = { git = "https://github.com/paritytech/substrate", branch = "polkadot-v0.9.28" }
 sc-client-api = { git = "https://github.com/paritytech/substrate", branch = "polkadot-v0.9.28" }
-substrate-test-utils = { git = "https://github.com/paritytech/substrate", branch = "polkadot-v0.9.28" }
-=======
-sc-cli = { git = "https://github.com/arturgontijo/substrate", branch = "master" }
-sc-client-api = { git = "https://github.com/arturgontijo/substrate", branch = "master" }
-substrate-test-utils = { git = "https://github.com/arturgontijo/substrate", branch = "master" }
->>>>>>> c90b0597
+substrate-test-utils = { git = "https://github.com/paritytech/substrate", branch = "polkadot-v0.9.28" }