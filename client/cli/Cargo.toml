--- conflicted
+++ resolved
@@ -5,17 +5,13 @@
 edition = "2021"
 
 [dependencies]
-<<<<<<< HEAD
-clap = { version = "3.1", features = ["derive"] }
+clap = { version = "3.2.5", features = ["derive", "deprecated"] }
 codec = { package = "parity-scale-codec", version = "3.0.0" }
-=======
-clap = { version = "3.2.5", features = ["derive", "deprecated"] }
->>>>>>> e5810bb5
+url = "2.2.2"
 
 # Substrate
 sc-cli = { git = "https://github.com/paritytech/substrate", branch = "master" }
 sc-chain-spec = { git = "https://github.com/paritytech/substrate", branch = "master" }
 sc-service = { git = "https://github.com/paritytech/substrate", branch = "master" }
 sp-core = { git = "https://github.com/paritytech/substrate", branch = "master" }
-sp-runtime = { git = "https://github.com/paritytech/substrate", branch = "master" }
-url = "2.2.2"+sp-runtime = { git = "https://github.com/paritytech/substrate", branch = "master" }