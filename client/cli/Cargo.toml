[package]
name = "cumulus-client-cli"
version = "0.1.0"
authors = ["Parity Technologies <admin@parity.io>"]
edition = "2018"

[dependencies]
structopt = "0.3.3"

# Substrate dependencies
<<<<<<< HEAD
sc-cli = { git = "https://github.com/paritytech/substrate", branch = "rococo-v1" }
sc-service = { git = "https://github.com/paritytech/substrate", branch = "rococo-v1" }
=======
sc-cli = { git = "https://github.com/paritytech/substrate", branch = "polkadot-v0.9.1" }
sc-service = { git = "https://github.com/paritytech/substrate", branch = "polkadot-v0.9.1" }
>>>>>>> 4b2c5151
<|MERGE_RESOLUTION|>--- conflicted
+++ resolved
@@ -8,10 +8,5 @@
 structopt = "0.3.3"
 
 # Substrate dependencies
-<<<<<<< HEAD
-sc-cli = { git = "https://github.com/paritytech/substrate", branch = "rococo-v1" }
-sc-service = { git = "https://github.com/paritytech/substrate", branch = "rococo-v1" }
-=======
 sc-cli = { git = "https://github.com/paritytech/substrate", branch = "polkadot-v0.9.1" }
-sc-service = { git = "https://github.com/paritytech/substrate", branch = "polkadot-v0.9.1" }
->>>>>>> 4b2c5151
+sc-service = { git = "https://github.com/paritytech/substrate", branch = "polkadot-v0.9.1" }