[package]
name = "cumulus-client-cli"
version = "0.1.0"
authors = ["Parity Technologies <admin@parity.io>"]
edition = "2021"

[dependencies]
clap = { version = "4.0.17", features = ["derive"] }
codec = { package = "parity-scale-codec", version = "3.0.0" }
url = "2.3.1"

# Substrate
<<<<<<< HEAD
sc-cli = { git = "https://github.com/paritytech/substrate", branch = "polkadot-v0.9.28" }
sc-chain-spec = { git = "https://github.com/paritytech/substrate", branch = "polkadot-v0.9.28" }
sc-service = { git = "https://github.com/paritytech/substrate", branch = "polkadot-v0.9.28" }
sp-core = { git = "https://github.com/paritytech/substrate", branch = "polkadot-v0.9.28" }
sp-runtime = { git = "https://github.com/paritytech/substrate", branch = "polkadot-v0.9.28" }
=======
sc-cli = { git = "https://github.com/paritytech/substrate", branch = "polkadot-v0.9.31" }
sc-chain-spec = { git = "https://github.com/paritytech/substrate", branch = "polkadot-v0.9.31" }
sc-service = { git = "https://github.com/paritytech/substrate", branch = "polkadot-v0.9.31" }
sp-core = { git = "https://github.com/paritytech/substrate", branch = "polkadot-v0.9.31" }
sp-runtime = { git = "https://github.com/paritytech/substrate", branch = "polkadot-v0.9.31" }
>>>>>>> 1b784118
<|MERGE_RESOLUTION|>--- conflicted
+++ resolved
@@ -10,16 +10,8 @@
 url = "2.3.1"
 
 # Substrate
-<<<<<<< HEAD
-sc-cli = { git = "https://github.com/paritytech/substrate", branch = "polkadot-v0.9.28" }
-sc-chain-spec = { git = "https://github.com/paritytech/substrate", branch = "polkadot-v0.9.28" }
-sc-service = { git = "https://github.com/paritytech/substrate", branch = "polkadot-v0.9.28" }
-sp-core = { git = "https://github.com/paritytech/substrate", branch = "polkadot-v0.9.28" }
-sp-runtime = { git = "https://github.com/paritytech/substrate", branch = "polkadot-v0.9.28" }
-=======
 sc-cli = { git = "https://github.com/paritytech/substrate", branch = "polkadot-v0.9.31" }
 sc-chain-spec = { git = "https://github.com/paritytech/substrate", branch = "polkadot-v0.9.31" }
 sc-service = { git = "https://github.com/paritytech/substrate", branch = "polkadot-v0.9.31" }
 sp-core = { git = "https://github.com/paritytech/substrate", branch = "polkadot-v0.9.31" }
-sp-runtime = { git = "https://github.com/paritytech/substrate", branch = "polkadot-v0.9.31" }
->>>>>>> 1b784118
+sp-runtime = { git = "https://github.com/paritytech/substrate", branch = "polkadot-v0.9.31" }