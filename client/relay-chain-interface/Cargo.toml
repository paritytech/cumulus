[package]
authors = ["Parity Technologies <admin@parity.io>"]
name = "cumulus-relay-chain-interface"
version = "0.1.0"
edition = "2021"

[dependencies]
polkadot-overseer = { git = "https://github.com/paritytech/polkadot", branch = "trappist-xcm-v3" }
polkadot-service = { git = "https://github.com/paritytech/polkadot", branch = "trappist-xcm-v3" }

cumulus-primitives-core = { path = "../../primitives/core" }

<<<<<<< HEAD
sp-core = { git = "https://github.com/paritytech/substrate", branch = "polkadot-v0.9.28" }
sp-api = { git = "https://github.com/paritytech/substrate", branch = "polkadot-v0.9.28" }
sp-runtime = { git = "https://github.com/paritytech/substrate", branch = "polkadot-v0.9.28" }
sp-blockchain = { git = "https://github.com/paritytech/substrate", branch = "polkadot-v0.9.28" }
sp-state-machine = { git = "https://github.com/paritytech/substrate", branch = "polkadot-v0.9.28" }
sc-client-api = { git = "https://github.com/paritytech/substrate", branch = "polkadot-v0.9.28" }
=======
sp-api = { git = "https://github.com/paritytech/substrate", branch = "polkadot-v0.9.31" }
sp-blockchain = { git = "https://github.com/paritytech/substrate", branch = "polkadot-v0.9.31" }
sp-state-machine = { git = "https://github.com/paritytech/substrate", branch = "polkadot-v0.9.31" }
sc-client-api = { git = "https://github.com/paritytech/substrate", branch = "polkadot-v0.9.31" }
>>>>>>> 1b784118

futures = "0.3.24"
async-trait = "0.1.57"
thiserror = "1.0.37"
jsonrpsee-core = "0.15.1"
parity-scale-codec = "3.2.1"<|MERGE_RESOLUTION|>--- conflicted
+++ resolved
@@ -10,19 +10,10 @@
 
 cumulus-primitives-core = { path = "../../primitives/core" }
 
-<<<<<<< HEAD
-sp-core = { git = "https://github.com/paritytech/substrate", branch = "polkadot-v0.9.28" }
-sp-api = { git = "https://github.com/paritytech/substrate", branch = "polkadot-v0.9.28" }
-sp-runtime = { git = "https://github.com/paritytech/substrate", branch = "polkadot-v0.9.28" }
-sp-blockchain = { git = "https://github.com/paritytech/substrate", branch = "polkadot-v0.9.28" }
-sp-state-machine = { git = "https://github.com/paritytech/substrate", branch = "polkadot-v0.9.28" }
-sc-client-api = { git = "https://github.com/paritytech/substrate", branch = "polkadot-v0.9.28" }
-=======
 sp-api = { git = "https://github.com/paritytech/substrate", branch = "polkadot-v0.9.31" }
 sp-blockchain = { git = "https://github.com/paritytech/substrate", branch = "polkadot-v0.9.31" }
 sp-state-machine = { git = "https://github.com/paritytech/substrate", branch = "polkadot-v0.9.31" }
 sc-client-api = { git = "https://github.com/paritytech/substrate", branch = "polkadot-v0.9.31" }
->>>>>>> 1b784118
 
 futures = "0.3.24"
 async-trait = "0.1.57"
