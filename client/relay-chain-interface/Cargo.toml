[package]
authors = ["Parity Technologies <admin@parity.io>"]
name = "cumulus-relay-chain-interface"
version = "0.1.0"
edition = "2021"

[dependencies]
polkadot-overseer = { git = "https://github.com/paritytech/polkadot", branch = "master" }
polkadot-service = { git = "https://github.com/paritytech/polkadot", branch = "master" }

cumulus-primitives-core = { path = "../../primitives/core" }

sp-core = { git = "https://github.com/paritytech/substrate", branch = "master" }
sp-api = { git = "https://github.com/paritytech/substrate", branch = "master" }
sp-runtime = { git = "https://github.com/paritytech/substrate", branch = "master" }
sp-blockchain = { git = "https://github.com/paritytech/substrate", branch = "master" }
sp-state-machine = { git = "https://github.com/paritytech/substrate", branch = "master" }
sc-client-api = { git = "https://github.com/paritytech/substrate", branch = "master" }
sc-service = { git = "https://github.com/paritytech/substrate", branch = "master" }

<<<<<<< HEAD
futures = "0.3.21"
parking_lot = "0.11.1"
=======
futures = "0.3.1"
parking_lot = "0.12.0"
>>>>>>> 6af1dd5f
derive_more = "0.99.2"
async-trait = "0.1.52"
thiserror = "1.0.30"
jsonrpsee-core = "0.8.0"
parity-scale-codec = "2.3.1"<|MERGE_RESOLUTION|>--- conflicted
+++ resolved
@@ -18,13 +18,8 @@
 sc-client-api = { git = "https://github.com/paritytech/substrate", branch = "master" }
 sc-service = { git = "https://github.com/paritytech/substrate", branch = "master" }
 
-<<<<<<< HEAD
 futures = "0.3.21"
-parking_lot = "0.11.1"
-=======
-futures = "0.3.1"
 parking_lot = "0.12.0"
->>>>>>> 6af1dd5f
 derive_more = "0.99.2"
 async-trait = "0.1.52"
 thiserror = "1.0.30"
