--- conflicted
+++ resolved
@@ -26,11 +26,7 @@
 sc-tracing = { git = "https://github.com/paritytech/substrate", branch = "master" }
 
 parking_lot = "0.12.0"
-<<<<<<< HEAD
-tracing = "0.1.25"
-=======
 tracing = "0.1.31"
->>>>>>> e6a2cfa6
 async-trait = "0.1.52"
 futures = { version = "0.3.1", features = ["compat"] }
 futures-timer = "3.0.2"
