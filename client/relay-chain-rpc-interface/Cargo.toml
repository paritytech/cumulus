--- conflicted
+++ resolved
@@ -11,16 +11,6 @@
 cumulus-primitives-core = { path = "../../primitives/core" }
 cumulus-relay-chain-interface = { path = "../relay-chain-interface" }
 
-<<<<<<< HEAD
-sp-core = { git = "https://github.com/paritytech/substrate", branch = "polkadot-v0.9.28" }
-sp-api = { git = "https://github.com/paritytech/substrate", branch = "polkadot-v0.9.28" }
-sp-runtime = { git = "https://github.com/paritytech/substrate", branch = "polkadot-v0.9.28" }
-sp-state-machine = { git = "https://github.com/paritytech/substrate", branch = "polkadot-v0.9.28" }
-sc-client-api = { git = "https://github.com/paritytech/substrate", branch = "polkadot-v0.9.28" }
-sp-storage = { git = "https://github.com/paritytech/substrate", branch = "polkadot-v0.9.28" }
-sc-rpc-api = { git = "https://github.com/paritytech/substrate", branch = "polkadot-v0.9.28" }
-tokio = { version = "1.19.2", features = ["sync"] }
-=======
 sp-api = { git = "https://github.com/paritytech/substrate", branch = "polkadot-v0.9.31" }
 sp-core = { git = "https://github.com/paritytech/substrate", branch = "polkadot-v0.9.31" }
 sp-runtime = { git = "https://github.com/paritytech/substrate", branch = "polkadot-v0.9.31" }
@@ -31,7 +21,6 @@
 sp-storage = { git = "https://github.com/paritytech/substrate", branch = "polkadot-v0.9.31" }
 sc-rpc-api = { git = "https://github.com/paritytech/substrate", branch = "polkadot-v0.9.31" }
 tokio = { version = "1.21.2", features = ["sync"] }
->>>>>>> 1b784118
 
 futures = "0.3.24"
 futures-timer = "3.0.2"
