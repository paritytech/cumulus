[package]
authors = ["Parity Technologies <admin@parity.io>"]
name = "cumulus-relay-chain-rpc-interface"
version = "0.1.0"
edition = "2021"


[dependencies]
polkadot-overseer = { git = "https://github.com/paritytech/polkadot", branch = "master" }

cumulus-primitives-core = { path = "../../primitives/core" }
cumulus-relay-chain-interface = { path = "../relay-chain-interface" }

sp-api = { git = "https://github.com/paritytech/substrate", branch = "master" }
sp-core = { git = "https://github.com/paritytech/substrate", branch = "master" }
sp-consensus-babe = { git = "https://github.com/paritytech/substrate", branch = "master" }
sp-authority-discovery = { git = "https://github.com/paritytech/substrate", branch = "master" }
sp-state-machine = { git = "https://github.com/paritytech/substrate", branch = "master" }
sp-storage = { git = "https://github.com/paritytech/substrate", branch = "master" }
sp-runtime = { git = "https://github.com/paritytech/substrate", branch = "master" }
sc-client-api = { git = "https://github.com/paritytech/substrate", branch = "master" }
sc-rpc-api = { git = "https://github.com/paritytech/substrate", branch = "master" }
sc-service = { git = "https://github.com/paritytech/substrate", branch = "master" }

tokio = { version = "1.28.2", features = ["sync"] }
tokio-util = { version = "0.7.8", features = ["compat"] }
futures = "0.3.28"
futures-timer = "3.0.2"
parity-scale-codec = "3.5.0"
jsonrpsee = { version = "0.16.2", features = ["ws-client"] }
tracing = "0.1.37"
async-trait = "0.1.68"
url = "2.4.0"
<<<<<<< HEAD
serde_json = "1.0.96"
serde = "1.0.163"
lru = "0.9.0"
smoldot = { git = "https://github.com/smol-dot/smoldot", rev = "cf211107" , default_features = false, features = ["std"]}
smoldot-light = { git = "https://github.com/smol-dot/smoldot",  rev = "cf211107", default_features = false, features = ["std"] }
parking_lot = "0.12.1"
either = "1.8.1"
event-listener = "2.5.3"
thiserror = "1.0.38"
soketto = "0.7.1"
=======
serde_json = "1.0.97"
serde = "1.0.164"
lru = "0.9.0"
>>>>>>> fcd9bd3c
<|MERGE_RESOLUTION|>--- conflicted
+++ resolved
@@ -31,9 +31,8 @@
 tracing = "0.1.37"
 async-trait = "0.1.68"
 url = "2.4.0"
-<<<<<<< HEAD
-serde_json = "1.0.96"
-serde = "1.0.163"
+serde_json = "1.0.97"
+serde = "1.0.164"
 lru = "0.9.0"
 smoldot = { git = "https://github.com/smol-dot/smoldot", rev = "cf211107" , default_features = false, features = ["std"]}
 smoldot-light = { git = "https://github.com/smol-dot/smoldot",  rev = "cf211107", default_features = false, features = ["std"] }
@@ -41,9 +40,4 @@
 either = "1.8.1"
 event-listener = "2.5.3"
 thiserror = "1.0.38"
-soketto = "0.7.1"
-=======
-serde_json = "1.0.97"
-serde = "1.0.164"
-lru = "0.9.0"
->>>>>>> fcd9bd3c
+soketto = "0.7.1"