--- conflicted
+++ resolved
@@ -81,19 +81,12 @@
 	async fn header(&self, block_id: BlockId) -> RelayChainResult<Option<PHeader>> {
 		let hash = match block_id {
 			BlockId::Hash(hash) => hash,
-<<<<<<< HEAD
-			BlockId::Number(num) => match self.rpc_client.chain_get_block_hash(Some(num)).await? {
-				None => return Ok(None),
-				Some(h) => h,
-			},
-=======
 			BlockId::Number(num) =>
 				if let Some(hash) = self.rpc_client.chain_get_block_hash(Some(num)).await? {
 					hash
 				} else {
 					return Ok(None)
 				},
->>>>>>> e4a24a62
 		};
 		let header = self.rpc_client.chain_get_header(Some(hash)).await?;
 
