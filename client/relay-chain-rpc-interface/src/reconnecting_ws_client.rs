// Copyright 2022 Parity Technologies (UK) Ltd.
// This file is part of Cumulus.

// Cumulus is free software: you can redistribute it and/or modify
// it under the terms of the GNU General Public License as published by
// the Free Software Foundation, either version 3 of the License, or
// (at your option) any later version.

// Cumulus is distributed in the hope that it will be useful,
// but WITHOUT ANY WARRANTY; without even the implied warranty of
// MERCHANTABILITY or FITNESS FOR A PARTICULAR PURPOSE.  See the
// GNU General Public License for more details.

// You should have received a copy of the GNU General Public License
// along with Cumulus.  If not, see <http://www.gnu.org/licenses/>.

use cumulus_primitives_core::relay_chain::{
	Block as RelayBlock, BlockNumber as RelayNumber, Hash as RelayHash, Header as RelayHeader,
};
use futures::{
	channel::{mpsc::Sender, oneshot::Sender as OneshotSender},
	future::BoxFuture,
	stream::FuturesUnordered,
	FutureExt, StreamExt,
};
use jsonrpsee::{
	core::{
		client::{Client as JsonRpcClient, ClientT, Subscription},
		params::ArrayParams,
		Error as JsonRpseeError, JsonValue,
	},
	ws_client::WsClientBuilder,
};
use lru::LruCache;
use polkadot_service::generic::SignedBlock;
use sc_rpc_api::chain::ChainApiClient;
use std::{num::NonZeroUsize, sync::Arc};
use tokio::sync::mpsc::{
	channel as tokio_channel, Receiver as TokioReceiver, Sender as TokioSender,
};
use url::Url;

use crate::rpc_client::{distribute_header, RpcDispatcherMessage};

const LOG_TARGET: &str = "reconnecting-websocket-client";

/// Worker that should be used in combination with [`RelayChainRpcClient`]. Must be polled to distribute header notifications to listeners.
pub struct ReconnectingWebsocketWorker {
	ws_urls: Vec<String>,
	/// Communication channel with the RPC client
	client_receiver: TokioReceiver<RpcDispatcherMessage>,

	/// Senders to distribute incoming header notifications to
	imported_header_listeners: Vec<Sender<RelayHeader>>,
	finalized_header_listeners: Vec<Sender<RelayHeader>>,
	best_header_listeners: Vec<Sender<RelayHeader>>,
}

/// Format url and force addition of a port
fn url_to_string_with_port(url: Url) -> Option<String> {
	// This is already validated on CLI side, just defensive here
	if (url.scheme() != "ws" && url.scheme() != "wss") || url.host_str().is_none() {
		tracing::warn!(target: LOG_TARGET, ?url, "Non-WebSocket URL or missing host.");
		return None
	}

	// Either we have a user-supplied port or use the default for 'ws' or 'wss' here
	Some(format!(
		"{}://{}:{}{}{}",
		url.scheme(),
		url.host_str()?,
		url.port_or_known_default()?,
		url.path(),
		url.query().map(|query| format!("?{}", query)).unwrap_or_default()
	))
}

<<<<<<< HEAD
=======
impl ReconnectingWsClient {
	/// Create a new websocket client frontend.
	pub async fn new(urls: Vec<Url>, task_manager: &mut TaskManager) -> RelayChainResult<Self> {
		tracing::debug!(target: LOG_TARGET, "Instantiating reconnecting websocket client");

		let (worker, sender) = ReconnectingWebsocketWorker::new(urls).await;

		task_manager
			.spawn_essential_handle()
			.spawn("relay-chain-rpc-worker", None, worker.run());

		Ok(Self { to_worker_channel: sender })
	}
}

impl ReconnectingWsClient {
	/// Perform a request via websocket connection.
	pub async fn request<R>(&self, method: &str, params: ArrayParams) -> Result<R, RelayChainError>
	where
		R: serde::de::DeserializeOwned,
	{
		let (tx, rx) = futures::channel::oneshot::channel();

		let message = RpcDispatcherMessage::Request(method.into(), params, tx);
		self.to_worker_channel.send(message).await.map_err(|err| {
			RelayChainError::WorkerCommunicationError(format!(
				"Unable to send message to RPC worker: {}",
				err
			))
		})?;

		let value = rx.await.map_err(|err| {
			RelayChainError::WorkerCommunicationError(format!(
				"Unexpected channel close on RPC worker side: {}",
				err
			))
		})??;

		serde_json::from_value(value)
			.map_err(|_| RelayChainError::GenericError("Unable to deserialize value".to_string()))
	}

	/// Get a stream of new best relay chain headers
	pub fn get_best_heads_stream(&self) -> Result<Receiver<RelayHeader>, RelayChainError> {
		let (tx, rx) =
			futures::channel::mpsc::channel::<RelayHeader>(NOTIFICATION_CHANNEL_SIZE_LIMIT);
		self.send_register_message_to_worker(RpcDispatcherMessage::RegisterBestHeadListener(tx))?;
		Ok(rx)
	}

	/// Get a stream of finalized relay chain headers
	pub fn get_finalized_heads_stream(&self) -> Result<Receiver<RelayHeader>, RelayChainError> {
		let (tx, rx) =
			futures::channel::mpsc::channel::<RelayHeader>(NOTIFICATION_CHANNEL_SIZE_LIMIT);
		self.send_register_message_to_worker(RpcDispatcherMessage::RegisterFinalizationListener(
			tx,
		))?;
		Ok(rx)
	}

	/// Get a stream of all imported relay chain headers
	pub fn get_imported_heads_stream(&self) -> Result<Receiver<RelayHeader>, RelayChainError> {
		let (tx, rx) =
			futures::channel::mpsc::channel::<RelayHeader>(NOTIFICATION_CHANNEL_SIZE_LIMIT);
		self.send_register_message_to_worker(RpcDispatcherMessage::RegisterImportListener(tx))?;
		Ok(rx)
	}

	fn send_register_message_to_worker(
		&self,
		message: RpcDispatcherMessage,
	) -> Result<(), RelayChainError> {
		self.to_worker_channel
			.try_send(message)
			.map_err(|e| RelayChainError::WorkerCommunicationError(e.to_string()))
	}
}

/// Worker that should be used in combination with [`crate::RelayChainRpcClient`].
///
/// Must be polled to distribute header notifications to listeners.
struct ReconnectingWebsocketWorker {
	ws_urls: Vec<String>,
	/// Communication channel with the RPC client
	client_receiver: TokioReceiver<RpcDispatcherMessage>,

	/// Senders to distribute incoming header notifications to
	imported_header_listeners: Vec<Sender<RelayHeader>>,
	finalized_header_listeners: Vec<Sender<RelayHeader>>,
	best_header_listeners: Vec<Sender<RelayHeader>>,
}

fn distribute_header(header: RelayHeader, senders: &mut Vec<Sender<RelayHeader>>) {
	senders.retain_mut(|e| {
				match e.try_send(header.clone()) {
					// Receiver has been dropped, remove Sender from list.
					Err(error) if error.is_disconnected() => false,
					// Channel is full. This should not happen.
					// TODO: Improve error handling here
					// https://github.com/paritytech/cumulus/issues/1482
					Err(error) => {
						tracing::error!(target: LOG_TARGET, ?error, "Event distribution channel has reached its limit. This can lead to missed notifications.");
						true
					},
					_ => true,
				}
			});
}

>>>>>>> f2d66a23
/// Manages the active websocket client.
/// Responsible for creating request futures, subscription streams
/// and reconnections.
#[derive(Debug)]
struct ClientManager {
	urls: Vec<String>,
	active_client: Arc<JsonRpcClient>,
	active_index: usize,
}

struct RelayChainSubscriptions {
	import_subscription: Subscription<RelayHeader>,
	finalized_subscription: Subscription<RelayHeader>,
	best_subscription: Subscription<RelayHeader>,
}

/// Try to find a new RPC server to connect to.
async fn connect_next_available_rpc_server(
	urls: &Vec<String>,
	starting_position: usize,
) -> Result<(usize, Arc<JsonRpcClient>), ()> {
	tracing::debug!(target: LOG_TARGET, starting_position, "Connecting to RPC server.");
	for (counter, url) in urls.iter().cycle().skip(starting_position).take(urls.len()).enumerate() {
		let index = (starting_position + counter) % urls.len();
		tracing::info!(
			target: LOG_TARGET,
			index,
			url,
			"Trying to connect to next external relaychain node.",
		);
		match WsClientBuilder::default().build(&url).await {
			Ok(ws_client) => return Ok((index, Arc::new(ws_client))),
			Err(err) => tracing::debug!(target: LOG_TARGET, url, ?err, "Unable to connect."),
		};
	}
	Err(())
}

impl ClientManager {
	pub async fn new(urls: Vec<String>) -> Result<Self, ()> {
		if urls.is_empty() {
			return Err(())
		}
		let active_client = connect_next_available_rpc_server(&urls, 0).await?;
		Ok(Self { urls, active_client: active_client.1, active_index: active_client.0 })
	}

	pub async fn connect_to_new_rpc_server(&mut self) -> Result<(), ()> {
		let new_active =
			connect_next_available_rpc_server(&self.urls, self.active_index + 1).await?;
		self.active_client = new_active.1;
		self.active_index = new_active.0;
		Ok(())
	}

	async fn get_subscriptions(&self) -> Result<RelayChainSubscriptions, JsonRpseeError> {
		let import_subscription = <JsonRpcClient as ChainApiClient<
			RelayNumber,
			RelayHash,
			RelayHeader,
			SignedBlock<RelayBlock>,
		>>::subscribe_all_heads(&self.active_client)
		.await
		.map_err(|e| {
			tracing::error!(
				target: LOG_TARGET,
				?e,
				"Unable to open `chain_subscribeAllHeads` subscription."
			);
			e
		})?;

		let best_subscription = <JsonRpcClient as ChainApiClient<
			RelayNumber,
			RelayHash,
			RelayHeader,
			SignedBlock<RelayBlock>,
		>>::subscribe_new_heads(&self.active_client)
		.await
		.map_err(|e| {
			tracing::error!(
				target: LOG_TARGET,
				?e,
				"Unable to open `chain_subscribeNewHeads` subscription."
			);
			e
		})?;

		let finalized_subscription = <JsonRpcClient as ChainApiClient<
			RelayNumber,
			RelayHash,
			RelayHeader,
			SignedBlock<RelayBlock>,
		>>::subscribe_finalized_heads(&self.active_client)
		.await
		.map_err(|e| {
			tracing::error!(
				target: LOG_TARGET,
				?e,
				"Unable to open `chain_subscribeFinalizedHeads` subscription."
			);
			e
		})?;

		Ok(RelayChainSubscriptions {
			import_subscription,
			best_subscription,
			finalized_subscription,
		})
	}

	/// Create a request future that performs an RPC request and sends the results to the caller.
	/// In case of a dead websocket connection, it returns the original request parameters to
	/// enable retries.
	fn create_request(
		&self,
		method: String,
		params: ArrayParams,
		response_sender: OneshotSender<Result<JsonValue, JsonRpseeError>>,
	) -> BoxFuture<'static, Result<(), RpcDispatcherMessage>> {
		let future_client = self.active_client.clone();
		async move {
			let resp = future_client.request(&method, params.clone()).await;

			// We should only return the original request in case
			// the websocket connection is dead and requires a restart.
			// Other errors should be forwarded to the request caller.
			if let Err(JsonRpseeError::RestartNeeded(_)) = resp {
				return Err(RpcDispatcherMessage::Request(method, params, response_sender))
			}

			if let Err(err) = response_sender.send(resp) {
				tracing::debug!(
					target: LOG_TARGET,
					?err,
					"Recipient no longer interested in request result"
				);
			}
			Ok(())
		}
		.boxed()
	}
}

enum ConnectionStatus {
	Connected,
	ReconnectRequired(Option<RpcDispatcherMessage>),
}

impl ReconnectingWebsocketWorker {
	/// Create new worker. Returns the worker and a channel to register new listeners.
	pub async fn new(
		urls: Vec<Url>,
	) -> (ReconnectingWebsocketWorker, TokioSender<RpcDispatcherMessage>) {
		let urls = urls.into_iter().filter_map(url_to_string_with_port).collect();

		let (tx, rx) = tokio_channel(100);
		let worker = ReconnectingWebsocketWorker {
			ws_urls: urls,
			client_receiver: rx,
			imported_header_listeners: Vec::new(),
			finalized_header_listeners: Vec::new(),
			best_header_listeners: Vec::new(),
		};
		(worker, tx)
	}

	/// Reconnect via [`ClientManager`] and provide new notification streams.
	async fn handle_reconnect(
		&mut self,
		client_manager: &mut ClientManager,
		pending_requests: &mut FuturesUnordered<
			BoxFuture<'static, Result<(), RpcDispatcherMessage>>,
		>,
		first_failed_request: Option<RpcDispatcherMessage>,
	) -> Result<RelayChainSubscriptions, String> {
		let mut requests_to_retry = Vec::new();
		if let Some(req @ RpcDispatcherMessage::Request(_, _, _)) = first_failed_request {
			requests_to_retry.push(req);
		}

		// At this point, all pending requests will return an error since the
		// websocket connection is dead. So draining the pending requests should be fast.
		while !pending_requests.is_empty() {
			if let Some(Err(req)) = pending_requests.next().await {
				requests_to_retry.push(req);
			}
		}

		if client_manager.connect_to_new_rpc_server().await.is_err() {
			return Err("Unable to find valid external RPC server, shutting down.".to_string())
		};

		for item in requests_to_retry.into_iter() {
			if let RpcDispatcherMessage::Request(method, params, response_sender) = item {
				pending_requests.push(client_manager.create_request(
					method,
					params,
					response_sender,
				));
			};
		}

		client_manager.get_subscriptions().await.map_err(|e| {
			format!("Not able to create streams from newly connected RPC server, shutting down. err: {:?}", e)
		})
	}

	/// Run this worker to drive notification streams.
	/// The worker does the following:
	/// - Listen for [`RpcDispatcherMessage`], perform requests and register new listeners for the notification streams
	/// - Distribute incoming import, best head and finalization notifications to registered listeners.
	///   If an error occurs during sending, the receiver has been closed and we remove the sender from the list.
	/// - Find a new valid RPC server to connect to in case the websocket connection is terminated.
	///   If the worker is not able to connec to an RPC server from the list, the worker shuts down.
	pub async fn run(mut self) {
		let mut pending_requests = FuturesUnordered::new();

		let urls = std::mem::take(&mut self.ws_urls);
		let Ok(mut client_manager) = ClientManager::new(urls).await else {
			tracing::error!(target: LOG_TARGET, "No valid RPC url found. Stopping RPC worker.");
			return;
		};
		let Ok(mut subscriptions) = client_manager.get_subscriptions().await else {
			tracing::error!(target: LOG_TARGET, "Unable to fetch subscriptions on initial connection.");
			return;
		};

		let mut imported_blocks_cache =
			LruCache::new(NonZeroUsize::new(40).expect("40 is nonzero; qed."));
		let mut should_reconnect = ConnectionStatus::Connected;
		let mut last_seen_finalized_num: RelayNumber = 0;
		loop {
			// This branch is taken if the websocket connection to the current RPC server is closed.
			if let ConnectionStatus::ReconnectRequired(maybe_failed_request) = should_reconnect {
				match self
					.handle_reconnect(
						&mut client_manager,
						&mut pending_requests,
						maybe_failed_request,
					)
					.await
				{
					Ok(new_subscriptions) => {
						subscriptions = new_subscriptions;
					},
					Err(message) => {
						tracing::error!(
							target: LOG_TARGET,
							message,
							"Unable to reconnect, stopping worker."
						);
						return
					},
				}
				should_reconnect = ConnectionStatus::Connected;
			}

			tokio::select! {
				evt = self.client_receiver.recv() => match evt {
					Some(RpcDispatcherMessage::RegisterBestHeadListener(tx)) => {
						self.best_header_listeners.push(tx);
					},
					Some(RpcDispatcherMessage::RegisterImportListener(tx)) => {
						self.imported_header_listeners.push(tx)
					},
					Some(RpcDispatcherMessage::RegisterFinalizationListener(tx)) => {
						self.finalized_header_listeners.push(tx)
					},
					Some(RpcDispatcherMessage::Request(method, params, response_sender)) => {
						pending_requests.push(client_manager.create_request(method, params, response_sender));
					},
					None => {
						tracing::error!(target: LOG_TARGET, "RPC client receiver closed. Stopping RPC Worker.");
						return;
					}
				},
				should_retry = pending_requests.next(), if !pending_requests.is_empty() => {
					if let Some(Err(req)) = should_retry {
						should_reconnect = ConnectionStatus::ReconnectRequired(Some(req));
					}
				},
				import_event = subscriptions.import_subscription.next() => {
					match import_event {
						Some(Ok(header)) => {
							let hash = header.hash();
							if imported_blocks_cache.contains(&hash) {
								tracing::debug!(
									target: LOG_TARGET,
									number = header.number,
									?hash,
									"Duplicate imported block header. This might happen after switching to a new RPC node. Skipping distribution."
								);
								continue;
							}
							imported_blocks_cache.put(hash, ());
							distribute_header(header, &mut self.imported_header_listeners);
						},
						None => {
							tracing::error!(target: LOG_TARGET, "Subscription closed.");
							should_reconnect = ConnectionStatus::ReconnectRequired(None);
						},
						Some(Err(error)) => {
							tracing::error!(target: LOG_TARGET, ?error, "Error in RPC subscription.");
							should_reconnect = ConnectionStatus::ReconnectRequired(None);
						},
					}
				},
				best_header_event = subscriptions.best_subscription.next() => {
					match best_header_event {
						Some(Ok(header)) => distribute_header(header, &mut self.best_header_listeners),
						None => {
							tracing::error!(target: LOG_TARGET, "Subscription closed.");
							should_reconnect = ConnectionStatus::ReconnectRequired(None);
						},
						Some(Err(error)) => {
							tracing::error!(target: LOG_TARGET, ?error, "Error in RPC subscription.");
							should_reconnect = ConnectionStatus::ReconnectRequired(None);
						},
					}
				}
				finalized_event = subscriptions.finalized_subscription.next() => {
					match finalized_event {
						Some(Ok(header)) if header.number > last_seen_finalized_num => {
							last_seen_finalized_num = header.number;
							distribute_header(header, &mut self.finalized_header_listeners);
						},
						Some(Ok(header)) => {
							tracing::debug!(
								target: LOG_TARGET,
								number = header.number,
								last_seen_finalized_num,
								"Duplicate finalized block header. This might happen after switching to a new RPC node. Skipping distribution."
							);
						},
						None => {
							tracing::error!(target: LOG_TARGET, "Subscription closed.");
							should_reconnect = ConnectionStatus::ReconnectRequired(None);
						},
						Some(Err(error)) => {
							tracing::error!(target: LOG_TARGET, ?error, "Error in RPC subscription.");
							should_reconnect = ConnectionStatus::ReconnectRequired(None);
						},
					}
				}
			}
		}
	}
}

#[cfg(test)]
mod test {
	use super::url_to_string_with_port;
	use url::Url;

	#[test]
	fn url_to_string_works() {
		let url = Url::parse("wss://something/path").unwrap();
		assert_eq!(Some("wss://something:443/path".to_string()), url_to_string_with_port(url));

		let url = Url::parse("ws://something/path").unwrap();
		assert_eq!(Some("ws://something:80/path".to_string()), url_to_string_with_port(url));

		let url = Url::parse("wss://something:100/path").unwrap();
		assert_eq!(Some("wss://something:100/path".to_string()), url_to_string_with_port(url));

		let url = Url::parse("wss://something:100/path").unwrap();
		assert_eq!(Some("wss://something:100/path".to_string()), url_to_string_with_port(url));

		let url = Url::parse("wss://something/path?query=yes").unwrap();
		assert_eq!(
			Some("wss://something:443/path?query=yes".to_string()),
			url_to_string_with_port(url)
		);

		let url = Url::parse("wss://something:9090/path?query=yes").unwrap();
		assert_eq!(
			Some("wss://something:9090/path?query=yes".to_string()),
			url_to_string_with_port(url)
		);
	}
}<|MERGE_RESOLUTION|>--- conflicted
+++ resolved
@@ -75,118 +75,6 @@
 	))
 }
 
-<<<<<<< HEAD
-=======
-impl ReconnectingWsClient {
-	/// Create a new websocket client frontend.
-	pub async fn new(urls: Vec<Url>, task_manager: &mut TaskManager) -> RelayChainResult<Self> {
-		tracing::debug!(target: LOG_TARGET, "Instantiating reconnecting websocket client");
-
-		let (worker, sender) = ReconnectingWebsocketWorker::new(urls).await;
-
-		task_manager
-			.spawn_essential_handle()
-			.spawn("relay-chain-rpc-worker", None, worker.run());
-
-		Ok(Self { to_worker_channel: sender })
-	}
-}
-
-impl ReconnectingWsClient {
-	/// Perform a request via websocket connection.
-	pub async fn request<R>(&self, method: &str, params: ArrayParams) -> Result<R, RelayChainError>
-	where
-		R: serde::de::DeserializeOwned,
-	{
-		let (tx, rx) = futures::channel::oneshot::channel();
-
-		let message = RpcDispatcherMessage::Request(method.into(), params, tx);
-		self.to_worker_channel.send(message).await.map_err(|err| {
-			RelayChainError::WorkerCommunicationError(format!(
-				"Unable to send message to RPC worker: {}",
-				err
-			))
-		})?;
-
-		let value = rx.await.map_err(|err| {
-			RelayChainError::WorkerCommunicationError(format!(
-				"Unexpected channel close on RPC worker side: {}",
-				err
-			))
-		})??;
-
-		serde_json::from_value(value)
-			.map_err(|_| RelayChainError::GenericError("Unable to deserialize value".to_string()))
-	}
-
-	/// Get a stream of new best relay chain headers
-	pub fn get_best_heads_stream(&self) -> Result<Receiver<RelayHeader>, RelayChainError> {
-		let (tx, rx) =
-			futures::channel::mpsc::channel::<RelayHeader>(NOTIFICATION_CHANNEL_SIZE_LIMIT);
-		self.send_register_message_to_worker(RpcDispatcherMessage::RegisterBestHeadListener(tx))?;
-		Ok(rx)
-	}
-
-	/// Get a stream of finalized relay chain headers
-	pub fn get_finalized_heads_stream(&self) -> Result<Receiver<RelayHeader>, RelayChainError> {
-		let (tx, rx) =
-			futures::channel::mpsc::channel::<RelayHeader>(NOTIFICATION_CHANNEL_SIZE_LIMIT);
-		self.send_register_message_to_worker(RpcDispatcherMessage::RegisterFinalizationListener(
-			tx,
-		))?;
-		Ok(rx)
-	}
-
-	/// Get a stream of all imported relay chain headers
-	pub fn get_imported_heads_stream(&self) -> Result<Receiver<RelayHeader>, RelayChainError> {
-		let (tx, rx) =
-			futures::channel::mpsc::channel::<RelayHeader>(NOTIFICATION_CHANNEL_SIZE_LIMIT);
-		self.send_register_message_to_worker(RpcDispatcherMessage::RegisterImportListener(tx))?;
-		Ok(rx)
-	}
-
-	fn send_register_message_to_worker(
-		&self,
-		message: RpcDispatcherMessage,
-	) -> Result<(), RelayChainError> {
-		self.to_worker_channel
-			.try_send(message)
-			.map_err(|e| RelayChainError::WorkerCommunicationError(e.to_string()))
-	}
-}
-
-/// Worker that should be used in combination with [`crate::RelayChainRpcClient`].
-///
-/// Must be polled to distribute header notifications to listeners.
-struct ReconnectingWebsocketWorker {
-	ws_urls: Vec<String>,
-	/// Communication channel with the RPC client
-	client_receiver: TokioReceiver<RpcDispatcherMessage>,
-
-	/// Senders to distribute incoming header notifications to
-	imported_header_listeners: Vec<Sender<RelayHeader>>,
-	finalized_header_listeners: Vec<Sender<RelayHeader>>,
-	best_header_listeners: Vec<Sender<RelayHeader>>,
-}
-
-fn distribute_header(header: RelayHeader, senders: &mut Vec<Sender<RelayHeader>>) {
-	senders.retain_mut(|e| {
-				match e.try_send(header.clone()) {
-					// Receiver has been dropped, remove Sender from list.
-					Err(error) if error.is_disconnected() => false,
-					// Channel is full. This should not happen.
-					// TODO: Improve error handling here
-					// https://github.com/paritytech/cumulus/issues/1482
-					Err(error) => {
-						tracing::error!(target: LOG_TARGET, ?error, "Event distribution channel has reached its limit. This can lead to missed notifications.");
-						true
-					},
-					_ => true,
-				}
-			});
-}
-
->>>>>>> f2d66a23
 /// Manages the active websocket client.
 /// Responsible for creating request futures, subscription streams
 /// and reconnections.
