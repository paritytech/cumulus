[package]
authors = ["Parity Technologies <admin@parity.io>"]
name = "cumulus-relay-chain-inprocess-interface"
version = "0.1.0"
edition = "2021"

[dependencies]
async-trait = "0.1.57"
futures = "0.3.24"
futures-timer = "3.0.2"

# Substrate
<<<<<<< HEAD
sc-cli = { git = "https://github.com/paritytech/substrate", branch = "polkadot-v0.9.28" }
sc-client-api = { git = "https://github.com/paritytech/substrate", branch = "polkadot-v0.9.28" }
sc-consensus-babe = { git = "https://github.com/paritytech/substrate", branch = "polkadot-v0.9.28" }
sc-network = { git = "https://github.com/paritytech/substrate", branch = "polkadot-v0.9.28" }
sc-telemetry = { git = "https://github.com/paritytech/substrate", branch = "polkadot-v0.9.28" }
sc-tracing = { git = "https://github.com/paritytech/substrate", branch = "polkadot-v0.9.28" }
sc-sysinfo = { git = "https://github.com/paritytech/substrate", branch = "polkadot-v0.9.28" }
sp-api = { git = "https://github.com/paritytech/substrate", branch = "polkadot-v0.9.28" }
sp-blockchain = { git = "https://github.com/paritytech/substrate", branch = "polkadot-v0.9.28" }
sp-consensus = { git = "https://github.com/paritytech/substrate", branch = "polkadot-v0.9.28" }
sp-core = { git = "https://github.com/paritytech/substrate", branch = "polkadot-v0.9.28" }
sp-runtime = { git = "https://github.com/paritytech/substrate", branch = "polkadot-v0.9.28" }
sp-state-machine = { git = "https://github.com/paritytech/substrate", branch = "polkadot-v0.9.28" }

# Polkadot
polkadot-cli = { git = "https://github.com/paritytech/polkadot", default-features = false, branch = "trappist-xcm-v3" }
polkadot-client = { git = "https://github.com/paritytech/polkadot", default-features = false, branch = "trappist-xcm-v3" }
polkadot-service = { git = "https://github.com/paritytech/polkadot", default-features = false, branch = "trappist-xcm-v3" }
=======
sc-cli = { git = "https://github.com/paritytech/substrate", branch = "polkadot-v0.9.31" }
sc-client-api = { git = "https://github.com/paritytech/substrate", branch = "polkadot-v0.9.31" }
sc-telemetry = { git = "https://github.com/paritytech/substrate", branch = "polkadot-v0.9.31" }
sc-tracing = { git = "https://github.com/paritytech/substrate", branch = "polkadot-v0.9.31" }
sc-sysinfo = { git = "https://github.com/paritytech/substrate", branch = "polkadot-v0.9.31" }
sp-api = { git = "https://github.com/paritytech/substrate", branch = "polkadot-v0.9.31" }
sp-consensus = { git = "https://github.com/paritytech/substrate", branch = "polkadot-v0.9.31" }
sp-core = { git = "https://github.com/paritytech/substrate", branch = "polkadot-v0.9.31" }
sp-runtime = { git = "https://github.com/paritytech/substrate", branch = "polkadot-v0.9.31" }
sp-state-machine = { git = "https://github.com/paritytech/substrate", branch = "polkadot-v0.9.31" }

# Polkadot
polkadot-cli = { git = "https://github.com/paritytech/polkadot", default-features = false, features = ["cli"] , branch = "trappist-xcm-v3" }
polkadot-client = { git = "https://github.com/paritytech/polkadot", branch = "trappist-xcm-v3" }
polkadot-service = { git = "https://github.com/paritytech/polkadot", branch = "trappist-xcm-v3" }
>>>>>>> 1b784118

# Cumulus
cumulus-primitives-core = { path = "../../primitives/core" }
cumulus-relay-chain-interface = { path = "../relay-chain-interface" }

[dev-dependencies]

# Substrate
<<<<<<< HEAD
sp-keyring = { git = "https://github.com/paritytech/substrate", branch = "polkadot-v0.9.28" }

# Polkadot
polkadot-primitives = { git = "https://github.com/paritytech/polkadot", default-features = false, branch = "trappist-xcm-v3" }
polkadot-test-client = { git = "https://github.com/paritytech/polkadot", default-features = false, branch = "trappist-xcm-v3" }

=======
sp-keyring = { git = "https://github.com/paritytech/substrate", branch = "polkadot-v0.9.31" }

# Polkadot
polkadot-primitives = { git = "https://github.com/paritytech/polkadot", branch = "trappist-xcm-v3" }
polkadot-test-client = { git = "https://github.com/paritytech/polkadot", branch = "trappist-xcm-v3" }
metered = { package = "prioritized-metered-channel", version = "0.2.0" }
>>>>>>> 1b784118

# Cumulus
cumulus-test-service = { path = "../../test/service" }<|MERGE_RESOLUTION|>--- conflicted
+++ resolved
@@ -10,26 +10,6 @@
 futures-timer = "3.0.2"
 
 # Substrate
-<<<<<<< HEAD
-sc-cli = { git = "https://github.com/paritytech/substrate", branch = "polkadot-v0.9.28" }
-sc-client-api = { git = "https://github.com/paritytech/substrate", branch = "polkadot-v0.9.28" }
-sc-consensus-babe = { git = "https://github.com/paritytech/substrate", branch = "polkadot-v0.9.28" }
-sc-network = { git = "https://github.com/paritytech/substrate", branch = "polkadot-v0.9.28" }
-sc-telemetry = { git = "https://github.com/paritytech/substrate", branch = "polkadot-v0.9.28" }
-sc-tracing = { git = "https://github.com/paritytech/substrate", branch = "polkadot-v0.9.28" }
-sc-sysinfo = { git = "https://github.com/paritytech/substrate", branch = "polkadot-v0.9.28" }
-sp-api = { git = "https://github.com/paritytech/substrate", branch = "polkadot-v0.9.28" }
-sp-blockchain = { git = "https://github.com/paritytech/substrate", branch = "polkadot-v0.9.28" }
-sp-consensus = { git = "https://github.com/paritytech/substrate", branch = "polkadot-v0.9.28" }
-sp-core = { git = "https://github.com/paritytech/substrate", branch = "polkadot-v0.9.28" }
-sp-runtime = { git = "https://github.com/paritytech/substrate", branch = "polkadot-v0.9.28" }
-sp-state-machine = { git = "https://github.com/paritytech/substrate", branch = "polkadot-v0.9.28" }
-
-# Polkadot
-polkadot-cli = { git = "https://github.com/paritytech/polkadot", default-features = false, branch = "trappist-xcm-v3" }
-polkadot-client = { git = "https://github.com/paritytech/polkadot", default-features = false, branch = "trappist-xcm-v3" }
-polkadot-service = { git = "https://github.com/paritytech/polkadot", default-features = false, branch = "trappist-xcm-v3" }
-=======
 sc-cli = { git = "https://github.com/paritytech/substrate", branch = "polkadot-v0.9.31" }
 sc-client-api = { git = "https://github.com/paritytech/substrate", branch = "polkadot-v0.9.31" }
 sc-telemetry = { git = "https://github.com/paritytech/substrate", branch = "polkadot-v0.9.31" }
@@ -45,7 +25,6 @@
 polkadot-cli = { git = "https://github.com/paritytech/polkadot", default-features = false, features = ["cli"] , branch = "trappist-xcm-v3" }
 polkadot-client = { git = "https://github.com/paritytech/polkadot", branch = "trappist-xcm-v3" }
 polkadot-service = { git = "https://github.com/paritytech/polkadot", branch = "trappist-xcm-v3" }
->>>>>>> 1b784118
 
 # Cumulus
 cumulus-primitives-core = { path = "../../primitives/core" }
@@ -54,21 +33,12 @@
 [dev-dependencies]
 
 # Substrate
-<<<<<<< HEAD
-sp-keyring = { git = "https://github.com/paritytech/substrate", branch = "polkadot-v0.9.28" }
-
-# Polkadot
-polkadot-primitives = { git = "https://github.com/paritytech/polkadot", default-features = false, branch = "trappist-xcm-v3" }
-polkadot-test-client = { git = "https://github.com/paritytech/polkadot", default-features = false, branch = "trappist-xcm-v3" }
-
-=======
 sp-keyring = { git = "https://github.com/paritytech/substrate", branch = "polkadot-v0.9.31" }
 
 # Polkadot
 polkadot-primitives = { git = "https://github.com/paritytech/polkadot", branch = "trappist-xcm-v3" }
 polkadot-test-client = { git = "https://github.com/paritytech/polkadot", branch = "trappist-xcm-v3" }
 metered = { package = "prioritized-metered-channel", version = "0.2.0" }
->>>>>>> 1b784118
 
 # Cumulus
 cumulus-test-service = { path = "../../test/service" }