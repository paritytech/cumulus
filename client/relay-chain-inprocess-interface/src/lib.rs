// Copyright 2021 Parity Technologies (UK) Ltd.
// This file is part of Cumulus.

// Cumulus is free software: you can redistribute it and/or modify
// it under the terms of the GNU General Public License as published by
// the Free Software Foundation, either version 3 of the License, or
// (at your option) any later version.

// Cumulus is distributed in the hope that it will be useful,
// but WITHOUT ANY WARRANTY; without even the implied warranty of
// MERCHANTABILITY or FITNESS FOR A PARTICULAR PURPOSE.  See the
// GNU General Public License for more details.

// You should have received a copy of the GNU General Public License
// along with Cumulus.  If not, see <http://www.gnu.org/licenses/>.

use std::{pin::Pin, sync::Arc, time::Duration};

use async_trait::async_trait;
use cumulus_primitives_core::{
	relay_chain::{
		runtime_api::ParachainHost, Block as PBlock, BlockId, CommittedCandidateReceipt,
		Hash as PHash, Header as PHeader, InboundHrmpMessage, OccupiedCoreAssumption, SessionIndex,
		ValidatorId,
	},
	InboundDownwardMessage, ParaId, PersistedValidationData,
};
use cumulus_relay_chain_interface::{RelayChainError, RelayChainInterface, RelayChainResult};
use futures::{FutureExt, Stream, StreamExt};
use polkadot_service::{
	CollatorPair, Configuration, FullBackend, FullClient, Handle, NewFull, TaskManager,
};
use sc_cli::SubstrateCli;
use sc_client_api::{
	blockchain::BlockStatus, Backend, BlockchainEvents, HeaderBackend, ImportNotifications,
	StorageProof,
};
use sc_telemetry::TelemetryWorkerHandle;
use sp_api::ProvideRuntimeApi;
use sp_consensus::SyncOracle;
use sp_core::{sp_std::collections::btree_map::BTreeMap, Pair};
use sp_state_machine::{Backend as StateBackend, StorageValue};

/// The timeout in seconds after that the waiting for a block should be aborted.
const TIMEOUT_IN_SECONDS: u64 = 6;

/// Provides an implementation of the [`RelayChainInterface`] using a local in-process relay chain node.
#[derive(Clone)]
pub struct RelayChainInProcessInterface {
	full_client: Arc<FullClient>,
	backend: Arc<FullBackend>,
	sync_oracle: Arc<dyn SyncOracle + Send + Sync>,
	overseer_handle: Handle,
}

impl RelayChainInProcessInterface {
	/// Create a new instance of [`RelayChainInProcessInterface`]
	pub fn new(
		full_client: Arc<FullClient>,
		backend: Arc<FullBackend>,
		sync_oracle: Arc<dyn SyncOracle + Send + Sync>,
		overseer_handle: Handle,
	) -> Self {
		Self { full_client, backend, sync_oracle, overseer_handle }
	}
}

#[async_trait]
<<<<<<< HEAD
impl RelayChainInterface for RelayChainInProcessInterface {
=======
impl<Client> RelayChainInterface for RelayChainInProcessInterface<Client>
where
	Client: ProvideRuntimeApi<PBlock>
		+ HeaderBackend<PBlock>
		+ BlockchainEvents<PBlock>
		+ AuxStore
		+ UsageProvider<PBlock>
		+ Sync
		+ Send,
	Client::Api: ParachainHost<PBlock> + BabeApi<PBlock>,
{
>>>>>>> 4d9aaff7
	async fn retrieve_dmq_contents(
		&self,
		para_id: ParaId,
		relay_parent: PHash,
	) -> RelayChainResult<Vec<InboundDownwardMessage>> {
		Ok(self.full_client.runtime_api().dmq_contents_with_context(
			relay_parent,
			sp_core::ExecutionContext::Importing,
			para_id,
		)?)
	}

	async fn retrieve_all_inbound_hrmp_channel_contents(
		&self,
		para_id: ParaId,
		relay_parent: PHash,
	) -> RelayChainResult<BTreeMap<ParaId, Vec<InboundHrmpMessage>>> {
		Ok(self.full_client.runtime_api().inbound_hrmp_channels_contents_with_context(
			relay_parent,
			sp_core::ExecutionContext::Importing,
			para_id,
		)?)
	}

	async fn header(&self, block_id: BlockId) -> RelayChainResult<Option<PHeader>> {
		let hash = match block_id {
			BlockId::Hash(hash) => hash,
			BlockId::Number(num) => self.full_client.hash(num)?.ok_or_else(|| {
				RelayChainError::GenericError(format!("block with number {num} not found"))
			})?,
		};
		let header = self.full_client.header(hash)?;

		Ok(header)
	}

	async fn persisted_validation_data(
		&self,
		hash: PHash,
		para_id: ParaId,
		occupied_core_assumption: OccupiedCoreAssumption,
	) -> RelayChainResult<Option<PersistedValidationData>> {
		Ok(self.full_client.runtime_api().persisted_validation_data(
			hash,
			para_id,
			occupied_core_assumption,
		)?)
	}

	async fn candidate_pending_availability(
		&self,
		hash: PHash,
		para_id: ParaId,
	) -> RelayChainResult<Option<CommittedCandidateReceipt>> {
		Ok(self.full_client.runtime_api().candidate_pending_availability(hash, para_id)?)
	}

	async fn session_index_for_child(&self, hash: PHash) -> RelayChainResult<SessionIndex> {
		Ok(self.full_client.runtime_api().session_index_for_child(hash)?)
	}

	async fn validators(&self, hash: PHash) -> RelayChainResult<Vec<ValidatorId>> {
		Ok(self.full_client.runtime_api().validators(hash)?)
	}

	async fn import_notification_stream(
		&self,
	) -> RelayChainResult<Pin<Box<dyn Stream<Item = PHeader> + Send>>> {
		let notification_stream = self
			.full_client
			.import_notification_stream()
			.map(|notification| notification.header);
		Ok(Box::pin(notification_stream))
	}

	async fn finality_notification_stream(
		&self,
	) -> RelayChainResult<Pin<Box<dyn Stream<Item = PHeader> + Send>>> {
		let notification_stream = self
			.full_client
			.finality_notification_stream()
			.map(|notification| notification.header);
		Ok(Box::pin(notification_stream))
	}

	async fn best_block_hash(&self) -> RelayChainResult<PHash> {
		Ok(self.backend.blockchain().info().best_hash)
	}

	async fn finalized_block_hash(&self) -> RelayChainResult<PHash> {
		Ok(self.backend.blockchain().info().finalized_hash)
	}

	async fn is_major_syncing(&self) -> RelayChainResult<bool> {
		Ok(self.sync_oracle.is_major_syncing())
	}

	fn overseer_handle(&self) -> RelayChainResult<Handle> {
		Ok(self.overseer_handle.clone())
	}

	async fn get_storage_by_key(
		&self,
		relay_parent: PHash,
		key: &[u8],
	) -> RelayChainResult<Option<StorageValue>> {
		let state = self.backend.state_at(relay_parent)?;
		state.storage(key).map_err(RelayChainError::GenericError)
	}

	async fn prove_read(
		&self,
		relay_parent: PHash,
		relevant_keys: &Vec<Vec<u8>>,
	) -> RelayChainResult<StorageProof> {
		let state_backend = self.backend.state_at(relay_parent)?;

		sp_state_machine::prove_read(state_backend, relevant_keys)
			.map_err(RelayChainError::StateMachineError)
	}

	/// Wait for a given relay chain block in an async way.
	///
	/// The caller needs to pass the hash of a block it waits for and the function will return when the
	/// block is available or an error occurred.
	///
	/// The waiting for the block is implemented as follows:
	///
	/// 1. Get a read lock on the import lock from the backend.
	///
	/// 2. Check if the block is already imported. If yes, return from the function.
	///
	/// 3. If the block isn't imported yet, add an import notification listener.
	///
	/// 4. Poll the import notification listener until the block is imported or the timeout is fired.
	///
	/// The timeout is set to 6 seconds. This should be enough time to import the block in the current
	/// round and if not, the new round of the relay chain already started anyway.
	async fn wait_for_block(&self, hash: PHash) -> RelayChainResult<()> {
		let mut listener =
			match check_block_in_chain(self.backend.clone(), self.full_client.clone(), hash)? {
				BlockCheckStatus::InChain => return Ok(()),
				BlockCheckStatus::Unknown(listener) => listener,
			};

		let mut timeout = futures_timer::Delay::new(Duration::from_secs(TIMEOUT_IN_SECONDS)).fuse();

		loop {
			futures::select! {
				_ = timeout => return Err(RelayChainError::WaitTimeout(hash)),
				evt = listener.next() => match evt {
					Some(evt) if evt.hash == hash => return Ok(()),
					// Not the event we waited on.
					Some(_) => continue,
					None => return Err(RelayChainError::ImportListenerClosed(hash)),
				}
			}
		}
	}

	async fn new_best_notification_stream(
		&self,
	) -> RelayChainResult<Pin<Box<dyn Stream<Item = PHeader> + Send>>> {
		let notifications_stream =
			self.full_client
				.import_notification_stream()
				.filter_map(|notification| async move {
					notification.is_new_best.then_some(notification.header)
				});
		Ok(Box::pin(notifications_stream))
	}
}

pub enum BlockCheckStatus {
	/// Block is in chain
	InChain,
	/// Block status is unknown, listener can be used to wait for notification
	Unknown(ImportNotifications<PBlock>),
}

// Helper function to check if a block is in chain.
pub fn check_block_in_chain(
	backend: Arc<FullBackend>,
	client: Arc<FullClient>,
	hash: PHash,
) -> RelayChainResult<BlockCheckStatus> {
	let _lock = backend.get_import_lock().read();

	if backend.blockchain().status(hash)? == BlockStatus::InChain {
		return Ok(BlockCheckStatus::InChain)
	}

	let listener = client.import_notification_stream();

	Ok(BlockCheckStatus::Unknown(listener))
}

<<<<<<< HEAD
=======
/// Builder for a concrete relay chain interface, created from a full node. Builds
/// a [`RelayChainInProcessInterface`] to access relay chain data necessary for parachain operation.
///
/// The builder takes a [`polkadot_client::Client`]
/// that wraps a concrete instance. By using [`polkadot_client::ExecuteWithClient`]
/// the builder gets access to this concrete instance and instantiates a [`RelayChainInProcessInterface`] with it.
struct RelayChainInProcessInterfaceBuilder {
	polkadot_client: polkadot_client::Client,
	backend: Arc<FullBackend>,
	sync_oracle: Arc<dyn SyncOracle + Send + Sync>,
	overseer_handle: Handle,
}

impl RelayChainInProcessInterfaceBuilder {
	pub fn build(self) -> Arc<dyn RelayChainInterface> {
		self.polkadot_client.clone().execute_with(self)
	}
}

impl ExecuteWithClient for RelayChainInProcessInterfaceBuilder {
	type Output = Arc<dyn RelayChainInterface>;

	fn execute_with_client<Client, Api, Backend>(self, client: Arc<Client>) -> Self::Output
	where
		Client: ProvideRuntimeApi<PBlock>
			+ HeaderBackend<PBlock>
			+ BlockchainEvents<PBlock>
			+ AuxStore
			+ UsageProvider<PBlock>
			+ 'static
			+ Sync
			+ Send,
		Client::Api: ParachainHost<PBlock> + BabeApi<PBlock>,
	{
		Arc::new(RelayChainInProcessInterface::new(
			client,
			self.backend,
			self.sync_oracle,
			self.overseer_handle,
		))
	}
}

>>>>>>> 4d9aaff7
/// Build the Polkadot full node using the given `config`.
#[sc_tracing::logging::prefix_logs_with("Relaychain")]
fn build_polkadot_full_node(
	config: Configuration,
	parachain_config: &Configuration,
	telemetry_worker_handle: Option<TelemetryWorkerHandle>,
	hwbench: Option<sc_sysinfo::HwBench>,
) -> Result<(NewFull, Option<CollatorPair>), polkadot_service::Error> {
	let (is_collator, maybe_collator_key) = if parachain_config.role.is_authority() {
		let collator_key = CollatorPair::generate().0;
		(polkadot_service::IsCollator::Yes(collator_key.clone()), Some(collator_key))
	} else {
		(polkadot_service::IsCollator::No, None)
	};

	let relay_chain_full_node = polkadot_service::build_full(
		config,
		is_collator,
		None,
		// Disable BEEFY. It should not be required by the internal relay chain node.
		false,
		None,
		telemetry_worker_handle,
		true,
		polkadot_service::RealOverseerGen,
		None,
		None,
		hwbench,
	)?;

	Ok((relay_chain_full_node, maybe_collator_key))
}

/// Builds a relay chain interface by constructing a full relay chain node
pub fn build_inprocess_relay_chain(
	mut polkadot_config: Configuration,
	parachain_config: &Configuration,
	telemetry_worker_handle: Option<TelemetryWorkerHandle>,
	task_manager: &mut TaskManager,
	hwbench: Option<sc_sysinfo::HwBench>,
) -> RelayChainResult<(Arc<(dyn RelayChainInterface + 'static)>, Option<CollatorPair>)> {
	// This is essentially a hack, but we want to ensure that we send the correct node version
	// to the telemetry.
	polkadot_config.impl_version = polkadot_cli::Cli::impl_version();
	polkadot_config.impl_name = polkadot_cli::Cli::impl_name();

	let (full_node, collator_key) = build_polkadot_full_node(
		polkadot_config,
		parachain_config,
		telemetry_worker_handle,
		hwbench,
	)
	.map_err(|e| RelayChainError::Application(Box::new(e) as Box<_>))?;

	let relay_chain_interface = Arc::new(RelayChainInProcessInterface::new(
		full_node.client,
		full_node.backend,
		full_node.sync_service,
		full_node.overseer_handle.clone().ok_or(RelayChainError::GenericError(
			"Overseer not running in full node.".to_string(),
		))?,
	));

	task_manager.add_child(full_node.task_manager);

	Ok((relay_chain_interface, collator_key))
}

#[cfg(test)]
mod tests {
	use super::*;

	use polkadot_primitives::Block as PBlock;
	use polkadot_test_client::{
		construct_transfer_extrinsic, BlockBuilderExt, Client, ClientBlockImportExt,
		DefaultTestClientBuilderExt, ExecutionStrategy, InitPolkadotBlockBuilder,
		TestClientBuilder, TestClientBuilderExt,
	};
	use sp_consensus::{BlockOrigin, SyncOracle};
	use sp_runtime::traits::Block as BlockT;
	use std::sync::Arc;

	use futures::{executor::block_on, poll, task::Poll};

	struct DummyNetwork {}

	impl SyncOracle for DummyNetwork {
		fn is_major_syncing(&self) -> bool {
			unimplemented!("Not needed for test")
		}

		fn is_offline(&self) -> bool {
			unimplemented!("Not needed for test")
		}
	}

	fn build_client_backend_and_block() -> (Arc<Client>, PBlock, RelayChainInProcessInterface) {
		let builder =
			TestClientBuilder::new().set_execution_strategy(ExecutionStrategy::NativeWhenPossible);
		let backend = builder.backend();
		let client = Arc::new(builder.build());

		let block_builder = client.init_polkadot_block_builder();
		let block = block_builder.build().expect("Finalizes the block").block;
		let dummy_network: Arc<dyn SyncOracle + Sync + Send> = Arc::new(DummyNetwork {});

		let (tx, _rx) = metered::channel(30);
		let mock_handle = Handle::new(tx);
		(
			client.clone(),
			block,
			RelayChainInProcessInterface::new(client, backend, dummy_network, mock_handle),
		)
	}

	#[test]
	fn returns_directly_for_available_block() {
		let (mut client, block, relay_chain_interface) = build_client_backend_and_block();
		let hash = block.hash();

		block_on(client.import(BlockOrigin::Own, block)).expect("Imports the block");

		block_on(async move {
			// Should be ready on the first poll
			assert!(matches!(
				poll!(relay_chain_interface.wait_for_block(hash)),
				Poll::Ready(Ok(()))
			));
		});
	}

	#[test]
	fn resolve_after_block_import_notification_was_received() {
		let (mut client, block, relay_chain_interface) = build_client_backend_and_block();
		let hash = block.hash();

		block_on(async move {
			let mut future = relay_chain_interface.wait_for_block(hash);
			// As the block is not yet imported, the first poll should return `Pending`
			assert!(poll!(&mut future).is_pending());

			// Import the block that should fire the notification
			client.import(BlockOrigin::Own, block).await.expect("Imports the block");

			// Now it should have received the notification and report that the block was imported
			assert!(matches!(poll!(future), Poll::Ready(Ok(()))));
		});
	}

	#[test]
	fn wait_for_block_time_out_when_block_is_not_imported() {
		let (_, block, relay_chain_interface) = build_client_backend_and_block();
		let hash = block.hash();

		assert!(matches!(
			block_on(relay_chain_interface.wait_for_block(hash)),
			Err(RelayChainError::WaitTimeout(_))
		));
	}

	#[test]
	fn do_not_resolve_after_different_block_import_notification_was_received() {
		let (mut client, block, relay_chain_interface) = build_client_backend_and_block();
		let hash = block.hash();

		let ext = construct_transfer_extrinsic(
			&client,
			sp_keyring::Sr25519Keyring::Alice,
			sp_keyring::Sr25519Keyring::Bob,
			1000,
		);
		let mut block_builder = client.init_polkadot_block_builder();
		// Push an extrinsic to get a different block hash.
		block_builder.push_polkadot_extrinsic(ext).expect("Push extrinsic");
		let block2 = block_builder.build().expect("Build second block").block;
		let hash2 = block2.hash();

		block_on(async move {
			let mut future = relay_chain_interface.wait_for_block(hash);
			let mut future2 = relay_chain_interface.wait_for_block(hash2);
			// As the block is not yet imported, the first poll should return `Pending`
			assert!(poll!(&mut future).is_pending());
			assert!(poll!(&mut future2).is_pending());

			// Import the block that should fire the notification
			client.import(BlockOrigin::Own, block2).await.expect("Imports the second block");

			// The import notification of the second block should not make this one finish
			assert!(poll!(&mut future).is_pending());
			// Now it should have received the notification and report that the block was imported
			assert!(matches!(poll!(future2), Poll::Ready(Ok(()))));

			client.import(BlockOrigin::Own, block).await.expect("Imports the first block");

			// Now it should be ready
			assert!(matches!(poll!(future), Poll::Ready(Ok(()))));
		});
	}
}<|MERGE_RESOLUTION|>--- conflicted
+++ resolved
@@ -66,21 +66,7 @@
 }
 
 #[async_trait]
-<<<<<<< HEAD
 impl RelayChainInterface for RelayChainInProcessInterface {
-=======
-impl<Client> RelayChainInterface for RelayChainInProcessInterface<Client>
-where
-	Client: ProvideRuntimeApi<PBlock>
-		+ HeaderBackend<PBlock>
-		+ BlockchainEvents<PBlock>
-		+ AuxStore
-		+ UsageProvider<PBlock>
-		+ Sync
-		+ Send,
-	Client::Api: ParachainHost<PBlock> + BabeApi<PBlock>,
-{
->>>>>>> 4d9aaff7
 	async fn retrieve_dmq_contents(
 		&self,
 		para_id: ParaId,
@@ -278,52 +264,6 @@
 	Ok(BlockCheckStatus::Unknown(listener))
 }
 
-<<<<<<< HEAD
-=======
-/// Builder for a concrete relay chain interface, created from a full node. Builds
-/// a [`RelayChainInProcessInterface`] to access relay chain data necessary for parachain operation.
-///
-/// The builder takes a [`polkadot_client::Client`]
-/// that wraps a concrete instance. By using [`polkadot_client::ExecuteWithClient`]
-/// the builder gets access to this concrete instance and instantiates a [`RelayChainInProcessInterface`] with it.
-struct RelayChainInProcessInterfaceBuilder {
-	polkadot_client: polkadot_client::Client,
-	backend: Arc<FullBackend>,
-	sync_oracle: Arc<dyn SyncOracle + Send + Sync>,
-	overseer_handle: Handle,
-}
-
-impl RelayChainInProcessInterfaceBuilder {
-	pub fn build(self) -> Arc<dyn RelayChainInterface> {
-		self.polkadot_client.clone().execute_with(self)
-	}
-}
-
-impl ExecuteWithClient for RelayChainInProcessInterfaceBuilder {
-	type Output = Arc<dyn RelayChainInterface>;
-
-	fn execute_with_client<Client, Api, Backend>(self, client: Arc<Client>) -> Self::Output
-	where
-		Client: ProvideRuntimeApi<PBlock>
-			+ HeaderBackend<PBlock>
-			+ BlockchainEvents<PBlock>
-			+ AuxStore
-			+ UsageProvider<PBlock>
-			+ 'static
-			+ Sync
-			+ Send,
-		Client::Api: ParachainHost<PBlock> + BabeApi<PBlock>,
-	{
-		Arc::new(RelayChainInProcessInterface::new(
-			client,
-			self.backend,
-			self.sync_oracle,
-			self.overseer_handle,
-		))
-	}
-}
-
->>>>>>> 4d9aaff7
 /// Build the Polkadot full node using the given `config`.
 #[sc_tracing::logging::prefix_logs_with("Relaychain")]
 fn build_polkadot_full_node(
