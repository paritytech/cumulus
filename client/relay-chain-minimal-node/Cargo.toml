--- conflicted
+++ resolved
@@ -42,11 +42,8 @@
 tracing = "0.1.37"
 async-trait = "0.1.73"
 futures = "0.3.28"
-<<<<<<< HEAD
-tokio = { version = "1.31.0", features = ["macros"] }
+
+tokio = { version = "1.32.0", features = ["macros"] }
 
 [features]
-network-protocol-staging = ["polkadot-node-network-protocol/network-protocol-staging"]
-=======
-tokio = { version = "1.32.0", features = ["macros"] }
->>>>>>> cc9e3e15
+network-protocol-staging = ["polkadot-node-network-protocol/network-protocol-staging"]