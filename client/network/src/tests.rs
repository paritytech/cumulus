// Copyright 2020-2021 Parity Technologies (UK) Ltd.
// This file is part of Polkadot.

// Polkadot is free software: you can redistribute it and/or modify
// it under the terms of the GNU General Public License as published by
// the Free Software Foundation, either version 3 of the License, or
// (at your option) any later version.

// Polkadot is distributed in the hope that it will be useful,
// but WITHOUT ANY WARRANTY; without even the implied warranty of
// MERCHANTABILITY or FITNESS FOR A PARTICULAR PURPOSE.  See the
// GNU General Public License for more details.

// You should have received a copy of the GNU General Public License
// along with Polkadot.  If not, see <http://www.gnu.org/licenses/>.

use super::*;
use async_trait::async_trait;
use cumulus_primitives_core::relay_chain::BlockId;
use cumulus_relay_chain_inprocess_interface::{check_block_in_chain, BlockCheckStatus};
use cumulus_relay_chain_interface::{
	OverseerHandle, PHeader, ParaId, RelayChainError, RelayChainResult,
};
use cumulus_test_service::runtime::{Block, Hash, Header};
use futures::{executor::block_on, poll, task::Poll, FutureExt, Stream, StreamExt};
use parking_lot::Mutex;
use polkadot_node_primitives::{SignedFullStatement, Statement};
use polkadot_primitives::{
	CandidateCommitments, CandidateDescriptor, CollatorPair, CommittedCandidateReceipt,
	Hash as PHash, HeadData, InboundDownwardMessage, InboundHrmpMessage, OccupiedCoreAssumption,
	PersistedValidationData, SessionIndex, SigningContext, ValidationCodeHash, ValidatorId,
};
use polkadot_test_client::{
	Client as PClient, ClientBlockImportExt, DefaultTestClientBuilderExt, FullBackend as PBackend,
	InitPolkadotBlockBuilder, TestClientBuilder, TestClientBuilderExt,
};
use sc_client_api::{Backend, BlockchainEvents};
use sp_blockchain::HeaderBackend;
use sp_consensus::BlockOrigin;
use sp_core::{Pair, H256};
use sp_keyring::Sr25519Keyring;
use sp_keystore::{testing::MemoryKeystore, Keystore, KeystorePtr};
use sp_runtime::RuntimeAppPublic;
use sp_state_machine::StorageValue;
use std::{collections::BTreeMap, time::Duration};

fn check_error(error: crate::BoxedError, check_error: impl Fn(&BlockAnnounceError) -> bool) {
	let error = *error
		.downcast::<BlockAnnounceError>()
		.expect("Downcasts error to `ClientError`");
	if !check_error(&error) {
		panic!("Invalid error: {:?}", error);
	}
}

#[derive(Clone)]
struct DummyRelayChainInterface {
	data: Arc<Mutex<ApiData>>,
	relay_client: Arc<PClient>,
	relay_backend: Arc<PBackend>,
}

impl DummyRelayChainInterface {
	fn new() -> Self {
		let builder = TestClientBuilder::new();
		let relay_backend = builder.backend();

		Self {
			data: Arc::new(Mutex::new(ApiData {
				validators: vec![Sr25519Keyring::Alice.public().into()],
				has_pending_availability: false,
			})),
			relay_client: Arc::new(builder.build()),
			relay_backend,
		}
	}
}

#[async_trait]
impl RelayChainInterface for DummyRelayChainInterface {
	async fn validators(&self, _: PHash) -> RelayChainResult<Vec<ValidatorId>> {
		Ok(self.data.lock().validators.clone())
	}

	async fn best_block_hash(&self) -> RelayChainResult<PHash> {
		Ok(self.relay_backend.blockchain().info().best_hash)
	}
	async fn finalized_block_hash(&self) -> RelayChainResult<PHash> {
		Ok(self.relay_backend.blockchain().info().finalized_hash)
	}

	async fn retrieve_dmq_contents(
		&self,
		_: ParaId,
		_: PHash,
	) -> RelayChainResult<Vec<InboundDownwardMessage>> {
		unimplemented!("Not needed for test")
	}

	async fn retrieve_all_inbound_hrmp_channel_contents(
		&self,
		_: ParaId,
		_: PHash,
	) -> RelayChainResult<BTreeMap<ParaId, Vec<InboundHrmpMessage>>> {
		Ok(BTreeMap::new())
	}

	async fn persisted_validation_data(
		&self,
		_: PHash,
		_: ParaId,
		_: OccupiedCoreAssumption,
	) -> RelayChainResult<Option<PersistedValidationData>> {
		Ok(Some(PersistedValidationData {
			parent_head: HeadData(default_header().encode()),
			..Default::default()
		}))
	}

	async fn candidate_pending_availability(
		&self,
		_: PHash,
		_: ParaId,
	) -> RelayChainResult<Option<CommittedCandidateReceipt>> {
		if self.data.lock().has_pending_availability {
			Ok(Some(CommittedCandidateReceipt {
				descriptor: CandidateDescriptor {
					para_head: polkadot_parachain::primitives::HeadData(default_header().encode())
						.hash(),
					para_id: 0u32.into(),
					relay_parent: PHash::random(),
					collator: CollatorPair::generate().0.public(),
					persisted_validation_data_hash: PHash::random(),
					pov_hash: PHash::random(),
					erasure_root: PHash::random(),
					signature: sp_core::sr25519::Signature([0u8; 64]).into(),
					validation_code_hash: ValidationCodeHash::from(PHash::random()),
				},
				commitments: CandidateCommitments {
					upward_messages: Default::default(),
					horizontal_messages: Default::default(),
					new_validation_code: None,
					head_data: HeadData(Vec::new()),
					processed_downward_messages: 0,
					hrmp_watermark: 0,
				},
			}))
		} else {
			Ok(None)
		}
	}

	async fn session_index_for_child(&self, _: PHash) -> RelayChainResult<SessionIndex> {
		Ok(0)
	}

	async fn import_notification_stream(
		&self,
	) -> RelayChainResult<Pin<Box<dyn Stream<Item = PHeader> + Send>>> {
		Ok(Box::pin(
			self.relay_client
				.import_notification_stream()
				.map(|notification| notification.header),
		))
	}

	async fn finality_notification_stream(
		&self,
	) -> RelayChainResult<Pin<Box<dyn Stream<Item = PHeader> + Send>>> {
		Ok(Box::pin(
			self.relay_client
				.finality_notification_stream()
				.map(|notification| notification.header),
		))
	}

	async fn is_major_syncing(&self) -> RelayChainResult<bool> {
		Ok(false)
	}

	fn overseer_handle(&self) -> RelayChainResult<OverseerHandle> {
		unimplemented!("Not needed for test")
	}

	async fn get_storage_by_key(
		&self,
		_: PHash,
		_: &[u8],
	) -> RelayChainResult<Option<StorageValue>> {
		unimplemented!("Not needed for test")
	}

	async fn prove_read(
		&self,
		_: PHash,
		_: &Vec<Vec<u8>>,
	) -> RelayChainResult<sc_client_api::StorageProof> {
		unimplemented!("Not needed for test")
	}

	async fn wait_for_block(&self, hash: PHash) -> RelayChainResult<()> {
		let mut listener = match check_block_in_chain(
			self.relay_backend.clone(),
			self.relay_client.clone(),
			hash,
		)? {
			BlockCheckStatus::InChain => return Ok(()),
			BlockCheckStatus::Unknown(listener) => listener,
		};

		let mut timeout = futures_timer::Delay::new(Duration::from_secs(10)).fuse();

		loop {
			futures::select! {
				_ = timeout => return Err(RelayChainError::WaitTimeout(hash)),
				evt = listener.next() => match evt {
					Some(evt) if evt.hash == hash => return Ok(()),
					// Not the event we waited on.
					Some(_) => continue,
					None => return Err(RelayChainError::ImportListenerClosed(hash)),
				}
			}
		}
	}

	async fn new_best_notification_stream(
		&self,
	) -> RelayChainResult<Pin<Box<dyn Stream<Item = PHeader> + Send>>> {
		let notifications_stream =
			self.relay_client
				.import_notification_stream()
				.filter_map(|notification| async move {
					if notification.is_new_best {
						Some(notification.header)
					} else {
						None
					}
				});
		Ok(Box::pin(notifications_stream))
	}

<<<<<<< HEAD
	async fn header(&self, block_id: PHash) -> RelayChainResult<Option<PHeader>> {
		unimplemented!("Not needed for test")
=======
	async fn header(&self, block_id: BlockId) -> RelayChainResult<Option<PHeader>> {
		let hash = match block_id {
			BlockId::Hash(hash) => hash,
			BlockId::Number(num) => self.relay_client.hash(num)?.ok_or_else(|| {
				RelayChainError::GenericError(format!("block with number {num} not found"))
			})?,
		};
		let header = self.relay_client.header(hash)?;

		Ok(header)
>>>>>>> bf07cd82
	}
}

fn make_validator_and_api() -> (
	RequireSecondedInBlockAnnounce<Block, Arc<DummyRelayChainInterface>>,
	Arc<DummyRelayChainInterface>,
) {
	let relay_chain_interface = Arc::new(DummyRelayChainInterface::new());
	(
		RequireSecondedInBlockAnnounce::new(relay_chain_interface.clone(), ParaId::from(56)),
		relay_chain_interface,
	)
}

fn default_header() -> Header {
	Header {
		number: 1,
		digest: Default::default(),
		extrinsics_root: Default::default(),
		parent_hash: Default::default(),
		state_root: Default::default(),
	}
}

/// Same as [`make_gossip_message_and_header`], but using the genesis header as relay parent.
async fn make_gossip_message_and_header_using_genesis(
	api: Arc<DummyRelayChainInterface>,
	validator_index: u32,
) -> (CollationSecondedSignal, Header) {
	let relay_parent = api.relay_client.hash(0).ok().flatten().expect("Genesis hash exists");

	make_gossip_message_and_header(api, relay_parent, validator_index).await
}

async fn make_gossip_message_and_header(
	relay_chain_interface: Arc<DummyRelayChainInterface>,
	relay_parent: H256,
	validator_index: u32,
) -> (CollationSecondedSignal, Header) {
	let keystore: KeystorePtr = Arc::new(MemoryKeystore::new());
	let alice_public = Keystore::sr25519_generate_new(
		&*keystore,
		ValidatorId::ID,
		Some(&Sr25519Keyring::Alice.to_seed()),
	)
	.unwrap();
	let session_index = relay_chain_interface.session_index_for_child(relay_parent).await.unwrap();
	let signing_context = SigningContext { parent_hash: relay_parent, session_index };

	let header = default_header();
	let candidate_receipt = CommittedCandidateReceipt {
		commitments: CandidateCommitments {
			head_data: header.encode().into(),
			..Default::default()
		},
		descriptor: CandidateDescriptor {
			para_id: 0u32.into(),
			relay_parent,
			collator: CollatorPair::generate().0.public(),
			persisted_validation_data_hash: PHash::random(),
			pov_hash: PHash::random(),
			erasure_root: PHash::random(),
			signature: sp_core::sr25519::Signature([0u8; 64]).into(),
			para_head: polkadot_parachain::primitives::HeadData(header.encode()).hash(),
			validation_code_hash: ValidationCodeHash::from(PHash::random()),
		},
	};
	let statement = Statement::Seconded(candidate_receipt);
	let signed = SignedFullStatement::sign(
		&keystore,
		statement,
		&signing_context,
		validator_index.into(),
		&alice_public.into(),
	)
	.ok()
	.flatten()
	.expect("Signing statement");

	(CollationSecondedSignal { statement: signed, relay_parent }, header)
}

#[test]
fn valid_if_no_data_and_less_than_best_known_number() {
	let mut validator = make_validator_and_api().0;
	let header = Header { number: 0, ..default_header() };
	let res = block_on(validator.validate(&header, &[]));

	assert_eq!(
		res.unwrap(),
		Validation::Success { is_new_best: false },
		"validating without data with block number < best known number is always a success",
	);
}

#[test]
fn invalid_if_no_data_exceeds_best_known_number() {
	let mut validator = make_validator_and_api().0;
	let header = Header { number: 1, state_root: Hash::random(), ..default_header() };
	let res = block_on(validator.validate(&header, &[]));

	assert_eq!(
		res.unwrap(),
		Validation::Failure { disconnect: false },
		"validation fails if no justification and block number >= best known number",
	);
}

#[test]
fn valid_if_no_data_and_block_matches_best_known_block() {
	let mut validator = make_validator_and_api().0;
	let res = block_on(validator.validate(&default_header(), &[]));

	assert_eq!(
		res.unwrap(),
		Validation::Success { is_new_best: true },
		"validation is successful when the block hash matches the best known block",
	);
}

#[test]
fn check_statement_is_encoded_correctly() {
	let mut validator = make_validator_and_api().0;
	let header = default_header();
	let res = block_on(validator.validate(&header, &[0x42]))
		.expect_err("Should fail on invalid encoded statement");

	check_error(res, |error| {
		matches!(
			error,
			BlockAnnounceError(x) if x.contains("Can not decode the `BlockAnnounceData`")
		)
	});
}

#[test]
fn block_announce_data_decoding_should_reject_extra_data() {
	let (mut validator, api) = make_validator_and_api();

	let (signal, header) = block_on(make_gossip_message_and_header_using_genesis(api, 1));
	let mut data = BlockAnnounceData::try_from(&signal).unwrap().encode();
	data.push(0x42);

	let res = block_on(validator.validate(&header, &data)).expect_err("Should return an error ");

	check_error(res, |error| {
		matches!(
			error,
			BlockAnnounceError(x) if x.contains("Input buffer has still data left after decoding!")
		)
	});
}

#[derive(Encode, Decode, Debug)]
struct LegacyBlockAnnounceData {
	receipt: CandidateReceipt,
	statement: UncheckedSigned<CompactStatement>,
}

#[test]
fn legacy_block_announce_data_handling() {
	let (_, api) = make_validator_and_api();

	let (signal, _) = block_on(make_gossip_message_and_header_using_genesis(api, 1));

	let receipt = if let Statement::Seconded(receipt) = signal.statement.payload() {
		receipt.to_plain()
	} else {
		panic!("Invalid")
	};

	let legacy = LegacyBlockAnnounceData {
		receipt: receipt.clone(),
		statement: signal.statement.convert_payload().into(),
	};

	let data = legacy.encode();

	let block_data =
		BlockAnnounceData::decode(&mut &data[..]).expect("Decoding works from legacy works");
	assert_eq!(receipt.descriptor.relay_parent, block_data.relay_parent);

	let data = block_data.encode();
	LegacyBlockAnnounceData::decode(&mut &data[..]).expect("Decoding works");
}

#[test]
fn check_signer_is_legit_validator() {
	let (mut validator, api) = make_validator_and_api();

	let (signal, header) = block_on(make_gossip_message_and_header_using_genesis(api, 1));
	let data = BlockAnnounceData::try_from(&signal).unwrap().encode();

	let res = block_on(validator.validate(&header, &data));
	assert_eq!(Validation::Failure { disconnect: true }, res.unwrap());
}

#[test]
fn check_statement_is_correctly_signed() {
	let (mut validator, api) = make_validator_and_api();

	let (signal, header) = block_on(make_gossip_message_and_header_using_genesis(api, 0));

	let mut data = BlockAnnounceData::try_from(&signal).unwrap().encode();

	// The signature comes at the end of the type, so change a bit to make the signature invalid.
	let last = data.len() - 1;
	data[last] = data[last].wrapping_add(1);

	let res = block_on(validator.validate(&header, &data));
	assert_eq!(Validation::Failure { disconnect: true }, res.unwrap());
}

#[tokio::test]
async fn check_statement_seconded() {
	let (mut validator, relay_chain_interface) = make_validator_and_api();
	let header = default_header();
	let relay_parent = H256::from_low_u64_be(1);

	let keystore: KeystorePtr = Arc::new(MemoryKeystore::new());
	let alice_public = Keystore::sr25519_generate_new(
		&*keystore,
		ValidatorId::ID,
		Some(&Sr25519Keyring::Alice.to_seed()),
	)
	.unwrap();
	let session_index = relay_chain_interface.session_index_for_child(relay_parent).await.unwrap();
	let signing_context = SigningContext { parent_hash: relay_parent, session_index };

	let statement = Statement::Valid(Default::default());

	let signed_statement = SignedFullStatement::sign(
		&keystore,
		statement,
		&signing_context,
		0.into(),
		&alice_public.into(),
	)
	.ok()
	.flatten()
	.expect("Signs statement");

	let data = BlockAnnounceData {
		receipt: CandidateReceipt {
			commitments_hash: PHash::random(),
			descriptor: CandidateDescriptor {
				para_head: HeadData(Vec::new()).hash(),
				para_id: 0u32.into(),
				relay_parent: PHash::random(),
				collator: CollatorPair::generate().0.public(),
				persisted_validation_data_hash: PHash::random(),
				pov_hash: PHash::random(),
				erasure_root: PHash::random(),
				signature: sp_core::sr25519::Signature([0u8; 64]).into(),
				validation_code_hash: ValidationCodeHash::from(PHash::random()),
			},
		},
		statement: signed_statement.convert_payload().into(),
		relay_parent,
	}
	.encode();

	let res = block_on(validator.validate(&header, &data));
	assert_eq!(Validation::Failure { disconnect: true }, res.unwrap());
}

#[test]
fn check_header_match_candidate_receipt_header() {
	let (mut validator, api) = make_validator_and_api();

	let (signal, mut header) = block_on(make_gossip_message_and_header_using_genesis(api, 0));
	let data = BlockAnnounceData::try_from(&signal).unwrap().encode();
	header.number = 300;

	let res = block_on(validator.validate(&header, &data));
	assert_eq!(Validation::Failure { disconnect: true }, res.unwrap());
}

/// Test that ensures that we postpone the block announce verification until
/// a relay chain block is imported. This is important for when we receive a
/// block announcement before we have imported the associated relay chain block
/// which can happen on slow nodes or nodes with a slow network connection.
#[test]
fn relay_parent_not_imported_when_block_announce_is_processed() {
	block_on(async move {
		let (mut validator, api) = make_validator_and_api();

		let mut client = api.relay_client.clone();
		let block = client.init_polkadot_block_builder().build().expect("Build new block").block;

		let (signal, header) = make_gossip_message_and_header(api, block.hash(), 0).await;

		let data = BlockAnnounceData::try_from(&signal).unwrap().encode();

		let mut validation = validator.validate(&header, &data);

		// The relay chain block is not available yet, so the first poll should return
		// that the future is still pending.
		assert!(poll!(&mut validation).is_pending());

		client.import(BlockOrigin::Own, block).await.expect("Imports the block");

		assert!(matches!(
			poll!(validation),
			Poll::Ready(Ok(Validation::Success { is_new_best: true }))
		));
	});
}

/// Ensures that when we receive a block announcement without a statement included, while the block
/// is not yet included by the node checking the announcement, but the node is already backed.
#[test]
fn block_announced_without_statement_and_block_only_backed() {
	block_on(async move {
		let (mut validator, api) = make_validator_and_api();
		api.data.lock().has_pending_availability = true;

		let header = default_header();

		let validation = validator.validate(&header, &[]);

		assert!(matches!(validation.await, Ok(Validation::Success { is_new_best: true })));
	});
}

#[derive(Default)]
struct ApiData {
	validators: Vec<ValidatorId>,
	has_pending_availability: bool,
}<|MERGE_RESOLUTION|>--- conflicted
+++ resolved
@@ -239,10 +239,6 @@
 		Ok(Box::pin(notifications_stream))
 	}
 
-<<<<<<< HEAD
-	async fn header(&self, block_id: PHash) -> RelayChainResult<Option<PHeader>> {
-		unimplemented!("Not needed for test")
-=======
 	async fn header(&self, block_id: BlockId) -> RelayChainResult<Option<PHeader>> {
 		let hash = match block_id {
 			BlockId::Hash(hash) => hash,
@@ -253,7 +249,6 @@
 		let header = self.relay_client.header(hash)?;
 
 		Ok(header)
->>>>>>> bf07cd82
 	}
 }
 
