--- conflicted
+++ resolved
@@ -15,7 +15,6 @@
 tracing = "0.1.36"
 
 # Substrate
-<<<<<<< HEAD
 sc-client-api = { git = "https://github.com/paritytech/substrate", branch = "polkadot-v0.9.28" }
 sp-api = { git = "https://github.com/paritytech/substrate", branch = "polkadot-v0.9.28" }
 sp-blockchain = { git = "https://github.com/paritytech/substrate", branch = "polkadot-v0.9.28" }
@@ -25,23 +24,9 @@
 sp-state-machine = { git = "https://github.com/paritytech/substrate", branch = "polkadot-v0.9.28" }
 
 # Polkadot
-polkadot-node-primitives = { git = "https://github.com/paritytech/polkadot", branch = "release-v0.9.28" }
-polkadot-parachain = { git = "https://github.com/paritytech/polkadot", branch = "release-v0.9.28" }
-polkadot-primitives = { git = "https://github.com/paritytech/polkadot", branch = "release-v0.9.28" }
-=======
-sc-client-api = { git = "https://github.com/arturgontijo/substrate", branch = "master" }
-sp-api = { git = "https://github.com/arturgontijo/substrate", branch = "master" }
-sp-blockchain = { git = "https://github.com/arturgontijo/substrate", branch = "master" }
-sp-consensus = { git = "https://github.com/arturgontijo/substrate", branch = "master" }
-sp-core = { git = "https://github.com/arturgontijo/substrate", branch = "master" }
-sp-runtime = { git = "https://github.com/arturgontijo/substrate", branch = "master" }
-sp-state-machine = { git = "https://github.com/arturgontijo/substrate", branch = "master" }
-
-# Polkadot
-polkadot-node-primitives = { git = "https://github.com/arturgontijo/polkadot", branch = "trappist-xcm-v3" }
-polkadot-parachain = { git = "https://github.com/arturgontijo/polkadot", branch = "trappist-xcm-v3" }
-polkadot-primitives = { git = "https://github.com/arturgontijo/polkadot", branch = "trappist-xcm-v3" }
->>>>>>> c90b0597
+polkadot-node-primitives = { git = "https://github.com/bernardoaraujor/polkadot", branch = "v0.9.28-xcm-v3" }
+polkadot-parachain = { git = "https://github.com/bernardoaraujor/polkadot", branch = "v0.9.28-xcm-v3" }
+polkadot-primitives = { git = "https://github.com/bernardoaraujor/polkadot", branch = "v0.9.28-xcm-v3" }
 
 # Cumulus
 cumulus-relay-chain-interface = { path = "../relay-chain-interface" }
@@ -52,7 +37,6 @@
 url = "2.2.2"
 
 # Substrate
-<<<<<<< HEAD
 sc-cli = { git = "https://github.com/paritytech/substrate", branch = "polkadot-v0.9.28" }
 sc-client-api = { git = "https://github.com/paritytech/substrate", branch = "polkadot-v0.9.28" }
 sp-consensus = { git = "https://github.com/paritytech/substrate", branch = "polkadot-v0.9.28" }
@@ -62,23 +46,9 @@
 substrate-test-utils = { git = "https://github.com/paritytech/substrate", branch = "polkadot-v0.9.28" }
 
 # Polkadot
-polkadot-client = { git = "https://github.com/paritytech/polkadot", branch = "release-v0.9.28" }
-polkadot-service = { git = "https://github.com/paritytech/polkadot", branch = "release-v0.9.28" }
-polkadot-test-client = { git = "https://github.com/paritytech/polkadot", branch = "release-v0.9.28" }
-=======
-sc-cli = { git = "https://github.com/arturgontijo/substrate", branch = "master" }
-sc-client-api = { git = "https://github.com/arturgontijo/substrate", branch = "master" }
-sp-consensus = { git = "https://github.com/arturgontijo/substrate", branch = "master" }
-sp-core = { git = "https://github.com/arturgontijo/substrate", branch = "master" }
-sp-keyring = { git = "https://github.com/arturgontijo/substrate", branch = "master" }
-sp-keystore = { git = "https://github.com/arturgontijo/substrate", branch = "master" }
-substrate-test-utils = { git = "https://github.com/arturgontijo/substrate", branch = "master" }
-
-# Polkadot
-polkadot-client = { git = "https://github.com/arturgontijo/polkadot", branch = "trappist-xcm-v3" }
-polkadot-service = { git = "https://github.com/arturgontijo/polkadot", branch = "trappist-xcm-v3" }
-polkadot-test-client = { git = "https://github.com/arturgontijo/polkadot", branch = "trappist-xcm-v3" }
->>>>>>> c90b0597
+polkadot-client = { git = "https://github.com/bernardoaraujor/polkadot", branch = "v0.9.28-xcm-v3" }
+polkadot-service = { git = "https://github.com/bernardoaraujor/polkadot", branch = "v0.9.28-xcm-v3" }
+polkadot-test-client = { git = "https://github.com/bernardoaraujor/polkadot", branch = "v0.9.28-xcm-v3" }
 
 # Cumulus
 cumulus-primitives-core = { path = "../../primitives/core" }
