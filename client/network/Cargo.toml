--- conflicted
+++ resolved
@@ -14,22 +14,12 @@
 tracing = "0.1.37"
 
 # Substrate
-<<<<<<< HEAD
-sc-client-api = { git = "https://github.com/paritytech/substrate", branch = "polkadot-v0.9.28" }
-sp-api = { git = "https://github.com/paritytech/substrate", branch = "polkadot-v0.9.28" }
-sp-blockchain = { git = "https://github.com/paritytech/substrate", branch = "polkadot-v0.9.28" }
-sp-consensus = { git = "https://github.com/paritytech/substrate", branch = "polkadot-v0.9.28" }
-sp-core = { git = "https://github.com/paritytech/substrate", branch = "polkadot-v0.9.28" }
-sp-runtime = { git = "https://github.com/paritytech/substrate", branch = "polkadot-v0.9.28" }
-sp-state-machine = { git = "https://github.com/paritytech/substrate", branch = "polkadot-v0.9.28" }
-=======
 sc-client-api = { git = "https://github.com/paritytech/substrate", branch = "polkadot-v0.9.31" }
 sp-blockchain = { git = "https://github.com/paritytech/substrate", branch = "polkadot-v0.9.31" }
 sp-consensus = { git = "https://github.com/paritytech/substrate", branch = "polkadot-v0.9.31" }
 sp-core = { git = "https://github.com/paritytech/substrate", branch = "polkadot-v0.9.31" }
 sp-runtime = { git = "https://github.com/paritytech/substrate", branch = "polkadot-v0.9.31" }
 sp-state-machine = { git = "https://github.com/paritytech/substrate", branch = "polkadot-v0.9.31" }
->>>>>>> 1b784118
 
 # Polkadot
 polkadot-node-primitives = { git = "https://github.com/paritytech/polkadot", branch = "trappist-xcm-v3" }
@@ -45,15 +35,6 @@
 url = "2.3.1"
 
 # Substrate
-<<<<<<< HEAD
-sc-cli = { git = "https://github.com/paritytech/substrate", branch = "polkadot-v0.9.28" }
-sc-client-api = { git = "https://github.com/paritytech/substrate", branch = "polkadot-v0.9.28" }
-sp-consensus = { git = "https://github.com/paritytech/substrate", branch = "polkadot-v0.9.28" }
-sp-core = { git = "https://github.com/paritytech/substrate", branch = "polkadot-v0.9.28" }
-sp-keyring = { git = "https://github.com/paritytech/substrate", branch = "polkadot-v0.9.28" }
-sp-keystore = { git = "https://github.com/paritytech/substrate", branch = "polkadot-v0.9.28" }
-substrate-test-utils = { git = "https://github.com/paritytech/substrate", branch = "polkadot-v0.9.28" }
-=======
 sc-cli = { git = "https://github.com/paritytech/substrate", branch = "polkadot-v0.9.31" }
 sc-client-api = { git = "https://github.com/paritytech/substrate", branch = "polkadot-v0.9.31" }
 sp-consensus = { git = "https://github.com/paritytech/substrate", branch = "polkadot-v0.9.31" }
@@ -61,7 +42,6 @@
 sp-keyring = { git = "https://github.com/paritytech/substrate", branch = "polkadot-v0.9.31" }
 sp-keystore = { git = "https://github.com/paritytech/substrate", branch = "polkadot-v0.9.31" }
 substrate-test-utils = { git = "https://github.com/paritytech/substrate", branch = "polkadot-v0.9.31" }
->>>>>>> 1b784118
 
 # Polkadot
 polkadot-client = { git = "https://github.com/paritytech/polkadot", branch = "trappist-xcm-v3" }
