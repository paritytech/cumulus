--- conflicted
+++ resolved
@@ -7,21 +7,6 @@
 
 [dependencies]
 # Substrate deps
-<<<<<<< HEAD
-sp-blockchain = { git = "https://github.com/paritytech/substrate", branch = "rococo-v1" }
-sp-consensus = { git = "https://github.com/paritytech/substrate", branch = "rococo-v1" }
-sp-runtime = { git = "https://github.com/paritytech/substrate", branch = "rococo-v1" }
-sp-api = { git = "https://github.com/paritytech/substrate", branch = "rococo-v1" }
-sp-core = { git = "https://github.com/paritytech/substrate", branch = "rococo-v1" }
-sc-client-api = { git = "https://github.com/paritytech/substrate", branch = "rococo-v1" }
-
-# Polkadot deps
-polkadot-primitives = { git = "https://github.com/paritytech/polkadot", branch = "rococo-v1" }
-polkadot-statement-table = { git = "https://github.com/paritytech/polkadot", branch = "rococo-v1" }
-polkadot-node-primitives = { git = "https://github.com/paritytech/polkadot", branch = "rococo-v1" }
-polkadot-service = { git = "https://github.com/paritytech/polkadot", branch = "rococo-v1" }
-polkadot-parachain = { git = "https://github.com/paritytech/polkadot", branch = "rococo-v1" }
-=======
 sp-blockchain = { git = "https://github.com/paritytech/substrate", branch = "polkadot-v0.9.1" }
 sp-consensus = { git = "https://github.com/paritytech/substrate", branch = "polkadot-v0.9.1" }
 sp-runtime = { git = "https://github.com/paritytech/substrate", branch = "polkadot-v0.9.1" }
@@ -35,7 +20,6 @@
 polkadot-node-primitives = { git = "https://github.com/paritytech/polkadot", branch = "release-v0.9.1" }
 polkadot-service = { git = "https://github.com/paritytech/polkadot", branch = "release-v0.9.1" }
 polkadot-parachain = { git = "https://github.com/paritytech/polkadot", branch = "release-v0.9.1" }
->>>>>>> 4b2c5151
 
 # other deps
 codec = { package = "parity-scale-codec", version = "2.0.0", features = [ "derive" ] }
@@ -53,19 +37,6 @@
 cumulus-primitives-core = { path = "../../primitives/core" }
 
 # Polkadot deps
-<<<<<<< HEAD
-polkadot-test-client = { git = "https://github.com/paritytech/polkadot", branch = "rococo-v1" }
-
-# substrate deps
-sc-client-api = { git = "https://github.com/paritytech/substrate", branch = "rococo-v1" }
-sp-core = { git = "https://github.com/paritytech/substrate", branch = "rococo-v1" }
-sp-keyring = { git = "https://github.com/paritytech/substrate", branch = "rococo-v1" }
-sp-keystore = { git = "https://github.com/paritytech/substrate", branch = "rococo-v1" }
-sp-consensus = { git = "https://github.com/paritytech/substrate", branch = "rococo-v1" }
-sc-cli = { git = "https://github.com/paritytech/substrate", branch = "rococo-v1" }
-substrate-test-utils = { git = "https://github.com/paritytech/substrate", branch = "rococo-v1" }
-sc-service = { git = "https://github.com/paritytech/substrate", branch = "rococo-v1" }
-=======
 polkadot-test-client = { git = "https://github.com/paritytech/polkadot", branch = "release-v0.9.1" }
 
 # substrate deps
@@ -76,5 +47,4 @@
 sp-consensus = { git = "https://github.com/paritytech/substrate", branch = "polkadot-v0.9.1" }
 sc-cli = { git = "https://github.com/paritytech/substrate", branch = "polkadot-v0.9.1" }
 substrate-test-utils = { git = "https://github.com/paritytech/substrate", branch = "polkadot-v0.9.1" }
-sc-service = { git = "https://github.com/paritytech/substrate", branch = "polkadot-v0.9.1" }
->>>>>>> 4b2c5151
+sc-service = { git = "https://github.com/paritytech/substrate", branch = "polkadot-v0.9.1" }