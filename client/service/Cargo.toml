[package]
name = "cumulus-client-service"
version = "0.1.0"
authors = ["Parity Technologies <admin@parity.io>"]
edition = "2018"

[dependencies]
# Cumulus dependencies
cumulus-client-consensus-common = { path = "../consensus/common" }
cumulus-client-collator = { path = "../collator" }
cumulus-client-pov-recovery = { path = "../pov-recovery" }
cumulus-primitives-core = { path = "../../primitives/core" }

# Substrate dependencies
<<<<<<< HEAD
sc-chain-spec = { git = "https://github.com/paritytech/substrate", branch = "polkadot-v0.9.2" }
sc-client-api = { git = "https://github.com/paritytech/substrate", branch = "polkadot-v0.9.2" }
sc-service = { git = "https://github.com/paritytech/substrate", branch = "polkadot-v0.9.2" }
sc-telemetry = { git = "https://github.com/paritytech/substrate", branch = "polkadot-v0.9.2" }
sc-tracing = { git = "https://github.com/paritytech/substrate", branch = "polkadot-v0.9.2" }
sp-consensus = { git = "https://github.com/paritytech/substrate", branch = "polkadot-v0.9.2" }
sp-runtime = { git = "https://github.com/paritytech/substrate", branch = "polkadot-v0.9.2" }
sp-api = { git = "https://github.com/paritytech/substrate", branch = "polkadot-v0.9.2" }
sp-core = { git = "https://github.com/paritytech/substrate", branch = "polkadot-v0.9.2" }
sp-blockchain = { git = "https://github.com/paritytech/substrate", branch = "polkadot-v0.9.2" }

# Polkadot dependencies
polkadot-primitives = { git = "https://github.com/paritytech/polkadot", branch = "release-v0.9.2" }
polkadot-service = { git = "https://github.com/paritytech/polkadot", branch = "release-v0.9.2" }
=======
sc-chain-spec = { git = "https://github.com/paritytech/substrate", branch = "master" }
sc-client-api = { git = "https://github.com/paritytech/substrate", branch = "master" }
sc-service = { git = "https://github.com/paritytech/substrate", branch = "master" }
sc-telemetry = { git = "https://github.com/paritytech/substrate", branch = "master" }
sc-tracing = { git = "https://github.com/paritytech/substrate", branch = "master" }
sc-consensus-babe = { git = "https://github.com/paritytech/substrate", branch = "master" }
sp-consensus = { git = "https://github.com/paritytech/substrate", branch = "master" }
sp-runtime = { git = "https://github.com/paritytech/substrate", branch = "master" }
sp-api = { git = "https://github.com/paritytech/substrate", branch = "master" }
sp-core = { git = "https://github.com/paritytech/substrate", branch = "master" }
sp-blockchain = { git = "https://github.com/paritytech/substrate", branch = "master" }

# Polkadot dependencies
polkadot-primitives = { git = "https://github.com/paritytech/polkadot", branch = "master" }
polkadot-service = { git = "https://github.com/paritytech/polkadot", branch = "master" }
polkadot-overseer = { git = "https://github.com/paritytech/polkadot", branch = "master" }
>>>>>>> 794bc23d

# Other deps
tracing = "0.1.22"
codec = { package = "parity-scale-codec", version = "2.0.0" }
parking_lot = "0.10.2"<|MERGE_RESOLUTION|>--- conflicted
+++ resolved
@@ -12,22 +12,6 @@
 cumulus-primitives-core = { path = "../../primitives/core" }
 
 # Substrate dependencies
-<<<<<<< HEAD
-sc-chain-spec = { git = "https://github.com/paritytech/substrate", branch = "polkadot-v0.9.2" }
-sc-client-api = { git = "https://github.com/paritytech/substrate", branch = "polkadot-v0.9.2" }
-sc-service = { git = "https://github.com/paritytech/substrate", branch = "polkadot-v0.9.2" }
-sc-telemetry = { git = "https://github.com/paritytech/substrate", branch = "polkadot-v0.9.2" }
-sc-tracing = { git = "https://github.com/paritytech/substrate", branch = "polkadot-v0.9.2" }
-sp-consensus = { git = "https://github.com/paritytech/substrate", branch = "polkadot-v0.9.2" }
-sp-runtime = { git = "https://github.com/paritytech/substrate", branch = "polkadot-v0.9.2" }
-sp-api = { git = "https://github.com/paritytech/substrate", branch = "polkadot-v0.9.2" }
-sp-core = { git = "https://github.com/paritytech/substrate", branch = "polkadot-v0.9.2" }
-sp-blockchain = { git = "https://github.com/paritytech/substrate", branch = "polkadot-v0.9.2" }
-
-# Polkadot dependencies
-polkadot-primitives = { git = "https://github.com/paritytech/polkadot", branch = "release-v0.9.2" }
-polkadot-service = { git = "https://github.com/paritytech/polkadot", branch = "release-v0.9.2" }
-=======
 sc-chain-spec = { git = "https://github.com/paritytech/substrate", branch = "master" }
 sc-client-api = { git = "https://github.com/paritytech/substrate", branch = "master" }
 sc-service = { git = "https://github.com/paritytech/substrate", branch = "master" }
@@ -44,7 +28,6 @@
 polkadot-primitives = { git = "https://github.com/paritytech/polkadot", branch = "master" }
 polkadot-service = { git = "https://github.com/paritytech/polkadot", branch = "master" }
 polkadot-overseer = { git = "https://github.com/paritytech/polkadot", branch = "master" }
->>>>>>> 794bc23d
 
 # Other deps
 tracing = "0.1.22"
