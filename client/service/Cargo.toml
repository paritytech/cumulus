--- conflicted
+++ resolved
@@ -31,11 +31,6 @@
 polkadot-overseer = { git = "https://github.com/paritytech/polkadot", branch = "master" }
 
 # Other deps
-<<<<<<< HEAD
-tracing = "0.1.22"
 codec = { package = "parity-scale-codec", version = "3.0.0" }
-=======
 tracing = "0.1.31"
-codec = { package = "parity-scale-codec", version = "2.3.0" }
->>>>>>> e6a2cfa6
 parking_lot = "0.12.0"