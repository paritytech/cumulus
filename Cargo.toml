--- conflicted
+++ resolved
@@ -3,10 +3,7 @@
 	"consensus",
 	"message-broker",
 	"network",
-<<<<<<< HEAD
 	"parachain-upgrade",
-=======
->>>>>>> b9793bc2
 	"primitives",
 	"runtime",
 	"test/runtime",
