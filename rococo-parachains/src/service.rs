--- conflicted
+++ resolved
@@ -66,9 +66,6 @@
 		(Option<Telemetry>, Option<TelemetryWorkerHandle>),
 	>,
 	sc_service::Error,
-<<<<<<< HEAD
-> {
-=======
 >
 where
 	RuntimeApi: ConstructRuntimeApi<Block, TFullClient<Block, RuntimeApi, Executor>>
@@ -86,7 +83,6 @@
 	sc_client_api::StateBackendFor<TFullBackend<Block>, Block>: sp_api::StateBackend<BlakeTwo256>,
 	Executor: sc_executor::NativeExecutionDispatch + 'static,
 {
->>>>>>> 6364eeee
 	let telemetry = config
 		.telemetry_endpoints
 		.clone()
@@ -122,7 +118,6 @@
 		client.clone(),
 	);
 
-<<<<<<< HEAD
 	let slot_duration = cumulus_client_consensus_aura::slot_duration(&*client)?;
 
 	let import_queue = cumulus_client_consensus_aura::import_queue::<
@@ -152,15 +147,6 @@
 		spawner: &task_manager.spawn_essential_handle(),
 		telemetry: telemetry.as_ref().map(|x| x.handle()),
 	})?;
-=======
-	let import_queue = cumulus_client_consensus_relay_chain::import_queue(
-		client.clone(),
-		client.clone(),
-		|_, _| async { Ok(sp_timestamp::InherentDataProvider::from_system_time()) },
-		&task_manager.spawn_essential_handle(),
-		registry.clone(),
-	)?;
->>>>>>> 6364eeee
 
 	let params = PartialComponents {
 		backend,
@@ -215,21 +201,12 @@
 
 	let parachain_config = prepare_node_config(parachain_config);
 
-<<<<<<< HEAD
-	let params = new_partial(&parachain_config)?;
-
-=======
 	let params = new_partial::<RuntimeApi, Executor>(&parachain_config)?;
->>>>>>> 6364eeee
 	let (mut telemetry, telemetry_worker_handle) = params.other;
 
 	let polkadot_full_node = cumulus_client_service::build_polkadot_full_node(
 		polkadot_config,
-<<<<<<< HEAD
-		collator_key.public(),
-=======
 		collator_key.clone(),
->>>>>>> 6364eeee
 		telemetry_worker_handle,
 	)
 	.map_err(|e| match e {
@@ -314,7 +291,6 @@
 			_,
 		>(BuildAuraConsensusParams {
 			proposer_factory,
-<<<<<<< HEAD
 			inherent_data_providers: move |_, (relay_parent, validation_data)| {
 				let parachain_inherent =
 					cumulus_primitives_parachain_inherent::ParachainInherentData::create_at_with_client(
@@ -338,10 +314,6 @@
 					})?;
 					Ok((time, slot, parachain_inherent))
 				}
-=======
-			create_inherent_data_providers: |_, _| async {
-				Ok(sp_timestamp::InherentDataProvider::from_system_time())
->>>>>>> 6364eeee
 			},
 			block_import: client.clone(),
 			relay_chain_client: polkadot_full_node.client.clone(),
