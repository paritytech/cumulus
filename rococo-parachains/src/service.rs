--- conflicted
+++ resolved
@@ -301,11 +301,6 @@
 	collator_key: CollatorPair,
 	polkadot_config: Configuration,
 	id: ParaId,
-<<<<<<< HEAD
-) -> sc_service::error::Result<(TaskManager, Arc<TFullClient<Block, RuntimeApi, Executor>>)> {
-	start_node_impl(
-=======
-	validator: bool,
 ) -> sc_service::error::Result<
 	(TaskManager, Arc<TFullClient<Block, parachain_runtime::RuntimeApi, RuntimeExecutor>>)
 > {
@@ -314,7 +309,6 @@
 		collator_key,
 		polkadot_config,
 		id,
-		validator,
 		|_| Default::default(),
 	).await
 }
@@ -325,12 +319,10 @@
 	collator_key: CollatorPair,
 	polkadot_config: Configuration,
 	id: ParaId,
-	validator: bool,
 ) -> sc_service::error::Result<
 	(TaskManager, Arc<TFullClient<Block, shell_runtime::RuntimeApi, ShellRuntimeExecutor>>)
 > {
 	start_node_impl::<shell_runtime::RuntimeApi, ShellRuntimeExecutor, _>(
->>>>>>> 3f687171
 		parachain_config,
 		collator_key,
 		polkadot_config,
