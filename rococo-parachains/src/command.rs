--- conflicted
+++ resolved
@@ -301,19 +301,12 @@
 				let genesis_state = format!("0x{:?}", HexDisplay::from(&block.header().encode()));
 
 				let task_executor = config.task_executor.clone();
-<<<<<<< HEAD
-				let polkadot_config =
-					SubstrateCli::create_configuration(&polkadot_cli, &polkadot_cli, task_executor)
-						.map_err(|err| format!("Relay chain argument error: {}", err))?;
-				let collator = cli.run.base.validator || cli.collator;
-=======
 				let polkadot_config = SubstrateCli::create_configuration(
 					&polkadot_cli,
 					&polkadot_cli,
 					task_executor,
 				)
 				.map_err(|err| format!("Relay chain argument error: {}", err))?;
->>>>>>> af28a85a
 
 				info!("Parachain id: {:?}", id);
 				info!("Parachain Account: {}", parachain_account);
