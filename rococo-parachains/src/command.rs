--- conflicted
+++ resolved
@@ -237,35 +237,14 @@
 					if collator { "yes" } else { "no" }
 				);
 
-<<<<<<< HEAD
 				crate::service::start_node(
 					config,
 					key,
 					polkadot_config,
 					id,
-					cli.run.base.validator,
+					collator,
 				)
 				.map(|r| r.0)
-=======
-				if use_contracts_runtime(&config.chain_spec) {
-					crate::service::start_contracts_node(
-						config,
-						key,
-						polkadot_config,
-						id,
-						collator,
-					)
-				} else {
-					crate::service::start_node(
-						config,
-						key,
-						polkadot_config,
-						id,
-						collator,
-					)
-					.map(|r| r.0)
-				}
->>>>>>> 4d150a01
 			})
 		}
 	}
