// Copyright 2019-2021 Parity Technologies (UK) Ltd.
// This file is part of Cumulus.

// Cumulus is free software: you can redistribute it and/or modify
// it under the terms of the GNU General Public License as published by
// the Free Software Foundation, either version 3 of the License, or
// (at your option) any later version.

// Cumulus is distributed in the hope that it will be useful,
// but WITHOUT ANY WARRANTY; without even the implied warranty of
// MERCHANTABILITY or FITNESS FOR A PARTICULAR PURPOSE.  See the
// GNU General Public License for more details.

// You should have received a copy of the GNU General Public License
// along with Cumulus.  If not, see <http://www.gnu.org/licenses/>.

use crate::{
	chain_spec,
	cli::{Cli, RelayChainCli, Subcommand},
};
use codec::Encode;
use cumulus_primitives_core::ParaId;
use cumulus_client_service::genesis::generate_genesis_block;
use log::info;
use parachain_runtime::Block;
use polkadot_parachain::primitives::AccountIdConversion;
use sc_cli::{
	ChainSpec, CliConfiguration, DefaultConfigurationValues, ImportParams, KeystoreParams,
	NetworkParams, Result, RuntimeVersion, SharedParams, SubstrateCli,
};
use sc_service::{
	config::{BasePath, PrometheusConfig},
};
use sp_core::hexdisplay::HexDisplay;
use sp_runtime::traits::Block as BlockT;
use std::{io::Write, net::SocketAddr};

fn load_spec(
	id: &str,
	para_id: ParaId,
) -> std::result::Result<Box<dyn sc_service::ChainSpec>, String> {
	match id {
		"staging" => Ok(Box::new(chain_spec::staging_test_net(para_id))),
		"tick" => Ok(Box::new(chain_spec::ChainSpec::from_json_bytes(
			&include_bytes!("../res/tick.json")[..],
		)?)),
		"trick" => Ok(Box::new(chain_spec::ChainSpec::from_json_bytes(
			&include_bytes!("../res/trick.json")[..],
		)?)),
		"track" => Ok(Box::new(chain_spec::ChainSpec::from_json_bytes(
			&include_bytes!("../res/track.json")[..],
		)?)),
		"shell" => Ok(Box::new(chain_spec::get_shell_chain_spec(para_id))),
		"" => Ok(Box::new(chain_spec::get_chain_spec(para_id))),
		path => Ok(Box::new(chain_spec::ChainSpec::from_json_file(
			path.into(),
		)?)),
	}
}

impl SubstrateCli for Cli {
	fn impl_name() -> String {
		"Cumulus Test Parachain Collator".into()
	}

	fn impl_version() -> String {
		env!("SUBSTRATE_CLI_IMPL_VERSION").into()
	}

	fn description() -> String {
		format!(
			"Cumulus test parachain collator\n\nThe command-line arguments provided first will be \
		passed to the parachain node, while the arguments provided after -- will be passed \
		to the relaychain node.\n\n\
		{} [parachain-args] -- [relaychain-args]",
			Self::executable_name()
		)
	}

	fn author() -> String {
		env!("CARGO_PKG_AUTHORS").into()
	}

	fn support_url() -> String {
		"https://github.com/paritytech/cumulus/issues/new".into()
	}

	fn copyright_start_year() -> i32 {
		2017
	}

	fn load_spec(&self, id: &str) -> std::result::Result<Box<dyn sc_service::ChainSpec>, String> {
		load_spec(id, self.run.parachain_id.unwrap_or(100).into())
	}

	fn native_runtime_version(_: &Box<dyn ChainSpec>) -> &'static RuntimeVersion {
		&parachain_runtime::VERSION
	}
}

impl SubstrateCli for RelayChainCli {
	fn impl_name() -> String {
		"Cumulus Test Parachain Collator".into()
	}

	fn impl_version() -> String {
		env!("SUBSTRATE_CLI_IMPL_VERSION").into()
	}

	fn description() -> String {
		"Cumulus test parachain collator\n\nThe command-line arguments provided first will be \
		passed to the parachain node, while the arguments provided after -- will be passed \
		to the relaychain node.\n\n\
		rococo-collator [parachain-args] -- [relaychain-args]"
			.into()
	}

	fn author() -> String {
		env!("CARGO_PKG_AUTHORS").into()
	}

	fn support_url() -> String {
		"https://github.com/paritytech/cumulus/issues/new".into()
	}

	fn copyright_start_year() -> i32 {
		2017
	}

	fn load_spec(&self, id: &str) -> std::result::Result<Box<dyn sc_service::ChainSpec>, String> {
		polkadot_cli::Cli::from_iter([RelayChainCli::executable_name().to_string()].iter())
			.load_spec(id)
	}

	fn native_runtime_version(chain_spec: &Box<dyn ChainSpec>) -> &'static RuntimeVersion {
		polkadot_cli::Cli::native_runtime_version(chain_spec)
	}
}

fn extract_genesis_wasm(chain_spec: &Box<dyn sc_service::ChainSpec>) -> Result<Vec<u8>> {
	let mut storage = chain_spec.build_storage()?;

	storage
		.top
		.remove(sp_core::storage::well_known_keys::CODE)
		.ok_or_else(|| "Could not find wasm file in genesis state!".into())
}

fn use_shell_runtime(chain_spec: &Box<dyn ChainSpec>) -> bool {
	chain_spec.id().starts_with("track") || chain_spec.id().starts_with("shell")
}

use crate::service::{new_partial, RuntimeExecutor, ShellRuntimeExecutor};

macro_rules! construct_async_run {
	(|$components:ident, $cli:ident, $cmd:ident, $config:ident| $( $code:tt )* ) => {{
		let runner = $cli.create_runner($cmd)?;
		if use_shell_runtime(&runner.config().chain_spec) {
			runner.async_run(|$config| {
				let $components = new_partial::<shell_runtime::RuntimeApi, ShellRuntimeExecutor>(&$config)?;
				let task_manager = $components.task_manager;
				{ $( $code )* }.map(|v| (v, task_manager))
			})
		} else {
			runner.async_run(|$config| {
				let $components = new_partial::<parachain_runtime::RuntimeApi, RuntimeExecutor>(&$config)?;
				let task_manager = $components.task_manager;
				{ $( $code )* }.map(|v| (v, task_manager))
			})
		}
	}}
}

/// Parse command line arguments into service configuration.
pub fn run() -> Result<()> {
	let cli = Cli::from_args();

	match &cli.subcommand {
		Some(Subcommand::BuildSpec(cmd)) => {
			let runner = cli.create_runner(cmd)?;
			runner.sync_run(|config| cmd.run(config.chain_spec, config.network))
		}
		Some(Subcommand::CheckBlock(cmd)) => construct_async_run! (|components, cli, cmd, config| {
			Ok(cmd.run(components.client, components.import_queue))
		}),
		Some(Subcommand::ExportBlocks(cmd)) => construct_async_run! (|components, cli, cmd, config| {
			Ok(cmd.run(components.client, config.database))
		}),
		Some(Subcommand::ExportState(cmd)) => construct_async_run! (|components, cli, cmd, config| {
			Ok(cmd.run(components.client, config.chain_spec))
		}),
		Some(Subcommand::ImportBlocks(cmd)) => construct_async_run! (|components, cli, cmd, config| {
			Ok(cmd.run(components.client, components.import_queue))
		}),
		Some(Subcommand::PurgeChain(cmd)) => {
			let runner = cli.create_runner(cmd)?;

			runner.sync_run(|config| {
				let polkadot_cli = RelayChainCli::new(
					&config,
					[RelayChainCli::executable_name().to_string()]
						.iter()
						.chain(cli.relaychain_args.iter()),
				);

				let polkadot_config = SubstrateCli::create_configuration(
					&polkadot_cli,
					&polkadot_cli,
					config.task_executor.clone(),
				)
				.map_err(|err| format!("Relay chain argument error: {}", err))?;

				cmd.run(config, polkadot_config)
			})
		}
		Some(Subcommand::Revert(cmd)) => construct_async_run! (|components, cli, cmd, config| {
			Ok(cmd.run(components.client, components.backend))
		}),
		Some(Subcommand::ExportGenesisState(params)) => {
			let mut builder = sc_cli::LoggerBuilder::new("");
			builder.with_profiling(sc_tracing::TracingReceiver::Log, "");
			let _ = builder.init();

			let block: Block = generate_genesis_block(&load_spec(
				&params.chain.clone().unwrap_or_default(),
				params.parachain_id.unwrap_or(100).into(),
			)?)?;
			let raw_header = block.header().encode();
			let output_buf = if params.raw {
				raw_header
			} else {
				format!("0x{:?}", HexDisplay::from(&block.header().encode())).into_bytes()
			};

			if let Some(output) = &params.output {
				std::fs::write(output, output_buf)?;
			} else {
				std::io::stdout().write_all(&output_buf)?;
			}

			Ok(())
		}
		Some(Subcommand::ExportGenesisWasm(params)) => {
			let mut builder = sc_cli::LoggerBuilder::new("");
			builder.with_profiling(sc_tracing::TracingReceiver::Log, "");
			let _ = builder.init();

			let raw_wasm_blob =
				extract_genesis_wasm(&cli.load_spec(&params.chain.clone().unwrap_or_default())?)?;
			let output_buf = if params.raw {
				raw_wasm_blob
			} else {
				format!("0x{:?}", HexDisplay::from(&raw_wasm_blob)).into_bytes()
			};

			if let Some(output) = &params.output {
				std::fs::write(output, output_buf)?;
			} else {
				std::io::stdout().write_all(&output_buf)?;
			}

			Ok(())
		}
		None => {
<<<<<<< HEAD
			let runner = cli.create_runner(&cli.run)?;
=======
			let runner = cli.create_runner(&*cli.run)?;
			let use_shell = use_shell_runtime(&runner.config().chain_spec);
>>>>>>> 3f687171

			runner.run_node_until_exit(|config| async move {
				// TODO
				let key = sp_core::Pair::generate().0;

				let para_id =
					chain_spec::Extensions::try_get(&*config.chain_spec).map(|e| e.para_id);

				let polkadot_cli = RelayChainCli::new(
					&config,
					[RelayChainCli::executable_name().to_string()]
						.iter()
						.chain(cli.relaychain_args.iter()),
				);

				let id = ParaId::from(cli.run.parachain_id.or(para_id).unwrap_or(100));

				let parachain_account =
					AccountIdConversion::<polkadot_primitives::v0::AccountId>::into_account(&id);

				let block: Block =
					generate_genesis_block(&config.chain_spec).map_err(|e| format!("{:?}", e))?;
				let genesis_state = format!("0x{:?}", HexDisplay::from(&block.header().encode()));

				let task_executor = config.task_executor.clone();
				let polkadot_config = SubstrateCli::create_configuration(
					&polkadot_cli,
					&polkadot_cli,
					task_executor,
				)
				.map_err(|err| format!("Relay chain argument error: {}", err))?;

				info!("Parachain id: {:?}", id);
				info!("Parachain Account: {}", parachain_account);
				info!("Parachain genesis state: {}", genesis_state);
				info!("Is collating: {}", if config.role.is_authority() { "yes" } else { "no" });

<<<<<<< HEAD
				crate::service::start_node(config, key, polkadot_config, id)
					.await
					.map(|r| r.0)
					.map_err(Into::into)
=======
				if use_shell {
					crate::service::start_shell_node(config, key, polkadot_config, id, collator)
						.await
						.map(|r| r.0)
						.map_err(Into::into)
				} else {
					crate::service::start_node(config, key, polkadot_config, id, collator)
						.await
						.map(|r| r.0)
						.map_err(Into::into)
				}
>>>>>>> 3f687171
			})
		}
	}
}

impl DefaultConfigurationValues for RelayChainCli {
	fn p2p_listen_port() -> u16 {
		30334
	}

	fn rpc_ws_listen_port() -> u16 {
		9945
	}

	fn rpc_http_listen_port() -> u16 {
		9934
	}

	fn prometheus_listen_port() -> u16 {
		9616
	}
}

impl CliConfiguration<Self> for RelayChainCli {
	fn shared_params(&self) -> &SharedParams {
		self.base.base.shared_params()
	}

	fn import_params(&self) -> Option<&ImportParams> {
		self.base.base.import_params()
	}

	fn network_params(&self) -> Option<&NetworkParams> {
		self.base.base.network_params()
	}

	fn keystore_params(&self) -> Option<&KeystoreParams> {
		self.base.base.keystore_params()
	}

	fn base_path(&self) -> Result<Option<BasePath>> {
		Ok(self
			.shared_params()
			.base_path()
			.or_else(|| self.base_path.clone().map(Into::into)))
	}

	fn rpc_http(&self, default_listen_port: u16) -> Result<Option<SocketAddr>> {
		self.base.base.rpc_http(default_listen_port)
	}

	fn rpc_ipc(&self) -> Result<Option<String>> {
		self.base.base.rpc_ipc()
	}

	fn rpc_ws(&self, default_listen_port: u16) -> Result<Option<SocketAddr>> {
		self.base.base.rpc_ws(default_listen_port)
	}

	fn prometheus_config(&self, default_listen_port: u16) -> Result<Option<PrometheusConfig>> {
		self.base.base.prometheus_config(default_listen_port)
	}

	fn init<C: SubstrateCli>(&self) -> Result<()> {
		unreachable!("PolkadotCli is never initialized; qed");
	}

	fn chain_id(&self, is_dev: bool) -> Result<String> {
		let chain_id = self.base.base.chain_id(is_dev)?;

		Ok(if chain_id.is_empty() {
			self.chain_id.clone().unwrap_or_default()
		} else {
			chain_id
		})
	}

	fn role(&self, is_dev: bool) -> Result<sc_service::Role> {
		self.base.base.role(is_dev)
	}

	fn transaction_pool(&self) -> Result<sc_service::config::TransactionPoolOptions> {
		self.base.base.transaction_pool()
	}

	fn state_cache_child_ratio(&self) -> Result<Option<usize>> {
		self.base.base.state_cache_child_ratio()
	}

	fn rpc_methods(&self) -> Result<sc_service::config::RpcMethods> {
		self.base.base.rpc_methods()
	}

	fn rpc_ws_max_connections(&self) -> Result<Option<usize>> {
		self.base.base.rpc_ws_max_connections()
	}

	fn rpc_cors(&self, is_dev: bool) -> Result<Option<Vec<String>>> {
		self.base.base.rpc_cors(is_dev)
	}

	fn telemetry_external_transport(&self) -> Result<Option<sc_service::config::ExtTransport>> {
		self.base.base.telemetry_external_transport()
	}

	fn default_heap_pages(&self) -> Result<Option<u64>> {
		self.base.base.default_heap_pages()
	}

	fn force_authoring(&self) -> Result<bool> {
		self.base.base.force_authoring()
	}

	fn disable_grandpa(&self) -> Result<bool> {
		self.base.base.disable_grandpa()
	}

	fn max_runtime_instances(&self) -> Result<Option<usize>> {
		self.base.base.max_runtime_instances()
	}

	fn announce_block(&self) -> Result<bool> {
		self.base.base.announce_block()
	}

	fn telemetry_endpoints(
		&self,
		chain_spec: &Box<dyn ChainSpec>,
	) -> Result<Option<sc_telemetry::TelemetryEndpoints>> {
		self.base.base.telemetry_endpoints(chain_spec)
	}
}<|MERGE_RESOLUTION|>--- conflicted
+++ resolved
@@ -262,12 +262,8 @@
 			Ok(())
 		}
 		None => {
-<<<<<<< HEAD
 			let runner = cli.create_runner(&cli.run)?;
-=======
-			let runner = cli.create_runner(&*cli.run)?;
 			let use_shell = use_shell_runtime(&runner.config().chain_spec);
->>>>>>> 3f687171
 
 			runner.run_node_until_exit(|config| async move {
 				// TODO
@@ -305,24 +301,17 @@
 				info!("Parachain genesis state: {}", genesis_state);
 				info!("Is collating: {}", if config.role.is_authority() { "yes" } else { "no" });
 
-<<<<<<< HEAD
-				crate::service::start_node(config, key, polkadot_config, id)
-					.await
-					.map(|r| r.0)
-					.map_err(Into::into)
-=======
 				if use_shell {
-					crate::service::start_shell_node(config, key, polkadot_config, id, collator)
+					crate::service::start_shell_node(config, key, polkadot_config, id)
 						.await
 						.map(|r| r.0)
 						.map_err(Into::into)
 				} else {
-					crate::service::start_node(config, key, polkadot_config, id, collator)
+					crate::service::start_node(config, key, polkadot_config, id)
 						.await
 						.map(|r| r.0)
 						.map_err(Into::into)
 				}
->>>>>>> 3f687171
 			})
 		}
 	}
