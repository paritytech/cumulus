--- conflicted
+++ resolved
@@ -264,12 +264,7 @@
 						key,
 						polkadot_config,
 						id,
-<<<<<<< HEAD
-						cli.run.base.validator,
-=======
 						collator,
-						false,
->>>>>>> 3b51e532
 					)
 				} else {
 					crate::service::start_node(
@@ -277,12 +272,7 @@
 						key,
 						polkadot_config,
 						id,
-<<<<<<< HEAD
-						cli.run.base.validator,
-=======
 						collator,
-						false,
->>>>>>> 3b51e532
 					)
 					.map(|r| r.0)
 				}
