--- conflicted
+++ resolved
@@ -56,12 +56,8 @@
 jsonrpc-core = "15.1.0"
 
 # Cumulus dependencies
-<<<<<<< HEAD
 cumulus-cli = { path = "../cli" }
-cumulus-client-consensus = { path = "../client/consensus" }
-=======
 cumulus-client-consensus-relay-chain = { path = "../client/consensus/relay-chain" }
->>>>>>> 4820fa16
 cumulus-client-collator = { path = "../client/collator" }
 cumulus-client-service = { path = "../client/service" }
 cumulus-client-network = { path = "../client/network" }
