--- conflicted
+++ resolved
@@ -56,20 +56,12 @@
 jsonrpc-core = "15.1.0"
 
 # Cumulus dependencies
-<<<<<<< HEAD
 cumulus-cli = { path = "../cli" }
-cumulus-consensus = { path = "../consensus" }
-cumulus-collator = { path = "../collator" }
-cumulus-network = { path = "../network" }
-cumulus-primitives = { path = "../primitives" }
-cumulus-service = { path = "../service" }
-=======
 cumulus-client-consensus = { path = "../client/consensus" }
 cumulus-client-collator = { path = "../client/collator" }
 cumulus-client-service = { path = "../client/service" }
 cumulus-client-network = { path = "../client/network" }
 cumulus-primitives-core = { path = "../primitives/core" }
->>>>>>> fbacfe79
 
 # Polkadot dependencies
 polkadot-primitives = { git = "https://github.com/paritytech/polkadot", branch = "master" }
