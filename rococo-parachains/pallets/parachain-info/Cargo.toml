--- conflicted
+++ resolved
@@ -8,13 +8,8 @@
 codec = { package = "parity-scale-codec", version = "1.3.0", default-features = false, features = ["derive"] }
 serde = { version = "1.0.101", optional = true, features = ["derive"] }
 
-<<<<<<< HEAD
-frame-support = { git = "https://github.com/cheme/substrate", default-features = false, branch = "rococo-branch-witness_backend" }
-frame-system = { git = "https://github.com/cheme/substrate", default-features = false, branch = "rococo-branch-witness_backend" }
-=======
 frame-support = { git = "https://github.com/paritytech/substrate", default-features = false, branch = "master" }
 frame-system = { git = "https://github.com/paritytech/substrate", default-features = false, branch = "master" }
->>>>>>> 76f9ecae
 
 cumulus-primitives = { path = "../../../primitives", default-features = false }
 
