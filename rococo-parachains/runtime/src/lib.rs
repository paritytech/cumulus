// Copyright 2019 Parity Technologies (UK) Ltd.
// This file is part of Cumulus.

// Cumulus is free software: you can redistribute it and/or modify
// it under the terms of the GNU General Public License as published by
// the Free Software Foundation, either version 3 of the License, or
// (at your option) any later version.

// Cumulus is distributed in the hope that it will be useful,
// but WITHOUT ANY WARRANTY; without even the implied warranty of
// MERCHANTABILITY or FITNESS FOR A PARTICULAR PURPOSE.  See the
// GNU General Public License for more details.

// You should have received a copy of the GNU General Public License
// along with Cumulus.  If not, see <http://www.gnu.org/licenses/>.

#![cfg_attr(not(feature = "std"), no_std)]
// `construct_runtime!` does a lot of recursion and requires us to increase the limit to 256.
#![recursion_limit = "256"]

// Make the WASM binary available.
#[cfg(feature = "std")]
include!(concat!(env!("OUT_DIR"), "/wasm_binary.rs"));

use rococo_parachain_primitives::*;
use sp_api::impl_runtime_apis;
use sp_core::OpaqueMetadata;
use sp_runtime::{
	create_runtime_str, generic, impl_opaque_keys,
	traits::{BlakeTwo256, Block as BlockT, IdentityLookup},
	transaction_validity::{TransactionSource, TransactionValidity},
	ApplyExtrinsicResult,
};
use sp_std::prelude::*;
#[cfg(feature = "std")]
use sp_version::NativeVersion;
use sp_version::RuntimeVersion;

// A few exports that help ease life for downstream crates.
pub use frame_support::{
	construct_runtime, parameter_types,
<<<<<<< HEAD
	// Commenting this becuase using the debug macros seems to not work anymore
	// https://github.com/rust-lang/rust/issues/57966
	// debug::debug,
	traits::{Randomness, OnInitialize},
=======
	traits::{Randomness, IsInVec, All},
>>>>>>> da4c3bac
	weights::{
		constants::{BlockExecutionWeight, ExtrinsicBaseWeight, RocksDbWeight, WEIGHT_PER_SECOND},
		DispatchClass, IdentityFee, Weight,
	},
	StorageValue,
};
use frame_system::limits::{BlockLength, BlockWeights};
pub use pallet_balances::Call as BalancesCall;
pub use pallet_timestamp::Call as TimestampCall;
#[cfg(any(feature = "std", test))]
pub use sp_runtime::BuildStorage;
pub use sp_runtime::{Perbill, Permill};

//TODO woof the crate naming is terrible.
use author_filter_api::NimbusId;

// XCM imports
use polkadot_parachain::primitives::Sibling;
use xcm::v0::{Junction, MultiLocation, NetworkId};
use xcm_builder::{
	AccountId32Aliases, CurrencyAdapter, LocationInverter, ParentIsDefault, RelayChainAsNative,
	SiblingParachainAsNative, SiblingParachainConvertsVia, SignedAccountId32AsNative,
	SovereignSignedViaLocation, FixedRateOfConcreteFungible, EnsureXcmOrigin,
	AllowTopLevelPaidExecutionFrom, TakeWeightCredit, FixedWeightBounds, IsConcrete, NativeAsset,
	AllowUnpaidExecutionFrom, ParentAsSuperuser,
};
use xcm_executor::{Config, XcmExecutor};

pub type SessionHandlers = ();

impl_opaque_keys! {
	pub struct SessionKeys {
		pub author_inherent: AuthorInherent,
	}
}

/// This runtime version.
pub const VERSION: RuntimeVersion = RuntimeVersion {
	spec_name: create_runtime_str!("cumulus-test-parachain"),
	impl_name: create_runtime_str!("cumulus-test-parachain"),
	authoring_version: 1,
	spec_version: 18,
	impl_version: 0,
	apis: RUNTIME_API_VERSIONS,
	transaction_version: 1,
};

pub const MILLISECS_PER_BLOCK: u64 = 6000;

pub const SLOT_DURATION: u64 = MILLISECS_PER_BLOCK;

pub const EPOCH_DURATION_IN_BLOCKS: u32 = 10 * MINUTES;

// These time units are defined in number of blocks.
pub const MINUTES: BlockNumber = 60_000 / (MILLISECS_PER_BLOCK as BlockNumber);
pub const HOURS: BlockNumber = MINUTES * 60;
pub const DAYS: BlockNumber = HOURS * 24;

// 1 in 4 blocks (on average, not counting collisions) will be primary babe blocks.
pub const PRIMARY_PROBABILITY: (u64, u64) = (1, 4);

#[derive(codec::Encode, codec::Decode)]
pub enum XCMPMessage<XAccountId, XBalance> {
	/// Transfer tokens to the given account from the Parachain account.
	TransferToken(XAccountId, XBalance),
}

/// The version information used to identify this runtime when compiled natively.
#[cfg(feature = "std")]
pub fn native_version() -> NativeVersion {
	NativeVersion {
		runtime_version: VERSION,
		can_author_with: Default::default(),
	}
}

/// We assume that ~10% of the block weight is consumed by `on_initalize` handlers.
/// This is used to limit the maximal weight of a single extrinsic.
const AVERAGE_ON_INITIALIZE_RATIO: Perbill = Perbill::from_percent(10);
/// We allow `Normal` extrinsics to fill up the block up to 75%, the rest can be used
/// by  Operational  extrinsics.
const NORMAL_DISPATCH_RATIO: Perbill = Perbill::from_percent(75);
/// We allow for 2 seconds of compute with a 6 second average block time.
const MAXIMUM_BLOCK_WEIGHT: Weight = 2 * WEIGHT_PER_SECOND;

parameter_types! {
	pub const BlockHashCount: BlockNumber = 250;
	pub const Version: RuntimeVersion = VERSION;
	pub RuntimeBlockLength: BlockLength =
		BlockLength::max_with_normal_ratio(5 * 1024 * 1024, NORMAL_DISPATCH_RATIO);
	pub RuntimeBlockWeights: BlockWeights = BlockWeights::builder()
		.base_block(BlockExecutionWeight::get())
		.for_class(DispatchClass::all(), |weights| {
			weights.base_extrinsic = ExtrinsicBaseWeight::get();
		})
		.for_class(DispatchClass::Normal, |weights| {
			weights.max_total = Some(NORMAL_DISPATCH_RATIO * MAXIMUM_BLOCK_WEIGHT);
		})
		.for_class(DispatchClass::Operational, |weights| {
			weights.max_total = Some(MAXIMUM_BLOCK_WEIGHT);
			// Operational transactions have some extra reserved space, so that they
			// are included even if block reached `MAXIMUM_BLOCK_WEIGHT`.
			weights.reserved = Some(
				MAXIMUM_BLOCK_WEIGHT - NORMAL_DISPATCH_RATIO * MAXIMUM_BLOCK_WEIGHT
			);
		})
		.avg_block_initialization(AVERAGE_ON_INITIALIZE_RATIO)
		.build_or_panic();
	pub const SS58Prefix: u8 = 42;
}

impl frame_system::Config for Runtime {
	/// The identifier used to distinguish between accounts.
	type AccountId = AccountId;
	/// The aggregated dispatch type that is available for extrinsics.
	type Call = Call;
	/// The lookup mechanism to get account ID from whatever is passed in dispatchers.
	type Lookup = IdentityLookup<AccountId>;
	/// The index type for storing how many extrinsics an account has signed.
	type Index = Index;
	/// The index type for blocks.
	type BlockNumber = BlockNumber;
	/// The type for hashing blocks and tries.
	type Hash = Hash;
	/// The hashing algorithm used.
	type Hashing = BlakeTwo256;
	/// The header type.
	type Header = generic::Header<BlockNumber, BlakeTwo256>;
	/// The ubiquitous event type.
	type Event = Event;
	/// The ubiquitous origin type.
	type Origin = Origin;
	/// Maximum number of block number to block hash mappings to keep (oldest pruned first).
	type BlockHashCount = BlockHashCount;
	/// Runtime version.
	type Version = Version;
	/// Converts a module to an index of this module in the runtime.
	type PalletInfo = PalletInfo;
	type AccountData = pallet_balances::AccountData<Balance>;
	type OnNewAccount = ();
	type OnKilledAccount = ();
	type DbWeight = ();
	type BaseCallFilter = ();
	type SystemWeightInfo = ();
	type BlockWeights = RuntimeBlockWeights;
	type BlockLength = RuntimeBlockLength;
	type SS58Prefix = SS58Prefix;
	type OnSetCode = cumulus_pallet_parachain_system::ParachainSetCode<Self>;
}

parameter_types! {
	pub const MinimumPeriod: u64 = SLOT_DURATION / 2;
}

impl pallet_timestamp::Config for Runtime {
	/// A timestamp: milliseconds since the unix epoch.
	type Moment = u64;
	type OnTimestampSet = ();
	type MinimumPeriod = MinimumPeriod;
	type WeightInfo = ();
}

parameter_types! {
	pub const ExistentialDeposit: u128 = 500;
	pub const TransferFee: u128 = 0;
	pub const CreationFee: u128 = 0;
	pub const TransactionByteFee: u128 = 1;
	pub const MaxLocks: u32 = 50;
}

impl pallet_balances::Config for Runtime {
	/// The type for recording an account's balance.
	type Balance = Balance;
	/// The ubiquitous event type.
	type Event = Event;
	type DustRemoval = ();
	type ExistentialDeposit = ExistentialDeposit;
	type AccountStore = System;
	type WeightInfo = ();
	type MaxLocks = MaxLocks;
}

impl pallet_transaction_payment::Config for Runtime {
	type OnChargeTransaction = pallet_transaction_payment::CurrencyAdapter<Balances, ()>;
	type TransactionByteFee = TransactionByteFee;
	type WeightToFee = IdentityFee<Balance>;
	type FeeMultiplierUpdate = ();
}

impl pallet_sudo::Config for Runtime {
	type Call = Call;
	type Event = Event;
}

parameter_types! {
	pub const ReservedXcmpWeight: Weight = MAXIMUM_BLOCK_WEIGHT / 4;
}

impl cumulus_pallet_parachain_system::Config for Runtime {
	type Event = Event;
	type OnValidationData = ();
	type SelfParaId = parachain_info::Module<Runtime>;
	type DownwardMessageHandlers = cumulus_primitives_utility::UnqueuedDmpAsParent<
		MaxDownwardMessageWeight,
		XcmExecutor<XcmConfig>,
		Call,
	>;
	type OutboundXcmpMessageSource = XcmpQueue;
	type XcmpMessageHandler = XcmpQueue;
	type ReservedXcmpWeight = ReservedXcmpWeight;
}

impl parachain_info::Config for Runtime {}

parameter_types! {
	pub const RococoLocation: MultiLocation = MultiLocation::X1(Junction::Parent);
	pub const RococoNetwork: NetworkId = NetworkId::Polkadot;
	pub RelayChainOrigin: Origin = cumulus_pallet_xcm::Origin::Relay.into();
	pub Ancestry: MultiLocation = Junction::Parachain {
		id: ParachainInfo::parachain_id().into()
	}.into();
}

/// Type for specifying how a `MultiLocation` can be converted into an `AccountId`. This is used
/// when determining ownership of accounts for asset transacting and when attempting to use XCM
/// `Transact` in order to determine the dispatch Origin.
pub type LocationToAccountId = (
	// The parent (Relay-chain) origin converts to the default `AccountId`.
	ParentIsDefault<AccountId>,
	// Sibling parachain origins convert to AccountId via the `ParaId::into`.
	SiblingParachainConvertsVia<Sibling, AccountId>,
	// Straight up local `AccountId32` origins just alias directly to `AccountId`.
	AccountId32Aliases<RococoNetwork, AccountId>,
);

/// Means for transacting assets on this chain.
pub type LocalAssetTransactor = CurrencyAdapter<
	// Use this currency:
	Balances,
	// Use this currency when it is a fungible asset matching the given location or name:
	IsConcrete<RococoLocation>,
	// Do a simple punn to convert an AccountId32 MultiLocation into a native chain account ID:
	LocationToAccountId,
	// Our chain's account ID type (we can't get away without mentioning it explicitly):
	AccountId,
>;

/// This is the type we use to convert an (incoming) XCM origin into a local `Origin` instance,
/// ready for dispatching a transaction with Xcm's `Transact`. There is an `OriginKind` which can
/// biases the kind of local `Origin` it will become.
pub type XcmOriginToTransactDispatchOrigin = (
	// Sovereign account converter; this attempts to derive an `AccountId` from the origin location
	// using `LocationToAccountId` and then turn that into the usual `Signed` origin. Useful for
	// foreign chains who want to have a local sovereign account on this chain which they control.
	SovereignSignedViaLocation<LocationToAccountId, Origin>,
	// Native converter for Relay-chain (Parent) location; will converts to a `Relay` origin when
	// recognised.
	RelayChainAsNative<RelayChainOrigin, Origin>,
	// Native converter for sibling Parachains; will convert to a `SiblingPara` origin when
	// recognised.
	SiblingParachainAsNative<cumulus_pallet_xcm::Origin, Origin>,
	// Superuser converter for the Relay-chain (Parent) location. This will allow it to issue a
	// transaction from the Root origin.
	ParentAsSuperuser<Origin>,
	// Native signed account converter; this just converts an `AccountId32` origin into a normal
	// `Origin::Signed` origin of the same 32-byte value.
	SignedAccountId32AsNative<RococoNetwork, Origin>,
);

parameter_types! {
	pub UnitWeightCost: Weight = 1_000;
}

parameter_types! {
	// 1_000_000_000_000 => 1 unit of asset for 1 unit of Weight.
	// TODO: Should take the actual weight price. This is just 1_000 ROC per second of weight.
	pub const WeightPrice: (MultiLocation, u128) = (MultiLocation::X1(Junction::Parent), 1_000);
	pub AllowUnpaidFrom: Vec<MultiLocation> = vec![ MultiLocation::X1(Junction::Parent) ];
}

pub type Barrier = (
	TakeWeightCredit,
	AllowTopLevelPaidExecutionFrom<All<MultiLocation>>,
	AllowUnpaidExecutionFrom<IsInVec<AllowUnpaidFrom>>,	// <- Parent gets free execution
);

pub struct XcmConfig;
impl Config for XcmConfig {
	type Call = Call;
	type XcmSender = XcmRouter;
	// How to withdraw and deposit an asset.
	type AssetTransactor = LocalAssetTransactor;
	type OriginConverter = XcmOriginToTransactDispatchOrigin;
	type IsReserve = NativeAsset;
	type IsTeleporter = NativeAsset;	// <- should be enough to allow teleportation of ROC
	type LocationInverter = LocationInverter<Ancestry>;
	type Barrier = Barrier;
	type Weigher = FixedWeightBounds<UnitWeightCost, Call>;
	type Trader = FixedRateOfConcreteFungible<WeightPrice>;
	type ResponseHandler = ();	// Don't handle responses for now.
}

parameter_types! {
	pub const MaxDownwardMessageWeight: Weight = MAXIMUM_BLOCK_WEIGHT / 10;
}

/// No local origins on this chain are allowed to dispatch XCM sends/executions.
pub type LocalOriginToLocation = ();

/// The means for routing XCM messages which are not for local execution into the right message
/// queues.
pub type XcmRouter = (
	// Two routers - use UMP to communicate with the relay chain:
	cumulus_primitives_utility::ParentAsUmp<ParachainSystem>,
	// ..and XCMP to communicate with the sibling chains.
	XcmpQueue,
);

impl pallet_xcm::Config for Runtime {
	type Event = Event;
	type SendXcmOrigin = EnsureXcmOrigin<Origin, LocalOriginToLocation>;
	type XcmRouter = XcmRouter;
	type ExecuteXcmOrigin = EnsureXcmOrigin<Origin, LocalOriginToLocation>;
	type XcmExecutor = XcmExecutor<XcmConfig>;
}

impl cumulus_pallet_xcm::Config for Runtime {}

impl cumulus_pallet_xcmp_queue::Config for Runtime {
	type Event = Event;
	type XcmExecutor = XcmExecutor<XcmConfig>;
	type ChannelInfo = ParachainSystem;
}

impl cumulus_ping::Config for Runtime {
	type Event = Event;
	type Origin = Origin;
	type Call = Call;
	type XcmSender = XcmRouter;
}

impl pallet_author_inherent::Config for Runtime {
	type AuthorId = NimbusId;
	type EventHandler = ();
	type PreliminaryCanAuthor = PotentialAuthorSet;
	type FullCanAuthor = AuthorFilter;
}

impl pallet_author_filter::Config for Runtime {
	type AuthorId = NimbusId;
	type Event = Event;
	type RandomnessSource = RandomnessCollectiveFlip;
	type PotentialAuthors = PotentialAuthorSet;
}

impl pallet_account_set::Config for Runtime {
	type AuthorId = NimbusId;
}

construct_runtime! {
	pub enum Runtime where
		Block = Block,
		NodeBlock = rococo_parachain_primitives::Block,
		UncheckedExtrinsic = UncheckedExtrinsic,
	{
		System: frame_system::{Pallet, Call, Storage, Config, Event<T>},
		Timestamp: pallet_timestamp::{Pallet, Call, Storage, Inherent},
		Balances: pallet_balances::{Pallet, Call, Storage, Config<T>, Event<T>},
		Sudo: pallet_sudo::{Pallet, Call, Storage, Config<T>, Event<T>},
		RandomnessCollectiveFlip: pallet_randomness_collective_flip::{Pallet, Call, Storage},
		ParachainSystem: cumulus_pallet_parachain_system::{Pallet, Call, Storage, Inherent, Event<T>},
		TransactionPayment: pallet_transaction_payment::{Pallet, Storage},
		ParachainInfo: parachain_info::{Pallet, Storage, Config},
<<<<<<< HEAD
		XcmHandler: cumulus_pallet_xcm_handler::{Pallet, Call, Event<T>, Origin},
		AuthorInherent: pallet_author_inherent::{Pallet, Call, Storage, Inherent},
		AuthorFilter: pallet_author_filter::{Pallet, Storage, Event, Config},
		PotentialAuthorSet: pallet_account_set::{Pallet, Storage, Config<T>},
=======

		// XCM helpers.
		XcmpQueue: cumulus_pallet_xcmp_queue::{Pallet, Call, Storage, Event<T>},
		PolkadotXcm: pallet_xcm::{Pallet, Call, Event<T>, Origin},
		CumulusXcm: cumulus_pallet_xcm::{Pallet, Origin},

		Spambot: cumulus_ping::{Pallet, Call, Storage, Event<T>} = 99,
>>>>>>> da4c3bac
	}
}

/// The address format for describing accounts.
pub type Address = AccountId;
/// Block header type as expected by this runtime.
pub type Header = generic::Header<BlockNumber, BlakeTwo256>;
/// Block type as expected by this runtime.
pub type Block = generic::Block<Header, UncheckedExtrinsic>;
/// A Block signed with a Justification
pub type SignedBlock = generic::SignedBlock<Block>;
/// BlockId type as expected by this runtime.
pub type BlockId = generic::BlockId<Block>;
/// The SignedExtension to the basic transaction logic.
pub type SignedExtra = (
	frame_system::CheckSpecVersion<Runtime>,
	frame_system::CheckGenesis<Runtime>,
	frame_system::CheckEra<Runtime>,
	frame_system::CheckNonce<Runtime>,
	frame_system::CheckWeight<Runtime>,
	pallet_transaction_payment::ChargeTransactionPayment<Runtime>,
);
/// Unchecked extrinsic type as expected by this runtime.
pub type UncheckedExtrinsic = generic::UncheckedExtrinsic<Address, Call, Signature, SignedExtra>;
/// Extrinsic type that has already been checked.
pub type CheckedExtrinsic = generic::CheckedExtrinsic<AccountId, Call, SignedExtra>;
/// Executive: handles dispatch to the various modules.
pub type Executive = frame_executive::Executive<
	Runtime,
	Block,
	frame_system::ChainContext<Runtime>,
	Runtime,
	AllPallets,
>;

impl_runtime_apis! {
	impl sp_api::Core<Block> for Runtime {
		fn version() -> RuntimeVersion {
			VERSION
		}

		fn execute_block(block: Block) {
			Executive::execute_block(block)
		}

		fn initialize_block(header: &<Block as BlockT>::Header) {
			Executive::initialize_block(header)
		}
	}

	impl sp_api::Metadata<Block> for Runtime {
		fn metadata() -> OpaqueMetadata {
			Runtime::metadata().into()
		}
	}

	impl sp_block_builder::BlockBuilder<Block> for Runtime {
		fn apply_extrinsic(
			extrinsic: <Block as BlockT>::Extrinsic,
		) -> ApplyExtrinsicResult {
			Executive::apply_extrinsic(extrinsic)
		}

		fn finalize_block() -> <Block as BlockT>::Header {
			Executive::finalize_block()
		}

		fn inherent_extrinsics(data: sp_inherents::InherentData) -> Vec<<Block as BlockT>::Extrinsic> {
			data.create_extrinsics()
		}

		fn check_inherents(block: Block, data: sp_inherents::InherentData) -> sp_inherents::CheckInherentsResult {
			data.check_extrinsics(&block)
		}

		fn random_seed() -> <Block as BlockT>::Hash {
			RandomnessCollectiveFlip::random_seed().0
		}
	}

	impl sp_transaction_pool::runtime_api::TaggedTransactionQueue<Block> for Runtime {
		fn validate_transaction(
			source: TransactionSource,
			tx: <Block as BlockT>::Extrinsic,
		) -> TransactionValidity {
			Executive::validate_transaction(source, tx)
		}
	}

	impl sp_offchain::OffchainWorkerApi<Block> for Runtime {
		fn offchain_worker(header: &<Block as BlockT>::Header) {
			Executive::offchain_worker(header)
		}
	}

	impl sp_session::SessionKeys<Block> for Runtime {
		fn decode_session_keys(
			encoded: Vec<u8>,
		) -> Option<Vec<(Vec<u8>, sp_core::crypto::KeyTypeId)>> {
			SessionKeys::decode_into_raw_public_keys(&encoded)
		}

		fn generate_session_keys(seed: Option<Vec<u8>>) -> Vec<u8> {
			SessionKeys::generate(seed)
		}
	}

	impl author_filter_api::AuthorFilterAPI<Block> for Runtime {
        fn can_author(author: NimbusId, relay_parent: u32) -> bool {
			// Rather than referring to the author filter directly here,
			// refer to it via the author inherent config. This avoid the possibility
			// of accidentally using different filters in different places.
			AuthorFilter::can_author_helper(&author, relay_parent)
		}
    }
}

// Notice we use the wrapper executor for execution by the relay chain validators.
//TODO why couldn't I grab this from its own crate?
mod exec;
cumulus_pallet_parachain_system::register_validate_block!(Runtime, exec::BlockExecutor<Runtime, Executive>);<|MERGE_RESOLUTION|>--- conflicted
+++ resolved
@@ -39,14 +39,7 @@
 // A few exports that help ease life for downstream crates.
 pub use frame_support::{
 	construct_runtime, parameter_types,
-<<<<<<< HEAD
-	// Commenting this becuase using the debug macros seems to not work anymore
-	// https://github.com/rust-lang/rust/issues/57966
-	// debug::debug,
-	traits::{Randomness, OnInitialize},
-=======
 	traits::{Randomness, IsInVec, All},
->>>>>>> da4c3bac
 	weights::{
 		constants::{BlockExecutionWeight, ExtrinsicBaseWeight, RocksDbWeight, WEIGHT_PER_SECOND},
 		DispatchClass, IdentityFee, Weight,
@@ -420,20 +413,18 @@
 		ParachainSystem: cumulus_pallet_parachain_system::{Pallet, Call, Storage, Inherent, Event<T>},
 		TransactionPayment: pallet_transaction_payment::{Pallet, Storage},
 		ParachainInfo: parachain_info::{Pallet, Storage, Config},
-<<<<<<< HEAD
-		XcmHandler: cumulus_pallet_xcm_handler::{Pallet, Call, Event<T>, Origin},
-		AuthorInherent: pallet_author_inherent::{Pallet, Call, Storage, Inherent},
-		AuthorFilter: pallet_author_filter::{Pallet, Storage, Event, Config},
-		PotentialAuthorSet: pallet_account_set::{Pallet, Storage, Config<T>},
-=======
 
 		// XCM helpers.
 		XcmpQueue: cumulus_pallet_xcmp_queue::{Pallet, Call, Storage, Event<T>},
 		PolkadotXcm: pallet_xcm::{Pallet, Call, Event<T>, Origin},
 		CumulusXcm: cumulus_pallet_xcm::{Pallet, Origin},
 
+		// Nimbus stuff
+		AuthorInherent: pallet_author_inherent::{Pallet, Call, Storage, Inherent},
+		AuthorFilter: pallet_author_filter::{Pallet, Storage, Event, Config},
+		PotentialAuthorSet: pallet_account_set::{Pallet, Storage, Config<T>},
+
 		Spambot: cumulus_ping::{Pallet, Call, Storage, Event<T>} = 99,
->>>>>>> da4c3bac
 	}
 }
 
