// Copyright 2019 Parity Technologies (UK) Ltd.
// This file is part of Cumulus.

// Cumulus is free software: you can redistribute it and/or modify
// it under the terms of the GNU General Public License as published by
// the Free Software Foundation, either version 3 of the License, or
// (at your option) any later version.

// Cumulus is distributed in the hope that it will be useful,
// but WITHOUT ANY WARRANTY; without even the implied warranty of
// MERCHANTABILITY or FITNESS FOR A PARTICULAR PURPOSE.  See the
// GNU General Public License for more details.

// You should have received a copy of the GNU General Public License
// along with Cumulus.  If not, see <http://www.gnu.org/licenses/>.

#![cfg_attr(not(feature = "std"), no_std)]
// `construct_runtime!` does a lot of recursion and requires us to increase the limit to 256.
#![recursion_limit = "256"]

// Make the WASM binary available.
#[cfg(feature = "std")]
include!(concat!(env!("OUT_DIR"), "/wasm_binary.rs"));

use rococo_parachain_primitives::*;
use sp_api::impl_runtime_apis;
use sp_core::OpaqueMetadata;
use sp_runtime::{
	create_runtime_str, generic, impl_opaque_keys,
	traits::{BlakeTwo256, Block as BlockT, IdentityLookup},
	transaction_validity::{TransactionSource, TransactionValidity},
	ApplyExtrinsicResult,
};
use sp_std::prelude::*;
#[cfg(feature = "std")]
use sp_version::NativeVersion;
use sp_version::RuntimeVersion;

// A few exports that help ease life for downstream crates.
pub use frame_support::{
	construct_runtime, parameter_types,
	traits::Randomness,
	weights::{
		constants::{BlockExecutionWeight, ExtrinsicBaseWeight, RocksDbWeight, WEIGHT_PER_SECOND},
		DispatchClass, IdentityFee, Weight,
	},
	StorageValue,
};
use frame_system::limits::{BlockLength, BlockWeights};
pub use pallet_balances::Call as BalancesCall;
pub use pallet_timestamp::Call as TimestampCall;
#[cfg(any(feature = "std", test))]
pub use sp_runtime::BuildStorage;
pub use sp_runtime::{Perbill, Permill};

// XCM imports
use polkadot_parachain::primitives::Sibling;
use xcm::v0::{Junction, MultiLocation, NetworkId};
use xcm_builder::{
	AccountId32Aliases, CurrencyAdapter, LocationInverter, ParentIsDefault, RelayChainAsNative,
	SiblingParachainAsNative, SiblingParachainConvertsVia, SignedAccountId32AsNative,
	SovereignSignedViaLocation,
};
use xcm_executor::{
	traits::{IsConcrete, NativeAsset},
	Config, XcmExecutor,
};

pub type SessionHandlers = ();

impl_opaque_keys! {
	pub struct SessionKeys {}
}

/// This runtime version.
pub const VERSION: RuntimeVersion = RuntimeVersion {
	spec_name: create_runtime_str!("cumulus-test-parachain"),
	impl_name: create_runtime_str!("cumulus-test-parachain"),
	authoring_version: 1,
	spec_version: 3,
	impl_version: 1,
	apis: RUNTIME_API_VERSIONS,
	transaction_version: 1,
};

pub const MILLISECS_PER_BLOCK: u64 = 6000;

pub const SLOT_DURATION: u64 = MILLISECS_PER_BLOCK;

pub const EPOCH_DURATION_IN_BLOCKS: u32 = 10 * MINUTES;

// These time units are defined in number of blocks.
pub const MINUTES: BlockNumber = 60_000 / (MILLISECS_PER_BLOCK as BlockNumber);
pub const HOURS: BlockNumber = MINUTES * 60;
pub const DAYS: BlockNumber = HOURS * 24;

// 1 in 4 blocks (on average, not counting collisions) will be primary babe blocks.
pub const PRIMARY_PROBABILITY: (u64, u64) = (1, 4);

#[derive(codec::Encode, codec::Decode)]
pub enum XCMPMessage<XAccountId, XBalance> {
	/// Transfer tokens to the given account from the Parachain account.
	TransferToken(XAccountId, XBalance),
}

/// The version information used to identify this runtime when compiled natively.
#[cfg(feature = "std")]
pub fn native_version() -> NativeVersion {
	NativeVersion {
		runtime_version: VERSION,
		can_author_with: Default::default(),
	}
}

/// We assume that ~10% of the block weight is consumed by `on_initalize` handlers.
/// This is used to limit the maximal weight of a single extrinsic.
const AVERAGE_ON_INITIALIZE_RATIO: Perbill = Perbill::from_percent(10);
/// We allow `Normal` extrinsics to fill up the block up to 75%, the rest can be used
/// by  Operational  extrinsics.
const NORMAL_DISPATCH_RATIO: Perbill = Perbill::from_percent(75);
/// We allow for 2 seconds of compute with a 6 second average block time.
const MAXIMUM_BLOCK_WEIGHT: Weight = 2 * WEIGHT_PER_SECOND;

parameter_types! {
	pub const BlockHashCount: BlockNumber = 250;
	pub const Version: RuntimeVersion = VERSION;
	pub RuntimeBlockLength: BlockLength =
		BlockLength::max_with_normal_ratio(5 * 1024 * 1024, NORMAL_DISPATCH_RATIO);
	pub RuntimeBlockWeights: BlockWeights = BlockWeights::builder()
		.base_block(BlockExecutionWeight::get())
		.for_class(DispatchClass::all(), |weights| {
			weights.base_extrinsic = ExtrinsicBaseWeight::get();
		})
		.for_class(DispatchClass::Normal, |weights| {
			weights.max_total = Some(NORMAL_DISPATCH_RATIO * MAXIMUM_BLOCK_WEIGHT);
		})
		.for_class(DispatchClass::Operational, |weights| {
			weights.max_total = Some(MAXIMUM_BLOCK_WEIGHT);
			// Operational transactions have some extra reserved space, so that they
			// are included even if block reached `MAXIMUM_BLOCK_WEIGHT`.
			weights.reserved = Some(
				MAXIMUM_BLOCK_WEIGHT - NORMAL_DISPATCH_RATIO * MAXIMUM_BLOCK_WEIGHT
			);
		})
		.avg_block_initialization(AVERAGE_ON_INITIALIZE_RATIO)
		.build_or_panic();
	pub const SS58Prefix: u8 = 42;
}

impl frame_system::Config for Runtime {
	/// The identifier used to distinguish between accounts.
	type AccountId = AccountId;
	/// The aggregated dispatch type that is available for extrinsics.
	type Call = Call;
	/// The lookup mechanism to get account ID from whatever is passed in dispatchers.
	type Lookup = IdentityLookup<AccountId>;
	/// The index type for storing how many extrinsics an account has signed.
	type Index = Index;
	/// The index type for blocks.
	type BlockNumber = BlockNumber;
	/// The type for hashing blocks and tries.
	type Hash = Hash;
	/// The hashing algorithm used.
	type Hashing = BlakeTwo256;
	/// The header type.
	type Header = generic::Header<BlockNumber, BlakeTwo256>;
	/// The ubiquitous event type.
	type Event = Event;
	/// The ubiquitous origin type.
	type Origin = Origin;
	/// Maximum number of block number to block hash mappings to keep (oldest pruned first).
	type BlockHashCount = BlockHashCount;
	/// Runtime version.
	type Version = Version;
	/// Converts a module to an index of this module in the runtime.
	type PalletInfo = PalletInfo;
	type AccountData = pallet_balances::AccountData<Balance>;
	type OnNewAccount = ();
	type OnKilledAccount = ();
	type DbWeight = ();
	type BaseCallFilter = ();
	type SystemWeightInfo = ();
	type BlockWeights = RuntimeBlockWeights;
	type BlockLength = RuntimeBlockLength;
	type SS58Prefix = SS58Prefix;
}

parameter_types! {
	pub const MinimumPeriod: u64 = SLOT_DURATION / 2;
}

impl pallet_timestamp::Config for Runtime {
	/// A timestamp: milliseconds since the unix epoch.
	type Moment = u64;
	type OnTimestampSet = ();
	type MinimumPeriod = MinimumPeriod;
	type WeightInfo = ();
}

parameter_types! {
	pub const ExistentialDeposit: u128 = 500;
	pub const TransferFee: u128 = 0;
	pub const CreationFee: u128 = 0;
	pub const TransactionByteFee: u128 = 1;
	pub const MaxLocks: u32 = 50;
}

impl pallet_balances::Config for Runtime {
	/// The type for recording an account's balance.
	type Balance = Balance;
	/// The ubiquitous event type.
	type Event = Event;
	type DustRemoval = ();
	type ExistentialDeposit = ExistentialDeposit;
	type AccountStore = System;
	type WeightInfo = ();
	type MaxLocks = MaxLocks;
}

impl pallet_transaction_payment::Config for Runtime {
	type OnChargeTransaction = pallet_transaction_payment::CurrencyAdapter<Balances, ()>;
	type TransactionByteFee = TransactionByteFee;
	type WeightToFee = IdentityFee<Balance>;
	type FeeMultiplierUpdate = ();
}

impl pallet_sudo::Config for Runtime {
	type Call = Call;
	type Event = Event;
}

impl cumulus_pallet_parachain_system::Config for Runtime {
	type Event = Event;
	type OnValidationData = ();
	type SelfParaId = parachain_info::Module<Runtime>;
	type DownwardMessageHandlers = ();
	type HrmpMessageHandlers = ();
}

impl parachain_info::Config for Runtime {}

parameter_types! {
	pub const RococoLocation: MultiLocation = MultiLocation::X1(Junction::Parent);
	pub const RococoNetwork: NetworkId = NetworkId::Polkadot;
	pub RelayChainOrigin: Origin = cumulus_pallet_xcm_handler::Origin::Relay.into();
	pub Ancestry: MultiLocation = Junction::Parachain {
		id: ParachainInfo::parachain_id().into()
	}.into();
}

type LocationConverter = (
	ParentIsDefault<AccountId>,
	SiblingParachainConvertsVia<Sibling, AccountId>,
	AccountId32Aliases<RococoNetwork, AccountId>,
);

type LocalAssetTransactor = CurrencyAdapter<
	// Use this currency:
	Balances,
	// Use this currency when it is a fungible asset matching the given location or name:
	IsConcrete<RococoLocation>,
	// Do a simple punn to convert an AccountId32 MultiLocation into a native chain account ID:
	LocationConverter,
	// Our chain's account ID type (we can't get away without mentioning it explicitly):
	AccountId,
>;

type LocalOriginConverter = (
	SovereignSignedViaLocation<LocationConverter, Origin>,
	RelayChainAsNative<RelayChainOrigin, Origin>,
	SiblingParachainAsNative<cumulus_pallet_xcm_handler::Origin, Origin>,
	SignedAccountId32AsNative<RococoNetwork, Origin>,
);

pub struct XcmConfig;
impl Config for XcmConfig {
	type Call = Call;
	type XcmSender = XcmHandler;
	// How to withdraw and deposit an asset.
	type AssetTransactor = LocalAssetTransactor;
	type OriginConverter = LocalOriginConverter;
	type IsReserve = NativeAsset;
	type IsTeleporter = ();
	type LocationInverter = LocationInverter<Ancestry>;
}

impl cumulus_pallet_xcm_handler::Config for Runtime {
	type Event = Event;
	type XcmExecutor = XcmExecutor<XcmConfig>;
	type UpwardMessageSender = ParachainSystem;
	type HrmpMessageSender = ParachainSystem;
}

construct_runtime! {
	pub enum Runtime where
		Block = Block,
		NodeBlock = rococo_parachain_primitives::Block,
		UncheckedExtrinsic = UncheckedExtrinsic,
	{
		System: frame_system::{Module, Call, Storage, Config, Event<T>},
		Timestamp: pallet_timestamp::{Module, Call, Storage, Inherent},
		Balances: pallet_balances::{Module, Call, Storage, Config<T>, Event<T>},
		Sudo: pallet_sudo::{Module, Call, Storage, Config<T>, Event<T>},
		RandomnessCollectiveFlip: pallet_randomness_collective_flip::{Module, Call, Storage},
		ParachainSystem: cumulus_pallet_parachain_system::{Module, Call, Storage, Inherent, Event},
		TransactionPayment: pallet_transaction_payment::{Module, Storage},
		ParachainInfo: parachain_info::{Module, Storage, Config},
<<<<<<< HEAD
		XcmHandler: xcm_handler::{Module, Call, Event<T>, Origin},
=======
		XcmHandler: cumulus_pallet_xcm_handler::{Module, Call, Event<T>, Origin},
>>>>>>> ec08d11d
	}
}

/// The address format for describing accounts.
pub type Address = AccountId;
/// Block header type as expected by this runtime.
pub type Header = generic::Header<BlockNumber, BlakeTwo256>;
/// Block type as expected by this runtime.
pub type Block = generic::Block<Header, UncheckedExtrinsic>;
/// A Block signed with a Justification
pub type SignedBlock = generic::SignedBlock<Block>;
/// BlockId type as expected by this runtime.
pub type BlockId = generic::BlockId<Block>;
/// The SignedExtension to the basic transaction logic.
pub type SignedExtra = (
	frame_system::CheckSpecVersion<Runtime>,
	frame_system::CheckGenesis<Runtime>,
	frame_system::CheckEra<Runtime>,
	frame_system::CheckNonce<Runtime>,
	frame_system::CheckWeight<Runtime>,
	pallet_transaction_payment::ChargeTransactionPayment<Runtime>,
);
/// Unchecked extrinsic type as expected by this runtime.
pub type UncheckedExtrinsic = generic::UncheckedExtrinsic<Address, Call, Signature, SignedExtra>;
/// Extrinsic type that has already been checked.
pub type CheckedExtrinsic = generic::CheckedExtrinsic<AccountId, Call, SignedExtra>;
/// Executive: handles dispatch to the various modules.
pub type Executive = frame_executive::Executive<
	Runtime,
	Block,
	frame_system::ChainContext<Runtime>,
	Runtime,
	AllModules,
>;

impl_runtime_apis! {
	impl sp_api::Core<Block> for Runtime {
		fn version() -> RuntimeVersion {
			VERSION
		}

		fn execute_block(block: Block) {
			Executive::execute_block(block)
		}

		fn initialize_block(header: &<Block as BlockT>::Header) {
			Executive::initialize_block(header)
		}
	}

	impl sp_api::Metadata<Block> for Runtime {
		fn metadata() -> OpaqueMetadata {
			Runtime::metadata().into()
		}
	}

	impl sp_block_builder::BlockBuilder<Block> for Runtime {
		fn apply_extrinsic(
			extrinsic: <Block as BlockT>::Extrinsic,
		) -> ApplyExtrinsicResult {
			Executive::apply_extrinsic(extrinsic)
		}

		fn finalize_block() -> <Block as BlockT>::Header {
			Executive::finalize_block()
		}

		fn inherent_extrinsics(data: sp_inherents::InherentData) -> Vec<<Block as BlockT>::Extrinsic> {
			data.create_extrinsics()
		}

		fn check_inherents(block: Block, data: sp_inherents::InherentData) -> sp_inherents::CheckInherentsResult {
			data.check_extrinsics(&block)
		}

		fn random_seed() -> <Block as BlockT>::Hash {
			RandomnessCollectiveFlip::random_seed()
		}
	}

	impl sp_transaction_pool::runtime_api::TaggedTransactionQueue<Block> for Runtime {
		fn validate_transaction(
			source: TransactionSource,
			tx: <Block as BlockT>::Extrinsic,
		) -> TransactionValidity {
			Executive::validate_transaction(source, tx)
		}
	}

	impl sp_offchain::OffchainWorkerApi<Block> for Runtime {
		fn offchain_worker(header: &<Block as BlockT>::Header) {
			Executive::offchain_worker(header)
		}
	}

	impl sp_session::SessionKeys<Block> for Runtime {
		fn decode_session_keys(
			encoded: Vec<u8>,
		) -> Option<Vec<(Vec<u8>, sp_core::crypto::KeyTypeId)>> {
			SessionKeys::decode_into_raw_public_keys(&encoded)
		}

		fn generate_session_keys(seed: Option<Vec<u8>>) -> Vec<u8> {
			SessionKeys::generate(seed)
		}
	}
}

cumulus_pallet_parachain_system::register_validate_block!(Block, Executive);<|MERGE_RESOLUTION|>--- conflicted
+++ resolved
@@ -305,11 +305,7 @@
 		ParachainSystem: cumulus_pallet_parachain_system::{Module, Call, Storage, Inherent, Event},
 		TransactionPayment: pallet_transaction_payment::{Module, Storage},
 		ParachainInfo: parachain_info::{Module, Storage, Config},
-<<<<<<< HEAD
-		XcmHandler: xcm_handler::{Module, Call, Event<T>, Origin},
-=======
 		XcmHandler: cumulus_pallet_xcm_handler::{Module, Call, Event<T>, Origin},
->>>>>>> ec08d11d
 	}
 }
 
