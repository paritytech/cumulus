--- conflicted
+++ resolved
@@ -25,17 +25,6 @@
 sp-inherents = { git = "https://github.com/paritytech/substrate", default-features = false, branch = "bkchr-inherent-something-future" }
 sp-consensus-aura = { git = "https://github.com/paritytech/substrate", default-features = false, branch = "bkchr-inherent-something-future" }
 
-<<<<<<< HEAD
-frame-support = { git = "https://github.com/paritytech/substrate", default-features = false, branch = "bkchr-inherent-something-future" }
-frame-executive = { git = "https://github.com/paritytech/substrate", default-features = false, branch = "bkchr-inherent-something-future" }
-frame-system = { git = "https://github.com/paritytech/substrate", default-features = false, branch = "bkchr-inherent-something-future" }
-pallet-balances = { git = "https://github.com/paritytech/substrate", default-features = false, branch = "bkchr-inherent-something-future" }
-pallet-randomness-collective-flip = { git = "https://github.com/paritytech/substrate", default-features = false, branch = "bkchr-inherent-something-future" }
-pallet-timestamp = { git = "https://github.com/paritytech/substrate", default-features = false, branch = "bkchr-inherent-something-future" }
-pallet-sudo = { git = "https://github.com/paritytech/substrate", default-features = false, branch = "bkchr-inherent-something-future" }
-pallet-transaction-payment = { git = "https://github.com/paritytech/substrate", default-features = false, branch = "bkchr-inherent-something-future" }
-pallet-aura = { git = "https://github.com/paritytech/substrate", default-features = false, branch = "bkchr-inherent-something-future" }
-=======
 frame-support = { git = "https://github.com/paritytech/substrate", default-features = false, branch = "master" }
 frame-executive = { git = "https://github.com/paritytech/substrate", default-features = false, branch = "master" }
 frame-system = { git = "https://github.com/paritytech/substrate", default-features = false, branch = "master" }
@@ -45,7 +34,7 @@
 pallet-timestamp = { git = "https://github.com/paritytech/substrate", default-features = false, branch = "master" }
 pallet-sudo = { git = "https://github.com/paritytech/substrate", default-features = false, branch = "master" }
 pallet-transaction-payment = { git = "https://github.com/paritytech/substrate", default-features = false, branch = "master" }
->>>>>>> 6364eeee
+pallet-aura = { git = "https://github.com/paritytech/substrate", default-features = false, branch = "bkchr-inherent-something-future" }
 
 # Cumulus dependencies
 cumulus-pallet-aura = { path = "../../pallets/aura", default-features = false }
@@ -58,12 +47,6 @@
 cumulus-ping = { path = "../../rococo-parachains/pallets/ping", default-features = false }
 
 # Polkadot dependencies
-<<<<<<< HEAD
-polkadot-parachain = { git = "https://github.com/paritytech/polkadot", default-features = false, branch = "bkchr-inherent-something-future" }
-xcm = { git = "https://github.com/paritytech/polkadot", default-features = false, branch = "bkchr-inherent-something-future" }
-xcm-builder = { git = "https://github.com/paritytech/polkadot", default-features = false, branch = "bkchr-inherent-something-future" }
-xcm-executor = { git = "https://github.com/paritytech/polkadot", default-features = false, branch = "bkchr-inherent-something-future" }
-=======
 polkadot-parachain = { git = "https://github.com/paritytech/polkadot", default-features = false, branch = "master" }
 xcm = { git = "https://github.com/paritytech/polkadot", default-features = false, branch = "master" }
 xcm-builder = { git = "https://github.com/paritytech/polkadot", default-features = false, branch = "master" }
@@ -73,7 +56,6 @@
 [dev-dependencies]
 hex-literal = "0.3.1"
 hex = "0.4.3"
->>>>>>> 6364eeee
 
 [build-dependencies]
 substrate-wasm-builder = { git = "https://github.com/paritytech/substrate", branch = "master" }
@@ -106,11 +88,8 @@
 	"pallet-transaction-payment/std",
 	"parachain-info/std",
 	"rococo-parachain-primitives/std",
-<<<<<<< HEAD
 	"cumulus-pallet-aura/std",
-=======
 	"cumulus-pallet-dmp-queue/std",
->>>>>>> 6364eeee
 	"cumulus-pallet-parachain-system/std",
 	"cumulus-pallet-xcmp-queue/std",
 	"cumulus-pallet-xcm/std",
