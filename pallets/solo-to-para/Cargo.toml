--- conflicted
+++ resolved
@@ -10,7 +10,6 @@
 scale-info = { version = "2.0.0", default-features = false, features = ["derive"] }
 
 # Substrate
-<<<<<<< HEAD
 frame-support = { git = "https://github.com/paritytech/substrate", default-features = false, branch = "polkadot-v0.9.28" }
 frame-system = { git = "https://github.com/paritytech/substrate", default-features = false, branch = "polkadot-v0.9.28" }
 pallet-sudo = { git = "https://github.com/paritytech/substrate", default-features = false, branch = "polkadot-v0.9.28" }
@@ -18,17 +17,7 @@
 sp-std = { git = "https://github.com/paritytech/substrate", default-features = false, branch = "polkadot-v0.9.28" }
 
 # Polkadot
-polkadot-primitives = { git = "https://github.com/paritytech/polkadot", default-features = false, branch = "release-v0.9.28" }
-=======
-frame-support = { git = "https://github.com/arturgontijo/substrate", default-features = false, branch = "master" }
-frame-system = { git = "https://github.com/arturgontijo/substrate", default-features = false, branch = "master" }
-pallet-sudo = { git = "https://github.com/arturgontijo/substrate", default-features = false, branch = "master" }
-sp-runtime = { git = "https://github.com/arturgontijo/substrate", default-features = false, branch = "master" }
-sp-std = { git = "https://github.com/arturgontijo/substrate", default-features = false, branch = "master" }
-
-# Polkadot
-polkadot-primitives = { git = "https://github.com/arturgontijo/polkadot", default-features = false, branch = "trappist-xcm-v3" }
->>>>>>> c90b0597
+polkadot-primitives = { git = "https://github.com/bernardoaraujor/polkadot", default-features = false, branch = "v0.9.28-xcm-v3" }
 
 # Cumulus
 cumulus-pallet-parachain-system = { default-features = false, path = "../parachain-system" }
