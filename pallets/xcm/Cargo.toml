--- conflicted
+++ resolved
@@ -8,19 +8,11 @@
 codec = { package = "parity-scale-codec", version = "3.0.0", default-features = false, features = ["derive"] }
 scale-info = { version = "2.2.0", default-features = false, features = ["derive"] }
 
-<<<<<<< HEAD
-sp-std = { git = "https://github.com/paritytech/substrate", default-features = false, branch = "polkadot-v0.9.28" }
-sp-io = { git = "https://github.com/paritytech/substrate", default-features = false, branch = "polkadot-v0.9.28" }
-sp-runtime = { git = "https://github.com/paritytech/substrate", default-features = false, branch = "polkadot-v0.9.28" }
-frame-support = { git = "https://github.com/paritytech/substrate", default-features = false, branch = "polkadot-v0.9.28" }
-frame-system = { git = "https://github.com/paritytech/substrate", default-features = false, branch = "polkadot-v0.9.28" }
-=======
 sp-std = { git = "https://github.com/paritytech/substrate", default-features = false, branch = "polkadot-v0.9.31" }
 sp-io = { git = "https://github.com/paritytech/substrate", default-features = false, branch = "polkadot-v0.9.31" }
 sp-runtime = { git = "https://github.com/paritytech/substrate", default-features = false, branch = "polkadot-v0.9.31" }
 frame-support = { git = "https://github.com/paritytech/substrate", default-features = false, branch = "polkadot-v0.9.31" }
 frame-system = { git = "https://github.com/paritytech/substrate", default-features = false, branch = "polkadot-v0.9.31" }
->>>>>>> 1b784118
 
 xcm = { git = "https://github.com/paritytech/polkadot", default-features = false, branch = "trappist-xcm-v3" }
 
