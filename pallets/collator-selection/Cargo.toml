[package]
authors = ["Anonymous"]
description = "Simple staking pallet with a fixed stake."
edition = "2021"
homepage = "https://substrate.io"
license = "Apache-2.0"
name = "pallet-collator-selection"
readme = "README.md"
repository = "https://github.com/paritytech/cumulus/"
version = "3.0.0"

[package.metadata.docs.rs]
targets = ["x86_64-unknown-linux-gnu"]

[dependencies]
log = { version = "0.4.0", default-features = false }
codec = { default-features = false, features = ["derive"], package = "parity-scale-codec", version = "2.3.0" }
rand = { version = "0.7.2", default-features = false }
scale-info = { version = "1.0.0", default-features = false, features = ["derive"] }
serde = { version = "1.0.119", default-features = false }

sp-std = { default-features = false, git = "https://github.com/paritytech/substrate", branch = "master" }
sp-runtime = { default-features = false, git = "https://github.com/paritytech/substrate", branch = "master" }
sp-staking = { default-features = false, git = "https://github.com/paritytech/substrate", branch = "master" }
frame-support = { default-features = false, git = "https://github.com/paritytech/substrate", branch = "master" }
frame-system = { default-features = false, git = "https://github.com/paritytech/substrate", branch = "master" }
pallet-authorship = { default-features = false, git = "https://github.com/paritytech/substrate", branch = "master" }
pallet-session = { default-features = false, git = "https://github.com/paritytech/substrate", branch = "master" }

frame-benchmarking = { default-features = false, optional = true, git = "https://github.com/paritytech/substrate", branch = "master" }

[dev-dependencies]
sp-core = { git = "https://github.com/paritytech/substrate", branch = "master" }
sp-io = { git = "https://github.com/paritytech/substrate", branch = "master" }
sp-tracing = { git = "https://github.com/paritytech/substrate", branch = "master" }
sp-runtime = { git = "https://github.com/paritytech/substrate", branch = "master" }
pallet-timestamp = { git = "https://github.com/paritytech/substrate", branch = "master" }
sp-consensus-aura = { git = "https://github.com/paritytech/substrate", branch = "master" }
pallet-balances = { git = "https://github.com/paritytech/substrate", branch = "master" }
pallet-aura = { git = "https://github.com/paritytech/substrate", branch = "master" }

[features]
default = ["std"]
runtime-benchmarks = [
	"frame-benchmarking/runtime-benchmarks",
	"frame-support/runtime-benchmarks",
	"frame-system/runtime-benchmarks",
]
std = [
<<<<<<< HEAD
	'codec/std',
	'log/std',
	'scale-info/std',
	'rand/std',
	'sp-runtime/std',
	'sp-staking/std',
	'sp-std/std',
	'frame-support/std',
	'frame-system/std',
	'frame-benchmarking/std',
	'pallet-authorship/std',
	'pallet-session/std',
]

try-runtime = [ "frame-support/try-runtime" ]
=======
	"codec/std",
	"log/std",
	"scale-info/std",
	"rand/std",
	"sp-runtime/std",
	"sp-staking/std",
	"sp-std/std",
	"frame-support/std",
	"frame-system/std",
	"frame-benchmarking/std",
	"pallet-authorship/std",
	"pallet-session/std",
]
>>>>>>> ca81203b
<|MERGE_RESOLUTION|>--- conflicted
+++ resolved
@@ -47,23 +47,6 @@
 	"frame-system/runtime-benchmarks",
 ]
 std = [
-<<<<<<< HEAD
-	'codec/std',
-	'log/std',
-	'scale-info/std',
-	'rand/std',
-	'sp-runtime/std',
-	'sp-staking/std',
-	'sp-std/std',
-	'frame-support/std',
-	'frame-system/std',
-	'frame-benchmarking/std',
-	'pallet-authorship/std',
-	'pallet-session/std',
-]
-
-try-runtime = [ "frame-support/try-runtime" ]
-=======
 	"codec/std",
 	"log/std",
 	"scale-info/std",
@@ -77,4 +60,5 @@
 	"pallet-authorship/std",
 	"pallet-session/std",
 ]
->>>>>>> ca81203b
+
+try-runtime = [ "frame-support/try-runtime" ]