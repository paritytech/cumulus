[package]
authors = ['Anonymous']
description = 'Simple staking pallet with a fixed stake.'
edition = '2018'
homepage = 'https://substrate.dev'
license = 'Apache-2.0'
name = 'pallet-collator-selection'
readme = 'README.md'
repository = 'https://github.com/paritytech/cumulus/'
version = '3.0.0'

[package.metadata.docs.rs]
targets = ['x86_64-unknown-linux-gnu']

[dependencies]
log = { version = "0.4.0", default-features = false }
<<<<<<< HEAD
codec = { default-features = false, features = ['derive'], package = 'parity-scale-codec', version = '2.3.0' }
=======
codec = { default-features = false, features = ['derive'], package = 'parity-scale-codec', version = '2.0.0' }
scale-info = { version = "1.0.0", default-features = false, features = ["derive"] }
>>>>>>> 85bde076
serde = { version = "1.0.119", default-features = false }
sp-std = { default-features = false, git = 'https://github.com/paritytech/substrate', branch = "master" }
sp-runtime = { default-features = false, git = 'https://github.com/paritytech/substrate', branch = "master" }
sp-staking = { default-features = false, git = 'https://github.com/paritytech/substrate', branch = "master" }
frame-support = { default-features = false, git = 'https://github.com/paritytech/substrate', branch = "master" }
frame-system = { default-features = false, git = 'https://github.com/paritytech/substrate', branch = "master" }
pallet-authorship = { default-features = false, git = 'https://github.com/paritytech/substrate', branch = "master" }
pallet-session = { default-features = false, git = 'https://github.com/paritytech/substrate', branch = "master" }

frame-benchmarking = { default-features = false, optional = true, git = 'https://github.com/paritytech/substrate', branch = "master" }

[dev-dependencies]
sp-core = { git = 'https://github.com/paritytech/substrate', branch = "master" }
sp-io = { git = 'https://github.com/paritytech/substrate', branch = "master" }
sp-tracing = { git = 'https://github.com/paritytech/substrate', branch = "master" }
sp-runtime = { git = 'https://github.com/paritytech/substrate', branch = "master" }
pallet-timestamp = { git = 'https://github.com/paritytech/substrate', branch = "master" }
sp-consensus-aura = { git = 'https://github.com/paritytech/substrate', branch = "master" }
pallet-balances = { git = 'https://github.com/paritytech/substrate', branch = "master" }
pallet-aura = { git = 'https://github.com/paritytech/substrate', branch = "master" }

[features]
default = ['std']
runtime-benchmarks = [
	'frame-benchmarking',
	'frame-support/runtime-benchmarks',
	'frame-system/runtime-benchmarks',
]
std = [
	'codec/std',
	'log/std',
	'scale-info/std',
	'sp-runtime/std',
	'sp-staking/std',
	'sp-std/std',
	'frame-support/std',
	'frame-system/std',
	'frame-benchmarking/std',
	'pallet-authorship/std',
	'pallet-session/std',
]<|MERGE_RESOLUTION|>--- conflicted
+++ resolved
@@ -14,12 +14,8 @@
 
 [dependencies]
 log = { version = "0.4.0", default-features = false }
-<<<<<<< HEAD
 codec = { default-features = false, features = ['derive'], package = 'parity-scale-codec', version = '2.3.0' }
-=======
-codec = { default-features = false, features = ['derive'], package = 'parity-scale-codec', version = '2.0.0' }
 scale-info = { version = "1.0.0", default-features = false, features = ["derive"] }
->>>>>>> 85bde076
 serde = { version = "1.0.119", default-features = false }
 sp-std = { default-features = false, git = 'https://github.com/paritytech/substrate', branch = "master" }
 sp-runtime = { default-features = false, git = 'https://github.com/paritytech/substrate', branch = "master" }
