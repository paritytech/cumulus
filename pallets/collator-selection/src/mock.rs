--- conflicted
+++ resolved
@@ -57,12 +57,7 @@
 	type DbWeight = ();
 	type RuntimeOrigin = RuntimeOrigin;
 	type RuntimeCall = RuntimeCall;
-<<<<<<< HEAD
 	type Nonce = u64;
-	type BlockNumber = u64;
-=======
-	type Index = u64;
->>>>>>> 2ec93922
 	type Hash = H256;
 	type Hashing = BlakeTwo256;
 	type AccountId = u64;
