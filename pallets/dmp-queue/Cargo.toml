--- conflicted
+++ resolved
@@ -6,12 +6,8 @@
 
 [dependencies]
 # Other dependencies
-<<<<<<< HEAD
 codec = { package = "parity-scale-codec", version = "2.3.0", features = [ "derive" ], default-features = false }
-=======
-codec = { package = "parity-scale-codec", version = "2.0.0", features = [ "derive" ], default-features = false }
 scale-info = { version = "1.0.0", default-features = false, features = ["derive"] }
->>>>>>> 85bde076
 log = { version = "0.4.14", default-features = false }
 
 # Substrate Dependencies
