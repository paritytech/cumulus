--- conflicted
+++ resolved
@@ -21,26 +21,16 @@
 
 #![cfg_attr(not(feature = "std"), no_std)]
 
-<<<<<<< HEAD
-use sp_std::{prelude::*, convert::TryFrom};
-use cumulus_primitives_core::relay_chain::BlockNumber as RelayBlockNumber;
-use cumulus_primitives_core::DmpMessageHandler;
 use codec::{Decode, DecodeLimit, Encode};
-use sp_runtime::RuntimeDebug;
-use xcm::{latest::prelude::*, MAX_XCM_DECODE_DEPTH, VersionedXcm};
-use frame_support::{traits::EnsureOrigin, dispatch::Weight, weights::constants::WEIGHT_PER_MILLIS};
-=======
-use codec::{Decode, Encode};
 use cumulus_primitives_core::{relay_chain::BlockNumber as RelayBlockNumber, DmpMessageHandler};
 use frame_support::{
 	dispatch::Weight, traits::EnsureOrigin, weights::constants::WEIGHT_PER_MILLIS,
 };
->>>>>>> 85bde076
 pub use pallet::*;
 use scale_info::TypeInfo;
 use sp_runtime::RuntimeDebug;
 use sp_std::{convert::TryFrom, prelude::*};
-use xcm::{latest::prelude::*, VersionedXcm};
+use xcm::{latest::prelude::*, MAX_XCM_DECODE_DEPTH, VersionedXcm};
 
 #[derive(Copy, Clone, Eq, PartialEq, Encode, Decode, RuntimeDebug, TypeInfo)]
 pub struct ConfigData {
@@ -235,16 +225,11 @@
 			data: &[u8],
 		) -> Result<Weight, (MessageId, Weight)> {
 			let id = sp_io::hashing::blake2_256(&data[..]);
-<<<<<<< HEAD
 			let maybe_msg = VersionedXcm::<T::Call>::decode_all_with_depth_limit(
 				MAX_XCM_DECODE_DEPTH,
 				&mut &data[..],
 			)
 			.map(Xcm::<T::Call>::try_from);
-=======
-			let maybe_msg =
-				VersionedXcm::<T::Call>::decode(&mut &data[..]).map(Xcm::<T::Call>::try_from);
->>>>>>> 85bde076
 			match maybe_msg {
 				Err(_) => {
 					Self::deposit_event(Event::InvalidFormat(id));
