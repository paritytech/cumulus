--- conflicted
+++ resolved
@@ -7,12 +7,7 @@
 [dependencies]
 codec = { package = "parity-scale-codec", version = "3.0.0", features = [ "derive" ], default-features = false }
 log = { version = "0.4.17", default-features = false }
-<<<<<<< HEAD
-scale-info = { version = "2.3.1", default-features = false, features = ["derive"] }
-=======
-rand_chacha = { version = "0.3.0", default-features = false }
 scale-info = { version = "2.4.0", default-features = false, features = ["derive"] }
->>>>>>> 0ef1444c
 
 # Substrate
 frame-support = { git = "https://github.com/paritytech/substrate", default-features = false, branch = "master" }
