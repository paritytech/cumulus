--- conflicted
+++ resolved
@@ -11,27 +11,16 @@
 scale-info = { version = "2.2.0", default-features = false, features = ["derive"] }
 
 # Substrate
-<<<<<<< HEAD
-frame-support = { git = "https://github.com/paritytech/substrate", default-features = false, branch = "master" }
-frame-system = { git = "https://github.com/paritytech/substrate", default-features = false, branch = "master" }
-sp-io = { git = "https://github.com/paritytech/substrate", default-features = false, branch = "master" }
-sp-runtime = { git = "https://github.com/paritytech/substrate", default-features = false, branch = "master" }
-sp-std = { git = "https://github.com/paritytech/substrate", default-features = false, branch = "master" }
-
-# Polkadot
-polkadot-runtime-common = { git = "https://github.com/paritytech/polkadot", default-features = false, branch = "master" }
-xcm = { git = "https://github.com/paritytech/polkadot", default-features = false, branch = "master" }
-xcm-executor = { git = "https://github.com/paritytech/polkadot", default-features = false, branch = "master" }
-=======
 frame-support = { git = "https://github.com/paritytech/substrate", default-features = false, branch = "polkadot-v0.9.31" }
 frame-system = { git = "https://github.com/paritytech/substrate", default-features = false, branch = "polkadot-v0.9.31" }
+sp-io = { git = "https://github.com/paritytech/substrate", default-features = false, branch = "polkadot-v0.9.31" }
 sp-runtime = { git = "https://github.com/paritytech/substrate", default-features = false, branch = "polkadot-v0.9.31" }
 sp-std = { git = "https://github.com/paritytech/substrate", default-features = false, branch = "polkadot-v0.9.31" }
 
 # Polkadot
+polkadot-runtime-common = { git = "https://github.com/paritytech/polkadot", default-features = false, branch = "release-v0.9.31" }
 xcm = { git = "https://github.com/paritytech/polkadot", default-features = false, branch = "release-v0.9.31" }
 xcm-executor = { git = "https://github.com/paritytech/polkadot", default-features = false, branch = "release-v0.9.31" }
->>>>>>> a63ca3a3
 
 # Cumulus
 cumulus-primitives-core = { path = "../../primitives/core", default-features = false }
@@ -42,14 +31,9 @@
 [dev-dependencies]
 
 # Substrate
-<<<<<<< HEAD
-sp-core = { git = "https://github.com/paritytech/substrate", branch = "master" }
-pallet-balances = { git = "https://github.com/paritytech/substrate", branch = "master" }
-=======
 sp-core = { git = "https://github.com/paritytech/substrate", branch = "polkadot-v0.9.31" }
 sp-io = { git = "https://github.com/paritytech/substrate", branch = "polkadot-v0.9.31" }
 pallet-balances = { git = "https://github.com/paritytech/substrate", branch = "polkadot-v0.9.31" }
->>>>>>> a63ca3a3
 
 # Polkadot
 xcm-builder = { git = "https://github.com/paritytech/polkadot", branch = "release-v0.9.31" }
