--- conflicted
+++ resolved
@@ -273,15 +273,8 @@
 		/// Bad XCM version used.
 		BadVersion { message_hash: Option<XcmHash> },
 		/// Bad XCM format used.
-<<<<<<< HEAD
-		BadFormat(Option<XcmHash>),
-=======
 		BadFormat { message_hash: Option<XcmHash> },
-		/// An upward message was sent to the relay chain.
-		UpwardMessageSent { message_hash: Option<XcmHash> },
->>>>>>> 7290787b
 		/// An HRMP message was sent to a sibling parachain.
-		XcmpMessageSent { message_hash: Option<XcmHash> },
 		/// An XCM exceeded the individual message weight budget.
 		OverweightEnqueued {
 			sender: ParaId,
