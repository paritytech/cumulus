--- conflicted
+++ resolved
@@ -43,13 +43,8 @@
 };
 use scale_info::TypeInfo;
 use sp_runtime::{traits::Hash, RuntimeDebug};
-<<<<<<< HEAD
-use sp_std::{prelude::*, convert::TryFrom};
-use xcm::{latest::prelude::*, MAX_XCM_DECODE_DEPTH, WrapVersion, VersionedXcm};
-=======
 use sp_std::{convert::TryFrom, prelude::*};
-use xcm::{latest::prelude::*, VersionedXcm, WrapVersion};
->>>>>>> 85bde076
+use xcm::{latest::prelude::*, MAX_XCM_DECODE_DEPTH, VersionedXcm, WrapVersion};
 
 pub use pallet::*;
 
@@ -252,20 +247,13 @@
 			s.len() - 1
 		});
 		let have_active = s[index].4 > s[index].3;
-<<<<<<< HEAD
-		let appended = have_active
-			&& <OutboundXcmpMessages<T>>::mutate(recipient, s[index].4 - 1, |s| {
+		let appended = have_active &&
+			<OutboundXcmpMessages<T>>::mutate(recipient, s[index].4 - 1, |s| {
 				if XcmpMessageFormat::decode_and_advance_with_depth_limit(
 					MAX_XCM_DECODE_DEPTH,
 					&mut &s[..],
 				) != Ok(format) {
 					return false;
-=======
-		let appended = have_active &&
-			<OutboundXcmpMessages<T>>::mutate(recipient, s[index].4 - 1, |s| {
-				if XcmpMessageFormat::decode(&mut &s[..]) != Ok(format) {
-					return false
->>>>>>> 85bde076
 				}
 				if s.len() + data.len() > max_message_size {
 					return false
