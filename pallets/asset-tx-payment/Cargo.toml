--- conflicted
+++ resolved
@@ -14,17 +14,6 @@
 
 [dependencies]
 # Substrate dependencies
-<<<<<<< HEAD
-frame-support = { git = "https://github.com/paritytech/substrate", default-features = false , branch = "master" }
-frame-system = { git = "https://github.com/paritytech/substrate", default-features = false , branch = "master" }
-pallet-assets = { git = "https://github.com/paritytech/substrate", default-features = false , branch = "master" }
-pallet-authorship = { git = "https://github.com/paritytech/substrate", default-features = false , branch = "master" }
-pallet-transaction-payment = { git = "https://github.com/paritytech/substrate", default-features = false , branch = "master" }
-sp-core = { git = "https://github.com/paritytech/substrate", default-features = false , branch = "master" }
-sp-io = { git = "https://github.com/paritytech/substrate", default-features = false , branch = "master" }
-sp-runtime = { git = "https://github.com/paritytech/substrate", default-features = false , branch = "master" }
-sp-std = { git = "https://github.com/paritytech/substrate", default-features = false , branch = "master" }
-=======
 frame-support = { git = "https://github.com/paritytech/substrate", branch = "master", default-features = false }
 frame-system = { git = "https://github.com/paritytech/substrate", branch = "master", default-features = false }
 pallet-transaction-payment = { git = "https://github.com/paritytech/substrate", branch = "master", default-features = false }
@@ -32,7 +21,6 @@
 sp-io = { git = "https://github.com/paritytech/substrate", branch = "master", default-features = false }
 sp-runtime = { git = "https://github.com/paritytech/substrate", branch = "master", default-features = false }
 sp-std = { git = "https://github.com/paritytech/substrate", branch = "master", default-features = false }
->>>>>>> caa13478
 
 # Other dependencies
 codec = { package = "parity-scale-codec", version = "2.0.0", default-features = false, features = ["derive"] }
