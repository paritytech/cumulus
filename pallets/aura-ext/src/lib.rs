--- conflicted
+++ resolved
@@ -23,14 +23,9 @@
 //! check the constructed block on the relay chain.
 //!
 //! ```
-<<<<<<< HEAD
-//!# struct Runtime;
-//!# struct Executive;
-=======
 //! # struct Runtime;
 //! # struct Executive;
 //! # struct CheckInherents;
->>>>>>> 8769eae0
 //! cumulus_pallet_parachain_system::register_validate_block! {
 //!     Runtime = Runtime,
 //!     BlockExecutor = cumulus_pallet_aura_ext::BlockExecutor::<Runtime, Executive>,
