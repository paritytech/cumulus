[package]
name = "cumulus-pallet-aura-ext"
version = "0.1.0"
authors = ["Parity Technologies <admin@parity.io>"]
edition = "2021"
description = "AURA consensus extension pallet for parachains"

[dependencies]
codec = { package = "parity-scale-codec", version = "3.0.0", default-features = false, features = ["derive"] }
scale-info = { version = "2.2.0", default-features = false, features = ["derive"] }

# Substrate
<<<<<<< HEAD
frame-executive = { git = "https://github.com/paritytech/substrate", default-features = false, branch = "polkadot-v0.9.28" }
frame-support = { git = "https://github.com/paritytech/substrate", default-features = false, branch = "polkadot-v0.9.28" }
frame-system = { git = "https://github.com/paritytech/substrate", default-features = false, branch = "polkadot-v0.9.28" }
pallet-aura = { git = "https://github.com/paritytech/substrate", default-features = false, branch = "polkadot-v0.9.28" }
sp-application-crypto = { git = "https://github.com/paritytech/substrate", default-features = false, branch = "polkadot-v0.9.28" }
sp-consensus-aura = { git = "https://github.com/paritytech/substrate", default-features = false, branch = "polkadot-v0.9.28" }
sp-runtime = { git = "https://github.com/paritytech/substrate", default-features = false, branch = "polkadot-v0.9.28" }
sp-std = { git = "https://github.com/paritytech/substrate", default-features = false, branch = "polkadot-v0.9.28" }
=======
frame-support = { git = "https://github.com/paritytech/substrate", default-features = false, branch = "polkadot-v0.9.31" }
frame-system = { git = "https://github.com/paritytech/substrate", default-features = false, branch = "polkadot-v0.9.31" }
pallet-aura = { git = "https://github.com/paritytech/substrate", default-features = false, branch = "polkadot-v0.9.31" }
sp-application-crypto = { git = "https://github.com/paritytech/substrate", default-features = false, branch = "polkadot-v0.9.31" }
sp-consensus-aura = { git = "https://github.com/paritytech/substrate", default-features = false, branch = "polkadot-v0.9.31" }
sp-runtime = { git = "https://github.com/paritytech/substrate", default-features = false, branch = "polkadot-v0.9.31" }
sp-std = { git = "https://github.com/paritytech/substrate", default-features = false, branch = "polkadot-v0.9.31" }
>>>>>>> 1b784118

[dev-dependencies]

# Cumulus
cumulus-pallet-parachain-system = { path = "../parachain-system" }

[features]
default = [ "std" ]
std = [
	"codec/std",
	"scale-info/std",
	"frame-support/std",
	"frame-system/std",
	"pallet-aura/std",
	"sp-application-crypto/std",
	"sp-consensus-aura/std",
	"sp-runtime/std",
	"sp-std/std",
]
try-runtime = ["frame-support/try-runtime"]<|MERGE_RESOLUTION|>--- conflicted
+++ resolved
@@ -10,16 +10,6 @@
 scale-info = { version = "2.2.0", default-features = false, features = ["derive"] }
 
 # Substrate
-<<<<<<< HEAD
-frame-executive = { git = "https://github.com/paritytech/substrate", default-features = false, branch = "polkadot-v0.9.28" }
-frame-support = { git = "https://github.com/paritytech/substrate", default-features = false, branch = "polkadot-v0.9.28" }
-frame-system = { git = "https://github.com/paritytech/substrate", default-features = false, branch = "polkadot-v0.9.28" }
-pallet-aura = { git = "https://github.com/paritytech/substrate", default-features = false, branch = "polkadot-v0.9.28" }
-sp-application-crypto = { git = "https://github.com/paritytech/substrate", default-features = false, branch = "polkadot-v0.9.28" }
-sp-consensus-aura = { git = "https://github.com/paritytech/substrate", default-features = false, branch = "polkadot-v0.9.28" }
-sp-runtime = { git = "https://github.com/paritytech/substrate", default-features = false, branch = "polkadot-v0.9.28" }
-sp-std = { git = "https://github.com/paritytech/substrate", default-features = false, branch = "polkadot-v0.9.28" }
-=======
 frame-support = { git = "https://github.com/paritytech/substrate", default-features = false, branch = "polkadot-v0.9.31" }
 frame-system = { git = "https://github.com/paritytech/substrate", default-features = false, branch = "polkadot-v0.9.31" }
 pallet-aura = { git = "https://github.com/paritytech/substrate", default-features = false, branch = "polkadot-v0.9.31" }
@@ -27,7 +17,6 @@
 sp-consensus-aura = { git = "https://github.com/paritytech/substrate", default-features = false, branch = "polkadot-v0.9.31" }
 sp-runtime = { git = "https://github.com/paritytech/substrate", default-features = false, branch = "polkadot-v0.9.31" }
 sp-std = { git = "https://github.com/paritytech/substrate", default-features = false, branch = "polkadot-v0.9.31" }
->>>>>>> 1b784118
 
 [dev-dependencies]
 
