[package]
name = "cumulus-pallet-aura-ext"
version = "0.1.0"
authors = ["Parity Technologies <admin@parity.io>"]
edition = "2021"
description = "AURA consensus extension pallet for parachains"

[dependencies]
# Substrate dependencies
<<<<<<< HEAD
frame-support = { git = "https://github.com/paritytech/substrate", default-features = false, branch = "polkadot-v0.9.12" }
frame-system = { git = "https://github.com/paritytech/substrate", default-features = false, branch = "polkadot-v0.9.12" }
frame-executive = { git = "https://github.com/paritytech/substrate", default-features = false, branch = "polkadot-v0.9.12" }
pallet-aura = { git = "https://github.com/paritytech/substrate", default-features = false, branch = "polkadot-v0.9.12" }
sp-consensus-aura = { git = "https://github.com/paritytech/substrate", default-features = false, branch = "polkadot-v0.9.12" }
sp-std = { git = "https://github.com/paritytech/substrate", default-features = false, branch = "polkadot-v0.9.12" }
sp-runtime = { git = "https://github.com/paritytech/substrate", default-features = false, branch = "polkadot-v0.9.12" }
sp-application-crypto = { git = "https://github.com/paritytech/substrate", default-features = false, branch = "polkadot-v0.9.12" }
=======
frame-support = { git = "https://github.com/paritytech/substrate", default-features = false, branch = "polkadot-v0.9.13" }
frame-system = { git = "https://github.com/paritytech/substrate", default-features = false, branch = "polkadot-v0.9.13" }
frame-executive = { git = "https://github.com/paritytech/substrate", default-features = false, branch = "polkadot-v0.9.13" }
pallet-aura = { git = "https://github.com/paritytech/substrate", default-features = false, branch = "polkadot-v0.9.13" }
sp-consensus-aura = { git = "https://github.com/paritytech/substrate", default-features = false, branch = "polkadot-v0.9.13" }
sp-std = { git = "https://github.com/paritytech/substrate", default-features = false, branch = "polkadot-v0.9.13" }
sp-runtime = { git = "https://github.com/paritytech/substrate", default-features = false, branch = "polkadot-v0.9.13" }
sp-application-crypto = { git = "https://github.com/paritytech/substrate", default-features = false, branch = "polkadot-v0.9.13" }
>>>>>>> 0be8e8fc

# Other Dependencies
codec = { package = "parity-scale-codec", version = "2.3.0", default-features = false, features = ["derive"]}
scale-info = { version = "1.0.0", default-features = false, features = ["derive"] }
serde = { version = "1.0.101", optional = true, features = ["derive"] }

[dev-dependencies]
cumulus-pallet-parachain-system = { path = "../parachain-system" }

[features]
default = [ "std" ]
std = [
	"codec/std",
	"scale-info/std",
	"serde",
	"frame-support/std",
	"sp-runtime/std",
	"sp-std/std",
	"frame-system/std",
	"frame-executive/std",
	"pallet-aura/std",
	"sp-consensus-aura/std",
	"sp-application-crypto/std",
]<|MERGE_RESOLUTION|>--- conflicted
+++ resolved
@@ -7,16 +7,6 @@
 
 [dependencies]
 # Substrate dependencies
-<<<<<<< HEAD
-frame-support = { git = "https://github.com/paritytech/substrate", default-features = false, branch = "polkadot-v0.9.12" }
-frame-system = { git = "https://github.com/paritytech/substrate", default-features = false, branch = "polkadot-v0.9.12" }
-frame-executive = { git = "https://github.com/paritytech/substrate", default-features = false, branch = "polkadot-v0.9.12" }
-pallet-aura = { git = "https://github.com/paritytech/substrate", default-features = false, branch = "polkadot-v0.9.12" }
-sp-consensus-aura = { git = "https://github.com/paritytech/substrate", default-features = false, branch = "polkadot-v0.9.12" }
-sp-std = { git = "https://github.com/paritytech/substrate", default-features = false, branch = "polkadot-v0.9.12" }
-sp-runtime = { git = "https://github.com/paritytech/substrate", default-features = false, branch = "polkadot-v0.9.12" }
-sp-application-crypto = { git = "https://github.com/paritytech/substrate", default-features = false, branch = "polkadot-v0.9.12" }
-=======
 frame-support = { git = "https://github.com/paritytech/substrate", default-features = false, branch = "polkadot-v0.9.13" }
 frame-system = { git = "https://github.com/paritytech/substrate", default-features = false, branch = "polkadot-v0.9.13" }
 frame-executive = { git = "https://github.com/paritytech/substrate", default-features = false, branch = "polkadot-v0.9.13" }
@@ -25,7 +15,6 @@
 sp-std = { git = "https://github.com/paritytech/substrate", default-features = false, branch = "polkadot-v0.9.13" }
 sp-runtime = { git = "https://github.com/paritytech/substrate", default-features = false, branch = "polkadot-v0.9.13" }
 sp-application-crypto = { git = "https://github.com/paritytech/substrate", default-features = false, branch = "polkadot-v0.9.13" }
->>>>>>> 0be8e8fc
 
 # Other Dependencies
 codec = { package = "parity-scale-codec", version = "2.3.0", default-features = false, features = ["derive"]}
