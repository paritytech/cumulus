--- conflicted
+++ resolved
@@ -7,16 +7,6 @@
 
 [dependencies]
 # Substrate dependencies
-<<<<<<< HEAD
-frame-support = { git = "https://github.com/paritytech/substrate", default-features = false, branch = "polkadot-v0.9.3" }
-frame-system = { git = "https://github.com/paritytech/substrate", default-features = false, branch = "polkadot-v0.9.3" }
-frame-executive = { git = "https://github.com/paritytech/substrate", default-features = false, branch = "polkadot-v0.9.3" }
-pallet-aura = { git = "https://github.com/paritytech/substrate", default-features = false, branch = "polkadot-v0.9.3" }
-sp-consensus-aura = { git = "https://github.com/paritytech/substrate", default-features = false, branch = "polkadot-v0.9.3" }
-sp-std = { git = "https://github.com/paritytech/substrate", default-features = false, branch = "polkadot-v0.9.3" }
-sp-runtime = { git = "https://github.com/paritytech/substrate", default-features = false, branch = "polkadot-v0.9.3" }
-sp-application-crypto = { git = "https://github.com/paritytech/substrate", default-features = false, branch = "polkadot-v0.9.3" }
-=======
 frame-support = { git = "https://github.com/paritytech/substrate", default-features = false, branch = "polkadot-v0.9.6" }
 frame-system = { git = "https://github.com/paritytech/substrate", default-features = false, branch = "polkadot-v0.9.6" }
 frame-executive = { git = "https://github.com/paritytech/substrate", default-features = false, branch = "polkadot-v0.9.6" }
@@ -25,7 +15,6 @@
 sp-std = { git = "https://github.com/paritytech/substrate", default-features = false, branch = "polkadot-v0.9.6" }
 sp-runtime = { git = "https://github.com/paritytech/substrate", default-features = false, branch = "polkadot-v0.9.6" }
 sp-application-crypto = { git = "https://github.com/paritytech/substrate", default-features = false, branch = "polkadot-v0.9.6" }
->>>>>>> e11ed73b
 
 # Other Dependencies
 codec = { package = "parity-scale-codec", version = "2.0.0", default-features = false, features = ["derive"]}
