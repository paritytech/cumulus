[package]
name = "cumulus-pallet-parachain-system"
version = "0.1.0"
authors = ["Parity Technologies <admin@parity.io>"]
edition = "2021"
description = "Base pallet for cumulus-based parachains"

[dependencies]
bytes = { version = "1.4.0", default-features = false }
codec = { package = "parity-scale-codec", version = "3.0.0", default-features = false, features = ["derive"] }
environmental = { version = "1.1.4", default-features = false }
impl-trait-for-tuples = "0.2.1"
log = { version = "0.4.19", default-features = false }
<<<<<<< HEAD
scale-info = { version = "2.8.0", default-features = false, features = ["derive"] }
trie-db = { version = "0.27.1", default-features = false }
hash-db = { version = "0.16.0", default-features = false }
hashbrown = "0.14.0"
=======
scale-info = { version = "2.9.0", default-features = false, features = ["derive"] }
>>>>>>> 21919c89

# Substrate
frame-support = { git = "https://github.com/paritytech/substrate", default-features = false, branch = "master" }
frame-system = { git = "https://github.com/paritytech/substrate", default-features = false, branch = "master" }
sp-core = { git = "https://github.com/paritytech/substrate", default-features = false, branch = "master" }
sp-externalities = { git = "https://github.com/paritytech/substrate", default-features = false, branch = "master" }
sp-inherents = { git = "https://github.com/paritytech/substrate", default-features = false, branch = "master" }
sp-io = { git = "https://github.com/paritytech/substrate", default-features = false, branch = "master" }
sp-runtime = { git = "https://github.com/paritytech/substrate", default-features = false, branch = "master" }
sp-state-machine = { git = "https://github.com/paritytech/substrate", default-features = false, branch = "master" }
sp-std = { git = "https://github.com/paritytech/substrate", default-features = false, branch = "master" }
sp-trie = { git = "https://github.com/paritytech/substrate", default-features = false, branch = "master" }
sp-version = { git = "https://github.com/paritytech/substrate", default-features = false, branch = "master" }

# Polkadot
polkadot-parachain = { git = "https://github.com/paritytech/polkadot", default-features = false, features = [ "wasm-api" ], branch = "master" }
xcm = { git = "https://github.com/paritytech/polkadot", default-features = false, branch = "master" }

# Cumulus
cumulus-pallet-parachain-system-proc-macro = { path = "proc-macro", default-features = false }
cumulus-primitives-core = { path = "../../primitives/core", default-features = false }
cumulus-primitives-parachain-inherent = { path = "../../primitives/parachain-inherent", default-features = false }

[dev-dependencies]
hex-literal = "0.4.1"
lazy_static = "1.4"

# Substrate
sc-client-api = { git = "https://github.com/paritytech/substrate", branch = "master" }
sp-keyring = { git = "https://github.com/paritytech/substrate", branch = "master" }
sp-tracing = { git = "https://github.com/paritytech/substrate", branch = "master" }
sp-version = { git = "https://github.com/paritytech/substrate", branch = "master" }

# Cumulus
cumulus-test-client = { path = "../../test/client" }
cumulus-test-relay-sproof-builder = { path = "../../test/relay-sproof-builder" }

[features]
default = [ "std" ]
std = [
	"codec/std",
	"environmental/std",
	"log/std",
	"scale-info/std",
	"cumulus-pallet-parachain-system-proc-macro/std",
	"cumulus-primitives-core/std",
	"cumulus-primitives-parachain-inherent/std",
	"frame-support/std",
	"frame-system/std",
	"sp-core/std",
	"sp-externalities/std",
	"sp-io/std",
	"sp-runtime/std",
	"sp-state-machine/std",
	"sp-std/std",
	"sp-trie/std",
	"xcm/std",
	"trie-db/std",
	"hash-db/std"
]

runtime-benchmarks = [
	"sp-runtime/runtime-benchmarks"
]

try-runtime = ["frame-support/try-runtime"]<|MERGE_RESOLUTION|>--- conflicted
+++ resolved
@@ -11,14 +11,10 @@
 environmental = { version = "1.1.4", default-features = false }
 impl-trait-for-tuples = "0.2.1"
 log = { version = "0.4.19", default-features = false }
-<<<<<<< HEAD
-scale-info = { version = "2.8.0", default-features = false, features = ["derive"] }
 trie-db = { version = "0.27.1", default-features = false }
 hash-db = { version = "0.16.0", default-features = false }
 hashbrown = "0.14.0"
-=======
 scale-info = { version = "2.9.0", default-features = false, features = ["derive"] }
->>>>>>> 21919c89
 
 # Substrate
 frame-support = { git = "https://github.com/paritytech/substrate", default-features = false, branch = "master" }
