[package]
name = "cumulus-pallet-parachain-system"
version = "0.1.0"
authors = ["Parity Technologies <admin@parity.io>"]
edition = "2021"
description = "Base pallet for cumulus-based parachains"

[dependencies]
bytes = { version = "1.2.1", default-features = false }
codec = { package = "parity-scale-codec", version = "3.0.0", default-features = false, features = ["derive"] }
environmental = { version = "1.1.2", default-features = false }
impl-trait-for-tuples = "0.2.1"
log = { version = "0.4.17", default-features = false }
scale-info = { version = "2.2.0", default-features = false, features = ["derive"] }

# Substrate
<<<<<<< HEAD
frame-support = { git = "https://github.com/paritytech/substrate", default-features = false, branch = "polkadot-v0.9.28" }
frame-system = { git = "https://github.com/paritytech/substrate", default-features = false, branch = "polkadot-v0.9.28" }
pallet-balances = { git = "https://github.com/paritytech/substrate", default-features = false, branch = "polkadot-v0.9.28" }
sp-core = { git = "https://github.com/paritytech/substrate", default-features = false, branch = "polkadot-v0.9.28" }
sp-externalities = { git = "https://github.com/paritytech/substrate", default-features = false, branch = "polkadot-v0.9.28" }
sp-inherents = { git = "https://github.com/paritytech/substrate", default-features = false, branch = "polkadot-v0.9.28" }
sp-io = { git = "https://github.com/paritytech/substrate", default-features = false, branch = "polkadot-v0.9.28" }
sp-runtime = { git = "https://github.com/paritytech/substrate", default-features = false, branch = "polkadot-v0.9.28" }
sp-state-machine = { git = "https://github.com/paritytech/substrate", default-features = false, branch = "polkadot-v0.9.28" }
sp-std = { git = "https://github.com/paritytech/substrate", default-features = false, branch = "polkadot-v0.9.28" }
sp-trie = { git = "https://github.com/paritytech/substrate", default-features = false, branch = "polkadot-v0.9.28" }
sp-version = { git = "https://github.com/paritytech/substrate", default-features = false, branch = "polkadot-v0.9.28" }

# Polkadot
polkadot-parachain = { git = "https://github.com/paritytech/polkadot", default-features = false, features = [ "wasm-api" ], branch = "trappist-xcm-v3" }
xcm = { git = "https://github.com/paritytech/polkadot", default-features = false, branch = "trappist-xcm-v3" }
=======
frame-support = { git = "https://github.com/paritytech/substrate", default-features = false, branch = "polkadot-v0.9.31" }
frame-system = { git = "https://github.com/paritytech/substrate", default-features = false, branch = "polkadot-v0.9.31" }
sp-core = { git = "https://github.com/paritytech/substrate", default-features = false, branch = "polkadot-v0.9.31" }
sp-externalities = { git = "https://github.com/paritytech/substrate", default-features = false, branch = "polkadot-v0.9.31" }
sp-inherents = { git = "https://github.com/paritytech/substrate", default-features = false, branch = "polkadot-v0.9.31" }
sp-io = { git = "https://github.com/paritytech/substrate", default-features = false, branch = "polkadot-v0.9.31" }
sp-runtime = { git = "https://github.com/paritytech/substrate", default-features = false, branch = "polkadot-v0.9.31" }
sp-state-machine = { git = "https://github.com/paritytech/substrate", default-features = false, branch = "polkadot-v0.9.31" }
sp-std = { git = "https://github.com/paritytech/substrate", default-features = false, branch = "polkadot-v0.9.31" }
sp-trie = { git = "https://github.com/paritytech/substrate", default-features = false, branch = "polkadot-v0.9.31" }
sp-version = { git = "https://github.com/paritytech/substrate", default-features = false, branch = "polkadot-v0.9.31" }

# Polkadot
polkadot-parachain = { git = "https://github.com/paritytech/polkadot", default-features = false, features = [ "wasm-api" ], branch = "trappist-xcm-v3" }
>>>>>>> 1b784118

# Cumulus
cumulus-pallet-parachain-system-proc-macro = { path = "proc-macro", default-features = false }
cumulus-primitives-core = { path = "../../primitives/core", default-features = false }
cumulus-primitives-parachain-inherent = { path = "../../primitives/parachain-inherent", default-features = false }

[dev-dependencies]
hex-literal = "0.3.4"
lazy_static = "1.4"

# Substrate
<<<<<<< HEAD
sc-client-api = { git = "https://github.com/paritytech/substrate", branch = "polkadot-v0.9.28" }
sp-keyring = { git = "https://github.com/paritytech/substrate", branch = "polkadot-v0.9.28" }
sp-tracing = { git = "https://github.com/paritytech/substrate", branch = "polkadot-v0.9.28" }
sp-version = { git = "https://github.com/paritytech/substrate", branch = "polkadot-v0.9.28" }
=======
sc-client-api = { git = "https://github.com/paritytech/substrate", branch = "polkadot-v0.9.31" }
sp-keyring = { git = "https://github.com/paritytech/substrate", branch = "polkadot-v0.9.31" }
sp-tracing = { git = "https://github.com/paritytech/substrate", branch = "polkadot-v0.9.31" }
sp-version = { git = "https://github.com/paritytech/substrate", branch = "polkadot-v0.9.31" }
>>>>>>> 1b784118

# Cumulus
cumulus-test-client = { path = "../../test/client" }
cumulus-test-relay-sproof-builder = { path = "../../test/relay-sproof-builder" }

[features]
default = [ "std" ]
std = [
	"codec/std",
	"environmental/std",
	"log/std",
	"scale-info/std",
	"cumulus-pallet-parachain-system-proc-macro/std",
	"cumulus-primitives-core/std",
	"cumulus-primitives-parachain-inherent/std",
	"frame-support/std",
	"frame-system/std",
	"sp-core/std",
	"sp-externalities/std",
	"sp-io/std",
	"sp-runtime/std",
	"sp-state-machine/std",
	"sp-std/std",
	"sp-trie/std",
]

runtime-benchmarks = [
	"sp-runtime/runtime-benchmarks"
]

try-runtime = ["frame-support/try-runtime"]<|MERGE_RESOLUTION|>--- conflicted
+++ resolved
@@ -14,24 +14,6 @@
 scale-info = { version = "2.2.0", default-features = false, features = ["derive"] }
 
 # Substrate
-<<<<<<< HEAD
-frame-support = { git = "https://github.com/paritytech/substrate", default-features = false, branch = "polkadot-v0.9.28" }
-frame-system = { git = "https://github.com/paritytech/substrate", default-features = false, branch = "polkadot-v0.9.28" }
-pallet-balances = { git = "https://github.com/paritytech/substrate", default-features = false, branch = "polkadot-v0.9.28" }
-sp-core = { git = "https://github.com/paritytech/substrate", default-features = false, branch = "polkadot-v0.9.28" }
-sp-externalities = { git = "https://github.com/paritytech/substrate", default-features = false, branch = "polkadot-v0.9.28" }
-sp-inherents = { git = "https://github.com/paritytech/substrate", default-features = false, branch = "polkadot-v0.9.28" }
-sp-io = { git = "https://github.com/paritytech/substrate", default-features = false, branch = "polkadot-v0.9.28" }
-sp-runtime = { git = "https://github.com/paritytech/substrate", default-features = false, branch = "polkadot-v0.9.28" }
-sp-state-machine = { git = "https://github.com/paritytech/substrate", default-features = false, branch = "polkadot-v0.9.28" }
-sp-std = { git = "https://github.com/paritytech/substrate", default-features = false, branch = "polkadot-v0.9.28" }
-sp-trie = { git = "https://github.com/paritytech/substrate", default-features = false, branch = "polkadot-v0.9.28" }
-sp-version = { git = "https://github.com/paritytech/substrate", default-features = false, branch = "polkadot-v0.9.28" }
-
-# Polkadot
-polkadot-parachain = { git = "https://github.com/paritytech/polkadot", default-features = false, features = [ "wasm-api" ], branch = "trappist-xcm-v3" }
-xcm = { git = "https://github.com/paritytech/polkadot", default-features = false, branch = "trappist-xcm-v3" }
-=======
 frame-support = { git = "https://github.com/paritytech/substrate", default-features = false, branch = "polkadot-v0.9.31" }
 frame-system = { git = "https://github.com/paritytech/substrate", default-features = false, branch = "polkadot-v0.9.31" }
 sp-core = { git = "https://github.com/paritytech/substrate", default-features = false, branch = "polkadot-v0.9.31" }
@@ -46,7 +28,6 @@
 
 # Polkadot
 polkadot-parachain = { git = "https://github.com/paritytech/polkadot", default-features = false, features = [ "wasm-api" ], branch = "trappist-xcm-v3" }
->>>>>>> 1b784118
 
 # Cumulus
 cumulus-pallet-parachain-system-proc-macro = { path = "proc-macro", default-features = false }
@@ -58,17 +39,10 @@
 lazy_static = "1.4"
 
 # Substrate
-<<<<<<< HEAD
-sc-client-api = { git = "https://github.com/paritytech/substrate", branch = "polkadot-v0.9.28" }
-sp-keyring = { git = "https://github.com/paritytech/substrate", branch = "polkadot-v0.9.28" }
-sp-tracing = { git = "https://github.com/paritytech/substrate", branch = "polkadot-v0.9.28" }
-sp-version = { git = "https://github.com/paritytech/substrate", branch = "polkadot-v0.9.28" }
-=======
 sc-client-api = { git = "https://github.com/paritytech/substrate", branch = "polkadot-v0.9.31" }
 sp-keyring = { git = "https://github.com/paritytech/substrate", branch = "polkadot-v0.9.31" }
 sp-tracing = { git = "https://github.com/paritytech/substrate", branch = "polkadot-v0.9.31" }
 sp-version = { git = "https://github.com/paritytech/substrate", branch = "polkadot-v0.9.31" }
->>>>>>> 1b784118
 
 # Cumulus
 cumulus-test-client = { path = "../../test/client" }
