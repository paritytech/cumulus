[package]
name = "cumulus-pallet-parachain-system"
version = "0.1.0"
authors = ["Parity Technologies <admin@parity.io>"]
edition = "2018"
description = "Base pallet for cumulus-based parachains"

[dependencies]
# Cumulus dependencies
cumulus-primitives-core = { path = "../../primitives/core", default-features = false }
cumulus-primitives-parachain-inherent = { path = "../../primitives/parachain-inherent", default-features = false }
cumulus-pallet-parachain-system-proc-macro = { path = "proc-macro", default-features = false }

# Polkadot dependencies
<<<<<<< HEAD
polkadot-parachain = { git = "https://github.com/paritytech/polkadot", default-features = false, features = [ "wasm-api" ], branch = "release-v0.9.3" }
xcm = { git = "https://github.com/paritytech/polkadot", default-features = false, branch = "release-v0.9.3" }

# Substrate dependencies
frame-support = { git = "https://github.com/paritytech/substrate", default-features = false, branch = "polkadot-v0.9.3" }
pallet-balances = { git = "https://github.com/paritytech/substrate", default-features = false, branch = "polkadot-v0.9.3" }
sp-core = { git = "https://github.com/paritytech/substrate", default-features = false, branch = "polkadot-v0.9.3" }
sp-inherents = { git = "https://github.com/paritytech/substrate", default-features = false, branch = "polkadot-v0.9.3" }
sp-io = { git = "https://github.com/paritytech/substrate", default-features = false, branch = "polkadot-v0.9.3" }
sp-std = { git = "https://github.com/paritytech/substrate", default-features = false, branch = "polkadot-v0.9.3" }
sp-runtime = { git = "https://github.com/paritytech/substrate", default-features = false, branch = "polkadot-v0.9.3" }
sp-version = { git = "https://github.com/paritytech/substrate", default-features = false, branch = "polkadot-v0.9.3" }
frame-system = { git = "https://github.com/paritytech/substrate", default-features = false, branch = "polkadot-v0.9.3" }
sp-state-machine = { git = "https://github.com/paritytech/substrate", default-features = false, branch = "polkadot-v0.9.3" }
sp-trie = { git = "https://github.com/paritytech/substrate", default-features = false, branch = "polkadot-v0.9.3" }
sp-externalities = { git = "https://github.com/paritytech/substrate", default-features = false, branch = "polkadot-v0.9.3" }
=======
polkadot-parachain = { git = "https://github.com/paritytech/polkadot", default-features = false, features = [ "wasm-api" ], branch = "release-v0.9.6" }
xcm = { git = "https://github.com/paritytech/polkadot", default-features = false, branch = "release-v0.9.6" }

# Substrate dependencies
frame-support = { git = "https://github.com/paritytech/substrate", default-features = false, branch = "polkadot-v0.9.6" }
pallet-balances = { git = "https://github.com/paritytech/substrate", default-features = false, branch = "polkadot-v0.9.6" }
sp-core = { git = "https://github.com/paritytech/substrate", default-features = false, branch = "polkadot-v0.9.6" }
sp-inherents = { git = "https://github.com/paritytech/substrate", default-features = false, branch = "polkadot-v0.9.6" }
sp-io = { git = "https://github.com/paritytech/substrate", default-features = false, branch = "polkadot-v0.9.6" }
sp-std = { git = "https://github.com/paritytech/substrate", default-features = false, branch = "polkadot-v0.9.6" }
sp-runtime = { git = "https://github.com/paritytech/substrate", default-features = false, branch = "polkadot-v0.9.6" }
sp-version = { git = "https://github.com/paritytech/substrate", default-features = false, branch = "polkadot-v0.9.6" }
frame-system = { git = "https://github.com/paritytech/substrate", default-features = false, branch = "polkadot-v0.9.6" }
sp-state-machine = { git = "https://github.com/paritytech/substrate", default-features = false, branch = "polkadot-v0.9.6" }
sp-trie = { git = "https://github.com/paritytech/substrate", default-features = false, branch = "polkadot-v0.9.6" }
sp-externalities = { git = "https://github.com/paritytech/substrate", default-features = false, branch = "polkadot-v0.9.6" }
>>>>>>> e11ed73b

# Other Dependencies
codec = { package = "parity-scale-codec", version = "2.0.0", default-features = false, features = ["derive"]}
serde = { version = "1.0.101", optional = true, features = ["derive"] }
log = { version = "0.4.14", default-features = false }
environmental = { version = "1.1.2", default-features = false }

[dev-dependencies]
<<<<<<< HEAD
substrate-test-runtime-client = { git = "https://github.com/paritytech/substrate", default-features = false, branch = "polkadot-v0.9.3" }
sp-version = { git = "https://github.com/paritytech/substrate", default-features = false, branch = "polkadot-v0.9.3" }
cumulus-test-relay-sproof-builder = { path = "../../test/relay-sproof-builder" }
hex-literal = "0.2.1"
lazy_static = "1.4"
sc-client-api = { git = "https://github.com/paritytech/substrate", default-features = false, branch = "polkadot-v0.9.3" }
sp-keyring = { git = "https://github.com/paritytech/substrate", branch = "polkadot-v0.9.3" }
sp-blockchain = { git = "https://github.com/paritytech/substrate", branch = "polkadot-v0.9.3" }
sc-executor = { git = "https://github.com/paritytech/substrate", branch = "polkadot-v0.9.3" }
sc-executor-common = { git = "https://github.com/paritytech/substrate", branch = "polkadot-v0.9.3" }
sp-consensus = { git = "https://github.com/paritytech/substrate", branch = "polkadot-v0.9.3" }
=======
# Other Dependencies
hex-literal = "0.2.1"
lazy_static = "1.4"

# Substrate dependencies
sp-version = { git = "https://github.com/paritytech/substrate", branch = "polkadot-v0.9.6" }
sc-client-api = { git = "https://github.com/paritytech/substrate", branch = "polkadot-v0.9.6" }
sp-keyring = { git = "https://github.com/paritytech/substrate", branch = "polkadot-v0.9.6" }
sp-consensus = { git = "https://github.com/paritytech/substrate", branch = "polkadot-v0.9.6" }
sp-tracing = { git = "https://github.com/paritytech/substrate", branch = "polkadot-v0.9.6" }

# Cumulus dependencies
>>>>>>> e11ed73b
cumulus-test-client = { path = "../../test/client" }
cumulus-test-relay-sproof-builder = { path = "../../test/relay-sproof-builder" }

[features]
default = [ "std" ]
std = [
	"serde",
	"codec/std",
	"frame-support/std",
	"pallet-balances/std",
	"sp-core/std",
	"sp-runtime/std",
	"sp-io/std",
	"sp-std/std",
	"log/std",
	"sp-state-machine/std",
	"sp-trie/std",
	"sp-externalities/std",
	"frame-system/std",
	"cumulus-primitives-core/std",
	"cumulus-primitives-parachain-inherent/std",
	"cumulus-pallet-parachain-system-proc-macro/std",
	"environmental/std",
	"xcm/std"
]<|MERGE_RESOLUTION|>--- conflicted
+++ resolved
@@ -12,24 +12,6 @@
 cumulus-pallet-parachain-system-proc-macro = { path = "proc-macro", default-features = false }
 
 # Polkadot dependencies
-<<<<<<< HEAD
-polkadot-parachain = { git = "https://github.com/paritytech/polkadot", default-features = false, features = [ "wasm-api" ], branch = "release-v0.9.3" }
-xcm = { git = "https://github.com/paritytech/polkadot", default-features = false, branch = "release-v0.9.3" }
-
-# Substrate dependencies
-frame-support = { git = "https://github.com/paritytech/substrate", default-features = false, branch = "polkadot-v0.9.3" }
-pallet-balances = { git = "https://github.com/paritytech/substrate", default-features = false, branch = "polkadot-v0.9.3" }
-sp-core = { git = "https://github.com/paritytech/substrate", default-features = false, branch = "polkadot-v0.9.3" }
-sp-inherents = { git = "https://github.com/paritytech/substrate", default-features = false, branch = "polkadot-v0.9.3" }
-sp-io = { git = "https://github.com/paritytech/substrate", default-features = false, branch = "polkadot-v0.9.3" }
-sp-std = { git = "https://github.com/paritytech/substrate", default-features = false, branch = "polkadot-v0.9.3" }
-sp-runtime = { git = "https://github.com/paritytech/substrate", default-features = false, branch = "polkadot-v0.9.3" }
-sp-version = { git = "https://github.com/paritytech/substrate", default-features = false, branch = "polkadot-v0.9.3" }
-frame-system = { git = "https://github.com/paritytech/substrate", default-features = false, branch = "polkadot-v0.9.3" }
-sp-state-machine = { git = "https://github.com/paritytech/substrate", default-features = false, branch = "polkadot-v0.9.3" }
-sp-trie = { git = "https://github.com/paritytech/substrate", default-features = false, branch = "polkadot-v0.9.3" }
-sp-externalities = { git = "https://github.com/paritytech/substrate", default-features = false, branch = "polkadot-v0.9.3" }
-=======
 polkadot-parachain = { git = "https://github.com/paritytech/polkadot", default-features = false, features = [ "wasm-api" ], branch = "release-v0.9.6" }
 xcm = { git = "https://github.com/paritytech/polkadot", default-features = false, branch = "release-v0.9.6" }
 
@@ -46,7 +28,6 @@
 sp-state-machine = { git = "https://github.com/paritytech/substrate", default-features = false, branch = "polkadot-v0.9.6" }
 sp-trie = { git = "https://github.com/paritytech/substrate", default-features = false, branch = "polkadot-v0.9.6" }
 sp-externalities = { git = "https://github.com/paritytech/substrate", default-features = false, branch = "polkadot-v0.9.6" }
->>>>>>> e11ed73b
 
 # Other Dependencies
 codec = { package = "parity-scale-codec", version = "2.0.0", default-features = false, features = ["derive"]}
@@ -55,19 +36,6 @@
 environmental = { version = "1.1.2", default-features = false }
 
 [dev-dependencies]
-<<<<<<< HEAD
-substrate-test-runtime-client = { git = "https://github.com/paritytech/substrate", default-features = false, branch = "polkadot-v0.9.3" }
-sp-version = { git = "https://github.com/paritytech/substrate", default-features = false, branch = "polkadot-v0.9.3" }
-cumulus-test-relay-sproof-builder = { path = "../../test/relay-sproof-builder" }
-hex-literal = "0.2.1"
-lazy_static = "1.4"
-sc-client-api = { git = "https://github.com/paritytech/substrate", default-features = false, branch = "polkadot-v0.9.3" }
-sp-keyring = { git = "https://github.com/paritytech/substrate", branch = "polkadot-v0.9.3" }
-sp-blockchain = { git = "https://github.com/paritytech/substrate", branch = "polkadot-v0.9.3" }
-sc-executor = { git = "https://github.com/paritytech/substrate", branch = "polkadot-v0.9.3" }
-sc-executor-common = { git = "https://github.com/paritytech/substrate", branch = "polkadot-v0.9.3" }
-sp-consensus = { git = "https://github.com/paritytech/substrate", branch = "polkadot-v0.9.3" }
-=======
 # Other Dependencies
 hex-literal = "0.2.1"
 lazy_static = "1.4"
@@ -80,7 +48,6 @@
 sp-tracing = { git = "https://github.com/paritytech/substrate", branch = "polkadot-v0.9.6" }
 
 # Cumulus dependencies
->>>>>>> e11ed73b
 cumulus-test-client = { path = "../../test/client" }
 cumulus-test-relay-sproof-builder = { path = "../../test/relay-sproof-builder" }
 
