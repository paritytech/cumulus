--- conflicted
+++ resolved
@@ -149,11 +149,7 @@
 	/// `proof`.
 	pub fn new(
 		para_id: ParaId,
-<<<<<<< HEAD
-		relay_parent_storage_root: relay_chain::v3::Hash,
-=======
 		relay_parent_storage_root: relay_chain::Hash,
->>>>>>> e949f21a
 		proof: StorageProof,
 	) -> Result<Self, Error> {
 		let db = proof.into_memory_db::<HashFor<relay_chain::Block>>();
@@ -199,11 +195,7 @@
 
 		let mut ingress_channels = Vec::with_capacity(ingress_channel_index.len());
 		for sender in ingress_channel_index {
-<<<<<<< HEAD
-			let channel_id = relay_chain::v3::HrmpChannelId { sender, recipient: self.para_id };
-=======
 			let channel_id = relay_chain::HrmpChannelId { sender, recipient: self.para_id };
->>>>>>> e949f21a
 			let hrmp_channel: AbridgedHrmpChannel = read_entry(
 				&self.trie_backend,
 				&relay_chain::well_known_keys::hrmp_channels(channel_id),
@@ -215,11 +207,7 @@
 
 		let mut egress_channels = Vec::with_capacity(egress_channel_index.len());
 		for recipient in egress_channel_index {
-<<<<<<< HEAD
-			let channel_id = relay_chain::v3::HrmpChannelId { sender: self.para_id, recipient };
-=======
 			let channel_id = relay_chain::HrmpChannelId { sender: self.para_id, recipient };
->>>>>>> e949f21a
 			let hrmp_channel: AbridgedHrmpChannel = read_entry(
 				&self.trie_backend,
 				&relay_chain::well_known_keys::hrmp_channels(channel_id),
@@ -247,20 +235,12 @@
 			.map_err(Error::Config)
 	}
 
-<<<<<<< HEAD
-	/// Read the [`Slot`](relay_chain::v3::Slot) from the relay chain state proof.
-=======
 	/// Read the [`Slot`](relay_chain::Slot) from the relay chain state proof.
->>>>>>> e949f21a
 	///
 	/// The slot is slot of the relay chain block this state proof was extracted from.
 	///
 	/// Returns an error if anything failed at reading or decoding.
-<<<<<<< HEAD
-	pub fn read_slot(&self) -> Result<relay_chain::v3::Slot, Error> {
-=======
 	pub fn read_slot(&self) -> Result<relay_chain::Slot, Error> {
->>>>>>> e949f21a
 		read_entry(&self.trie_backend, relay_chain::well_known_keys::CURRENT_SLOT, None)
 			.map_err(Error::Slot)
 	}
@@ -274,11 +254,7 @@
 	/// Returns an error if anything failed at reading or decoding.
 	pub fn read_upgrade_go_ahead_signal(
 		&self,
-<<<<<<< HEAD
-	) -> Result<Option<relay_chain::v3::UpgradeGoAhead>, Error> {
-=======
 	) -> Result<Option<relay_chain::UpgradeGoAhead>, Error> {
->>>>>>> e949f21a
 		read_optional_entry(
 			&self.trie_backend,
 			&relay_chain::well_known_keys::upgrade_go_ahead_signal(self.para_id),
@@ -294,11 +270,7 @@
 	/// Returns an error if anything failed at reading or decoding.
 	pub fn read_upgrade_restriction_signal(
 		&self,
-<<<<<<< HEAD
-	) -> Result<Option<relay_chain::v3::UpgradeRestriction>, Error> {
-=======
 	) -> Result<Option<relay_chain::UpgradeRestriction>, Error> {
->>>>>>> e949f21a
 		read_optional_entry(
 			&self.trie_backend,
 			&relay_chain::well_known_keys::upgrade_restriction_signal(self.para_id),
