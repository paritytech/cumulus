// Copyright 2020 Parity Technologies (UK) Ltd.
// This file is part of Cumulus.

// Cumulus is free software: you can redistribute it and/or modify
// it under the terms of the GNU General Public License as published by
// the Free Software Foundation, either version 3 of the License, or
// (at your option) any later version.

// Cumulus is distributed in the hope that it will be useful,
// but WITHOUT ANY WARRANTY; without even the implied warranty of
// MERCHANTABILITY or FITNESS FOR A PARTICULAR PURPOSE.  See the
// GNU General Public License for more details.

// You should have received a copy of the GNU General Public License
// along with Cumulus.  If not, see <http://www.gnu.org/licenses/>.

#![cfg_attr(not(feature = "std"), no_std)]

//! `cumulus-pallet-parachain-system` is a base pallet for Cumulus-based parachains.
//!
//! This pallet handles low-level details of being a parachain. Its responsibilities include:
//!
//! - ingestion of the parachain validation data;
//! - ingestion and dispatch of incoming downward and lateral messages;
//! - coordinating upgrades with the Relay Chain; and
//! - communication of parachain outputs, such as sent messages, signaling an upgrade, etc.
//!
//! Users must ensure that they register this pallet as an inherent provider.

use codec::{Decode, Encode, MaxEncodedLen};
use cumulus_primitives_core::{
	relay_chain, AbridgedHostConfiguration, ChannelStatus, CollationInfo, DmpMessageHandler,
	GetChannelInfo, InboundDownwardMessage, InboundHrmpMessage, MessageSendError,
	OutboundHrmpMessage, ParaId, PersistedValidationData, UpwardMessage, UpwardMessageSender,
	XcmpMessageHandler, XcmpMessageSource,
};
use cumulus_primitives_parachain_inherent::{MessageQueueChain, ParachainInherentData};
use frame_support::{
	dispatch::{DispatchError, DispatchResult, Pays, PostDispatchInfo},
	ensure,
	inherent::{InherentData, InherentIdentifier, ProvideInherent},
	storage,
	traits::Get,
	weights::Weight,
	RuntimeDebug,
};
use frame_system::{ensure_none, ensure_root};
use polkadot_parachain::primitives::RelayChainBlockNumber;
use scale_info::TypeInfo;
use sp_runtime::{
	traits::{Block as BlockT, BlockNumberProvider, Hash},
	transaction_validity::{
		InvalidTransaction, TransactionLongevity, TransactionSource, TransactionValidity,
		ValidTransaction,
	},
};
use sp_std::{cmp, collections::btree_map::BTreeMap, prelude::*};
use xcm::latest::XcmHash;

mod migration;
#[cfg(test)]
mod tests;
mod unincluded_segment;

pub mod consensus_hook;
pub mod relay_state_snapshot;
#[macro_use]
pub mod validate_block;

use unincluded_segment::{
	Ancestor, HrmpChannelUpdate, HrmpWatermarkUpdate, OutboundBandwidthLimits, SegmentTracker,
	UsedBandwidth,
};

pub use consensus_hook::ConsensusHook;
/// Register the `validate_block` function that is used by parachains to validate blocks on a
/// validator.
///
/// Does *nothing* when `std` feature is enabled.
///
/// Expects as parameters the runtime, a block executor and an inherent checker.
///
/// # Example
///
/// ```
///     struct BlockExecutor;
///     struct Runtime;
///     struct CheckInherents;
///
///     cumulus_pallet_parachain_system::register_validate_block! {
///         Runtime = Runtime,
///         BlockExecutor = Executive,
///         CheckInherents = CheckInherents,
///     }
///
/// # fn main() {}
/// ```
pub use cumulus_pallet_parachain_system_proc_macro::register_validate_block;
pub use relay_state_snapshot::{MessagingStateSnapshot, RelayChainStateProof};

pub use pallet::*;

/// Something that can check the associated relay block number.
///
/// Each Parachain block is built in the context of a relay chain block, this trait allows us
/// to validate the given relay chain block number. With async backing it is legal to build
/// multiple Parachain blocks per relay chain parent. With this trait it is possible for the
/// Parachain to ensure that still only one Parachain block is build per relay chain parent.
///
/// By default [`RelayNumberStrictlyIncreases`] and [`AnyRelayNumber`] are provided.
pub trait CheckAssociatedRelayNumber {
	/// Check the current relay number versus the previous relay number.
	///
	/// The implementation should panic when there is something wrong.
	fn check_associated_relay_number(
		current: RelayChainBlockNumber,
		previous: RelayChainBlockNumber,
	);
}

/// Provides an implementation of [`CheckAssociatedRelayNumber`].
///
/// It will ensure that the associated relay block number strictly increases between Parachain
/// blocks. This should be used by production Parachains when in doubt.
pub struct RelayNumberStrictlyIncreases;

impl CheckAssociatedRelayNumber for RelayNumberStrictlyIncreases {
	fn check_associated_relay_number(
		current: RelayChainBlockNumber,
		previous: RelayChainBlockNumber,
	) {
		if current <= previous {
			panic!("Relay chain block number needs to strictly increase between Parachain blocks!")
		}
	}
}

/// Provides an implementation of [`CheckAssociatedRelayNumber`].
///
/// This will accept any relay chain block number combination. This is mainly useful for
/// test parachains.
pub struct AnyRelayNumber;

impl CheckAssociatedRelayNumber for AnyRelayNumber {
	fn check_associated_relay_number(_: RelayChainBlockNumber, _: RelayChainBlockNumber) {}
}

/// Information needed when a new runtime binary is submitted and needs to be authorized before
/// replacing the current runtime.
#[derive(Decode, Encode, Default, PartialEq, Eq, MaxEncodedLen, TypeInfo)]
#[scale_info(skip_type_params(T))]
struct CodeUpgradeAuthorization<T>
where
	T: Config,
{
	/// Hash of the new runtime binary.
	code_hash: T::Hash,
	/// Whether or not to carry out version checks.
	check_version: bool,
}

#[frame_support::pallet]
pub mod pallet {
	use super::*;
	use frame_support::pallet_prelude::*;
	use frame_system::pallet_prelude::*;

	#[pallet::pallet]
	#[pallet::storage_version(migration::STORAGE_VERSION)]
	#[pallet::without_storage_info]
	pub struct Pallet<T>(_);

	#[pallet::config]
	pub trait Config: frame_system::Config<OnSetCode = ParachainSetCode<Self>> {
		/// The overarching event type.
		type RuntimeEvent: From<Event<Self>> + IsType<<Self as frame_system::Config>::RuntimeEvent>;

		/// Something which can be notified when the validation data is set.
		type OnSystemEvent: OnSystemEvent;

		/// Returns the parachain ID we are running with.
		type SelfParaId: Get<ParaId>;

		/// The place where outbound XCMP messages come from. This is queried in `finalize_block`.
		type OutboundXcmpMessageSource: XcmpMessageSource;

		/// The message handler that will be invoked when messages are received via DMP.
		type DmpMessageHandler: DmpMessageHandler;

		/// The weight we reserve at the beginning of the block for processing DMP messages.
		type ReservedDmpWeight: Get<Weight>;

		/// The message handler that will be invoked when messages are received via XCMP.
		///
		/// The messages are dispatched in the order they were relayed by the relay chain. If
		/// multiple messages were relayed at one block, these will be dispatched in ascending
		/// order of the sender's para ID.
		type XcmpMessageHandler: XcmpMessageHandler;

		/// The weight we reserve at the beginning of the block for processing XCMP messages.
		type ReservedXcmpWeight: Get<Weight>;

		/// Something that can check the associated relay parent block number.
		type CheckAssociatedRelayNumber: CheckAssociatedRelayNumber;

		/// An entry-point for higher-level logic to manage the backlog of unincluded parachain blocks
		/// and authorship rights for those blocks.
		///
		/// Typically, this should be a hook tailored to the collator-selection/consensus mechanism
		/// that is used for this chain.
		///
		/// However, to maintain the same behavior as prior to asynchronous backing, provide the
		/// [`consensus_hook::ExpectParentIncluded`] here. This is only necessary in the case
		/// that collators aren't expected to have node versions that supply the included block
		/// in the relay-chain state proof.
		type ConsensusHook: ConsensusHook;
	}

	#[pallet::hooks]
	impl<T: Config> Hooks<BlockNumberFor<T>> for Pallet<T> {
		fn on_runtime_upgrade() -> Weight {
			migration::on_runtime_upgrade::<T>()
		}

		fn on_finalize(_: T::BlockNumber) {
			<DidSetValidationCode<T>>::kill();
			<UpgradeRestrictionSignal<T>>::kill();
			let relay_upgrade_go_ahead = <UpgradeGoAhead<T>>::take();

			assert!(
				<ValidationData<T>>::exists(),
				"set_validation_data inherent needs to be present in every block!"
			);

			let host_config = match Self::host_configuration() {
				Some(ok) => ok,
				None => {
					debug_assert!(
						false,
						"host configuration is promised to set until `on_finalize`; qed",
					);
					return
				},
			};
			let relevant_messaging_state = match Self::relevant_messaging_state() {
				Some(ok) => ok,
				None => {
					debug_assert!(
						false,
						"relevant messaging state is promised to be set until `on_finalize`; \
							qed",
					);
					return
				},
			};

<<<<<<< HEAD
			let total_bandwidth_out = OutboundBandwidthLimits::from_relay_chain_state(
				&relevant_messaging_state,
				host_config.max_upward_queue_count,
				host_config.max_upward_queue_size,
			);
			let bandwidth_out = AggregatedUnincludedSegment::<T>::get().map(|segment| {
				let mut bandwidth_out = total_bandwidth_out.clone();
				bandwidth_out.subtract(segment.used_bandwidth());
				bandwidth_out
			});
=======
			<PendingUpwardMessages<T>>::mutate(|up| {
				let queue_size = relevant_messaging_state.relay_dispatch_queue_size;
>>>>>>> 10afc2f8

			let (ump_msg_count, ump_total_bytes) = <PendingUpwardMessages<T>>::mutate(|up| {
				let bandwidth_out = bandwidth_out.as_ref().unwrap_or(&total_bandwidth_out);
				let available_capacity = cmp::min(
<<<<<<< HEAD
					bandwidth_out.ump_messages_remaining,
					host_config.max_upward_message_num_per_candidate,
				);

				let available_size = bandwidth_out.ump_bytes_remaining;
=======
					queue_size.remaining_count,
					host_config.max_upward_message_num_per_candidate.into(),
				);
				let available_size = queue_size.remaining_size;
>>>>>>> 10afc2f8

				// Count the number of messages we can possibly fit in the given constraints, i.e.
				// available_capacity and available_size.
				let (num, total_size) = up
					.iter()
					.scan((0u32, 0u32), |state, msg| {
						let (cap_used, size_used) = *state;
						let new_cap = cap_used.saturating_add(1);
						let new_size = size_used.saturating_add(msg.len() as u32);
						match available_capacity
							.checked_sub(new_cap)
							.and(available_size.checked_sub(new_size))
						{
							Some(_) => {
								*state = (new_cap, new_size);
								Some(*state)
							},
							_ => None,
						}
					})
					.last()
					.unwrap_or_default();

				// TODO: #274 Return back messages that do not longer fit into the queue.

				UpwardMessages::<T>::put(&up[..num as usize]);
				*up = up.split_off(num as usize);

				(num, total_size)
			});

			// Sending HRMP messages is a little bit more involved. There are the following
			// constraints:
			//
			// - a channel should exist (and it can be closed while a message is buffered),
			// - at most one message can be sent in a channel,
			// - the sent out messages should be ordered by ascension of recipient para id.
			// - the capacity and total size of the channel is limited,
			// - the maximum size of a message is limited (and can potentially be changed),

			let maximum_channels = host_config
				.hrmp_max_message_num_per_candidate
				.min(<AnnouncedHrmpMessagesPerCandidate<T>>::take()) as usize;

			// TODO [now]: the `ChannelInfo` implementation for this pallet is what's
			// important here for proper limiting.
			let outbound_messages =
				T::OutboundXcmpMessageSource::take_outbound_messages(maximum_channels)
					.into_iter()
					.map(|(recipient, data)| OutboundHrmpMessage { recipient, data })
					.collect::<Vec<_>>();

			// Update the unincluded segment length; capacity checks were done previously in
			// `set_validation_data`, so this can be done unconditionally.
			{
				let hrmp_outgoing = outbound_messages
					.iter()
					.map(|msg| {
						(
							msg.recipient,
							HrmpChannelUpdate { msg_count: 1, total_bytes: msg.data.len() as u32 },
						)
					})
					.collect();
				let used_bandwidth =
					UsedBandwidth { ump_msg_count, ump_total_bytes, hrmp_outgoing };

				let mut aggregated_segment =
					AggregatedUnincludedSegment::<T>::get().unwrap_or_default();
				let consumed_go_ahead_signal =
					if aggregated_segment.consumed_go_ahead_signal().is_some() {
						// Some ancestor within the segment already processed this signal -- validated during
						// inherent creation.
						None
					} else {
						relay_upgrade_go_ahead
					};
				// The bandwidth constructed was ensured to satisfy relay chain constraints.
				let ancestor = Ancestor::new_unchecked(used_bandwidth, consumed_go_ahead_signal);

				let watermark = HrmpWatermark::<T>::get();
				let watermark_update =
					HrmpWatermarkUpdate::new(watermark, LastRelayChainBlockNumber::<T>::get());
				// TODO: In order of this panic to be correct, outbound message source should
				// respect bandwidth limits as well.
				// <https://github.com/paritytech/cumulus/issues/2471>
				aggregated_segment
					.append(&ancestor, watermark_update, &total_bandwidth_out)
					.expect("unincluded segment limits exceeded");
				AggregatedUnincludedSegment::<T>::put(aggregated_segment);
				// Check in `on_initialize` guarantees there's space for this block.
				UnincludedSegment::<T>::append(ancestor);
			}
			HrmpOutboundMessages::<T>::put(outbound_messages);
		}

		fn on_initialize(_n: T::BlockNumber) -> Weight {
			let mut weight = Weight::zero();

			// To prevent removing `NewValidationCode` that was set by another `on_initialize`
			// like for example from scheduler, we only kill the storage entry if it was not yet
			// updated in the current block.
			if !<DidSetValidationCode<T>>::get() {
				NewValidationCode::<T>::kill();
				weight += T::DbWeight::get().writes(1);
			}

			// The parent hash was unknown during block finalization. Update it here.
			{
				<UnincludedSegment<T>>::mutate(|chain| {
					if let Some(ancestor) = chain.last_mut() {
						let parent = frame_system::Pallet::<T>::parent_hash();
						// Ancestor is the latest finalized block, thus current parent is
						// its output head.
						ancestor.replace_para_head_hash(parent);
					}
				});
				weight += T::DbWeight::get().reads_writes(1, 1);

				// Weight used during finalization.
				weight += T::DbWeight::get().reads_writes(3, 2);
			}

			// Remove the validation from the old block.
			ValidationData::<T>::kill();
			ProcessedDownwardMessages::<T>::kill();
			HrmpWatermark::<T>::kill();
			UpwardMessages::<T>::kill();
			HrmpOutboundMessages::<T>::kill();
			CustomValidationHeadData::<T>::kill();

			weight += T::DbWeight::get().writes(6);

			// Here, in `on_initialize` we must report the weight for both `on_initialize` and
			// `on_finalize`.
			//
			// One complication here, is that the `host_configuration` is updated by an inherent
			// and those are processed after the block initialization phase. Therefore, we have to
			// be content only with the configuration as per the previous block. That means that
			// the configuration can be either stale (or be abscent altogether in case of the
			// beginning of the chain).
			//
			// In order to mitigate this, we do the following. At the time, we are only concerned
			// about `hrmp_max_message_num_per_candidate`. We reserve the amount of weight to
			// process the number of HRMP messages according to the potentially stale
			// configuration. In `on_finalize` we will process only the maximum between the
			// announced number of messages and the actual received in the fresh configuration.
			//
			// In the common case, they will be the same. In the case the actual value is smaller
			// than the announced, we would waste some of weight. In the case the actual value is
			// greater than the announced, we will miss opportunity to send a couple of messages.
			weight += T::DbWeight::get().reads_writes(1, 1);
			let hrmp_max_message_num_per_candidate = Self::host_configuration()
				.map(|cfg| cfg.hrmp_max_message_num_per_candidate)
				.unwrap_or(0);
			<AnnouncedHrmpMessagesPerCandidate<T>>::put(hrmp_max_message_num_per_candidate);

			// NOTE that the actual weight consumed by `on_finalize` may turn out lower.
			weight += T::DbWeight::get().reads_writes(
				3 + hrmp_max_message_num_per_candidate as u64,
				4 + hrmp_max_message_num_per_candidate as u64,
			);

			// Always try to read `UpgradeGoAhead` in `on_finalize`.
			weight += T::DbWeight::get().reads(1);

			weight
		}
	}

	#[pallet::call]
	impl<T: Config> Pallet<T> {
		/// Set the current validation data.
		///
		/// This should be invoked exactly once per block. It will panic at the finalization
		/// phase if the call was not invoked.
		///
		/// The dispatch origin for this call must be `Inherent`
		///
		/// As a side effect, this function upgrades the current validation function
		/// if the appropriate time has come.
		#[pallet::call_index(0)]
		#[pallet::weight((0, DispatchClass::Mandatory))]
		// TODO: This weight should be corrected.
		pub fn set_validation_data(
			origin: OriginFor<T>,
			data: ParachainInherentData,
		) -> DispatchResultWithPostInfo {
			ensure_none(origin)?;
			assert!(
				!<ValidationData<T>>::exists(),
				"ValidationData must be updated only once in a block",
			);

			// TODO: This is more than zero, but will need benchmarking to figure out what.
			let mut total_weight = Weight::zero();

			// NOTE: the inherent data is expected to be unique, even if this block is built
			// in the context of the same relay parent as the previous one. In particular,
			// the inherent shouldn't contain messages that were already processed by any of the
			// ancestors.
			//
			// This invariant should be upheld by the `ProvideInherent` implementation.
			let ParachainInherentData {
				validation_data: vfp,
				relay_chain_state,
				downward_messages,
				horizontal_messages,
			} = data;

			// Check that the associated relay chain block number is as expected.
			T::CheckAssociatedRelayNumber::check_associated_relay_number(
				vfp.relay_parent_number,
				LastRelayChainBlockNumber::<T>::get(),
			);
			LastRelayChainBlockNumber::<T>::put(vfp.relay_parent_number);

			let relay_state_proof = RelayChainStateProof::new(
				T::SelfParaId::get(),
				vfp.relay_parent_storage_root,
				relay_chain_state.clone(),
			)
			.expect("Invalid relay chain state proof");

<<<<<<< HEAD
			// Update the desired maximum capacity according to the consensus hook.
			let (consensus_hook_weight, capacity) =
				T::ConsensusHook::on_state_proof(&relay_state_proof);
			total_weight += consensus_hook_weight;
			total_weight += Self::maybe_drop_included_ancestors(&relay_state_proof, capacity);
=======
			// Deposit a log indicating the relay-parent storage root.
			// TODO: remove this in favor of the relay-parent's hash after
			// https://github.com/paritytech/cumulus/issues/303
			frame_system::Pallet::<T>::deposit_log(
				cumulus_primitives_core::rpsr_digest::relay_parent_storage_root_item(
					vfp.relay_parent_storage_root,
					vfp.relay_parent_number,
				),
			);
>>>>>>> 10afc2f8

			// initialization logic: we know that this runs exactly once every block,
			// which means we can put the initialization logic here to remove the
			// sequencing problem.
			let upgrade_go_ahead_signal = relay_state_proof
				.read_upgrade_go_ahead_signal()
				.expect("Invalid upgrade go ahead signal");

			let upgrade_signal_in_segment = AggregatedUnincludedSegment::<T>::get()
				.as_ref()
				.and_then(SegmentTracker::consumed_go_ahead_signal);
			if let Some(signal_in_segment) = upgrade_signal_in_segment.as_ref() {
				// Unincluded ancestor consuming upgrade signal is still within the segment,
				// sanity check that it matches with the signal from relay chain.
				assert_eq!(upgrade_go_ahead_signal, Some(*signal_in_segment));
			}
			match upgrade_go_ahead_signal {
				Some(_signal) if upgrade_signal_in_segment.is_some() => {
					// Do nothing, processing logic was executed by unincluded ancestor.
				},
				Some(relay_chain::UpgradeGoAhead::GoAhead) => {
					assert!(
						<PendingValidationCode<T>>::exists(),
						"No new validation function found in storage, GoAhead signal is not expected",
					);
					let validation_code = <PendingValidationCode<T>>::take();

					Self::put_parachain_code(&validation_code);
					<T::OnSystemEvent as OnSystemEvent>::on_validation_code_applied();
					Self::deposit_event(Event::ValidationFunctionApplied {
						relay_chain_block_num: vfp.relay_parent_number,
					});
				},
				Some(relay_chain::UpgradeGoAhead::Abort) => {
					<PendingValidationCode<T>>::kill();
					Self::deposit_event(Event::ValidationFunctionDiscarded);
				},
				None => {},
			}
			<UpgradeRestrictionSignal<T>>::put(
				relay_state_proof
					.read_upgrade_restriction_signal()
					.expect("Invalid upgrade restriction signal"),
			);
			<UpgradeGoAhead<T>>::put(upgrade_go_ahead_signal);

			let host_config = relay_state_proof
				.read_abridged_host_configuration()
				.expect("Invalid host configuration in relay chain state proof");
			let relevant_messaging_state = relay_state_proof
				.read_messaging_state_snapshot(&host_config)
				.expect("Invalid messaging state in relay chain state proof");

			<ValidationData<T>>::put(&vfp);
			<RelayStateProof<T>>::put(relay_chain_state);
			<RelevantMessagingState<T>>::put(relevant_messaging_state.clone());
			<HostConfiguration<T>>::put(host_config);

			<T::OnSystemEvent as OnSystemEvent>::on_validation_data(&vfp);

			total_weight += Self::process_inbound_downward_messages(
				relevant_messaging_state.dmq_mqc_head,
				downward_messages,
			);
			total_weight += Self::process_inbound_horizontal_messages(
				&relevant_messaging_state.ingress_channels,
				horizontal_messages,
				vfp.relay_parent_number,
			);

			Ok(PostDispatchInfo { actual_weight: Some(total_weight), pays_fee: Pays::No })
		}

		#[pallet::call_index(1)]
		#[pallet::weight((1_000, DispatchClass::Operational))]
		pub fn sudo_send_upward_message(
			origin: OriginFor<T>,
			message: UpwardMessage,
		) -> DispatchResult {
			ensure_root(origin)?;
			let _ = Self::send_upward_message(message);
			Ok(())
		}

		/// Authorize an upgrade to a given `code_hash` for the runtime. The runtime can be supplied
		/// later.
		///
		/// The `check_version` parameter sets a boolean flag for whether or not the runtime's spec
		/// version and name should be verified on upgrade. Since the authorization only has a hash,
		/// it cannot actually perform the verification.
		///
		/// This call requires Root origin.
		#[pallet::call_index(2)]
		#[pallet::weight((1_000_000, DispatchClass::Operational))]
		pub fn authorize_upgrade(
			origin: OriginFor<T>,
			code_hash: T::Hash,
			check_version: bool,
		) -> DispatchResult {
			ensure_root(origin)?;
			AuthorizedUpgrade::<T>::put(CodeUpgradeAuthorization { code_hash, check_version });

			Self::deposit_event(Event::UpgradeAuthorized { code_hash });
			Ok(())
		}

		/// Provide the preimage (runtime binary) `code` for an upgrade that has been authorized.
		///
		/// If the authorization required a version check, this call will ensure the spec name
		/// remains unchanged and that the spec version has increased.
		///
		/// Note that this function will not apply the new `code`, but only attempt to schedule the
		/// upgrade with the Relay Chain.
		///
		/// All origins are allowed.
		#[pallet::call_index(3)]
		#[pallet::weight({1_000_000})]
		pub fn enact_authorized_upgrade(
			_: OriginFor<T>,
			code: Vec<u8>,
		) -> DispatchResultWithPostInfo {
			Self::validate_authorized_upgrade(&code[..])?;
			Self::schedule_code_upgrade(code)?;
			AuthorizedUpgrade::<T>::kill();
			Ok(Pays::No.into())
		}
	}

	#[pallet::event]
	#[pallet::generate_deposit(pub(super) fn deposit_event)]
	pub enum Event<T: Config> {
		/// The validation function has been scheduled to apply.
		ValidationFunctionStored,
		/// The validation function was applied as of the contained relay chain block number.
		ValidationFunctionApplied { relay_chain_block_num: RelayChainBlockNumber },
		/// The relay-chain aborted the upgrade process.
		ValidationFunctionDiscarded,
		/// An upgrade has been authorized.
		UpgradeAuthorized { code_hash: T::Hash },
		/// Some downward messages have been received and will be processed.
		DownwardMessagesReceived { count: u32 },
		/// Downward messages were processed using the given weight.
		DownwardMessagesProcessed { weight_used: Weight, dmq_head: relay_chain::Hash },
		/// An upward message was sent to the relay chain.
		UpwardMessageSent { message_hash: Option<XcmHash> },
	}

	#[pallet::error]
	pub enum Error<T> {
		/// Attempt to upgrade validation function while existing upgrade pending.
		OverlappingUpgrades,
		/// Polkadot currently prohibits this parachain from upgrading its validation function.
		ProhibitedByPolkadot,
		/// The supplied validation function has compiled into a blob larger than Polkadot is
		/// willing to run.
		TooBig,
		/// The inherent which supplies the validation data did not run this block.
		ValidationDataNotAvailable,
		/// The inherent which supplies the host configuration did not run this block.
		HostConfigurationNotAvailable,
		/// No validation function upgrade is currently scheduled.
		NotScheduled,
		/// No code upgrade has been authorized.
		NothingAuthorized,
		/// The given code upgrade has not been authorized.
		Unauthorized,
	}

	/// Latest included block descendants the runtime accepted. In other words, these are
	/// ancestors of the currently executing block which have not been included in the observed
	/// relay-chain state.
	///
	/// The segment length is limited by the capacity returned from the [`ConsensusHook`] configured
	/// in the pallet.
	#[pallet::storage]
	pub(super) type UnincludedSegment<T: Config> =
		StorageValue<_, Vec<Ancestor<T::Hash>>, ValueQuery>;

	/// Storage field that keeps track of bandwidth used by the unincluded segment along with the latest
	/// the latest HRMP watermark. Used for limiting the acceptance of new blocks with respect to relay
	/// chain constraints.
	#[pallet::storage]
	pub(super) type AggregatedUnincludedSegment<T: Config> =
		StorageValue<_, SegmentTracker<T::Hash>, OptionQuery>;

	/// In case of a scheduled upgrade, this storage field contains the validation code to be applied.
	///
	/// As soon as the relay chain gives us the go-ahead signal, we will overwrite the [`:code`][well_known_keys::CODE]
	/// which will result the next block process with the new validation code. This concludes the upgrade process.
	///
	/// [well_known_keys::CODE]: sp_core::storage::well_known_keys::CODE
	#[pallet::storage]
	#[pallet::getter(fn new_validation_function)]
	pub(super) type PendingValidationCode<T: Config> = StorageValue<_, Vec<u8>, ValueQuery>;

	/// Validation code that is set by the parachain and is to be communicated to collator and
	/// consequently the relay-chain.
	///
	/// This will be cleared in `on_initialize` of each new block if no other pallet already set
	/// the value.
	#[pallet::storage]
	pub(super) type NewValidationCode<T: Config> = StorageValue<_, Vec<u8>, OptionQuery>;

	/// The [`PersistedValidationData`] set for this block.
	/// This value is expected to be set only once per block and it's never stored
	/// in the trie.
	#[pallet::storage]
	#[pallet::getter(fn validation_data)]
	pub(super) type ValidationData<T: Config> = StorageValue<_, PersistedValidationData>;

	/// Were the validation data set to notify the relay chain?
	#[pallet::storage]
	pub(super) type DidSetValidationCode<T: Config> = StorageValue<_, bool, ValueQuery>;

	/// The relay chain block number associated with the last parachain block.
	#[pallet::storage]
	pub(super) type LastRelayChainBlockNumber<T: Config> =
		StorageValue<_, RelayChainBlockNumber, ValueQuery>;

	/// An option which indicates if the relay-chain restricts signalling a validation code upgrade.
	/// In other words, if this is `Some` and [`NewValidationCode`] is `Some` then the produced
	/// candidate will be invalid.
	///
	/// This storage item is a mirror of the corresponding value for the current parachain from the
	/// relay-chain. This value is ephemeral which means it doesn't hit the storage. This value is
	/// set after the inherent.
	#[pallet::storage]
	pub(super) type UpgradeRestrictionSignal<T: Config> =
		StorageValue<_, Option<relay_chain::UpgradeRestriction>, ValueQuery>;

	/// Optional upgrade go-ahead signal from the relay-chain.
	///
	/// This storage item is a mirror of the corresponding value for the current parachain from the
	/// relay-chain. This value is ephemeral which means it doesn't hit the storage. This value is
	/// set after the inherent.
	#[pallet::storage]
	pub(super) type UpgradeGoAhead<T: Config> =
		StorageValue<_, Option<relay_chain::UpgradeGoAhead>, ValueQuery>;

	/// The state proof for the last relay parent block.
	///
	/// This field is meant to be updated each block with the validation data inherent. Therefore,
	/// before processing of the inherent, e.g. in `on_initialize` this data may be stale.
	///
	/// This data is also absent from the genesis.
	#[pallet::storage]
	#[pallet::getter(fn relay_state_proof)]
	pub(super) type RelayStateProof<T: Config> = StorageValue<_, sp_trie::StorageProof>;

	/// The snapshot of some state related to messaging relevant to the current parachain as per
	/// the relay parent.
	///
	/// This field is meant to be updated each block with the validation data inherent. Therefore,
	/// before processing of the inherent, e.g. in `on_initialize` this data may be stale.
	///
	/// This data is also absent from the genesis.
	#[pallet::storage]
	#[pallet::getter(fn relevant_messaging_state)]
	pub(super) type RelevantMessagingState<T: Config> = StorageValue<_, MessagingStateSnapshot>;

	/// The parachain host configuration that was obtained from the relay parent.
	///
	/// This field is meant to be updated each block with the validation data inherent. Therefore,
	/// before processing of the inherent, e.g. in `on_initialize` this data may be stale.
	///
	/// This data is also absent from the genesis.
	#[pallet::storage]
	#[pallet::getter(fn host_configuration)]
	pub(super) type HostConfiguration<T: Config> = StorageValue<_, AbridgedHostConfiguration>;

	/// The last downward message queue chain head we have observed.
	///
	/// This value is loaded before and saved after processing inbound downward messages carried
	/// by the system inherent.
	#[pallet::storage]
	pub(super) type LastDmqMqcHead<T: Config> = StorageValue<_, MessageQueueChain, ValueQuery>;

	/// The message queue chain heads we have observed per each channel incoming channel.
	///
	/// This value is loaded before and saved after processing inbound downward messages carried
	/// by the system inherent.
	#[pallet::storage]
	pub(super) type LastHrmpMqcHeads<T: Config> =
		StorageValue<_, BTreeMap<ParaId, MessageQueueChain>, ValueQuery>;

	/// Number of downward messages processed in a block.
	///
	/// This will be cleared in `on_initialize` of each new block.
	#[pallet::storage]
	pub(super) type ProcessedDownwardMessages<T: Config> = StorageValue<_, u32, ValueQuery>;

	/// HRMP watermark that was set in a block.
	///
	/// This will be cleared in `on_initialize` of each new block.
	#[pallet::storage]
	pub(super) type HrmpWatermark<T: Config> =
		StorageValue<_, relay_chain::BlockNumber, ValueQuery>;

	/// HRMP messages that were sent in a block.
	///
	/// This will be cleared in `on_initialize` of each new block.
	#[pallet::storage]
	pub(super) type HrmpOutboundMessages<T: Config> =
		StorageValue<_, Vec<OutboundHrmpMessage>, ValueQuery>;

	/// Upward messages that were sent in a block.
	///
	/// This will be cleared in `on_initialize` of each new block.
	#[pallet::storage]
	pub(super) type UpwardMessages<T: Config> = StorageValue<_, Vec<UpwardMessage>, ValueQuery>;

	/// Upward messages that are still pending and not yet send to the relay chain.
	#[pallet::storage]
	pub(super) type PendingUpwardMessages<T: Config> =
		StorageValue<_, Vec<UpwardMessage>, ValueQuery>;

	/// The number of HRMP messages we observed in `on_initialize` and thus used that number for
	/// announcing the weight of `on_initialize` and `on_finalize`.
	#[pallet::storage]
	pub(super) type AnnouncedHrmpMessagesPerCandidate<T: Config> = StorageValue<_, u32, ValueQuery>;

	/// The weight we reserve at the beginning of the block for processing XCMP messages. This
	/// overrides the amount set in the Config trait.
	#[pallet::storage]
	pub(super) type ReservedXcmpWeightOverride<T: Config> = StorageValue<_, Weight>;

	/// The weight we reserve at the beginning of the block for processing DMP messages. This
	/// overrides the amount set in the Config trait.
	#[pallet::storage]
	pub(super) type ReservedDmpWeightOverride<T: Config> = StorageValue<_, Weight>;

	/// The next authorized upgrade, if there is one.
	#[pallet::storage]
	pub(super) type AuthorizedUpgrade<T: Config> = StorageValue<_, CodeUpgradeAuthorization<T>>;

	/// A custom head data that should be returned as result of `validate_block`.
	///
	/// See [`Pallet::set_custom_validation_head_data`] for more information.
	#[pallet::storage]
	pub(super) type CustomValidationHeadData<T: Config> = StorageValue<_, Vec<u8>, OptionQuery>;

	#[pallet::inherent]
	impl<T: Config> ProvideInherent for Pallet<T> {
		type Call = Call<T>;
		type Error = sp_inherents::MakeFatalError<()>;
		const INHERENT_IDENTIFIER: InherentIdentifier =
			cumulus_primitives_parachain_inherent::INHERENT_IDENTIFIER;

		fn create_inherent(data: &InherentData) -> Option<Self::Call> {
			let mut data: ParachainInherentData =
				data.get_data(&Self::INHERENT_IDENTIFIER).ok().flatten().expect(
					"validation function params are always injected into inherent data; qed",
				);

			Self::drop_processed_messages_from_inherent(&mut data);

			Some(Call::set_validation_data { data })
		}

		fn is_inherent(call: &Self::Call) -> bool {
			matches!(call, Call::set_validation_data { .. })
		}
	}

	#[pallet::genesis_config]
	#[derive(Default)]
	pub struct GenesisConfig;

	#[pallet::genesis_build]
	impl<T: Config> GenesisBuild<T> for GenesisConfig {
		fn build(&self) {
			// TODO: Remove after https://github.com/paritytech/cumulus/issues/479
			sp_io::storage::set(b":c", &[]);
		}
	}

	#[pallet::validate_unsigned]
	impl<T: Config> sp_runtime::traits::ValidateUnsigned for Pallet<T> {
		type Call = Call<T>;

		fn validate_unsigned(_source: TransactionSource, call: &Self::Call) -> TransactionValidity {
			if let Call::enact_authorized_upgrade { ref code } = call {
				if let Ok(hash) = Self::validate_authorized_upgrade(code) {
					return Ok(ValidTransaction {
						priority: 100,
						requires: Vec::new(),
						provides: vec![hash.as_ref().to_vec()],
						longevity: TransactionLongevity::max_value(),
						propagate: true,
					})
				}
			}
			if let Call::set_validation_data { .. } = call {
				return Ok(Default::default())
			}
			Err(InvalidTransaction::Call.into())
		}
	}
}

impl<T: Config> Pallet<T> {
	fn validate_authorized_upgrade(code: &[u8]) -> Result<T::Hash, DispatchError> {
		let authorization = AuthorizedUpgrade::<T>::get().ok_or(Error::<T>::NothingAuthorized)?;

		// ensure that the actual hash matches the authorized hash
		let actual_hash = T::Hashing::hash(code);
		ensure!(actual_hash == authorization.code_hash, Error::<T>::Unauthorized);

		// check versions if required as part of the authorization
		if authorization.check_version {
			frame_system::Pallet::<T>::can_set_code(code)?;
		}

		Ok(actual_hash)
	}
}

impl<T: Config> GetChannelInfo for Pallet<T> {
	fn get_channel_status(id: ParaId) -> ChannelStatus {
		// Note, that we are using `relevant_messaging_state` which may be from the previous
		// block, in case this is called from `on_initialize`, i.e. before the inherent with
		// fresh data is submitted.
		//
		// That shouldn't be a problem though because this is anticipated and already can
		// happen. This is because sending implies that a message is buffered until there is
		// space to send a message in the candidate. After a while waiting in a buffer, it may
		// be discovered that the channel to which a message were addressed is now closed.
		// Another possibility, is that the maximum message size was decreased so that a
		// message in the buffer doesn't fit. Should any of that happen the sender should be
		// notified about the message was discarded.
		//
		// Here it a similar case, with the difference that the realization that the channel is
		// closed came the same block.
		let channels = match Self::relevant_messaging_state() {
			None => {
				log::warn!("calling `get_channel_status` with no RelevantMessagingState?!");
				return ChannelStatus::Closed
			},
			Some(d) => d.egress_channels,
		};
		// ^^^ NOTE: This storage field should carry over from the previous block. So if it's
		// None then it must be that this is an edge-case where a message is attempted to be
		// sent at the first block. It should be safe to assume that there are no channels
		// opened at all so early. At least, relying on this assumption seems to be a better
		// trade-off, compared to introducing an error variant that the clients should be
		// prepared to handle.
		let index = match channels.binary_search_by_key(&id, |item| item.0) {
			Err(_) => return ChannelStatus::Closed,
			Ok(i) => i,
		};
		let meta = &channels[index].1;
		if meta.msg_count + 1 > meta.max_capacity {
			// The channel is at its capacity. Skip it for now.
			return ChannelStatus::Full
		}
		let max_size_now = meta.max_total_size - meta.total_size;
		let max_size_ever = meta.max_message_size;
		ChannelStatus::Ready(max_size_now as usize, max_size_ever as usize)
	}

	fn get_channel_max(id: ParaId) -> Option<usize> {
		let channels = Self::relevant_messaging_state()?.egress_channels;
		let index = channels.binary_search_by_key(&id, |item| item.0).ok()?;
		Some(channels[index].1.max_message_size as usize)
	}
}

impl<T: Config> Pallet<T> {
	/// Updates inherent data to only contain messages that weren't already processed
	/// by the runtime based on last relay chain block number.
	///
	/// This method doesn't check for mqc heads mismatch.
	fn drop_processed_messages_from_inherent(para_inherent: &mut ParachainInherentData) {
		let ParachainInherentData { downward_messages, horizontal_messages, .. } = para_inherent;

		// Last relay chain block number. Any message with sent-at block number less
		// than or equal to this value is assumed to be processed previously.
		let last_relay_block_number = LastRelayChainBlockNumber::<T>::get();

		// DMQ.
		let dmq_processed_num = downward_messages
			.iter()
			.take_while(|message| message.sent_at <= last_relay_block_number)
			.count();
		downward_messages.drain(..dmq_processed_num);

		// HRMP.
		for horizontal in horizontal_messages.values_mut() {
			let horizontal_processed_num = horizontal
				.iter()
				.take_while(|message| message.sent_at <= last_relay_block_number)
				.count();
			horizontal.drain(..horizontal_processed_num);
		}

		// If MQC doesn't match after dropping messages, the runtime will panic when creating
		// inherent.
	}

	/// Process all inbound downward messages relayed by the collator.
	///
	/// Checks if the sequence of the messages is valid, dispatches them and communicates the
	/// number of processed messages to the collator via a storage update.
	///
	/// # Panics
	///
	/// If it turns out that after processing all messages the Message Queue Chain
	/// hash doesn't match the expected.
	fn process_inbound_downward_messages(
		expected_dmq_mqc_head: relay_chain::Hash,
		downward_messages: Vec<InboundDownwardMessage>,
	) -> Weight {
		let dm_count = downward_messages.len() as u32;
		let mut dmq_head = <LastDmqMqcHead<T>>::get();

		let mut weight_used = Weight::zero();
		if dm_count != 0 {
			Self::deposit_event(Event::DownwardMessagesReceived { count: dm_count });
			let max_weight =
				<ReservedDmpWeightOverride<T>>::get().unwrap_or_else(T::ReservedDmpWeight::get);

			let message_iter = downward_messages
				.into_iter()
				.inspect(|m| {
					dmq_head.extend_downward(m);
				})
				.map(|m| (m.sent_at, m.msg));
			weight_used += T::DmpMessageHandler::handle_dmp_messages(message_iter, max_weight);
			<LastDmqMqcHead<T>>::put(&dmq_head);

			Self::deposit_event(Event::DownwardMessagesProcessed {
				weight_used,
				dmq_head: dmq_head.head(),
			});
		}

		// After hashing each message in the message queue chain submitted by the collator, we
		// should arrive to the MQC head provided by the relay chain.
		//
		// A mismatch means that at least some of the submitted messages were altered, omitted or
		// added improperly.
		assert_eq!(dmq_head.head(), expected_dmq_mqc_head);

		ProcessedDownwardMessages::<T>::put(dm_count);

		weight_used
	}

	/// Process all inbound horizontal messages relayed by the collator.
	///
	/// This is similar to [`process_inbound_downward_messages`], but works on multiple inbound
	/// channels.
	///
	/// **Panics** if either any of horizontal messages submitted by the collator was sent from
	///            a para which has no open channel to this parachain or if after processing
	///            messages across all inbound channels MQCs were obtained which do not
	///            correspond to the ones found on the relay-chain.
	fn process_inbound_horizontal_messages(
		ingress_channels: &[(ParaId, cumulus_primitives_core::AbridgedHrmpChannel)],
		horizontal_messages: BTreeMap<ParaId, Vec<InboundHrmpMessage>>,
		relay_parent_number: relay_chain::BlockNumber,
	) -> Weight {
		// First, check that all submitted messages are sent from channels that exist. The
		// channel exists if its MQC head is present in `vfp.hrmp_mqc_heads`.
		for sender in horizontal_messages.keys() {
			// A violation of the assertion below indicates that one of the messages submitted
			// by the collator was sent from a sender that doesn't have a channel opened to
			// this parachain, according to the relay-parent state.
			assert!(ingress_channels.binary_search_by_key(sender, |&(s, _)| s).is_ok(),);
		}

		// Second, prepare horizontal messages for a more convenient processing:
		//
		// instead of a mapping from a para to a list of inbound HRMP messages, we will have a
		// list of tuples `(sender, message)` first ordered by `sent_at` (the relay chain block
		// number in which the message hit the relay-chain) and second ordered by para id
		// ascending.
		//
		// The messages will be dispatched in this order.
		let mut horizontal_messages = horizontal_messages
			.into_iter()
			.flat_map(|(sender, channel_contents)| {
				channel_contents.into_iter().map(move |message| (sender, message))
			})
			.collect::<Vec<_>>();
		horizontal_messages.sort_by(|a, b| {
			// first sort by sent-at and then by the para id
			match a.1.sent_at.cmp(&b.1.sent_at) {
				cmp::Ordering::Equal => a.0.cmp(&b.0),
				ord => ord,
			}
		});

		let last_mqc_heads = <LastHrmpMqcHeads<T>>::get();
		let mut running_mqc_heads = BTreeMap::new();
		let mut hrmp_watermark = None;

		{
			for (sender, ref horizontal_message) in &horizontal_messages {
				if hrmp_watermark.map(|w| w < horizontal_message.sent_at).unwrap_or(true) {
					hrmp_watermark = Some(horizontal_message.sent_at);
				}

				running_mqc_heads
					.entry(sender)
					.or_insert_with(|| last_mqc_heads.get(sender).cloned().unwrap_or_default())
					.extend_hrmp(horizontal_message);
			}
		}
		let message_iter = horizontal_messages
			.iter()
			.map(|&(sender, ref message)| (sender, message.sent_at, &message.data[..]));

		let max_weight =
			<ReservedXcmpWeightOverride<T>>::get().unwrap_or_else(T::ReservedXcmpWeight::get);
		let weight_used = T::XcmpMessageHandler::handle_xcmp_messages(message_iter, max_weight);

		// Check that the MQC heads for each channel provided by the relay chain match the MQC
		// heads we have after processing all incoming messages.
		//
		// Along the way we also carry over the relevant entries from the `last_mqc_heads` to
		// `running_mqc_heads`. Otherwise, in a block where no messages were sent in a channel
		// it won't get into next block's `last_mqc_heads` and thus will be all zeros, which
		// would corrupt the message queue chain.
		for (sender, channel) in ingress_channels {
			let cur_head = running_mqc_heads
				.entry(sender)
				.or_insert_with(|| last_mqc_heads.get(sender).cloned().unwrap_or_default())
				.head();
			let target_head = channel.mqc_head.unwrap_or_default();

			assert!(cur_head == target_head);
		}

		<LastHrmpMqcHeads<T>>::put(running_mqc_heads);

		// If we processed at least one message, then advance watermark to that location or if there
		// were no messages, set it to the block number of the relay parent.
		HrmpWatermark::<T>::put(hrmp_watermark.unwrap_or(relay_parent_number));

		weight_used
	}

	/// Drop blocks from the unincluded segment with respect to the latest parachain head.
	fn maybe_drop_included_ancestors(
		relay_state_proof: &RelayChainStateProof,
		capacity: consensus_hook::UnincludedSegmentCapacity,
	) -> Weight {
		let mut weight_used = Weight::zero();
		// If the unincluded segment length is nonzero, then the parachain head must be present.
		let para_head =
			relay_state_proof.read_included_para_head().ok().map(|h| T::Hashing::hash(&h.0));

		let unincluded_segment_len = <UnincludedSegment<T>>::decode_len().unwrap_or(0);
		weight_used += T::DbWeight::get().reads(1);

		// Clean up unincluded segment if nonempty.
		let included_head = match (para_head, capacity.is_expecting_included_parent()) {
			(Some(h), true) => {
				assert_eq!(
					h,
					frame_system::Pallet::<T>::parent_hash(),
					"expected parent to be included"
				);

				h
			},
			(Some(h), false) => h,
			(None, true) => {
				// All this logic is essentially a workaround to support collators which
				// might still not provide the included block with the state proof.
				frame_system::Pallet::<T>::parent_hash()
			},
			(None, false) => panic!("included head not present in relay storage proof"),
		};

		let new_len = {
			let para_head_hash = included_head;
			let dropped: Vec<Ancestor<T::Hash>> = <UnincludedSegment<T>>::mutate(|chain| {
				// Drop everything up to (inclusive) the block with an included para head, if present.
				let idx = chain
					.iter()
					.position(|block| {
						let head_hash = block
							.para_head_hash()
							.expect("para head hash is updated during block initialization; qed");
						head_hash == &para_head_hash
					})
					.map_or(0, |idx| idx + 1); // inclusive.

				chain.drain(..idx).collect()
			});
			weight_used += T::DbWeight::get().reads_writes(1, 1);

			let new_len = unincluded_segment_len - dropped.len();
			if !dropped.is_empty() {
				<AggregatedUnincludedSegment<T>>::mutate(|agg| {
					let agg = agg.as_mut().expect(
						"dropped part of the segment wasn't empty, hence value exists; qed",
					);
					for block in dropped {
						agg.subtract(&block);
					}
				});
				weight_used += T::DbWeight::get().reads_writes(1, 1);
			}

			new_len as u32
		};

		// Current block validity check: ensure there is space in the unincluded segment.
		//
		// If this fails, the parachain needs to wait for ancestors to be included before
		// a new block is allowed.
		assert!(new_len < capacity.get(), "no space left for the block in the unincluded segment");
		weight_used
	}

	/// Put a new validation function into a particular location where polkadot
	/// monitors for updates. Calling this function notifies polkadot that a new
	/// upgrade has been scheduled.
	fn notify_polkadot_of_pending_upgrade(code: &[u8]) {
		NewValidationCode::<T>::put(code);
		<DidSetValidationCode<T>>::put(true);
	}

	/// Put a new validation function into a particular location where this
	/// parachain will execute it on subsequent blocks.
	fn put_parachain_code(code: &[u8]) {
		storage::unhashed::put_raw(sp_core::storage::well_known_keys::CODE, code);
	}

	/// The maximum code size permitted, in bytes.
	///
	/// Returns `None` if the relay chain parachain host configuration hasn't been submitted yet.
	pub fn max_code_size() -> Option<u32> {
		<HostConfiguration<T>>::get().map(|cfg| cfg.max_code_size)
	}

	/// The implementation of the runtime upgrade functionality for parachains.
	pub fn schedule_code_upgrade(validation_function: Vec<u8>) -> DispatchResult {
		// Ensure that `ValidationData` exists. We do not care about the validation data per se,
		// but we do care about the [`UpgradeRestrictionSignal`] which arrives with the same inherent.
		ensure!(<ValidationData<T>>::exists(), Error::<T>::ValidationDataNotAvailable,);
		ensure!(<UpgradeRestrictionSignal<T>>::get().is_none(), Error::<T>::ProhibitedByPolkadot);

		ensure!(!<PendingValidationCode<T>>::exists(), Error::<T>::OverlappingUpgrades);
		let cfg = Self::host_configuration().ok_or(Error::<T>::HostConfigurationNotAvailable)?;
		ensure!(validation_function.len() <= cfg.max_code_size as usize, Error::<T>::TooBig);

		// When a code upgrade is scheduled, it has to be applied in two
		// places, synchronized: both polkadot and the individual parachain
		// have to upgrade on the same relay chain block.
		//
		// `notify_polkadot_of_pending_upgrade` notifies polkadot; the `PendingValidationCode`
		// storage keeps track locally for the parachain upgrade, which will
		// be applied later: when the relay-chain communicates go-ahead signal to us.
		Self::notify_polkadot_of_pending_upgrade(&validation_function);
		<PendingValidationCode<T>>::put(validation_function);
		Self::deposit_event(Event::ValidationFunctionStored);

		Ok(())
	}

	/// Returns the [`CollationInfo`] of the current active block.
	///
	/// The given `header` is the header of the built block we are collecting the collation info for.
	///
	/// This is expected to be used by the
	/// [`CollectCollationInfo`](cumulus_primitives_core::CollectCollationInfo) runtime api.
	pub fn collect_collation_info(header: &T::Header) -> CollationInfo {
		CollationInfo {
			hrmp_watermark: HrmpWatermark::<T>::get(),
			horizontal_messages: HrmpOutboundMessages::<T>::get(),
			upward_messages: UpwardMessages::<T>::get(),
			processed_downward_messages: ProcessedDownwardMessages::<T>::get(),
			new_validation_code: NewValidationCode::<T>::get().map(Into::into),
			// Check if there is a custom header that will also be returned by the validation phase.
			// If so, we need to also return it here.
			head_data: CustomValidationHeadData::<T>::get()
				.map_or_else(|| header.encode(), |v| v)
				.into(),
		}
	}

	/// Set a custom head data that should be returned as result of `validate_block`.
	///
	/// This will overwrite the head data that is returned as result of `validate_block` while
	/// validating a `PoV` on the relay chain. Normally the head data that is being returned
	/// by `validate_block` is the header of the block that is validated, thus it can be
	/// enacted as the new best block. However, for features like forking it can be useful
	/// to overwrite the head data with a custom header.
	///
	/// # Attention
	///
	/// This should only be used when you are sure what you are doing as this can brick
	/// your Parachain.
	pub fn set_custom_validation_head_data(head_data: Vec<u8>) {
		CustomValidationHeadData::<T>::put(head_data);
	}

	/// Open HRMP channel for using it in benchmarks.
	///
	/// The caller assumes that the pallet will accept regular outbound message to the sibling
	/// `target_parachain` after this call. No other assumptions are made.
	#[cfg(feature = "runtime-benchmarks")]
	pub fn open_outbound_hrmp_channel_for_benchmarks(target_parachain: ParaId) {
		RelevantMessagingState::<T>::put(MessagingStateSnapshot {
			dmq_mqc_head: Default::default(),
			relay_dispatch_queue_size: Default::default(),
			ingress_channels: Default::default(),
			egress_channels: vec![(
				target_parachain,
				cumulus_primitives_core::AbridgedHrmpChannel {
					max_capacity: 10,
					max_total_size: 10_000_000_u32,
					max_message_size: 10_000_000_u32,
					msg_count: 5,
					total_size: 5_000_000_u32,
					mqc_head: None,
				},
			)],
		})
	}
}

pub struct ParachainSetCode<T>(sp_std::marker::PhantomData<T>);

impl<T: Config> frame_system::SetCode<T> for ParachainSetCode<T> {
	fn set_code(code: Vec<u8>) -> DispatchResult {
		Pallet::<T>::schedule_code_upgrade(code)
	}
}

impl<T: Config> Pallet<T> {
	pub fn send_upward_message(message: UpwardMessage) -> Result<(u32, XcmHash), MessageSendError> {
		// Check if the message fits into the relay-chain constraints.
		//
		// Note, that we are using `host_configuration` here which may be from the previous
		// block, in case this is called from `on_initialize`, i.e. before the inherent with fresh
		// data is submitted.
		//
		// That shouldn't be a problem since this is a preliminary check and the actual check would
		// be performed just before submitting the message from the candidate, and it already can
		// happen that during the time the message is buffered for sending the relay-chain setting
		// may change so that the message is no longer valid.
		//
		// However, changing this setting is expected to be rare.
		if let Some(cfg) = Self::host_configuration() {
			if message.len() > cfg.max_upward_message_size as usize {
				return Err(MessageSendError::TooBig)
			}
		} else {
			// This storage field should carry over from the previous block. So if it's None
			// then it must be that this is an edge-case where a message is attempted to be
			// sent at the first block.
			//
			// Let's pass this message through. I think it's not unreasonable to expect that
			// the message is not huge and it comes through, but if it doesn't it can be
			// returned back to the sender.
			//
			// Thus fall through here.
		};
		<PendingUpwardMessages<T>>::append(message.clone());

		// The relay ump does not use using_encoded
		// We apply the same this to use the same hash
		let hash = sp_io::hashing::blake2_256(&message);
		Self::deposit_event(Event::UpwardMessageSent { message_hash: Some(hash) });
		Ok((0, hash))
	}
}

impl<T: Config> UpwardMessageSender for Pallet<T> {
	fn send_upward_message(message: UpwardMessage) -> Result<(u32, XcmHash), MessageSendError> {
		Self::send_upward_message(message)
	}
}

/// Something that can check the inherents of a block.
pub trait CheckInherents<Block: BlockT> {
	/// Check all inherents of the block.
	///
	/// This function gets passed all the extrinsics of the block, so it is up to the callee to
	/// identify the inherents. The `validation_data` can be used to access the
	fn check_inherents(
		block: &Block,
		validation_data: &RelayChainStateProof,
	) -> frame_support::inherent::CheckInherentsResult;
}

/// Something that should be informed about system related events.
///
/// This includes events like [`on_validation_data`](Self::on_validation_data) that is being
/// called when the parachain inherent is executed that contains the validation data.
/// Or like [`on_validation_code_applied`](Self::on_validation_code_applied) that is called
/// when the new validation is written to the state. This means that
/// from the next block the runtime is being using this new code.
#[impl_trait_for_tuples::impl_for_tuples(30)]
pub trait OnSystemEvent {
	/// Called in each blocks once when the validation data is set by the inherent.
	fn on_validation_data(data: &PersistedValidationData);
	/// Called when the validation code is being applied, aka from the next block on this is the new runtime.
	fn on_validation_code_applied();
}

/// Holds the most recent relay-parent state root and block number of the current parachain block.
#[derive(PartialEq, Eq, Clone, Encode, Decode, TypeInfo, Default, RuntimeDebug)]
pub struct RelayChainState {
	/// Current relay chain height.
	pub number: relay_chain::BlockNumber,
	/// State root for current relay chain height.
	pub state_root: relay_chain::Hash,
}

/// This exposes the [`RelayChainState`] to other runtime modules.
///
/// Enables parachains to read relay chain state via state proofs.
pub trait RelaychainStateProvider {
	/// May be called by any runtime module to obtain the current state of the relay chain.
	///
	/// **NOTE**: This is not guaranteed to return monotonically increasing relay parents.
	fn current_relay_chain_state() -> RelayChainState;
}

/// Implements [`BlockNumberProvider`] that returns relay chain block number fetched from validation data.
/// When validation data is not available (e.g. within on_initialize), 0 will be returned.
///
/// **NOTE**: This has been deprecated, please use [`RelaychainDataProvider`]
#[deprecated = "Use `RelaychainDataProvider` instead"]
pub struct RelaychainBlockNumberProvider<T>(sp_std::marker::PhantomData<T>);

#[allow(deprecated)]
impl<T: Config> BlockNumberProvider for RelaychainBlockNumberProvider<T> {
	type BlockNumber = relay_chain::BlockNumber;

	fn current_block_number() -> relay_chain::BlockNumber {
		Pallet::<T>::validation_data()
			.map(|d| d.relay_parent_number)
			.unwrap_or_default()
	}

	#[cfg(feature = "runtime-benchmarks")]
	fn set_block_number(block: Self::BlockNumber) {
		let mut validation_data = Pallet::<T>::validation_data().unwrap_or_else(||
			// PersistedValidationData does not impl default in non-std
			PersistedValidationData {
				parent_head: vec![].into(),
				relay_parent_number: Default::default(),
				max_pov_size: Default::default(),
				relay_parent_storage_root: Default::default(),
			});
		validation_data.relay_parent_number = block;
		ValidationData::<T>::put(validation_data)
	}
}

impl<T: Config> RelaychainStateProvider for RelaychainDataProvider<T> {
	fn current_relay_chain_state() -> RelayChainState {
		Pallet::<T>::validation_data()
			.map(|d| RelayChainState {
				number: d.relay_parent_number,
				state_root: d.relay_parent_storage_root,
			})
			.unwrap_or_default()
	}
}

/// Implements [`BlockNumberProvider`] and [`RelaychainStateProvider`] that returns relevant relay data fetched from
/// validation data.
/// NOTE: When validation data is not available (e.g. within on_initialize), default values will be returned.
pub struct RelaychainDataProvider<T>(sp_std::marker::PhantomData<T>);

impl<T: Config> BlockNumberProvider for RelaychainDataProvider<T> {
	type BlockNumber = relay_chain::BlockNumber;

	fn current_block_number() -> relay_chain::BlockNumber {
		Pallet::<T>::validation_data()
			.map(|d| d.relay_parent_number)
			.unwrap_or_default()
	}

	#[cfg(feature = "runtime-benchmarks")]
	fn set_block_number(block: Self::BlockNumber) {
		let mut validation_data = Pallet::<T>::validation_data().unwrap_or_else(||
			// PersistedValidationData does not impl default in non-std
			PersistedValidationData {
				parent_head: vec![].into(),
				relay_parent_number: Default::default(),
				max_pov_size: Default::default(),
				relay_parent_storage_root: Default::default(),
			});
		validation_data.relay_parent_number = block;
		ValidationData::<T>::put(validation_data)
	}
}<|MERGE_RESOLUTION|>--- conflicted
+++ resolved
@@ -254,37 +254,22 @@
 				},
 			};
 
-<<<<<<< HEAD
-			let total_bandwidth_out = OutboundBandwidthLimits::from_relay_chain_state(
-				&relevant_messaging_state,
-				host_config.max_upward_queue_count,
-				host_config.max_upward_queue_size,
-			);
+			let total_bandwidth_out =
+				OutboundBandwidthLimits::from_relay_chain_state(&relevant_messaging_state);
 			let bandwidth_out = AggregatedUnincludedSegment::<T>::get().map(|segment| {
 				let mut bandwidth_out = total_bandwidth_out.clone();
 				bandwidth_out.subtract(segment.used_bandwidth());
 				bandwidth_out
 			});
-=======
-			<PendingUpwardMessages<T>>::mutate(|up| {
-				let queue_size = relevant_messaging_state.relay_dispatch_queue_size;
->>>>>>> 10afc2f8
 
 			let (ump_msg_count, ump_total_bytes) = <PendingUpwardMessages<T>>::mutate(|up| {
 				let bandwidth_out = bandwidth_out.as_ref().unwrap_or(&total_bandwidth_out);
 				let available_capacity = cmp::min(
-<<<<<<< HEAD
 					bandwidth_out.ump_messages_remaining,
 					host_config.max_upward_message_num_per_candidate,
 				);
 
 				let available_size = bandwidth_out.ump_bytes_remaining;
-=======
-					queue_size.remaining_count,
-					host_config.max_upward_message_num_per_candidate.into(),
-				);
-				let available_size = queue_size.remaining_size;
->>>>>>> 10afc2f8
 
 				// Count the number of messages we can possibly fit in the given constraints, i.e.
 				// available_capacity and available_size.
@@ -509,13 +494,11 @@
 			)
 			.expect("Invalid relay chain state proof");
 
-<<<<<<< HEAD
 			// Update the desired maximum capacity according to the consensus hook.
 			let (consensus_hook_weight, capacity) =
 				T::ConsensusHook::on_state_proof(&relay_state_proof);
 			total_weight += consensus_hook_weight;
 			total_weight += Self::maybe_drop_included_ancestors(&relay_state_proof, capacity);
-=======
 			// Deposit a log indicating the relay-parent storage root.
 			// TODO: remove this in favor of the relay-parent's hash after
 			// https://github.com/paritytech/cumulus/issues/303
@@ -525,7 +508,6 @@
 					vfp.relay_parent_number,
 				),
 			);
->>>>>>> 10afc2f8
 
 			// initialization logic: we know that this runs exactly once every block,
 			// which means we can put the initialization logic here to remove the
