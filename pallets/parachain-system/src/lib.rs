--- conflicted
+++ resolved
@@ -345,13 +345,8 @@
 		///
 		/// As a side effect, this function upgrades the current validation function
 		/// if the appropriate time has come.
-<<<<<<< HEAD
-		#[pallet::weight((T::WeightInfo::set_validation_data_no_messages(), DispatchClass::Mandatory))]
-=======
 		#[pallet::call_index(0)]
-		#[pallet::weight((0, DispatchClass::Mandatory))]
-		// TODO: This weight should be corrected.
->>>>>>> 37aa2a8c
+    #[pallet::weight((T::WeightInfo::set_validation_data_no_messages(), DispatchClass::Mandatory))]
 		pub fn set_validation_data(
 			origin: OriginFor<T>,
 			data: ParachainInherentData,
@@ -445,12 +440,8 @@
 			Ok(PostDispatchInfo { actual_weight: Some(total_weight), pays_fee: Pays::No })
 		}
 
-<<<<<<< HEAD
-		#[pallet::weight((T::WeightInfo::sudo_send_upward_message(), DispatchClass::Operational))]
-=======
 		#[pallet::call_index(1)]
-		#[pallet::weight((1_000, DispatchClass::Operational))]
->>>>>>> 37aa2a8c
+    #[pallet::weight((T::WeightInfo::sudo_send_upward_message(), DispatchClass::Operational))]
 		pub fn sudo_send_upward_message(
 			origin: OriginFor<T>,
 			message: UpwardMessage,
@@ -460,12 +451,8 @@
 			Ok(())
 		}
 
-<<<<<<< HEAD
-		#[pallet::weight((T::WeightInfo::authorize_upgrade(), DispatchClass::Operational))]
-=======
 		#[pallet::call_index(2)]
-		#[pallet::weight((1_000_000, DispatchClass::Operational))]
->>>>>>> 37aa2a8c
+    #[pallet::weight((T::WeightInfo::authorize_upgrade(), DispatchClass::Operational))]
 		pub fn authorize_upgrade(origin: OriginFor<T>, code_hash: T::Hash) -> DispatchResult {
 			ensure_root(origin)?;
 
@@ -475,12 +462,8 @@
 			Ok(())
 		}
 
-<<<<<<< HEAD
-		#[pallet::weight(T::WeightInfo::enact_authorized_upgrade())]
-=======
 		#[pallet::call_index(3)]
-		#[pallet::weight(1_000_000)]
->>>>>>> 37aa2a8c
+    #[pallet::weight(T::WeightInfo::enact_authorized_upgrade())]
 		pub fn enact_authorized_upgrade(
 			_: OriginFor<T>,
 			code: Vec<u8>,
