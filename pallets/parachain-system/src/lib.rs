// Copyright 2020 Parity Technologies (UK) Ltd.
// This file is part of Cumulus.

// Cumulus is free software: you can redistribute it and/or modify
// it under the terms of the GNU General Public License as published by
// the Free Software Foundation, either version 3 of the License, or
// (at your option) any later version.

// Cumulus is distributed in the hope that it will be useful,
// but WITHOUT ANY WARRANTY; without even the implied warranty of
// MERCHANTABILITY or FITNESS FOR A PARTICULAR PURPOSE.  See the
// GNU General Public License for more details.

// You should have received a copy of the GNU General Public License
// along with Cumulus.  If not, see <http://www.gnu.org/licenses/>.

#![cfg_attr(not(feature = "std"), no_std)]

//! cumulus-pallet-parachain-system is a base module for cumulus-based parachains.
//!
//! This module handles low-level details of being a parachain. It's responsibilities include:
//!
//! - ingestion of the parachain validation data
//! - ingestion of incoming downward and lateral messages and dispatching them
//! - coordinating upgrades with the relay-chain
//! - communication of parachain outputs, such as sent messages, signalling an upgrade, etc.
//!
//! Users must ensure that they register this pallet as an inherent provider.

use sp_std::{prelude::*, cmp, collections::btree_map::BTreeMap};
use sp_runtime::traits::{BlakeTwo256, Hash};
use sp_inherents::{InherentData, InherentIdentifier, ProvideInherent};
use frame_support::{
	decl_error, decl_event, decl_module, decl_storage,
	dispatch::{DispatchResult, DispatchResultWithPostInfo},
	ensure, storage,
	traits::Get,
	weights::{DispatchClass, Weight, PostDispatchInfo, Pays},
};
use frame_system::{ensure_none, ensure_root};
use polkadot_parachain::primitives::RelayChainBlockNumber;
use cumulus_primitives_core::{
	relay_chain,
	well_known_keys::{self, NEW_VALIDATION_CODE},
	AbridgedHostConfiguration, DownwardMessageHandler, XcmpMessageHandler,
	InboundDownwardMessage, InboundHrmpMessage, OnValidationData, OutboundHrmpMessage, ParaId,
	PersistedValidationData, UpwardMessage, UpwardMessageSender, MessageSendError,
	XcmpMessageSource, ChannelStatus, GetChannelInfo,
};
use cumulus_primitives_parachain_inherent::ParachainInherentData;
use relay_state_snapshot::MessagingStateSnapshot;

mod relay_state_snapshot;
#[macro_use]
pub mod validate_block;

/// The pallet's configuration trait.
pub trait Config: frame_system::Config<OnSetCode = ParachainSetCode<Self>> {
	/// The overarching event type.
	type Event: From<Event<Self>> + Into<<Self as frame_system::Config>::Event>;

	/// Something which can be notified when the validation data is set.
	type OnValidationData: OnValidationData;

	/// Returns the parachain ID we are running with.
	type SelfParaId: Get<ParaId>;

	/// The downward message handlers that will be informed when a message is received.
	type DownwardMessageHandlers: DownwardMessageHandler;

	/// The place where outbound XCMP messages come from. This is queried in `finalize_block`.
	type OutboundXcmpMessageSource: XcmpMessageSource;

	/// The HRMP message handlers that will be informed when a message is received.
	///
	/// The messages are dispatched in the order they were relayed by the relay chain. If multiple
	/// messages were relayed at one block, these will be dispatched in ascending order of the
	/// sender's para ID.
	type XcmpMessageHandler: XcmpMessageHandler;

	/// The weight we reserve at the beginning of the block for processing XCMP messages.
	type ReservedXcmpWeight: Get<Weight>;
}

// This pallet's storage items.
decl_storage! {
	trait Store for Module<T: Config> as ParachainSystem {
		/// We need to store the new validation function for the span between
		/// setting it and applying it. If it has a
		/// value, then [`PendingValidationFunction`] must have a real value, and
		/// together will coordinate the block number where the upgrade will happen.
		PendingRelayChainBlockNumber: Option<RelayChainBlockNumber>;

		/// The new validation function we will upgrade to when the relay chain
		/// reaches [`PendingRelayChainBlockNumber`]. A real validation function must
		/// exist here as long as [`PendingRelayChainBlockNumber`] is set.
		PendingValidationFunction get(fn new_validation_function): Vec<u8>;

		/// The [`PersistedValidationData`] set for this block.
		ValidationData get(fn validation_data): Option<PersistedValidationData>;

		/// Were the validation data set to notify the relay chain?
		DidSetValidationCode: bool;

		/// The last relay parent block number at which we signalled the code upgrade.
		LastUpgrade: relay_chain::BlockNumber;

		/// The snapshot of some state related to messaging relevant to the current parachain as per
		/// the relay parent.
		///
		/// This field is meant to be updated each block with the validation data inherent. Therefore,
		/// before processing of the inherent, e.g. in `on_initialize` this data may be stale.
		///
		/// This data is also absent from the genesis.
		RelevantMessagingState get(fn relevant_messaging_state): Option<MessagingStateSnapshot>;
		/// The parachain host configuration that was obtained from the relay parent.
		///
		/// This field is meant to be updated each block with the validation data inherent. Therefore,
		/// before processing of the inherent, e.g. in `on_initialize` this data may be stale.
		///
		/// This data is also absent from the genesis.
		HostConfiguration get(fn host_configuration): Option<AbridgedHostConfiguration>;

		/// The last downward message queue chain head we have observed.
		///
		/// This value is loaded before and saved after processing inbound downward messages carried
		/// by the system inherent.
		LastDmqMqcHead: MessageQueueChain;
		/// The message queue chain heads we have observed per each channel incoming channel.
		///
		/// This value is loaded before and saved after processing inbound downward messages carried
		/// by the system inherent.
		LastHrmpMqcHeads: BTreeMap<ParaId, MessageQueueChain>;

		PendingUpwardMessages: Vec<UpwardMessage>;

		/// The number of HRMP messages we observed in `on_initialize` and thus used that number for
		/// announcing the weight of `on_initialize` and `on_finalize`.
		AnnouncedHrmpMessagesPerCandidate: u32;

		/// The weight we reserve at the beginning of the block for processing XCMP messages. This
		/// overrides the amount set in the Config trait.
		ReservedXcmpWeightOverride: Option<Weight>;

		/// The next authorized upgrade, if there is one.
		AuthorizedUpgrade: Option<T::Hash>;
	}
}

// The pallet's dispatchable functions.
decl_module! {
	pub struct Module<T: Config> for enum Call where origin: T::Origin {
		type Error = Error<T>;

		// Initializing events
		// this is needed only if you are using events in your pallet
		fn deposit_event() = default;

		/// Force an already scheduled validation function upgrade to happen on a particular block.
		///
		/// Note that coordinating this block for the upgrade has to happen independently on the relay
		/// chain and this parachain. Synchronizing the block for the upgrade is sensitive, and this
		/// bypasses all checks and and normal protocols. Very easy to brick your chain if done wrong.
		#[weight = (0, DispatchClass::Operational)]
		pub fn set_upgrade_block(origin, relay_chain_block: RelayChainBlockNumber) {
			ensure_root(origin)?;
			if let Some(_old_block) = PendingRelayChainBlockNumber::get() {
				PendingRelayChainBlockNumber::put(relay_chain_block);
			} else {
				return Err(Error::<T>::NotScheduled.into())
			}
		}

		/// Set the current validation data.
		///
		/// This should be invoked exactly once per block. It will panic at the finalization
		/// phase if the call was not invoked.
		///
		/// The dispatch origin for this call must be `Inherent`
		///
		/// As a side effect, this function upgrades the current validation function
		/// if the appropriate time has come.
		#[weight = (0, DispatchClass::Mandatory)]
		// TODO: This weight should be corrected.
		pub fn set_validation_data(origin, data: ParachainInherentData) -> DispatchResultWithPostInfo {
			ensure_none(origin)?;
			assert!(
				!ValidationData::exists(),
				"ValidationData must be updated only once in a block",
			);

			let ParachainInherentData {
				validation_data: vfp,
				relay_chain_state,
				downward_messages,
				horizontal_messages,
			} = data;

			Self::validate_validation_data(&vfp);

			// initialization logic: we know that this runs exactly once every block,
			// which means we can put the initialization logic here to remove the
			// sequencing problem.
			if let Some(apply_block) = PendingRelayChainBlockNumber::get() {
				if vfp.relay_parent_number >= apply_block {
					PendingRelayChainBlockNumber::kill();
					let validation_function = PendingValidationFunction::take();
					LastUpgrade::put(&apply_block);
					Self::put_parachain_code(&validation_function);
					Self::deposit_event(RawEvent::ValidationFunctionApplied(vfp.relay_parent_number));
				}
			}

			let (host_config, relevant_messaging_state) =
				match relay_state_snapshot::extract_from_proof(
					T::SelfParaId::get(),
					vfp.relay_parent_storage_root,
					relay_chain_state
				) {
					Ok(r) => r,
					Err(err) => {
						panic!("invalid relay chain merkle proof: {:?}", err);
					}
				};

			ValidationData::put(&vfp);
			RelevantMessagingState::put(relevant_messaging_state.clone());
			HostConfiguration::put(host_config);

			<T::OnValidationData as OnValidationData>::on_validation_data(&vfp);

			// TODO: This is more than zero, but will need benchmarking to figure out what.
			let mut total_weight = 0;
			total_weight += Self::process_inbound_downward_messages(
				relevant_messaging_state.dmq_mqc_head,
				downward_messages,
			);
			total_weight += Self::process_inbound_horizontal_messages(
				&relevant_messaging_state.ingress_channels,
				horizontal_messages,
			);

			Ok(PostDispatchInfo { actual_weight: Some(total_weight), pays_fee: Pays::No })
		}

		#[weight = (1_000, DispatchClass::Operational)]
		fn sudo_send_upward_message(origin, message: UpwardMessage) {
			ensure_root(origin)?;
			let _ = Self::send_upward_message(message);
		}

		#[weight = (1_000_000, DispatchClass::Operational)]
		fn authorize_upgrade(origin, code_hash: T::Hash) {
			ensure_root(origin)?;

			AuthorizedUpgrade::<T>::put(&code_hash);

			Self::deposit_event(RawEvent::UpgradeAuthorized(code_hash));
		}

		#[weight = 1_000_000]
		fn enact_authorized_upgrade(_origin, code: Vec<u8>) -> DispatchResultWithPostInfo {
			// No ensure origin on purpose. We validate by checking the code vs hash in storage.
			let required_hash = AuthorizedUpgrade::<T>::get()
				.ok_or(Error::<T>::NothingAuthorized)?;
			let actual_hash = T::Hashing::hash(&code[..]);
			ensure!(actual_hash == required_hash, Error::<T>::Unauthorized);
			Self::set_code_impl(code)?;
			AuthorizedUpgrade::<T>::kill();
			Ok(Pays::No.into())
		}

		fn on_finalize() {
			DidSetValidationCode::kill();

			let host_config = match Self::host_configuration() {
				Some(ok) => ok,
				None => {
					debug_assert!(false, "host configuration is promised to set until `on_finalize`; qed");
					return
				}
			};
			let relevant_messaging_state = match Self::relevant_messaging_state() {
				Some(ok) => ok,
				None => {
					debug_assert!(false, "relevant messaging state is promised to be set until `on_finalize`; qed");
					return
				}
			};

			<Self as Store>::PendingUpwardMessages::mutate(|up| {
				let (count, size) = relevant_messaging_state.relay_dispatch_queue_size;

				let available_capacity = cmp::min(
					host_config.max_upward_queue_count.saturating_sub(count),
					host_config.max_upward_message_num_per_candidate,
				);
				let available_size = host_config.max_upward_queue_size.saturating_sub(size);

				// Count the number of messages we can possibly fit in the given constraints, i.e.
				// available_capacity and available_size.
				let num = up
					.iter()
					.scan(
						(available_capacity as usize, available_size as usize),
						|state, msg| {
							let (cap_left, size_left) = *state;
							match (cap_left.checked_sub(1), size_left.checked_sub(msg.len())) {
								(Some(new_cap), Some(new_size)) => {
									*state = (new_cap, new_size);
									Some(())
								}
								_ => None,
							}
						},
					)
					.count();

				// TODO: #274 Return back messages that do not longer fit into the queue.

				storage::unhashed::put(well_known_keys::UPWARD_MESSAGES, &up[0..num]);
				*up = up.split_off(num);
			});

			// Sending HRMP messages is a little bit more involved. There are the following
			// constraints:
			//
			// - a channel should exist (and it can be closed while a message is buffered),
			// - at most one message can be sent in a channel,
			// - the sent out messages should be ordered by ascension of recipient para id.
			// - the capacity and total size of the channel is limited,
			// - the maximum size of a message is limited (and can potentially be changed),

			let maximum_channels = host_config.hrmp_max_message_num_per_candidate
				.min(AnnouncedHrmpMessagesPerCandidate::take()) as usize;

			let outbound_messages = T::OutboundXcmpMessageSource::take_outbound_messages(
				maximum_channels,
			);

			// Note conversion to the `OutboundHrmpMessage` isn't needed since the data that
			// `take_outbound_messages` returns encodes equivalently.
			//
			// The following code is a smoke test to check that the `OutboundHrmpMessage` type
			// doesn't accidentally change (e.g. by having a field added to it). If the following
			// line breaks, then we'll need to revisit the assumption that the result of
			// `take_outbound_messages` can be placed into `HRMP_OUTBOUND_MESSAGES` directly without
			// a decode/encode round-trip.
			let _ = OutboundHrmpMessage { recipient: ParaId::from(0), data: vec![] };

			storage::unhashed::put(well_known_keys::HRMP_OUTBOUND_MESSAGES, &outbound_messages);
		}

		fn on_initialize(n: T::BlockNumber) -> Weight {
			// To prevent removing `NEW_VALIDATION_CODE` that was set by another `on_initialize` like
			// for example from scheduler, we only kill the storage entry if it was not yet updated
			// in the current block.
			if !DidSetValidationCode::get() {
				storage::unhashed::kill(NEW_VALIDATION_CODE);
			}

			// Remove the validation from the old block.
			ValidationData::kill();

			let mut weight = T::DbWeight::get().writes(3);
			storage::unhashed::kill(well_known_keys::HRMP_WATERMARK);
			storage::unhashed::kill(well_known_keys::UPWARD_MESSAGES);
			storage::unhashed::kill(well_known_keys::HRMP_OUTBOUND_MESSAGES);

			// Here, in `on_initialize` we must report the weight for both `on_initialize` and
			// `on_finalize`.
			//
			// One complication here, is that the `host_configuration` is updated by an inherent and
			// those are processed after the block initialization phase. Therefore, we have to be
			// content only with the configuration as per the previous block. That means that
			// the configuration can be either stale (or be abscent altogether in case of the
			// beginning of the chain).
			//
			// In order to mitigate this, we do the following. At the time, we are only concerned
			// about `hrmp_max_message_num_per_candidate`. We reserve the amount of weight to process
			// the number of HRMP messages according to the potentially stale configuration. In
			// `on_finalize` we will process only the maximum between the announced number of messages
			// and the actual received in the fresh configuration.
			//
			// In the common case, they will be the same. In the case the actual value is smaller
			// than the announced, we would waste some of weight. In the case the actual value is
			// greater than the announced, we will miss opportunity to send a couple of messages.
			weight += T::DbWeight::get().reads_writes(1, 1);
			let hrmp_max_message_num_per_candidate =
				Self::host_configuration()
					.map(|cfg| cfg.hrmp_max_message_num_per_candidate)
					.unwrap_or(0);
			AnnouncedHrmpMessagesPerCandidate::put(hrmp_max_message_num_per_candidate);

			// NOTE that the actual weight consumed by `on_finalize` may turn out lower.
			weight += T::DbWeight::get().reads_writes(
				3 + hrmp_max_message_num_per_candidate as u64,
				4 + hrmp_max_message_num_per_candidate as u64,
			);

			weight
		}
	}
}

impl<T: Config> GetChannelInfo for Module<T> {
	fn get_channel_status(id: ParaId) -> ChannelStatus {
		// Note, that we are using `relevant_messaging_state` which may be from the previous
		// block, in case this is called from `on_initialize`, i.e. before the inherent with fresh
		// data is submitted.
		//
		// That shouldn't be a problem though because this is anticipated and already can happen.
		// This is because sending implies that a message is buffered until there is space to send
		// a message in the candidate. After a while waiting in a buffer, it may be discovered that
		// the channel to which a message were addressed is now closed. Another possibility, is that
		// the maximum message size was decreased so that a message in the buffer doesn't fit. Should
		// any of that happen the sender should be notified about the message was discarded.
		//
		// Here it a similar case, with the difference that the realization that the channel is closed
		// came the same block.
		let channels = match Self::relevant_messaging_state() {
			None => {
				log::warn!("calling `get_channel_status` with no RelevantMessagingState?!");
				return ChannelStatus::Closed
			},
			Some(d) => d.egress_channels,
		};
		// ^^^ NOTE: This storage field should carry over from the previous block. So if it's None
		// then it must be that this is an edge-case where a message is attempted to be
		// sent at the first block. It should be safe to assume that there are no channels
		// opened at all so early. At least, relying on this assumption seems to be a better
		// tradeoff, compared to introducing an error variant that the clients should be
		// prepared to handle.
		let index = match channels.binary_search_by_key(&id, |item| item.0) {
			Err(_) => return ChannelStatus::Closed,
			Ok(i) => i,
		};
		let meta = &channels[index].1;
		if meta.msg_count + 1 > meta.max_capacity {
			// The channel is at its capacity. Skip it for now.
			return ChannelStatus::Full;
		}
		let max_size_now = meta.max_total_size - meta.total_size;
		let max_size_ever = meta.max_message_size;
		ChannelStatus::Ready(max_size_now as usize, max_size_ever as usize)
	}

	fn get_channel_max(id: ParaId) -> Option<usize> {
		let channels = Self::relevant_messaging_state()?.egress_channels;
		let index = channels.binary_search_by_key(&id, |item| item.0).ok()?;
		Some(channels[index].1.max_message_size as usize)
	}
}

impl<T: Config> Module<T> {
	/// Validate the given [`PersistedValidationData`] against the
	/// [`ValidationParams`](polkadot_parachain::primitives::ValidationParams).
	///
	/// This check will only be executed when the block is currently being executed in the context
	/// of [`validate_block`]. If this is being executed in the context of block building or block
	/// import, this is a no-op.
	///
	/// # Panics
	fn validate_validation_data(validation_data: &PersistedValidationData) {
		validate_block::with_validation_params(|params| {
			assert_eq!(params.parent_head, validation_data.parent_head, "Parent head doesn't match");
			assert_eq!(
				params.relay_parent_number,
				validation_data.relay_parent_number,
				"Relay parent number doesn't match",
			);
			assert_eq!(
				params.relay_parent_storage_root,
				validation_data.relay_parent_storage_root,
				"Relay parent storage root doesn't match",
			);
		});
	}

	/// Process all inbound downward messages relayed by the collator.
	///
	/// Checks if the sequence of the messages is valid, dispatches them and communicates the number
	/// of processed messages to the collator via a storage update.
	///
	/// **Panics** if it turns out that after processing all messages the Message Queue Chain hash
	///            doesn't match the expected.
	fn process_inbound_downward_messages(
		expected_dmq_mqc_head: relay_chain::Hash,
		downward_messages: Vec<InboundDownwardMessage>,
	) -> Weight {
		let dm_count = downward_messages.len() as u32;
		let mut weight_used = 0;

		if dm_count != 0 {
			let mut processed_count = 0;

<<<<<<< HEAD
		// After hashing each message in the message queue chain submitted by the collator, we should
		// arrive to the MQC head provided by the relay chain.
		//
		// A mismatch means that at least some of the submitted messages were altered, omitted or added
		// improperly.
		assert!(result_mqc_head == expected_dmq_mqc_head);
=======
			Self::deposit_event(RawEvent::DownwardMessagesReceived(dm_count));

			// Reference fu to avoid the `move` capture.
			let weight_used_ref = &mut weight_used;
			let processed_count_ref = &mut processed_count;
			let result_mqc_head = LastDmqMqcHead::mutate(move |mqc| {
				for downward_message in downward_messages {
					mqc.extend_downward(&downward_message);
					*weight_used_ref += T::DownwardMessageHandlers::handle_downward_message(downward_message);
					*processed_count_ref += 1;
				}
				mqc.0
			});

			Self::deposit_event(RawEvent::DownwardMessagesProcessed(
				processed_count,
				weight_used,
				result_mqc_head.clone(),
				expected_dmq_mqc_head.clone(),
			));

			// After hashing each message in the message queue chain submitted by the collator, we should
			// arrive to the MQC head provided by the relay chain.
			assert_eq!(result_mqc_head, expected_dmq_mqc_head);
		} else {
			assert_eq!(LastDmqMqcHead::get().0, expected_dmq_mqc_head);
		}
>>>>>>> 0ab15b2e

		// Store the processed_downward_messages here so that it will be accessible from
		// PVF's `validate_block` wrapper and collation pipeline.
		storage::unhashed::put(well_known_keys::PROCESSED_DOWNWARD_MESSAGES, &dm_count);

		weight_used
	}

	/// Process all inbound horizontal messages relayed by the collator.
	///
	/// This is similar to [`process_inbound_downward_messages`], but works on multiple inbound
	/// channels.
	///
	/// **Panics** if either any of horizontal messages submitted by the collator was sent from a
	///            para which has no open channel to this parachain or if after processing messages
	///            across all inbound channels MQCs were obtained which do not correspond to the
	///            ones found on the relay-chain.
	fn process_inbound_horizontal_messages(
		ingress_channels: &[(ParaId, cumulus_primitives_core::AbridgedHrmpChannel)],
		horizontal_messages: BTreeMap<ParaId, Vec<InboundHrmpMessage>>,
	) -> Weight {
		// First, check that all submitted messages are sent from channels that exist. The channel
		// exists if its MQC head is present in `vfp.hrmp_mqc_heads`.
		for sender in horizontal_messages.keys() {
			// A violation of the assertion below indicates that one of the messages submitted by
			// the collator was sent from a sender that doesn't have a channel opened to this parachain,
			// according to the relay-parent state.
			assert!(
				ingress_channels
					.binary_search_by_key(sender, |&(s, _)| s)
					.is_ok(),
			);
		}

		// Second, prepare horizontal messages for a more convenient processing:
		//
		// instead of a mapping from a para to a list of inbound HRMP messages, we will have a list
		// of tuples `(sender, message)` first ordered by `sent_at` (the relay chain block number
		// in which the message hit the relay-chain) and second ordered by para id ascending.
		//
		// The messages will be dispatched in this order.
		let mut horizontal_messages = horizontal_messages
			.into_iter()
			.flat_map(|(sender, channel_contents)| {
				channel_contents
					.into_iter()
					.map(move |message| (sender, message))
			})
			.collect::<Vec<_>>();
		horizontal_messages.sort_by(|a, b| {
			// first sort by sent-at and then by the para id
			match a.1.sent_at.cmp(&b.1.sent_at) {
				cmp::Ordering::Equal => a.0.cmp(&b.0),
				ord => ord,
			}
		});

		let last_mqc_heads = LastHrmpMqcHeads::get();
		let mut running_mqc_heads = BTreeMap::new();
		let mut hrmp_watermark = None;

		{
			for (sender, ref horizontal_message) in &horizontal_messages {
				if hrmp_watermark
					.map(|w| w < horizontal_message.sent_at)
					.unwrap_or(true)
				{
					hrmp_watermark = Some(horizontal_message.sent_at);
				}

				running_mqc_heads
					.entry(sender)
					.or_insert_with(|| last_mqc_heads.get(&sender).cloned().unwrap_or_default())
					.extend_hrmp(horizontal_message);
			}
		}
		let message_iter = horizontal_messages.iter()
			.map(|&(sender, ref message)| (sender, message.sent_at, &message.data[..]));

		let max_weight = ReservedXcmpWeightOverride::get().unwrap_or_else(T::ReservedXcmpWeight::get);
		let weight_used = T::XcmpMessageHandler::handle_xcmp_messages(message_iter, max_weight);

		// Check that the MQC heads for each channel provided by the relay chain match the MQC heads
		// we have after processing all incoming messages.
		//
		// Along the way we also carry over the relevant entries from the `last_mqc_heads` to
		// `running_mqc_heads`. Otherwise, in a block where no messages were sent in a channel
		// it won't get into next block's `last_mqc_heads` and thus will be all zeros, which
		// would corrupt the message queue chain.
		for &(ref sender, ref channel) in ingress_channels {
			let cur_head = running_mqc_heads
				.entry(sender)
				.or_insert_with(|| last_mqc_heads.get(&sender).cloned().unwrap_or_default())
				.head();
			let target_head = channel.mqc_head.unwrap_or_default();
			assert!(cur_head == target_head);
		}

		LastHrmpMqcHeads::put(running_mqc_heads);

		// If we processed at least one message, then advance watermark to that location.
		if let Some(hrmp_watermark) = hrmp_watermark {
			storage::unhashed::put(well_known_keys::HRMP_WATERMARK, &hrmp_watermark);
		}

		weight_used
	}

	/// Put a new validation function into a particular location where polkadot
	/// monitors for updates. Calling this function notifies polkadot that a new
	/// upgrade has been scheduled.
	fn notify_polkadot_of_pending_upgrade(code: &[u8]) {
		storage::unhashed::put_raw(NEW_VALIDATION_CODE, code);
		DidSetValidationCode::put(true);
	}

	/// Put a new validation function into a particular location where this
	/// parachain will execute it on subsequent blocks.
	fn put_parachain_code(code: &[u8]) {
		storage::unhashed::put_raw(sp_core::storage::well_known_keys::CODE, code);
	}

	/// The maximum code size permitted, in bytes.
	///
	/// Returns `None` if the relay chain parachain host configuration hasn't been submitted yet.
	pub fn max_code_size() -> Option<u32> {
		HostConfiguration::get().map(|cfg| cfg.max_code_size)
	}

	/// Returns if a PVF/runtime upgrade could be signalled at the current block, and if so
	/// when the new code will take the effect.
	fn code_upgrade_allowed(
		vfp: &PersistedValidationData,
		cfg: &AbridgedHostConfiguration,
	) -> Option<relay_chain::BlockNumber> {
		if PendingRelayChainBlockNumber::get().is_some() {
			// There is already upgrade scheduled. Upgrade is not allowed.
			return None;
		}

		let relay_blocks_since_last_upgrade =
			vfp.relay_parent_number.saturating_sub(LastUpgrade::get());

		if relay_blocks_since_last_upgrade <= cfg.validation_upgrade_frequency {
			// The cooldown after the last upgrade hasn't elapsed yet. Upgrade is not allowed.
			return None;
		}

		Some(vfp.relay_parent_number + cfg.validation_upgrade_delay)
	}

	/// The implementation of the runtime upgrade functionality for parachains.
	fn set_code_impl(validation_function: Vec<u8>) -> DispatchResult {
		ensure!(
			!PendingValidationFunction::exists(),
			Error::<T>::OverlappingUpgrades
		);
		let vfp = Self::validation_data().ok_or(Error::<T>::ValidationDataNotAvailable)?;
		let cfg = Self::host_configuration().ok_or(Error::<T>::HostConfigurationNotAvailable)?;
		ensure!(
			validation_function.len() <= cfg.max_code_size as usize,
			Error::<T>::TooBig
		);
		let apply_block =
			Self::code_upgrade_allowed(&vfp, &cfg).ok_or(Error::<T>::ProhibitedByPolkadot)?;

		// When a code upgrade is scheduled, it has to be applied in two
		// places, synchronized: both polkadot and the individual parachain
		// have to upgrade on the same relay chain block.
		//
		// `notify_polkadot_of_pending_upgrade` notifies polkadot; the `PendingValidationFunction`
		// storage keeps track locally for the parachain upgrade, which will
		// be applied later.
		Self::notify_polkadot_of_pending_upgrade(&validation_function);
		PendingRelayChainBlockNumber::put(apply_block);
		PendingValidationFunction::put(validation_function);
		Self::deposit_event(RawEvent::ValidationFunctionStored(apply_block));

		Ok(())
	}
}

pub struct ParachainSetCode<T>(sp_std::marker::PhantomData<T>);

impl<T: Config> frame_system::SetCode for ParachainSetCode<T> {
	fn set_code(code: Vec<u8>) -> DispatchResult {
		Module::<T>::set_code_impl(code)
	}
}

/// This struct provides ability to extend a message queue chain (MQC) and compute a new head.
///
/// MQC is an instance of a [hash chain] applied to a message queue. Using a hash chain it's possible
/// to represent a sequence of messages using only a single hash.
///
/// A head for an empty chain is agreed to be a zero hash.
///
/// [hash chain]: https://en.wikipedia.org/wiki/Hash_chain
#[derive(Default, Clone, codec::Encode, codec::Decode)]
struct MessageQueueChain(relay_chain::Hash);

impl MessageQueueChain {
	fn extend_hrmp(&mut self, horizontal_message: &InboundHrmpMessage) -> &mut Self {
		let prev_head = self.0;
		self.0 = BlakeTwo256::hash_of(&(
			prev_head,
			horizontal_message.sent_at,
			BlakeTwo256::hash_of(&horizontal_message.data),
		));
		self
	}

	fn extend_downward(&mut self, downward_message: &InboundDownwardMessage) -> &mut Self {
		let prev_head = self.0;
		self.0 = BlakeTwo256::hash_of(&(
			prev_head,
			downward_message.sent_at,
			BlakeTwo256::hash_of(&downward_message.msg),
		));
		self
	}

	fn head(&self) -> relay_chain::Hash {
		self.0
	}
}

impl<T: Config> Module<T> {
	pub fn send_upward_message(message: UpwardMessage) -> Result<u32, MessageSendError> {
		// Check if the message fits into the relay-chain constraints.
		//
		// Note, that we are using `host_configuration` here which may be from the previous
		// block, in case this is called from `on_initialize`, i.e. before the inherent with fresh
		// data is submitted.
		//
		// That shouldn't be a problem since this is a preliminary check and the actual check would
		// be performed just before submitting the message from the candidate, and it already can
		// happen that during the time the message is buffered for sending the relay-chain setting
		// may change so that the message is no longer valid.
		//
		// However, changing this setting is expected to be rare.
		match Self::host_configuration() {
			Some(cfg) => {
				if message.len() > cfg.max_upward_message_size as usize {
					return Err(MessageSendError::TooBig);
				}
			}
			None => {
				// This storage field should carry over from the previous block. So if it's None
				// then it must be that this is an edge-case where a message is attempted to be
				// sent at the first block.
				//
				// Let's pass this message through. I think it's not unreasonable to expect that the
				// message is not huge and it comes through, but if it doesn't it can be returned
				// back to the sender.
				//
				// Thus fall through here.
			}
		};
		<Self as Store>::PendingUpwardMessages::append(message);
		Ok(0)
	}
}

impl<T: Config> UpwardMessageSender for Module<T> {
	fn send_upward_message(message: UpwardMessage) -> Result<u32, MessageSendError> {
		Self::send_upward_message(message)
	}
}

impl<T: Config> ProvideInherent for Module<T> {
	type Call = Call<T>;
	type Error = sp_inherents::MakeFatalError<()>;
	const INHERENT_IDENTIFIER: InherentIdentifier =
		cumulus_primitives_parachain_inherent::INHERENT_IDENTIFIER;

	fn create_inherent(data: &InherentData) -> Option<Self::Call> {
		let data: ParachainInherentData = data
			.get_data(&Self::INHERENT_IDENTIFIER)
			.ok()
			.flatten()
			.expect("validation function params are always injected into inherent data; qed");

		Some(Call::set_validation_data(data))
	}

	fn is_inherent(call: &Self::Call) -> bool {
		matches!(call, Call::set_validation_data(_))
	}
}

decl_event! {
	pub enum Event<T> where Hash = <T as frame_system::Config>::Hash {
		/// The validation function has been scheduled to apply as of the contained relay chain block number.
		ValidationFunctionStored(RelayChainBlockNumber),
		/// The validation function was applied as of the contained relay chain block number.
		ValidationFunctionApplied(RelayChainBlockNumber),
		/// An upgrade has been authorized.
		UpgradeAuthorized(Hash),
		/// Downward messages were processed using the given weight.
		/// \[ count, weight_used, result_mqc_head, expected_mqc_head \]
		DownwardMessagesProcessed(u32, Weight, relay_chain::Hash, relay_chain::Hash),
		/// Some downward messages have been received and will be processed.
		/// \[ count \]
		DownwardMessagesReceived(u32),
	}
}

decl_error! {
	pub enum Error for Module<T: Config> {
		/// Attempt to upgrade validation function while existing upgrade pending
		OverlappingUpgrades,
		/// Polkadot currently prohibits this parachain from upgrading its validation function
		ProhibitedByPolkadot,
		/// The supplied validation function has compiled into a blob larger than Polkadot is willing to run
		TooBig,
		/// The inherent which supplies the validation data did not run this block
		ValidationDataNotAvailable,
		/// The inherent which supplies the host configuration did not run this block
		HostConfigurationNotAvailable,
		/// No validation function upgrade is currently scheduled.
		NotScheduled,
		/// No code upgrade has been authorized.
		NothingAuthorized,
		/// The given code upgrade has not been authorized.
		Unauthorized,
	}
}

/// tests for this pallet
#[cfg(test)]
mod tests {
	use super::*;

	use codec::Encode;
	use cumulus_primitives_core::{
		AbridgedHrmpChannel, InboundDownwardMessage, InboundHrmpMessage, PersistedValidationData,
		relay_chain::BlockNumber as RelayBlockNumber,
	};
	use cumulus_test_relay_sproof_builder::RelayStateSproofBuilder;
	use frame_support::{
		assert_ok,
		dispatch::UnfilteredDispatchable,
		parameter_types,
		traits::{OnFinalize, OnInitialize},
	};
	use frame_system::{InitKind, RawOrigin};
	use hex_literal::hex;
	use relay_chain::v1::HrmpChannelId;
	use sp_core::H256;
	use sp_runtime::{testing::Header, traits::IdentityLookup};
	use sp_version::RuntimeVersion;
	use std::cell::RefCell;

	use crate as parachain_system;

	type UncheckedExtrinsic = frame_system::mocking::MockUncheckedExtrinsic<Test>;
	type Block = frame_system::mocking::MockBlock<Test>;

	frame_support::construct_runtime!(
		pub enum Test where
			Block = Block,
			NodeBlock = Block,
			UncheckedExtrinsic = UncheckedExtrinsic,
		{
			System: frame_system::{Pallet, Call, Config, Storage, Event<T>},
			ParachainSystem: parachain_system::{Pallet, Call, Storage, Event<T>},
		}
	);

	parameter_types! {
		pub const BlockHashCount: u64 = 250;
		pub Version: RuntimeVersion = RuntimeVersion {
			spec_name: sp_version::create_runtime_str!("test"),
			impl_name: sp_version::create_runtime_str!("system-test"),
			authoring_version: 1,
			spec_version: 1,
			impl_version: 1,
			apis: sp_version::create_apis_vec!([]),
			transaction_version: 1,
		};
		pub const ParachainId: ParaId = ParaId::new(200);
		pub const ReservedXcmpWeight: Weight = 0;
	}
	impl frame_system::Config for Test {
		type Origin = Origin;
		type Call = Call;
		type Index = u64;
		type BlockNumber = u64;
		type Hash = H256;
		type Hashing = BlakeTwo256;
		type AccountId = u64;
		type Lookup = IdentityLookup<Self::AccountId>;
		type Header = Header;
		type Event = Event;
		type BlockHashCount = BlockHashCount;
		type BlockLength = ();
		type BlockWeights = ();
		type Version = Version;
		type PalletInfo = PalletInfo;
		type AccountData = ();
		type OnNewAccount = ();
		type OnKilledAccount = ();
		type DbWeight = ();
		type BaseCallFilter = ();
		type SystemWeightInfo = ();
		type SS58Prefix = ();
		type OnSetCode = ParachainSetCode<Self>;
	}
	impl Config for Test {
		type Event = Event;
		type OnValidationData = ();
		type SelfParaId = ParachainId;
		type DownwardMessageHandlers = SaveIntoThreadLocal;
		type XcmpMessageHandler = SaveIntoThreadLocal;
		type OutboundXcmpMessageSource = FromThreadLocal;
		type ReservedXcmpWeight = ReservedXcmpWeight;
	}

	pub struct FromThreadLocal;
	pub struct SaveIntoThreadLocal;

	std::thread_local! {
		static HANDLED_DOWNWARD_MESSAGES: RefCell<Vec<InboundDownwardMessage>> = RefCell::new(Vec::new());
		static HANDLED_XCMP_MESSAGES: RefCell<Vec<(ParaId, relay_chain::BlockNumber, Vec<u8>)>> = RefCell::new(Vec::new());
		static SENT_MESSAGES: RefCell<Vec<(ParaId, Vec<u8>)>> = RefCell::new(Vec::new());
	}

	fn send_message(
		dest: ParaId,
		message: Vec<u8>,
	) {
		SENT_MESSAGES.with(|m| m.borrow_mut().push((dest, message)));
	}

	impl XcmpMessageSource for FromThreadLocal {
		fn take_outbound_messages(maximum_channels: usize) -> Vec<(ParaId, Vec<u8>)> {
			let mut ids = std::collections::BTreeSet::<ParaId>::new();
			let mut taken = 0;
			let mut result = Vec::new();
			SENT_MESSAGES.with(|ms| ms.borrow_mut()
				.retain(|m| {
					let status = <Module::<Test> as GetChannelInfo>::get_channel_status(m.0);
					let ready = matches!(status, ChannelStatus::Ready(..));
					if ready && !ids.contains(&m.0) && taken < maximum_channels {
						ids.insert(m.0);
						taken += 1;
						result.push(m.clone());
						false
					} else {
						true
					}
				})
			);
			result
		}
	}

	impl DownwardMessageHandler for SaveIntoThreadLocal {
		fn handle_downward_message(msg: InboundDownwardMessage) -> Weight {
			HANDLED_DOWNWARD_MESSAGES.with(|m| {
				m.borrow_mut().push(msg);
			});
			0
		}
	}

	impl XcmpMessageHandler for SaveIntoThreadLocal {
		fn handle_xcmp_messages<'a, I: Iterator<Item=(ParaId, RelayBlockNumber, &'a [u8])>>(
			iter: I,
			_max_weight: Weight,
		) -> Weight {
			HANDLED_XCMP_MESSAGES.with(|m| {
				for (sender, sent_at, message) in iter {
					m.borrow_mut().push((sender, sent_at, message.to_vec()));
				}
				0
			})
		}
	}

	// This function basically just builds a genesis storage key/value store according to
	// our desired mockup.
	fn new_test_ext() -> sp_io::TestExternalities {
		HANDLED_DOWNWARD_MESSAGES.with(|m| m.borrow_mut().clear());
		HANDLED_XCMP_MESSAGES.with(|m| m.borrow_mut().clear());

		frame_system::GenesisConfig::default()
			.build_storage::<Test>()
			.unwrap()
			.into()
	}

	struct CallInWasm(Vec<u8>);

	impl sp_core::traits::CallInWasm for CallInWasm {
		fn call_in_wasm(
			&self,
			_wasm_code: &[u8],
			_code_hash: Option<Vec<u8>>,
			_method: &str,
			_call_data: &[u8],
			_ext: &mut dyn sp_externalities::Externalities,
			_missing_host_functions: sp_core::traits::MissingHostFunctions,
		) -> Result<Vec<u8>, String> {
			Ok(self.0.clone())
		}
	}

	fn wasm_ext() -> sp_io::TestExternalities {
		let version = RuntimeVersion {
			spec_name: "test".into(),
			spec_version: 2,
			impl_version: 1,
			..Default::default()
		};
		let call_in_wasm = CallInWasm(version.encode());

		let mut ext = new_test_ext();
		ext.register_extension(sp_core::traits::CallInWasmExt::new(call_in_wasm));
		ext
	}

	struct BlockTest {
		n: <Test as frame_system::Config>::BlockNumber,
		within_block: Box<dyn Fn()>,
		after_block: Option<Box<dyn Fn()>>,
	}

	/// BlockTests exist to test blocks with some setup: we have to assume that
	/// `validate_block` will mutate and check storage in certain predictable
	/// ways, for example, and we want to always ensure that tests are executed
	/// in the context of some particular block number.
	#[derive(Default)]
	struct BlockTests {
		tests: Vec<BlockTest>,
		pending_upgrade: Option<RelayChainBlockNumber>,
		ran: bool,
		relay_sproof_builder_hook:
			Option<Box<dyn Fn(&BlockTests, RelayChainBlockNumber, &mut RelayStateSproofBuilder)>>,
		persisted_validation_data_hook:
			Option<Box<dyn Fn(&BlockTests, RelayChainBlockNumber, &mut PersistedValidationData)>>,
		inherent_data_hook:
			Option<Box<dyn Fn(&BlockTests, RelayChainBlockNumber, &mut ParachainInherentData)>>,
	}

	impl BlockTests {
		fn new() -> BlockTests {
			Default::default()
		}

		fn add_raw(mut self, test: BlockTest) -> Self {
			self.tests.push(test);
			self
		}

		fn add<F>(self, n: <Test as frame_system::Config>::BlockNumber, within_block: F) -> Self
		where
			F: 'static + Fn(),
		{
			self.add_raw(BlockTest {
				n,
				within_block: Box::new(within_block),
				after_block: None,
			})
		}

		fn add_with_post_test<F1, F2>(
			self,
			n: <Test as frame_system::Config>::BlockNumber,
			within_block: F1,
			after_block: F2,
		) -> Self
		where
			F1: 'static + Fn(),
			F2: 'static + Fn(),
		{
			self.add_raw(BlockTest {
				n,
				within_block: Box::new(within_block),
				after_block: Some(Box::new(after_block)),
			})
		}

		fn with_relay_sproof_builder<F>(mut self, f: F) -> Self
		where
			F: 'static + Fn(&BlockTests, RelayChainBlockNumber, &mut RelayStateSproofBuilder),
		{
			self.relay_sproof_builder_hook = Some(Box::new(f));
			self
		}

		#[allow(dead_code)] // might come in handy in future. If now is future and it still hasn't - feel free.
		fn with_validation_data<F>(mut self, f: F) -> Self
		where
			F: 'static + Fn(&BlockTests, RelayChainBlockNumber, &mut PersistedValidationData),
		{
			self.persisted_validation_data_hook = Some(Box::new(f));
			self
		}

		fn with_inherent_data<F>(mut self, f: F) -> Self
		where
			F: 'static + Fn(&BlockTests, RelayChainBlockNumber, &mut ParachainInherentData),
		{
			self.inherent_data_hook = Some(Box::new(f));
			self
		}

		fn run(&mut self) {
			self.ran = true;
			wasm_ext().execute_with(|| {
				for BlockTest {
					n,
					within_block,
					after_block,
				} in self.tests.iter()
				{
					// clear pending updates, as applicable
					if let Some(upgrade_block) = self.pending_upgrade {
						if n >= &upgrade_block.into() {
							self.pending_upgrade = None;
						}
					}

					// begin initialization
					System::initialize(
						&n,
						&Default::default(),
						&Default::default(),
						InitKind::Full,
					);

					// now mess with the storage the way validate_block does
					let mut sproof_builder = RelayStateSproofBuilder::default();
					if let Some(ref hook) = self.relay_sproof_builder_hook {
						hook(self, *n as RelayChainBlockNumber, &mut sproof_builder);
					}
					let (relay_parent_storage_root, relay_chain_state) =
						sproof_builder.into_state_root_and_proof();
					let mut vfp = PersistedValidationData {
						relay_parent_number: *n as RelayChainBlockNumber,
						relay_parent_storage_root,
						..Default::default()
					};
					if let Some(ref hook) = self.persisted_validation_data_hook {
						hook(self, *n as RelayChainBlockNumber, &mut vfp);
					}

					ValidationData::put(&vfp);
					storage::unhashed::kill(NEW_VALIDATION_CODE);

					// It is insufficient to push the validation function params
					// to storage; they must also be included in the inherent data.
					let inherent_data = {
						let mut inherent_data = InherentData::default();
						let mut system_inherent_data = ParachainInherentData {
							validation_data: vfp.clone(),
							relay_chain_state,
							downward_messages: Default::default(),
							horizontal_messages: Default::default(),
						};
						if let Some(ref hook) = self.inherent_data_hook {
							hook(self, *n as RelayChainBlockNumber, &mut system_inherent_data);
						}
						inherent_data
							.put_data(
								cumulus_primitives_parachain_inherent::INHERENT_IDENTIFIER,
								&system_inherent_data,
							)
							.expect("failed to put VFP inherent");
						inherent_data
					};

					// execute the block
					ParachainSystem::on_initialize(*n);
					ParachainSystem::create_inherent(&inherent_data)
						.expect("got an inherent")
						.dispatch_bypass_filter(RawOrigin::None.into())
						.expect("dispatch succeeded");
					within_block();
					ParachainSystem::on_finalize(*n);

					// did block execution set new validation code?
					if storage::unhashed::exists(NEW_VALIDATION_CODE) {
						if self.pending_upgrade.is_some() {
							panic!("attempted to set validation code while upgrade was pending");
						}
					}

					// clean up
					System::finalize();
					if let Some(after_block) = after_block {
						after_block();
					}
				}
			});
		}
	}

	impl Drop for BlockTests {
		fn drop(&mut self) {
			if !self.ran {
				self.run();
			}
		}
	}

	#[test]
	#[should_panic]
	fn block_tests_run_on_drop() {
		BlockTests::new().add(123, || {
			panic!("if this test passes, block tests run properly")
		});
	}

	#[test]
	fn events() {
		BlockTests::new()
			.with_relay_sproof_builder(|_, _, builder| {
				builder.host_config.validation_upgrade_delay = 1000;
			})
			.add_with_post_test(
				123,
				|| {
					assert_ok!(System::set_code(
						RawOrigin::Root.into(),
						Default::default()
					));
				},
				|| {
					let events = System::events();
					assert_eq!(
						events[0].event,
						Event::parachain_system(crate::RawEvent::ValidationFunctionStored(1123).into())
					);
				},
			)
			.add_with_post_test(
				1234,
				|| {},
				|| {
					let events = System::events();
					assert_eq!(
						events[0].event,
						Event::parachain_system(crate::RawEvent::ValidationFunctionApplied(1234).into())
					);
				},
			);
	}

	#[test]
	fn non_overlapping() {
		BlockTests::new()
			.with_relay_sproof_builder(|_, _, builder| {
				builder.host_config.validation_upgrade_delay = 1000;
			})
			.add(123, || {
				assert_ok!(System::set_code(
					RawOrigin::Root.into(),
					Default::default()
				));
			})
			.add(234, || {
				assert_eq!(
					System::set_code(RawOrigin::Root.into(), Default::default()),
					Err(Error::<Test>::OverlappingUpgrades.into()),
				)
			});
	}

	#[test]
	fn manipulates_storage() {
		BlockTests::new()
			.add(123, || {
				assert!(
					!PendingValidationFunction::exists(),
					"validation function must not exist yet"
				);
				assert_ok!(System::set_code(
					RawOrigin::Root.into(),
					Default::default()
				));
				assert!(
					PendingValidationFunction::exists(),
					"validation function must now exist"
				);
			})
			.add_with_post_test(
				1234,
				|| {},
				|| {
					assert!(
						!PendingValidationFunction::exists(),
						"validation function must have been unset"
					);
				},
			);
	}

	#[test]
	fn checks_size() {
		BlockTests::new()
			.with_relay_sproof_builder(|_, _, builder| {
				builder.host_config.max_code_size = 8;
			})
			.add(123, || {
				assert_eq!(
					System::set_code(RawOrigin::Root.into(), vec![0; 64]),
					Err(Error::<Test>::TooBig.into()),
				);
			});
	}

	#[test]
	fn send_upward_message_num_per_candidate() {
		BlockTests::new()
			.with_relay_sproof_builder(|_, _, sproof| {
				sproof.host_config.max_upward_message_num_per_candidate = 1;
				sproof.relay_dispatch_queue_size = None;
			})
			.add_with_post_test(
				1,
				|| {
					ParachainSystem::send_upward_message(b"Mr F was here".to_vec()).unwrap();
					ParachainSystem::send_upward_message(b"message 2".to_vec()).unwrap();
				},
				|| {
					let v: Option<Vec<Vec<u8>>> =
						storage::unhashed::get(well_known_keys::UPWARD_MESSAGES);
					assert_eq!(v, Some(vec![b"Mr F was here".to_vec()]),);
				},
			)
			.add_with_post_test(
				2,
				|| { /* do nothing within block */ },
				|| {
					let v: Option<Vec<Vec<u8>>> =
						storage::unhashed::get(well_known_keys::UPWARD_MESSAGES);
					assert_eq!(v, Some(vec![b"message 2".to_vec()]),);
				},
			);
	}

	#[test]
	fn send_upward_message_relay_bottleneck() {
		BlockTests::new()
			.with_relay_sproof_builder(|_, relay_block_num, sproof| {
				sproof.host_config.max_upward_message_num_per_candidate = 2;
				sproof.host_config.max_upward_queue_count = 5;

				match relay_block_num {
					1 => sproof.relay_dispatch_queue_size = Some((5, 0)),
					2 => sproof.relay_dispatch_queue_size = Some((4, 0)),
					_ => unreachable!(),
				}
			})
			.add_with_post_test(
				1,
				|| {
					ParachainSystem::send_upward_message(vec![0u8; 8]).unwrap();
				},
				|| {
					// The message won't be sent because there is already one message in queue.
					let v: Option<Vec<Vec<u8>>> =
						storage::unhashed::get(well_known_keys::UPWARD_MESSAGES);
					assert_eq!(v, Some(vec![]),);
				},
			)
			.add_with_post_test(
				2,
				|| { /* do nothing within block */ },
				|| {
					let v: Option<Vec<Vec<u8>>> =
						storage::unhashed::get(well_known_keys::UPWARD_MESSAGES);
					assert_eq!(v, Some(vec![vec![0u8; 8]]),);
				},
			);
	}

	#[test]
	fn send_hrmp_message_buffer_channel_close() {
		BlockTests::new()
			.with_relay_sproof_builder(|_, relay_block_num, sproof| {
				//
				// Base case setup
				//
				sproof.para_id = ParaId::from(200);
				sproof.hrmp_egress_channel_index = Some(vec![ParaId::from(300), ParaId::from(400)]);
				sproof.hrmp_channels.insert(
					HrmpChannelId {
						sender: ParaId::from(200),
						recipient: ParaId::from(300),
					},
					AbridgedHrmpChannel {
						max_capacity: 1,
						msg_count: 1, // <- 1/1 means the channel is full
						max_total_size: 1024,
						max_message_size: 8,
						total_size: 0,
						mqc_head: Default::default(),
					},
				);
				sproof.hrmp_channels.insert(
					HrmpChannelId {
						sender: ParaId::from(200),
						recipient: ParaId::from(400),
					},
					AbridgedHrmpChannel {
						max_capacity: 1,
						msg_count: 1,
						max_total_size: 1024,
						max_message_size: 8,
						total_size: 0,
						mqc_head: Default::default(),
					},
				);

				//
				// Adjustment according to block
				//
				match relay_block_num {
					1 => {}
					2 => {}
					3 => {
						// The channel 200->400 ceases to exist at the relay chain block 3
						sproof
							.hrmp_egress_channel_index
							.as_mut()
							.unwrap()
							.retain(|n| n != &ParaId::from(400));
						sproof.hrmp_channels.remove(&HrmpChannelId {
							sender: ParaId::from(200),
							recipient: ParaId::from(400),
						});

						// We also free up space for a message in the 200->300 channel.
						sproof
							.hrmp_channels
							.get_mut(&HrmpChannelId {
								sender: ParaId::from(200),
								recipient: ParaId::from(300),
							})
							.unwrap()
							.msg_count = 0;
					}
					_ => unreachable!(),
				}
			})
			.add_with_post_test(
				1,
				|| {
					send_message(
						ParaId::from(300),
						b"1".to_vec(),
					);
					send_message(
						ParaId::from(400),
						b"2".to_vec(),
					);
				},
				|| {},
			)
			.add_with_post_test(
				2,
				|| {},
				|| {
					// both channels are at capacity so we do not expect any messages.
					let v: Option<Vec<OutboundHrmpMessage>> =
						storage::unhashed::get(well_known_keys::HRMP_OUTBOUND_MESSAGES);
					assert_eq!(v, Some(vec![]));
				},
			)
			.add_with_post_test(
				3,
				|| {},
				|| {
					let v: Option<Vec<OutboundHrmpMessage>> =
						storage::unhashed::get(well_known_keys::HRMP_OUTBOUND_MESSAGES);
					assert_eq!(
						v,
						Some(vec![OutboundHrmpMessage {
							recipient: ParaId::from(300),
							data: b"1".to_vec(),
						}])
					);
				},
			);
	}

	#[test]
	fn message_queue_chain() {
		assert_eq!(MessageQueueChain::default().head(), H256::zero());

		// Note that the resulting hashes are the same for HRMP and DMP. That's because even though
		// the types are nominally different, they have the same structure and computation of the
		// new head doesn't differ.
		//
		// These cases are taken from https://github.com/paritytech/polkadot/pull/2351
		assert_eq!(
			MessageQueueChain::default()
				.extend_downward(&InboundDownwardMessage {
					sent_at: 2,
					msg: vec![1, 2, 3],
				})
				.extend_downward(&InboundDownwardMessage {
					sent_at: 3,
					msg: vec![4, 5, 6],
				})
				.head(),
			hex!["88dc00db8cc9d22aa62b87807705831f164387dfa49f80a8600ed1cbe1704b6b"].into(),
		);
		assert_eq!(
			MessageQueueChain::default()
				.extend_hrmp(&InboundHrmpMessage {
					sent_at: 2,
					data: vec![1, 2, 3],
				})
				.extend_hrmp(&InboundHrmpMessage {
					sent_at: 3,
					data: vec![4, 5, 6],
				})
				.head(),
			hex!["88dc00db8cc9d22aa62b87807705831f164387dfa49f80a8600ed1cbe1704b6b"].into(),
		);
	}

	#[test]
	fn receive_dmp() {
		lazy_static::lazy_static! {
			static ref MSG: InboundDownwardMessage = InboundDownwardMessage {
				sent_at: 1,
				msg: b"down".to_vec(),
			};
		}

		BlockTests::new()
			.with_relay_sproof_builder(|_, relay_block_num, sproof| match relay_block_num {
				1 => {
					sproof.dmq_mqc_head =
						Some(MessageQueueChain::default().extend_downward(&MSG).head());
				}
				_ => unreachable!(),
			})
			.with_inherent_data(|_, relay_block_num, data| match relay_block_num {
				1 => {
					data.downward_messages.push(MSG.clone());
				}
				_ => unreachable!(),
			})
			.add(1, || {
				HANDLED_DOWNWARD_MESSAGES.with(|m| {
					let mut m = m.borrow_mut();
					assert_eq!(&*m, &[MSG.clone()]);
					m.clear();
				});
			});
	}

	#[test]
	fn receive_hrmp() {
		lazy_static::lazy_static! {
			static ref MSG_1: InboundHrmpMessage = InboundHrmpMessage {
				sent_at: 1,
				data: b"1".to_vec(),
			};

			static ref MSG_2: InboundHrmpMessage = InboundHrmpMessage {
				sent_at: 1,
				data: b"2".to_vec(),
			};

			static ref MSG_3: InboundHrmpMessage = InboundHrmpMessage {
				sent_at: 2,
				data: b"3".to_vec(),
			};

			static ref MSG_4: InboundHrmpMessage = InboundHrmpMessage {
				sent_at: 2,
				data: b"4".to_vec(),
			};
		}

		BlockTests::new()
			.with_relay_sproof_builder(|_, relay_block_num, sproof| match relay_block_num {
				1 => {
					// 200 - doesn't exist yet
					// 300 - one new message
					sproof.upsert_inbound_channel(ParaId::from(300)).mqc_head =
						Some(MessageQueueChain::default().extend_hrmp(&MSG_1).head());
				}
				2 => {
					// 200 - two new messages
					// 300 - now present with one message.
					sproof.upsert_inbound_channel(ParaId::from(200)).mqc_head =
						Some(MessageQueueChain::default().extend_hrmp(&MSG_4).head());
					sproof.upsert_inbound_channel(ParaId::from(300)).mqc_head = Some(
						MessageQueueChain::default()
							.extend_hrmp(&MSG_1)
							.extend_hrmp(&MSG_2)
							.extend_hrmp(&MSG_3)
							.head(),
					);
				}
				3 => {
					// 200 - no new messages
					// 300 - is gone
					sproof.upsert_inbound_channel(ParaId::from(200)).mqc_head =
						Some(MessageQueueChain::default().extend_hrmp(&MSG_4).head());
				}
				_ => unreachable!(),
			})
			.with_inherent_data(|_, relay_block_num, data| match relay_block_num {
				1 => {
					data.horizontal_messages
						.insert(ParaId::from(300), vec![MSG_1.clone()]);
				}
				2 => {
					data.horizontal_messages.insert(
						ParaId::from(300),
						vec![
							// can't be sent at the block 1 actually. However, we cheat here
							// because we want to test the case where there are multiple messages
							// but the harness at the moment doesn't support block skipping.
							MSG_2.clone(),
							MSG_3.clone(),
						],
					);
					data.horizontal_messages
						.insert(ParaId::from(200), vec![MSG_4.clone()]);
				}
				3 => {}
				_ => unreachable!(),
			})
			.add(1, || {
				HANDLED_XCMP_MESSAGES.with(|m| {
					let mut m = m.borrow_mut();
					assert_eq!(&*m, &[(ParaId::from(300), 1, b"1".to_vec())]);
					m.clear();
				});
			})
			.add(2, || {
				HANDLED_XCMP_MESSAGES.with(|m| {
					let mut m = m.borrow_mut();
					assert_eq!(
						&*m,
						&[
							(ParaId::from(300), 1, b"2".to_vec()),
							(ParaId::from(200), 2, b"4".to_vec()),
							(ParaId::from(300), 2, b"3".to_vec()),
						]
					);
					m.clear();
				});
			})
			.add(3, || {});
	}

	#[test]
	fn receive_hrmp_empty_channel() {
		BlockTests::new()
			.with_relay_sproof_builder(|_, relay_block_num, sproof| match relay_block_num {
				1 => {
					// no channels
				}
				2 => {
					// one new channel
					sproof.upsert_inbound_channel(ParaId::from(300)).mqc_head =
						Some(MessageQueueChain::default().head());
				}
				_ => unreachable!(),
			})
			.add(1, || {})
			.add(2, || {});
	}

	#[test]
	fn receive_hrmp_after_pause() {
		lazy_static::lazy_static! {
			static ref MSG_1: InboundHrmpMessage = InboundHrmpMessage {
				sent_at: 1,
				data: b"mikhailinvanovich".to_vec(),
			};

			static ref MSG_2: InboundHrmpMessage = InboundHrmpMessage {
				sent_at: 3,
				data: b"1000000000".to_vec(),
			};
		}

		const ALICE: ParaId = ParaId::new(300);

		BlockTests::new()
			.with_relay_sproof_builder(|_, relay_block_num, sproof| match relay_block_num {
				1 => {
					sproof.upsert_inbound_channel(ALICE).mqc_head =
						Some(MessageQueueChain::default().extend_hrmp(&MSG_1).head());
				}
				2 => {
					// 300 - no new messages, mqc stayed the same.
					sproof.upsert_inbound_channel(ALICE).mqc_head =
						Some(MessageQueueChain::default().extend_hrmp(&MSG_1).head());
				}
				3 => {
					// 300 - new message.
					sproof.upsert_inbound_channel(ALICE).mqc_head = Some(
						MessageQueueChain::default()
							.extend_hrmp(&MSG_1)
							.extend_hrmp(&MSG_2)
							.head(),
					);
				}
				_ => unreachable!(),
			})
			.with_inherent_data(|_, relay_block_num, data| match relay_block_num {
				1 => {
					data.horizontal_messages.insert(ALICE, vec![MSG_1.clone()]);
				}
				2 => {
					// no new messages
				}
				3 => {
					data.horizontal_messages.insert(ALICE, vec![MSG_2.clone()]);
				}
				_ => unreachable!(),
			})
			.add(1, || {
				HANDLED_XCMP_MESSAGES.with(|m| {
					let mut m = m.borrow_mut();
					assert_eq!(&*m, &[(ALICE, 1, b"mikhailinvanovich".to_vec())]);
					m.clear();
				});
			})
			.add(2, || {})
			.add(3, || {
				HANDLED_XCMP_MESSAGES.with(|m| {
					let mut m = m.borrow_mut();
					assert_eq!(&*m, &[(ALICE, 3, b"1000000000".to_vec())]);
					m.clear();
				});
			});
	}
}<|MERGE_RESOLUTION|>--- conflicted
+++ resolved
@@ -494,14 +494,6 @@
 		if dm_count != 0 {
 			let mut processed_count = 0;
 
-<<<<<<< HEAD
-		// After hashing each message in the message queue chain submitted by the collator, we should
-		// arrive to the MQC head provided by the relay chain.
-		//
-		// A mismatch means that at least some of the submitted messages were altered, omitted or added
-		// improperly.
-		assert!(result_mqc_head == expected_dmq_mqc_head);
-=======
 			Self::deposit_event(RawEvent::DownwardMessagesReceived(dm_count));
 
 			// Reference fu to avoid the `move` capture.
@@ -525,11 +517,13 @@
 
 			// After hashing each message in the message queue chain submitted by the collator, we should
 			// arrive to the MQC head provided by the relay chain.
+			//
+			// A mismatch means that at least some of the submitted messages were altered, omitted or added
+			// improperly.
 			assert_eq!(result_mqc_head, expected_dmq_mqc_head);
 		} else {
 			assert_eq!(LastDmqMqcHead::get().0, expected_dmq_mqc_head);
 		}
->>>>>>> 0ab15b2e
 
 		// Store the processed_downward_messages here so that it will be accessible from
 		// PVF's `validate_block` wrapper and collation pipeline.
