--- conflicted
+++ resolved
@@ -138,14 +138,12 @@
 		/// announcing the weight of `on_initialize` and `on_finalize`.
 		AnnouncedHrmpMessagesPerCandidate: u32;
 
-<<<<<<< HEAD
 		/// The weight we reserve at the beginning of the block for processing XCMP messages. This
 		/// overrides the amount set in the Config trait.
 		ReservedXcmpWeightOverride: Option<Weight>;
-=======
+
 		/// The next authorized upgrade, if there is one.
 		AuthorizedUpgrade: Option<T::Hash>;
->>>>>>> 72b55dfd
 	}
 }
 
@@ -250,8 +248,6 @@
 			let _ = Self::send_upward_message(message);
 		}
 
-<<<<<<< HEAD
-=======
 		#[weight = (1_000_000, DispatchClass::Operational)]
 		fn authorize_upgrade(origin, code_hash: T::Hash) {
 			ensure_root(origin)?;
@@ -272,7 +268,6 @@
 			AuthorizedUpgrade::<T>::kill();
 		}
 
->>>>>>> 72b55dfd
 		fn on_finalize() {
 			DidSetValidationCode::kill();
 
