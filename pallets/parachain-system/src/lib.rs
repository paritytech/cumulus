// Copyright 2020 Parity Technologies (UK) Ltd.
// This file is part of Cumulus.

// Cumulus is free software: you can redistribute it and/or modify
// it under the terms of the GNU General Public License as published by
// the Free Software Foundation, either version 3 of the License, or
// (at your option) any later version.

// Cumulus is distributed in the hope that it will be useful,
// but WITHOUT ANY WARRANTY; without even the implied warranty of
// MERCHANTABILITY or FITNESS FOR A PARTICULAR PURPOSE.  See the
// GNU General Public License for more details.

// You should have received a copy of the GNU General Public License
// along with Cumulus.  If not, see <http://www.gnu.org/licenses/>.

#![cfg_attr(not(feature = "std"), no_std)]

//! cumulus-pallet-parachain-system is a base pallet for cumulus-based parachains.
//!
//! This pallet handles low-level details of being a parachain. It's responsibilities include:
//!
//! - ingestion of the parachain validation data
//! - ingestion of incoming downward and lateral messages and dispatching them
//! - coordinating upgrades with the relay-chain
//! - communication of parachain outputs, such as sent messages, signalling an upgrade, etc.
//!
//! Users must ensure that they register this pallet as an inherent provider.

use cumulus_primitives_core::{
	relay_chain,
	well_known_keys::{self, NEW_VALIDATION_CODE},
	AbridgedHostConfiguration, ChannelStatus, DmpMessageHandler, GetChannelInfo,
	InboundDownwardMessage, InboundHrmpMessage, MessageSendError, OnValidationData,
	OutboundHrmpMessage, ParaId, PersistedValidationData, UpwardMessage, UpwardMessageSender,
	XcmpMessageHandler, XcmpMessageSource,
};
use cumulus_primitives_parachain_inherent::ParachainInherentData;
use frame_support::{
<<<<<<< HEAD
	ensure,
	dispatch::{DispatchError, DispatchResult},
	storage,
	traits::Get,
	weights::{PostDispatchInfo, Weight},
};
=======
	decl_error, decl_event, decl_module, decl_storage,
	dispatch::{DispatchResult, DispatchResultWithPostInfo},
	ensure,
	inherent::{InherentData, InherentIdentifier, ProvideInherent},
	storage,
	traits::Get,
	weights::{DispatchClass, Pays, PostDispatchInfo, Weight},
};
use frame_system::{ensure_none, ensure_root};
>>>>>>> af28a85a
use polkadot_parachain::primitives::RelayChainBlockNumber;
use relay_state_snapshot::MessagingStateSnapshot;
use sp_runtime::{
	traits::{BlakeTwo256, Hash},
	transaction_validity::{
		InvalidTransaction, TransactionLongevity, TransactionSource, TransactionValidity,
		ValidTransaction,
	},
<<<<<<< HEAD
=======
	DispatchError,
>>>>>>> af28a85a
};
use sp_std::{cmp, collections::btree_map::BTreeMap, prelude::*};

mod relay_state_snapshot;
#[macro_use]
pub mod validate_block;
#[cfg(test)]
mod tests;

pub use pallet::*;

#[frame_support::pallet]
pub mod pallet {
	use super::*;
	use frame_support::pallet_prelude::*;
	use frame_system::pallet_prelude::*;

	#[pallet::pallet]
	pub struct Pallet<T>(_);

	#[pallet::config]
	pub trait Config: frame_system::Config<OnSetCode = ParachainSetCode<Self>> {
		/// The overarching event type.
		type Event: From<Event<Self>> + IsType<<Self as frame_system::Config>::Event>;

		/// Something which can be notified when the validation data is set.
		type OnValidationData: OnValidationData;

		/// Returns the parachain ID we are running with.
		type SelfParaId: Get<ParaId>;

		/// The place where outbound XCMP messages come from. This is queried in `finalize_block`.
		type OutboundXcmpMessageSource: XcmpMessageSource;

		/// The message handler that will be invoked when messages are received via DMP.
		type DmpMessageHandler: DmpMessageHandler;

		/// The weight we reserve at the beginning of the block for processing DMP messages.
		type ReservedDmpWeight: Get<Weight>;

		/// The message handler that will be invoked when messages are received via XCMP.
		///
		/// The messages are dispatched in the order they were relayed by the relay chain. If
		/// multiple messages were relayed at one block, these will be dispatched in ascending
		/// order of the sender's para ID.
		type XcmpMessageHandler: XcmpMessageHandler;

		/// The weight we reserve at the beginning of the block for processing XCMP messages.
		type ReservedXcmpWeight: Get<Weight>;
	}

	#[pallet::hooks]
	impl<T: Config> Hooks<BlockNumberFor<T>> for Pallet<T> {
		fn on_finalize(_: T::BlockNumber) {
			<DidSetValidationCode<T>>::kill();

			let host_config = match Self::host_configuration() {
				Some(ok) => ok,
				None => {
					debug_assert!(
						false,
						"host configuration is promised to set until `on_finalize`; qed",
					);
					return;
				}
			};
			let relevant_messaging_state =
				match Self::relevant_messaging_state() {
					Some(ok) => ok,
					None => {
						debug_assert!(
							false,
							"relevant messaging state is promised to be set until `on_finalize`; \
							qed",
						);
						return;
					}
				};

			<PendingUpwardMessages<T>>::mutate(|up| {
				let (count, size) = relevant_messaging_state.relay_dispatch_queue_size;

				let available_capacity = cmp::min(
					host_config.max_upward_queue_count.saturating_sub(count),
					host_config.max_upward_message_num_per_candidate,
				);
				let available_size = host_config.max_upward_queue_size.saturating_sub(size);

				// Count the number of messages we can possibly fit in the given constraints, i.e.
				// available_capacity and available_size.
				let num = up
					.iter()
					.scan(
						(available_capacity as usize, available_size as usize),
						|state, msg| {
							let (cap_left, size_left) = *state;
							match (cap_left.checked_sub(1), size_left.checked_sub(msg.len())) {
								(Some(new_cap), Some(new_size)) => {
									*state = (new_cap, new_size);
									Some(())
								}
								_ => None,
							}
						},
					)
					.count();

				// TODO: #274 Return back messages that do not longer fit into the queue.

				storage::unhashed::put(well_known_keys::UPWARD_MESSAGES, &up[0..num]);
				*up = up.split_off(num);
			});

			// Sending HRMP messages is a little bit more involved. There are the following
			// constraints:
			//
			// - a channel should exist (and it can be closed while a message is buffered),
			// - at most one message can be sent in a channel,
			// - the sent out messages should be ordered by ascension of recipient para id.
			// - the capacity and total size of the channel is limited,
			// - the maximum size of a message is limited (and can potentially be changed),

			let maximum_channels = host_config
				.hrmp_max_message_num_per_candidate
				.min(<AnnouncedHrmpMessagesPerCandidate<T>>::take()) as usize;

			let outbound_messages =
				T::OutboundXcmpMessageSource::take_outbound_messages(maximum_channels);

			// Note conversion to the `OutboundHrmpMessage` isn't needed since the data that
			// `take_outbound_messages` returns encodes equivalently.
			//
			// The following code is a smoke test to check that the `OutboundHrmpMessage` type
			// doesn't accidentally change (e.g. by having a field added to it). If the following
			// line breaks, then we'll need to revisit the assumption that the result of
			// `take_outbound_messages` can be placed into `HRMP_OUTBOUND_MESSAGES` directly
			// without a decode/encode round-trip.
			let _ = OutboundHrmpMessage {
				recipient: ParaId::from(0),
				data: vec![],
			};

			storage::unhashed::put(well_known_keys::HRMP_OUTBOUND_MESSAGES, &outbound_messages);
		}

		fn on_initialize(_n: T::BlockNumber) -> Weight {
			// To prevent removing `NEW_VALIDATION_CODE` that was set by another `on_initialize`
			// like for example from scheduler, we only kill the storage entry if it was not yet
			// updated in the current block.
			if !<DidSetValidationCode<T>>::get() {
				storage::unhashed::kill(NEW_VALIDATION_CODE);
			}

			// Remove the validation from the old block.
			<ValidationData<T>>::kill();

			let mut weight = T::DbWeight::get().writes(3);
			storage::unhashed::kill(well_known_keys::HRMP_WATERMARK);
			storage::unhashed::kill(well_known_keys::UPWARD_MESSAGES);
			storage::unhashed::kill(well_known_keys::HRMP_OUTBOUND_MESSAGES);

			// Here, in `on_initialize` we must report the weight for both `on_initialize` and
			// `on_finalize`.
			//
			// One complication here, is that the `host_configuration` is updated by an inherent
			// and those are processed after the block initialization phase. Therefore, we have to
			// be content only with the configuration as per the previous block. That means that
			// the configuration can be either stale (or be abscent altogether in case of the
			// beginning of the chain).
			//
			// In order to mitigate this, we do the following. At the time, we are only concerned
			// about `hrmp_max_message_num_per_candidate`. We reserve the amount of weight to
			// process the number of HRMP messages according to the potentially stale
			// configuration. In `on_finalize` we will process only the maximum between the
			// announced number of messages and the actual received in the fresh configuration.
			//
			// In the common case, they will be the same. In the case the actual value is smaller
			// than the announced, we would waste some of weight. In the case the actual value is
			// greater than the announced, we will miss opportunity to send a couple of messages.
			weight += T::DbWeight::get().reads_writes(1, 1);
			let hrmp_max_message_num_per_candidate = Self::host_configuration()
				.map(|cfg| cfg.hrmp_max_message_num_per_candidate)
				.unwrap_or(0);
			<AnnouncedHrmpMessagesPerCandidate<T>>::put(hrmp_max_message_num_per_candidate);

			// NOTE that the actual weight consumed by `on_finalize` may turn out lower.
			weight += T::DbWeight::get().reads_writes(
				3 + hrmp_max_message_num_per_candidate as u64,
				4 + hrmp_max_message_num_per_candidate as u64,
			);

			weight
		}
	}

	#[pallet::call]
	impl<T: Config> Pallet<T> {
		/// Force an already scheduled validation function upgrade to happen on a particular block.
		///
		/// Note that coordinating this block for the upgrade has to happen independently on the
		/// relay chain and this parachain. Synchronizing the block for the upgrade is sensitive,
		/// and this bypasses all checks and and normal protocols. Very easy to brick your chain
		/// if done wrong.
		#[pallet::weight((0, DispatchClass::Operational))]
		pub fn set_upgrade_block(
			origin: OriginFor<T>,
			relay_chain_block: RelayChainBlockNumber,
		) -> DispatchResult {
			ensure_root(origin)?;
			if <PendingRelayChainBlockNumber<T>>::get().is_some() {
				<PendingRelayChainBlockNumber<T>>::put(relay_chain_block);
				Ok(())
			} else {
				Err(Error::<T>::NotScheduled.into())
			}
		}

		/// Set the current validation data.
		///
		/// This should be invoked exactly once per block. It will panic at the finalization
		/// phase if the call was not invoked.
		///
		/// The dispatch origin for this call must be `Inherent`
		///
		/// As a side effect, this function upgrades the current validation function
		/// if the appropriate time has come.
		#[pallet::weight((0, DispatchClass::Mandatory))]
		// TODO: This weight should be corrected.
		pub fn set_validation_data(
			origin: OriginFor<T>,
			data: ParachainInherentData,
		) -> DispatchResultWithPostInfo {
			ensure_none(origin)?;
			assert!(
				!<ValidationData<T>>::exists(),
				"ValidationData must be updated only once in a block",
			);

			let ParachainInherentData {
				validation_data: vfp,
				relay_chain_state,
				downward_messages,
				horizontal_messages,
			} = data;

			Self::validate_validation_data(&vfp);

			// initialization logic: we know that this runs exactly once every block,
			// which means we can put the initialization logic here to remove the
			// sequencing problem.
			if let Some(apply_block) = <PendingRelayChainBlockNumber<T>>::get() {
				if vfp.relay_parent_number >= apply_block {
					<PendingRelayChainBlockNumber<T>>::kill();
					let validation_function = <PendingValidationFunction<T>>::take();
					<LastUpgrade<T>>::put(&apply_block);
					Self::put_parachain_code(&validation_function);
					Self::deposit_event(Event::ValidationFunctionApplied(vfp.relay_parent_number));
				}
			}

			let (host_config, relevant_messaging_state) =
				match relay_state_snapshot::extract_from_proof(
					T::SelfParaId::get(),
					vfp.relay_parent_storage_root,
					relay_chain_state,
				) {
					Ok(r) => r,
					Err(err) => {
						panic!("invalid relay chain merkle proof: {:?}", err);
					}
				};

			<ValidationData<T>>::put(&vfp);
			<RelevantMessagingState<T>>::put(relevant_messaging_state.clone());
			<HostConfiguration<T>>::put(host_config);

			<T::OnValidationData as OnValidationData>::on_validation_data(&vfp);

			// TODO: This is more than zero, but will need benchmarking to figure out what.
			let mut total_weight = 0;
			total_weight += Self::process_inbound_downward_messages(
				relevant_messaging_state.dmq_mqc_head,
				downward_messages,
			);
			total_weight += Self::process_inbound_horizontal_messages(
				&relevant_messaging_state.ingress_channels,
				horizontal_messages,
			);

			Ok(PostDispatchInfo {
				actual_weight: Some(total_weight),
				pays_fee: Pays::No,
			})
		}

		#[pallet::weight((1_000, DispatchClass::Operational))]
		fn sudo_send_upward_message(
			origin: OriginFor<T>,
			message: UpwardMessage,
		) -> DispatchResult {
			ensure_root(origin)?;
			let _ = Self::send_upward_message(message);
			Ok(())
		}

		#[pallet::weight((1_000_000, DispatchClass::Operational))]
		fn authorize_upgrade(origin: OriginFor<T>, code_hash: T::Hash) -> DispatchResult {
			ensure_root(origin)?;

			AuthorizedUpgrade::<T>::put(&code_hash);

			Self::deposit_event(Event::UpgradeAuthorized(code_hash));
			Ok(())
		}

		#[pallet::weight(1_000_000)]
		fn enact_authorized_upgrade(_: OriginFor<T>, code: Vec<u8>) -> DispatchResultWithPostInfo {
			Self::validate_authorized_upgrade(&code[..])?;
			Self::set_code_impl(code)?;
			AuthorizedUpgrade::<T>::kill();
			Ok(Pays::No.into())
		}
	}

	#[pallet::event]
	#[pallet::generate_deposit(pub(super) fn deposit_event)]
	#[pallet::metadata(T::Hash = "Hash")]
	pub enum Event<T: Config> {
		/// The validation function has been scheduled to apply as of the contained relay chain
		/// block number.
		ValidationFunctionStored(RelayChainBlockNumber),
		/// The validation function was applied as of the contained relay chain block number.
		ValidationFunctionApplied(RelayChainBlockNumber),
		/// An upgrade has been authorized.
		UpgradeAuthorized(T::Hash),
		/// Some downward messages have been received and will be processed.
		/// \[ count \]
		DownwardMessagesReceived(u32),
		/// Downward messages were processed using the given weight.
		/// \[ weight_used, result_mqc_head \]
		DownwardMessagesProcessed(Weight, relay_chain::Hash),
	}

	#[pallet::error]
	pub enum Error<T> {
		/// Attempt to upgrade validation function while existing upgrade pending
		OverlappingUpgrades,
		/// Polkadot currently prohibits this parachain from upgrading its validation function
		ProhibitedByPolkadot,
		/// The supplied validation function has compiled into a blob larger than Polkadot is
		/// willing to run
		TooBig,
		/// The inherent which supplies the validation data did not run this block
		ValidationDataNotAvailable,
		/// The inherent which supplies the host configuration did not run this block
		HostConfigurationNotAvailable,
		/// No validation function upgrade is currently scheduled.
		NotScheduled,
		/// No code upgrade has been authorized.
		NothingAuthorized,
		/// The given code upgrade has not been authorized.
		Unauthorized,
	}

	/// We need to store the new validation function for the span between
	/// setting it and applying it. If it has a
	/// value, then [`PendingValidationFunction`] must have a real value, and
	/// together will coordinate the block number where the upgrade will happen.
	#[pallet::storage]
	pub(super) type PendingRelayChainBlockNumber<T: Config> =
		StorageValue<_, RelayChainBlockNumber>;

	/// The new validation function we will upgrade to when the relay chain
	/// reaches [`PendingRelayChainBlockNumber`]. A real validation function must
	/// exist here as long as [`PendingRelayChainBlockNumber`] is set.
	#[pallet::storage]
	#[pallet::getter(fn new_validation_function)]
	pub(super) type PendingValidationFunction<T: Config> = StorageValue<_, Vec<u8>, ValueQuery>;

	/// The [`PersistedValidationData`] set for this block.
	#[pallet::storage]
	#[pallet::getter(fn validation_data)]
	pub(super) type ValidationData<T: Config> = StorageValue<_, PersistedValidationData>;

	/// Were the validation data set to notify the relay chain?
	#[pallet::storage]
	pub(super) type DidSetValidationCode<T: Config> = StorageValue<_, bool, ValueQuery>;

	/// The last relay parent block number at which we signalled the code upgrade.
	#[pallet::storage]
	pub(super) type LastUpgrade<T: Config> = StorageValue<_, relay_chain::BlockNumber, ValueQuery>;

	/// The snapshot of some state related to messaging relevant to the current parachain as per
	/// the relay parent.
	///
	/// This field is meant to be updated each block with the validation data inherent. Therefore,
	/// before processing of the inherent, e.g. in `on_initialize` this data may be stale.
	///
	/// This data is also absent from the genesis.
	#[pallet::storage]
	#[pallet::getter(fn relevant_messaging_state)]
	pub(super) type RelevantMessagingState<T: Config> = StorageValue<_, MessagingStateSnapshot>;

	/// The parachain host configuration that was obtained from the relay parent.
	///
	/// This field is meant to be updated each block with the validation data inherent. Therefore,
	/// before processing of the inherent, e.g. in `on_initialize` this data may be stale.
	///
	/// This data is also absent from the genesis.
	#[pallet::storage]
	#[pallet::getter(fn host_configuration)]
	pub(super) type HostConfiguration<T: Config> = StorageValue<_, AbridgedHostConfiguration>;

	/// The last downward message queue chain head we have observed.
	///
	/// This value is loaded before and saved after processing inbound downward messages carried
	/// by the system inherent.
	#[pallet::storage]
	pub(super) type LastDmqMqcHead<T: Config> = StorageValue<_, MessageQueueChain, ValueQuery>;

	/// The message queue chain heads we have observed per each channel incoming channel.
	///
	/// This value is loaded before and saved after processing inbound downward messages carried
	/// by the system inherent.
	#[pallet::storage]
	pub(super) type LastHrmpMqcHeads<T: Config> =
		StorageValue<_, BTreeMap<ParaId, MessageQueueChain>, ValueQuery>;

	#[pallet::storage]
	pub(super) type PendingUpwardMessages<T: Config> =
		StorageValue<_, Vec<UpwardMessage>, ValueQuery>;

	/// The number of HRMP messages we observed in `on_initialize` and thus used that number for
	/// announcing the weight of `on_initialize` and `on_finalize`.
	#[pallet::storage]
	pub(super) type AnnouncedHrmpMessagesPerCandidate<T: Config> = StorageValue<_, u32, ValueQuery>;

	/// The weight we reserve at the beginning of the block for processing XCMP messages. This
	/// overrides the amount set in the Config trait.
	#[pallet::storage]
	pub(super) type ReservedXcmpWeightOverride<T: Config> = StorageValue<_, Weight>;

	/// The weight we reserve at the beginning of the block for processing DMP messages. This
	/// overrides the amount set in the Config trait.
	#[pallet::storage]
	pub(super) type ReservedDmpWeightOverride<T: Config> = StorageValue<_, Weight>;

	/// The next authorized upgrade, if there is one.
	#[pallet::storage]
	pub(super) type AuthorizedUpgrade<T: Config> = StorageValue<_, T::Hash>;

	#[pallet::inherent]
	impl<T: Config> ProvideInherent for Pallet<T> {
		type Call = Call<T>;
		type Error = sp_inherents::MakeFatalError<()>;
		const INHERENT_IDENTIFIER: InherentIdentifier =
			cumulus_primitives_parachain_inherent::INHERENT_IDENTIFIER;

		fn create_inherent(data: &InherentData) -> Option<Self::Call> {
			let data: ParachainInherentData = data
				.get_data(&Self::INHERENT_IDENTIFIER)
				.ok()
				.flatten()
				.expect("validation function params are always injected into inherent data; qed");

			Some(Call::set_validation_data(data))
		}

		fn is_inherent(call: &Self::Call) -> bool {
			matches!(call, Call::set_validation_data(_))
		}
	}
}

impl<T: Config> Pallet<T> {
	fn validate_authorized_upgrade(code: &[u8]) -> Result<T::Hash, DispatchError> {
		let required_hash = AuthorizedUpgrade::<T>::get().ok_or(Error::<T>::NothingAuthorized)?;
		let actual_hash = T::Hashing::hash(&code[..]);
		ensure!(actual_hash == required_hash, Error::<T>::Unauthorized);
		Ok(actual_hash)
	}
}

impl<T: Config> sp_runtime::traits::ValidateUnsigned for Pallet<T> {
	type Call = Call<T>;

	fn validate_unsigned(_source: TransactionSource, call: &Self::Call) -> TransactionValidity {
		if let Call::enact_authorized_upgrade(ref code) = call {
			if let Ok(hash) = Self::validate_authorized_upgrade(code) {
				return Ok(ValidTransaction {
					priority: 100,
					requires: vec![],
					provides: vec![hash.as_ref().to_vec()],
					longevity: TransactionLongevity::max_value(),
					propagate: true,
				});
			}
		}
		if let Call::set_validation_data(..) = call {
			return Ok(Default::default());
		}
		Err(InvalidTransaction::Call.into())
	}
}

impl<T: Config> GetChannelInfo for Pallet<T> {
	fn get_channel_status(id: ParaId) -> ChannelStatus {
		// Note, that we are using `relevant_messaging_state` which may be from the previous
		// block, in case this is called from `on_initialize`, i.e. before the inherent with
		// fresh data is submitted.
		//
		// That shouldn't be a problem though because this is anticipated and already can
		// happen. This is because sending implies that a message is buffered until there is
		// space to send a message in the candidate. After a while waiting in a buffer, it may
		// be discovered that the channel to which a message were addressed is now closed.
		// Another possibility, is that the maximum message size was decreased so that a
		// message in the buffer doesn't fit. Should any of that happen the sender should be
		// notified about the message was discarded.
		//
		// Here it a similar case, with the difference that the realization that the channel is
		// closed came the same block.
		let channels = match Self::relevant_messaging_state() {
			None => {
				log::warn!("calling `get_channel_status` with no RelevantMessagingState?!");
				return ChannelStatus::Closed;
			}
			Some(d) => d.egress_channels,
		};
		// ^^^ NOTE: This storage field should carry over from the previous block. So if it's
		// None then it must be that this is an edge-case where a message is attempted to be
		// sent at the first block. It should be safe to assume that there are no channels
		// opened at all so early. At least, relying on this assumption seems to be a better
		// tradeoff, compared to introducing an error variant that the clients should be
		// prepared to handle.
		let index = match channels.binary_search_by_key(&id, |item| item.0) {
			Err(_) => return ChannelStatus::Closed,
			Ok(i) => i,
		};
		let meta = &channels[index].1;
		if meta.msg_count + 1 > meta.max_capacity {
			// The channel is at its capacity. Skip it for now.
			return ChannelStatus::Full;
		}
		let max_size_now = meta.max_total_size - meta.total_size;
		let max_size_ever = meta.max_message_size;
		ChannelStatus::Ready(max_size_now as usize, max_size_ever as usize)
	}

	fn get_channel_max(id: ParaId) -> Option<usize> {
		let channels = Self::relevant_messaging_state()?.egress_channels;
		let index = channels.binary_search_by_key(&id, |item| item.0).ok()?;
		Some(channels[index].1.max_message_size as usize)
	}
}

impl<T: Config> Pallet<T> {
	/// Validate the given [`PersistedValidationData`] against the
	/// [`ValidationParams`](polkadot_parachain::primitives::ValidationParams).
	///
	/// This check will only be executed when the block is currently being executed in the context
	/// of [`validate_block`]. If this is being executed in the context of block building or block
	/// import, this is a no-op.
	///
	/// # Panics
	fn validate_validation_data(validation_data: &PersistedValidationData) {
		validate_block::with_validation_params(|params| {
			assert_eq!(
				params.parent_head, validation_data.parent_head,
				"Parent head doesn't match"
			);
			assert_eq!(
				params.relay_parent_number, validation_data.relay_parent_number,
				"Relay parent number doesn't match",
			);
			assert_eq!(
				params.relay_parent_storage_root, validation_data.relay_parent_storage_root,
				"Relay parent storage root doesn't match",
			);
		});
	}

	/// Process all inbound downward messages relayed by the collator.
	///
	/// Checks if the sequence of the messages is valid, dispatches them and communicates the
	/// number of processed messages to the collator via a storage update.
	///
	/// **Panics** if it turns out that after processing all messages the Message Queue Chain
	///            hash doesn't match the expected.
	fn process_inbound_downward_messages(
		expected_dmq_mqc_head: relay_chain::Hash,
		downward_messages: Vec<InboundDownwardMessage>,
	) -> Weight {
		let dm_count = downward_messages.len() as u32;
		let mut dmq_head = <LastDmqMqcHead<T>>::get();

		let mut weight_used = 0;
		if dm_count != 0 {
<<<<<<< HEAD
			Self::deposit_event(Event::DownwardMessagesReceived(dm_count));
			let max_weight = <ReservedDmpWeightOverride<T>>::get()
				.unwrap_or_else(T::ReservedDmpWeight::get);
=======
			Self::deposit_event(RawEvent::DownwardMessagesReceived(dm_count));
			let max_weight =
				ReservedDmpWeightOverride::get().unwrap_or_else(T::ReservedDmpWeight::get);
>>>>>>> af28a85a

			let message_iter = downward_messages
				.into_iter()
				.inspect(|m| {
					dmq_head.extend_downward(m);
				})
				.map(|m| (m.sent_at, m.msg));
			weight_used += T::DmpMessageHandler::handle_dmp_messages(message_iter, max_weight);
			<LastDmqMqcHead<T>>::put(&dmq_head);

			Self::deposit_event(Event::DownwardMessagesProcessed(weight_used, dmq_head.0));
		}

		// After hashing each message in the message queue chain submitted by the collator, we
		// should arrive to the MQC head provided by the relay chain.
		//
		// A mismatch means that at least some of the submitted messages were altered, omitted or
		// added improperly.
		assert_eq!(dmq_head.0, expected_dmq_mqc_head);

		// Store the processed_downward_messages here so that it will be accessible from
		// PVF's `validate_block` wrapper and collation pipeline.
		storage::unhashed::put(well_known_keys::PROCESSED_DOWNWARD_MESSAGES, &dm_count);

		weight_used
	}

	/// Process all inbound horizontal messages relayed by the collator.
	///
	/// This is similar to [`process_inbound_downward_messages`], but works on multiple inbound
	/// channels.
	///
	/// **Panics** if either any of horizontal messages submitted by the collator was sent from
	///            a para which has no open channel to this parachain or if after processing
	///            messages across all inbound channels MQCs were obtained which do not
	///            correspond to the ones found on the relay-chain.
	fn process_inbound_horizontal_messages(
		ingress_channels: &[(ParaId, cumulus_primitives_core::AbridgedHrmpChannel)],
		horizontal_messages: BTreeMap<ParaId, Vec<InboundHrmpMessage>>,
	) -> Weight {
		// First, check that all submitted messages are sent from channels that exist. The
		// channel exists if its MQC head is present in `vfp.hrmp_mqc_heads`.
		for sender in horizontal_messages.keys() {
<<<<<<< HEAD
			// A violation of the assertion below indicates that one of the messages submitted
			// by the collator was sent from a sender that doesn't have a channel opened to
			// this parachain, according to the relay-parent state.
			assert!(
				ingress_channels
					.binary_search_by_key(sender, |&(s, _)| s)
					.is_ok(),
			);
=======
			// A violation of the assertion below indicates that one of the messages submitted by
			// the collator was sent from a sender that doesn't have a channel opened to this parachain,
			// according to the relay-parent state.
			assert!(ingress_channels
				.binary_search_by_key(sender, |&(s, _)| s)
				.is_ok(),);
>>>>>>> af28a85a
		}

		// Second, prepare horizontal messages for a more convenient processing:
		//
		// instead of a mapping from a para to a list of inbound HRMP messages, we will have a
		// list of tuples `(sender, message)` first ordered by `sent_at` (the relay chain block
		// number in which the message hit the relay-chain) and second ordered by para id
		// ascending.
		//
		// The messages will be dispatched in this order.
		let mut horizontal_messages = horizontal_messages
			.into_iter()
			.flat_map(|(sender, channel_contents)| {
				channel_contents
					.into_iter()
					.map(move |message| (sender, message))
			})
			.collect::<Vec<_>>();
		horizontal_messages.sort_by(|a, b| {
			// first sort by sent-at and then by the para id
			match a.1.sent_at.cmp(&b.1.sent_at) {
				cmp::Ordering::Equal => a.0.cmp(&b.0),
				ord => ord,
			}
		});

		let last_mqc_heads = <LastHrmpMqcHeads<T>>::get();
		let mut running_mqc_heads = BTreeMap::new();
		let mut hrmp_watermark = None;

		{
			for (sender, ref horizontal_message) in &horizontal_messages {
				if hrmp_watermark
					.map(|w| w < horizontal_message.sent_at)
					.unwrap_or(true)
				{
					hrmp_watermark = Some(horizontal_message.sent_at);
				}

				running_mqc_heads
					.entry(sender)
					.or_insert_with(|| last_mqc_heads.get(&sender).cloned().unwrap_or_default())
					.extend_hrmp(horizontal_message);
			}
		}
		let message_iter = horizontal_messages
			.iter()
			.map(|&(sender, ref message)| (sender, message.sent_at, &message.data[..]));

		let max_weight =
<<<<<<< HEAD
			<ReservedXcmpWeightOverride<T>>::get().unwrap_or_else(T::ReservedXcmpWeight::get);
=======
			ReservedXcmpWeightOverride::get().unwrap_or_else(T::ReservedXcmpWeight::get);
>>>>>>> af28a85a
		let weight_used = T::XcmpMessageHandler::handle_xcmp_messages(message_iter, max_weight);

		// Check that the MQC heads for each channel provided by the relay chain match the MQC
		// heads we have after processing all incoming messages.
		//
		// Along the way we also carry over the relevant entries from the `last_mqc_heads` to
		// `running_mqc_heads`. Otherwise, in a block where no messages were sent in a channel
		// it won't get into next block's `last_mqc_heads` and thus will be all zeros, which
		// would corrupt the message queue chain.
		for &(ref sender, ref channel) in ingress_channels {
			let cur_head = running_mqc_heads
				.entry(sender)
				.or_insert_with(|| last_mqc_heads.get(&sender).cloned().unwrap_or_default())
				.head();
			let target_head = channel.mqc_head.unwrap_or_default();

			assert!(cur_head == target_head);
		}

		<LastHrmpMqcHeads<T>>::put(running_mqc_heads);

		// If we processed at least one message, then advance watermark to that location.
		if let Some(hrmp_watermark) = hrmp_watermark {
			storage::unhashed::put(well_known_keys::HRMP_WATERMARK, &hrmp_watermark);
		}

		weight_used
	}

	/// Put a new validation function into a particular location where polkadot
	/// monitors for updates. Calling this function notifies polkadot that a new
	/// upgrade has been scheduled.
	fn notify_polkadot_of_pending_upgrade(code: &[u8]) {
		storage::unhashed::put_raw(NEW_VALIDATION_CODE, code);
		<DidSetValidationCode<T>>::put(true);
	}

	/// Put a new validation function into a particular location where this
	/// parachain will execute it on subsequent blocks.
	fn put_parachain_code(code: &[u8]) {
		storage::unhashed::put_raw(sp_core::storage::well_known_keys::CODE, code);
	}

	/// The maximum code size permitted, in bytes.
	///
	/// Returns `None` if the relay chain parachain host configuration hasn't been submitted yet.
	pub fn max_code_size() -> Option<u32> {
		<HostConfiguration<T>>::get().map(|cfg| cfg.max_code_size)
	}

	/// Returns if a PVF/runtime upgrade could be signalled at the current block, and if so
	/// when the new code will take the effect.
	fn code_upgrade_allowed(
		vfp: &PersistedValidationData,
		cfg: &AbridgedHostConfiguration,
	) -> Option<relay_chain::BlockNumber> {
		if <PendingRelayChainBlockNumber<T>>::get().is_some() {
			// There is already upgrade scheduled. Upgrade is not allowed.
			return None;
		}

		let relay_blocks_since_last_upgrade = vfp
			.relay_parent_number
			.saturating_sub(<LastUpgrade<T>>::get());

		if relay_blocks_since_last_upgrade <= cfg.validation_upgrade_frequency {
			// The cooldown after the last upgrade hasn't elapsed yet. Upgrade is not allowed.
			return None;
		}

		Some(vfp.relay_parent_number + cfg.validation_upgrade_delay)
	}

	/// The implementation of the runtime upgrade functionality for parachains.
	fn set_code_impl(validation_function: Vec<u8>) -> DispatchResult {
		ensure!(
			!<PendingValidationFunction<T>>::exists(),
			Error::<T>::OverlappingUpgrades
		);
		let vfp = Self::validation_data().ok_or(Error::<T>::ValidationDataNotAvailable)?;
		let cfg =
			Self::host_configuration().ok_or(Error::<T>::HostConfigurationNotAvailable)?;
		ensure!(
			validation_function.len() <= cfg.max_code_size as usize,
			Error::<T>::TooBig
		);
		let apply_block =
			Self::code_upgrade_allowed(&vfp, &cfg).ok_or(Error::<T>::ProhibitedByPolkadot)?;

		// When a code upgrade is scheduled, it has to be applied in two
		// places, synchronized: both polkadot and the individual parachain
		// have to upgrade on the same relay chain block.
		//
		// `notify_polkadot_of_pending_upgrade` notifies polkadot; the `PendingValidationFunction`
		// storage keeps track locally for the parachain upgrade, which will
		// be applied later.
		Self::notify_polkadot_of_pending_upgrade(&validation_function);
		<PendingRelayChainBlockNumber<T>>::put(apply_block);
		<PendingValidationFunction<T>>::put(validation_function);
		Self::deposit_event(Event::ValidationFunctionStored(apply_block));

		Ok(())
	}
}

pub struct ParachainSetCode<T>(sp_std::marker::PhantomData<T>);

impl<T: Config> frame_system::SetCode for ParachainSetCode<T> {
	fn set_code(code: Vec<u8>) -> DispatchResult {
		Pallet::<T>::set_code_impl(code)
	}
}

/// This struct provides ability to extend a message queue chain (MQC) and compute a new head.
///
/// MQC is an instance of a [hash chain] applied to a message queue. Using a hash chain it's
/// possible to represent a sequence of messages using only a single hash.
///
/// A head for an empty chain is agreed to be a zero hash.
///
/// [hash chain]: https://en.wikipedia.org/wiki/Hash_chain
#[derive(Default, Clone, codec::Encode, codec::Decode)]
struct MessageQueueChain(relay_chain::Hash);

impl MessageQueueChain {
	fn extend_hrmp(&mut self, horizontal_message: &InboundHrmpMessage) -> &mut Self {
		let prev_head = self.0;
		self.0 = BlakeTwo256::hash_of(&(
			prev_head,
			horizontal_message.sent_at,
			BlakeTwo256::hash_of(&horizontal_message.data),
		));
		self
	}

	fn extend_downward(&mut self, downward_message: &InboundDownwardMessage) -> &mut Self {
		let prev_head = self.0;
		self.0 = BlakeTwo256::hash_of(&(
			prev_head,
			downward_message.sent_at,
			BlakeTwo256::hash_of(&downward_message.msg),
		));
		self
	}

	fn head(&self) -> relay_chain::Hash {
		self.0
	}
}

impl<T: Config> Pallet<T> {
	pub fn send_upward_message(message: UpwardMessage) -> Result<u32, MessageSendError> {
		// Check if the message fits into the relay-chain constraints.
		//
		// Note, that we are using `host_configuration` here which may be from the previous
		// block, in case this is called from `on_initialize`, i.e. before the inherent with fresh
		// data is submitted.
		//
		// That shouldn't be a problem since this is a preliminary check and the actual check would
		// be performed just before submitting the message from the candidate, and it already can
		// happen that during the time the message is buffered for sending the relay-chain setting
		// may change so that the message is no longer valid.
		//
		// However, changing this setting is expected to be rare.
		match Self::host_configuration() {
			Some(cfg) => {
				if message.len() > cfg.max_upward_message_size as usize {
					return Err(MessageSendError::TooBig);
				}
			}
			None => {
				// This storage field should carry over from the previous block. So if it's None
				// then it must be that this is an edge-case where a message is attempted to be
				// sent at the first block.
				//
				// Let's pass this message through. I think it's not unreasonable to expect that
				// the message is not huge and it comes through, but if it doesn't it can be
				// returned back to the sender.
				//
				// Thus fall through here.
			}
		};
		<PendingUpwardMessages<T>>::append(message);
		Ok(0)
	}
}

impl<T: Config> UpwardMessageSender for Pallet<T> {
	fn send_upward_message(message: UpwardMessage) -> Result<u32, MessageSendError> {
		Self::send_upward_message(message)
	}
<<<<<<< HEAD
=======
}

impl<T: Config> ProvideInherent for Module<T> {
	type Call = Call<T>;
	type Error = sp_inherents::MakeFatalError<()>;
	const INHERENT_IDENTIFIER: InherentIdentifier =
		cumulus_primitives_parachain_inherent::INHERENT_IDENTIFIER;

	fn create_inherent(data: &InherentData) -> Option<Self::Call> {
		let data: ParachainInherentData = data
			.get_data(&Self::INHERENT_IDENTIFIER)
			.ok()
			.flatten()
			.expect("validation function params are always injected into inherent data; qed");

		Some(Call::set_validation_data(data))
	}

	fn is_inherent(call: &Self::Call) -> bool {
		matches!(call, Call::set_validation_data(_))
	}
}

decl_event! {
	pub enum Event<T> where Hash = <T as frame_system::Config>::Hash {
		/// The validation function has been scheduled to apply as of the contained relay chain block number.
		ValidationFunctionStored(RelayChainBlockNumber),
		/// The validation function was applied as of the contained relay chain block number.
		ValidationFunctionApplied(RelayChainBlockNumber),
		/// An upgrade has been authorized.
		UpgradeAuthorized(Hash),
		/// Some downward messages have been received and will be processed.
		/// \[ count \]
		DownwardMessagesReceived(u32),
		/// Downward messages were processed using the given weight.
		/// \[ weight_used, result_mqc_head \]
		DownwardMessagesProcessed(Weight, relay_chain::Hash),
	}
}

decl_error! {
	pub enum Error for Module<T: Config> {
		/// Attempt to upgrade validation function while existing upgrade pending
		OverlappingUpgrades,
		/// Polkadot currently prohibits this parachain from upgrading its validation function
		ProhibitedByPolkadot,
		/// The supplied validation function has compiled into a blob larger than Polkadot is willing to run
		TooBig,
		/// The inherent which supplies the validation data did not run this block
		ValidationDataNotAvailable,
		/// The inherent which supplies the host configuration did not run this block
		HostConfigurationNotAvailable,
		/// No validation function upgrade is currently scheduled.
		NotScheduled,
		/// No code upgrade has been authorized.
		NothingAuthorized,
		/// The given code upgrade has not been authorized.
		Unauthorized,
	}
}

/// tests for this pallet
#[cfg(test)]
mod tests {
	use super::*;

	use codec::Encode;
	use cumulus_primitives_core::{
		relay_chain::BlockNumber as RelayBlockNumber, AbridgedHrmpChannel, InboundDownwardMessage,
		InboundHrmpMessage, PersistedValidationData,
	};
	use cumulus_test_relay_sproof_builder::RelayStateSproofBuilder;
	use frame_support::{
		assert_ok,
		dispatch::UnfilteredDispatchable,
		parameter_types,
		traits::{OnFinalize, OnInitialize},
	};
	use frame_system::{InitKind, RawOrigin};
	use hex_literal::hex;
	use relay_chain::v1::HrmpChannelId;
	use sp_core::H256;
	use sp_runtime::{testing::Header, traits::IdentityLookup};
	use sp_version::RuntimeVersion;
	use std::cell::RefCell;

	use crate as parachain_system;

	type UncheckedExtrinsic = frame_system::mocking::MockUncheckedExtrinsic<Test>;
	type Block = frame_system::mocking::MockBlock<Test>;

	frame_support::construct_runtime!(
		pub enum Test where
			Block = Block,
			NodeBlock = Block,
			UncheckedExtrinsic = UncheckedExtrinsic,
		{
			System: frame_system::{Pallet, Call, Config, Storage, Event<T>},
			ParachainSystem: parachain_system::{Pallet, Call, Storage, Event<T>},
		}
	);

	parameter_types! {
		pub const BlockHashCount: u64 = 250;
		pub Version: RuntimeVersion = RuntimeVersion {
			spec_name: sp_version::create_runtime_str!("test"),
			impl_name: sp_version::create_runtime_str!("system-test"),
			authoring_version: 1,
			spec_version: 1,
			impl_version: 1,
			apis: sp_version::create_apis_vec!([]),
			transaction_version: 1,
		};
		pub const ParachainId: ParaId = ParaId::new(200);
		pub const ReservedXcmpWeight: Weight = 0;
		pub const ReservedDmpWeight: Weight = 0;
	}
	impl frame_system::Config for Test {
		type Origin = Origin;
		type Call = Call;
		type Index = u64;
		type BlockNumber = u64;
		type Hash = H256;
		type Hashing = BlakeTwo256;
		type AccountId = u64;
		type Lookup = IdentityLookup<Self::AccountId>;
		type Header = Header;
		type Event = Event;
		type BlockHashCount = BlockHashCount;
		type BlockLength = ();
		type BlockWeights = ();
		type Version = Version;
		type PalletInfo = PalletInfo;
		type AccountData = ();
		type OnNewAccount = ();
		type OnKilledAccount = ();
		type DbWeight = ();
		type BaseCallFilter = ();
		type SystemWeightInfo = ();
		type SS58Prefix = ();
		type OnSetCode = ParachainSetCode<Self>;
	}
	impl Config for Test {
		type Event = Event;
		type OnValidationData = ();
		type SelfParaId = ParachainId;
		type OutboundXcmpMessageSource = FromThreadLocal;
		type DmpMessageHandler = SaveIntoThreadLocal;
		type ReservedDmpWeight = ReservedDmpWeight;
		type XcmpMessageHandler = SaveIntoThreadLocal;
		type ReservedXcmpWeight = ReservedXcmpWeight;
	}

	pub struct FromThreadLocal;
	pub struct SaveIntoThreadLocal;

	std::thread_local! {
		static HANDLED_DMP_MESSAGES: RefCell<Vec<(relay_chain::BlockNumber, Vec<u8>)>> = RefCell::new(Vec::new());
		static HANDLED_XCMP_MESSAGES: RefCell<Vec<(ParaId, relay_chain::BlockNumber, Vec<u8>)>> = RefCell::new(Vec::new());
		static SENT_MESSAGES: RefCell<Vec<(ParaId, Vec<u8>)>> = RefCell::new(Vec::new());
	}

	fn send_message(dest: ParaId, message: Vec<u8>) {
		SENT_MESSAGES.with(|m| m.borrow_mut().push((dest, message)));
	}

	impl XcmpMessageSource for FromThreadLocal {
		fn take_outbound_messages(maximum_channels: usize) -> Vec<(ParaId, Vec<u8>)> {
			let mut ids = std::collections::BTreeSet::<ParaId>::new();
			let mut taken = 0;
			let mut result = Vec::new();
			SENT_MESSAGES.with(|ms| {
				ms.borrow_mut().retain(|m| {
					let status = <Module<Test> as GetChannelInfo>::get_channel_status(m.0);
					let ready = matches!(status, ChannelStatus::Ready(..));
					if ready && !ids.contains(&m.0) && taken < maximum_channels {
						ids.insert(m.0);
						taken += 1;
						result.push(m.clone());
						false
					} else {
						true
					}
				})
			});
			result
		}
	}

	impl DmpMessageHandler for SaveIntoThreadLocal {
		fn handle_dmp_messages(
			iter: impl Iterator<Item = (RelayBlockNumber, Vec<u8>)>,
			_max_weight: Weight,
		) -> Weight {
			HANDLED_DMP_MESSAGES.with(|m| {
				for i in iter {
					m.borrow_mut().push(i);
				}
				0
			})
		}
	}

	impl XcmpMessageHandler for SaveIntoThreadLocal {
		fn handle_xcmp_messages<'a, I: Iterator<Item = (ParaId, RelayBlockNumber, &'a [u8])>>(
			iter: I,
			_max_weight: Weight,
		) -> Weight {
			HANDLED_XCMP_MESSAGES.with(|m| {
				for (sender, sent_at, message) in iter {
					m.borrow_mut().push((sender, sent_at, message.to_vec()));
				}
				0
			})
		}
	}

	// This function basically just builds a genesis storage key/value store according to
	// our desired mockup.
	fn new_test_ext() -> sp_io::TestExternalities {
		HANDLED_DMP_MESSAGES.with(|m| m.borrow_mut().clear());
		HANDLED_XCMP_MESSAGES.with(|m| m.borrow_mut().clear());

		frame_system::GenesisConfig::default()
			.build_storage::<Test>()
			.unwrap()
			.into()
	}

	struct CallInWasm(Vec<u8>);

	impl sp_core::traits::CallInWasm for CallInWasm {
		fn call_in_wasm(
			&self,
			_wasm_code: &[u8],
			_code_hash: Option<Vec<u8>>,
			_method: &str,
			_call_data: &[u8],
			_ext: &mut dyn sp_externalities::Externalities,
			_missing_host_functions: sp_core::traits::MissingHostFunctions,
		) -> Result<Vec<u8>, String> {
			Ok(self.0.clone())
		}
	}

	fn wasm_ext() -> sp_io::TestExternalities {
		let version = RuntimeVersion {
			spec_name: "test".into(),
			spec_version: 2,
			impl_version: 1,
			..Default::default()
		};
		let call_in_wasm = CallInWasm(version.encode());

		let mut ext = new_test_ext();
		ext.register_extension(sp_core::traits::CallInWasmExt::new(call_in_wasm));
		ext
	}

	struct BlockTest {
		n: <Test as frame_system::Config>::BlockNumber,
		within_block: Box<dyn Fn()>,
		after_block: Option<Box<dyn Fn()>>,
	}

	/// BlockTests exist to test blocks with some setup: we have to assume that
	/// `validate_block` will mutate and check storage in certain predictable
	/// ways, for example, and we want to always ensure that tests are executed
	/// in the context of some particular block number.
	#[derive(Default)]
	struct BlockTests {
		tests: Vec<BlockTest>,
		pending_upgrade: Option<RelayChainBlockNumber>,
		ran: bool,
		relay_sproof_builder_hook:
			Option<Box<dyn Fn(&BlockTests, RelayChainBlockNumber, &mut RelayStateSproofBuilder)>>,
		persisted_validation_data_hook:
			Option<Box<dyn Fn(&BlockTests, RelayChainBlockNumber, &mut PersistedValidationData)>>,
		inherent_data_hook:
			Option<Box<dyn Fn(&BlockTests, RelayChainBlockNumber, &mut ParachainInherentData)>>,
	}

	impl BlockTests {
		fn new() -> BlockTests {
			Default::default()
		}

		fn add_raw(mut self, test: BlockTest) -> Self {
			self.tests.push(test);
			self
		}

		fn add<F>(self, n: <Test as frame_system::Config>::BlockNumber, within_block: F) -> Self
		where
			F: 'static + Fn(),
		{
			self.add_raw(BlockTest {
				n,
				within_block: Box::new(within_block),
				after_block: None,
			})
		}

		fn add_with_post_test<F1, F2>(
			self,
			n: <Test as frame_system::Config>::BlockNumber,
			within_block: F1,
			after_block: F2,
		) -> Self
		where
			F1: 'static + Fn(),
			F2: 'static + Fn(),
		{
			self.add_raw(BlockTest {
				n,
				within_block: Box::new(within_block),
				after_block: Some(Box::new(after_block)),
			})
		}

		fn with_relay_sproof_builder<F>(mut self, f: F) -> Self
		where
			F: 'static + Fn(&BlockTests, RelayChainBlockNumber, &mut RelayStateSproofBuilder),
		{
			self.relay_sproof_builder_hook = Some(Box::new(f));
			self
		}

		#[allow(dead_code)] // might come in handy in future. If now is future and it still hasn't - feel free.
		fn with_validation_data<F>(mut self, f: F) -> Self
		where
			F: 'static + Fn(&BlockTests, RelayChainBlockNumber, &mut PersistedValidationData),
		{
			self.persisted_validation_data_hook = Some(Box::new(f));
			self
		}

		fn with_inherent_data<F>(mut self, f: F) -> Self
		where
			F: 'static + Fn(&BlockTests, RelayChainBlockNumber, &mut ParachainInherentData),
		{
			self.inherent_data_hook = Some(Box::new(f));
			self
		}

		fn run(&mut self) {
			self.ran = true;
			wasm_ext().execute_with(|| {
				for BlockTest {
					n,
					within_block,
					after_block,
				} in self.tests.iter()
				{
					// clear pending updates, as applicable
					if let Some(upgrade_block) = self.pending_upgrade {
						if n >= &upgrade_block.into() {
							self.pending_upgrade = None;
						}
					}

					// begin initialization
					System::initialize(
						&n,
						&Default::default(),
						&Default::default(),
						InitKind::Full,
					);

					// now mess with the storage the way validate_block does
					let mut sproof_builder = RelayStateSproofBuilder::default();
					if let Some(ref hook) = self.relay_sproof_builder_hook {
						hook(self, *n as RelayChainBlockNumber, &mut sproof_builder);
					}
					let (relay_parent_storage_root, relay_chain_state) =
						sproof_builder.into_state_root_and_proof();
					let mut vfp = PersistedValidationData {
						relay_parent_number: *n as RelayChainBlockNumber,
						relay_parent_storage_root,
						..Default::default()
					};
					if let Some(ref hook) = self.persisted_validation_data_hook {
						hook(self, *n as RelayChainBlockNumber, &mut vfp);
					}

					ValidationData::put(&vfp);
					storage::unhashed::kill(NEW_VALIDATION_CODE);

					// It is insufficient to push the validation function params
					// to storage; they must also be included in the inherent data.
					let inherent_data = {
						let mut inherent_data = InherentData::default();
						let mut system_inherent_data = ParachainInherentData {
							validation_data: vfp.clone(),
							relay_chain_state,
							downward_messages: Default::default(),
							horizontal_messages: Default::default(),
						};
						if let Some(ref hook) = self.inherent_data_hook {
							hook(self, *n as RelayChainBlockNumber, &mut system_inherent_data);
						}
						inherent_data
							.put_data(
								cumulus_primitives_parachain_inherent::INHERENT_IDENTIFIER,
								&system_inherent_data,
							)
							.expect("failed to put VFP inherent");
						inherent_data
					};

					// execute the block
					ParachainSystem::on_initialize(*n);
					ParachainSystem::create_inherent(&inherent_data)
						.expect("got an inherent")
						.dispatch_bypass_filter(RawOrigin::None.into())
						.expect("dispatch succeeded");
					within_block();
					ParachainSystem::on_finalize(*n);

					// did block execution set new validation code?
					if storage::unhashed::exists(NEW_VALIDATION_CODE) {
						if self.pending_upgrade.is_some() {
							panic!("attempted to set validation code while upgrade was pending");
						}
					}

					// clean up
					System::finalize();
					if let Some(after_block) = after_block {
						after_block();
					}
				}
			});
		}
	}

	impl Drop for BlockTests {
		fn drop(&mut self) {
			if !self.ran {
				self.run();
			}
		}
	}

	#[test]
	#[should_panic]
	fn block_tests_run_on_drop() {
		BlockTests::new().add(123, || {
			panic!("if this test passes, block tests run properly")
		});
	}

	#[test]
	fn events() {
		BlockTests::new()
			.with_relay_sproof_builder(|_, _, builder| {
				builder.host_config.validation_upgrade_delay = 1000;
			})
			.add_with_post_test(
				123,
				|| {
					assert_ok!(System::set_code(RawOrigin::Root.into(), Default::default()));
				},
				|| {
					let events = System::events();
					assert_eq!(
						events[0].event,
						Event::parachain_system(
							crate::RawEvent::ValidationFunctionStored(1123).into()
						)
					);
				},
			)
			.add_with_post_test(
				1234,
				|| {},
				|| {
					let events = System::events();
					assert_eq!(
						events[0].event,
						Event::parachain_system(
							crate::RawEvent::ValidationFunctionApplied(1234).into()
						)
					);
				},
			);
	}

	#[test]
	fn non_overlapping() {
		BlockTests::new()
			.with_relay_sproof_builder(|_, _, builder| {
				builder.host_config.validation_upgrade_delay = 1000;
			})
			.add(123, || {
				assert_ok!(System::set_code(RawOrigin::Root.into(), Default::default()));
			})
			.add(234, || {
				assert_eq!(
					System::set_code(RawOrigin::Root.into(), Default::default()),
					Err(Error::<Test>::OverlappingUpgrades.into()),
				)
			});
	}

	#[test]
	fn manipulates_storage() {
		BlockTests::new()
			.add(123, || {
				assert!(
					!PendingValidationFunction::exists(),
					"validation function must not exist yet"
				);
				assert_ok!(System::set_code(RawOrigin::Root.into(), Default::default()));
				assert!(
					PendingValidationFunction::exists(),
					"validation function must now exist"
				);
			})
			.add_with_post_test(
				1234,
				|| {},
				|| {
					assert!(
						!PendingValidationFunction::exists(),
						"validation function must have been unset"
					);
				},
			);
	}

	#[test]
	fn checks_size() {
		BlockTests::new()
			.with_relay_sproof_builder(|_, _, builder| {
				builder.host_config.max_code_size = 8;
			})
			.add(123, || {
				assert_eq!(
					System::set_code(RawOrigin::Root.into(), vec![0; 64]),
					Err(Error::<Test>::TooBig.into()),
				);
			});
	}

	#[test]
	fn send_upward_message_num_per_candidate() {
		BlockTests::new()
			.with_relay_sproof_builder(|_, _, sproof| {
				sproof.host_config.max_upward_message_num_per_candidate = 1;
				sproof.relay_dispatch_queue_size = None;
			})
			.add_with_post_test(
				1,
				|| {
					ParachainSystem::send_upward_message(b"Mr F was here".to_vec()).unwrap();
					ParachainSystem::send_upward_message(b"message 2".to_vec()).unwrap();
				},
				|| {
					let v: Option<Vec<Vec<u8>>> =
						storage::unhashed::get(well_known_keys::UPWARD_MESSAGES);
					assert_eq!(v, Some(vec![b"Mr F was here".to_vec()]),);
				},
			)
			.add_with_post_test(
				2,
				|| { /* do nothing within block */ },
				|| {
					let v: Option<Vec<Vec<u8>>> =
						storage::unhashed::get(well_known_keys::UPWARD_MESSAGES);
					assert_eq!(v, Some(vec![b"message 2".to_vec()]),);
				},
			);
	}

	#[test]
	fn send_upward_message_relay_bottleneck() {
		BlockTests::new()
			.with_relay_sproof_builder(|_, relay_block_num, sproof| {
				sproof.host_config.max_upward_message_num_per_candidate = 2;
				sproof.host_config.max_upward_queue_count = 5;

				match relay_block_num {
					1 => sproof.relay_dispatch_queue_size = Some((5, 0)),
					2 => sproof.relay_dispatch_queue_size = Some((4, 0)),
					_ => unreachable!(),
				}
			})
			.add_with_post_test(
				1,
				|| {
					ParachainSystem::send_upward_message(vec![0u8; 8]).unwrap();
				},
				|| {
					// The message won't be sent because there is already one message in queue.
					let v: Option<Vec<Vec<u8>>> =
						storage::unhashed::get(well_known_keys::UPWARD_MESSAGES);
					assert_eq!(v, Some(vec![]),);
				},
			)
			.add_with_post_test(
				2,
				|| { /* do nothing within block */ },
				|| {
					let v: Option<Vec<Vec<u8>>> =
						storage::unhashed::get(well_known_keys::UPWARD_MESSAGES);
					assert_eq!(v, Some(vec![vec![0u8; 8]]),);
				},
			);
	}

	#[test]
	fn send_hrmp_message_buffer_channel_close() {
		BlockTests::new()
			.with_relay_sproof_builder(|_, relay_block_num, sproof| {
				//
				// Base case setup
				//
				sproof.para_id = ParaId::from(200);
				sproof.hrmp_egress_channel_index = Some(vec![ParaId::from(300), ParaId::from(400)]);
				sproof.hrmp_channels.insert(
					HrmpChannelId {
						sender: ParaId::from(200),
						recipient: ParaId::from(300),
					},
					AbridgedHrmpChannel {
						max_capacity: 1,
						msg_count: 1, // <- 1/1 means the channel is full
						max_total_size: 1024,
						max_message_size: 8,
						total_size: 0,
						mqc_head: Default::default(),
					},
				);
				sproof.hrmp_channels.insert(
					HrmpChannelId {
						sender: ParaId::from(200),
						recipient: ParaId::from(400),
					},
					AbridgedHrmpChannel {
						max_capacity: 1,
						msg_count: 1,
						max_total_size: 1024,
						max_message_size: 8,
						total_size: 0,
						mqc_head: Default::default(),
					},
				);

				//
				// Adjustment according to block
				//
				match relay_block_num {
					1 => {}
					2 => {}
					3 => {
						// The channel 200->400 ceases to exist at the relay chain block 3
						sproof
							.hrmp_egress_channel_index
							.as_mut()
							.unwrap()
							.retain(|n| n != &ParaId::from(400));
						sproof.hrmp_channels.remove(&HrmpChannelId {
							sender: ParaId::from(200),
							recipient: ParaId::from(400),
						});

						// We also free up space for a message in the 200->300 channel.
						sproof
							.hrmp_channels
							.get_mut(&HrmpChannelId {
								sender: ParaId::from(200),
								recipient: ParaId::from(300),
							})
							.unwrap()
							.msg_count = 0;
					}
					_ => unreachable!(),
				}
			})
			.add_with_post_test(
				1,
				|| {
					send_message(ParaId::from(300), b"1".to_vec());
					send_message(ParaId::from(400), b"2".to_vec());
				},
				|| {},
			)
			.add_with_post_test(
				2,
				|| {},
				|| {
					// both channels are at capacity so we do not expect any messages.
					let v: Option<Vec<OutboundHrmpMessage>> =
						storage::unhashed::get(well_known_keys::HRMP_OUTBOUND_MESSAGES);
					assert_eq!(v, Some(vec![]));
				},
			)
			.add_with_post_test(
				3,
				|| {},
				|| {
					let v: Option<Vec<OutboundHrmpMessage>> =
						storage::unhashed::get(well_known_keys::HRMP_OUTBOUND_MESSAGES);
					assert_eq!(
						v,
						Some(vec![OutboundHrmpMessage {
							recipient: ParaId::from(300),
							data: b"1".to_vec(),
						}])
					);
				},
			);
	}

	#[test]
	fn message_queue_chain() {
		assert_eq!(MessageQueueChain::default().head(), H256::zero());

		// Note that the resulting hashes are the same for HRMP and DMP. That's because even though
		// the types are nominally different, they have the same structure and computation of the
		// new head doesn't differ.
		//
		// These cases are taken from https://github.com/paritytech/polkadot/pull/2351
		assert_eq!(
			MessageQueueChain::default()
				.extend_downward(&InboundDownwardMessage {
					sent_at: 2,
					msg: vec![1, 2, 3],
				})
				.extend_downward(&InboundDownwardMessage {
					sent_at: 3,
					msg: vec![4, 5, 6],
				})
				.head(),
			hex!["88dc00db8cc9d22aa62b87807705831f164387dfa49f80a8600ed1cbe1704b6b"].into(),
		);
		assert_eq!(
			MessageQueueChain::default()
				.extend_hrmp(&InboundHrmpMessage {
					sent_at: 2,
					data: vec![1, 2, 3],
				})
				.extend_hrmp(&InboundHrmpMessage {
					sent_at: 3,
					data: vec![4, 5, 6],
				})
				.head(),
			hex!["88dc00db8cc9d22aa62b87807705831f164387dfa49f80a8600ed1cbe1704b6b"].into(),
		);
	}

	#[test]
	fn receive_dmp() {
		lazy_static::lazy_static! {
			static ref MSG: InboundDownwardMessage = InboundDownwardMessage {
				sent_at: 1,
				msg: b"down".to_vec(),
			};
		}

		BlockTests::new()
			.with_relay_sproof_builder(|_, relay_block_num, sproof| match relay_block_num {
				1 => {
					sproof.dmq_mqc_head =
						Some(MessageQueueChain::default().extend_downward(&MSG).head());
				}
				_ => unreachable!(),
			})
			.with_inherent_data(|_, relay_block_num, data| match relay_block_num {
				1 => {
					data.downward_messages.push(MSG.clone());
				}
				_ => unreachable!(),
			})
			.add(1, || {
				HANDLED_DMP_MESSAGES.with(|m| {
					let mut m = m.borrow_mut();
					assert_eq!(&*m, &[(MSG.sent_at, MSG.msg.clone())]);
					m.clear();
				});
			});
	}

	#[test]
	fn receive_hrmp() {
		lazy_static::lazy_static! {
			static ref MSG_1: InboundHrmpMessage = InboundHrmpMessage {
				sent_at: 1,
				data: b"1".to_vec(),
			};

			static ref MSG_2: InboundHrmpMessage = InboundHrmpMessage {
				sent_at: 1,
				data: b"2".to_vec(),
			};

			static ref MSG_3: InboundHrmpMessage = InboundHrmpMessage {
				sent_at: 2,
				data: b"3".to_vec(),
			};

			static ref MSG_4: InboundHrmpMessage = InboundHrmpMessage {
				sent_at: 2,
				data: b"4".to_vec(),
			};
		}

		BlockTests::new()
			.with_relay_sproof_builder(|_, relay_block_num, sproof| match relay_block_num {
				1 => {
					// 200 - doesn't exist yet
					// 300 - one new message
					sproof.upsert_inbound_channel(ParaId::from(300)).mqc_head =
						Some(MessageQueueChain::default().extend_hrmp(&MSG_1).head());
				}
				2 => {
					// 200 - two new messages
					// 300 - now present with one message.
					sproof.upsert_inbound_channel(ParaId::from(200)).mqc_head =
						Some(MessageQueueChain::default().extend_hrmp(&MSG_4).head());
					sproof.upsert_inbound_channel(ParaId::from(300)).mqc_head = Some(
						MessageQueueChain::default()
							.extend_hrmp(&MSG_1)
							.extend_hrmp(&MSG_2)
							.extend_hrmp(&MSG_3)
							.head(),
					);
				}
				3 => {
					// 200 - no new messages
					// 300 - is gone
					sproof.upsert_inbound_channel(ParaId::from(200)).mqc_head =
						Some(MessageQueueChain::default().extend_hrmp(&MSG_4).head());
				}
				_ => unreachable!(),
			})
			.with_inherent_data(|_, relay_block_num, data| match relay_block_num {
				1 => {
					data.horizontal_messages
						.insert(ParaId::from(300), vec![MSG_1.clone()]);
				}
				2 => {
					data.horizontal_messages.insert(
						ParaId::from(300),
						vec![
							// can't be sent at the block 1 actually. However, we cheat here
							// because we want to test the case where there are multiple messages
							// but the harness at the moment doesn't support block skipping.
							MSG_2.clone(),
							MSG_3.clone(),
						],
					);
					data.horizontal_messages
						.insert(ParaId::from(200), vec![MSG_4.clone()]);
				}
				3 => {}
				_ => unreachable!(),
			})
			.add(1, || {
				HANDLED_XCMP_MESSAGES.with(|m| {
					let mut m = m.borrow_mut();
					assert_eq!(&*m, &[(ParaId::from(300), 1, b"1".to_vec())]);
					m.clear();
				});
			})
			.add(2, || {
				HANDLED_XCMP_MESSAGES.with(|m| {
					let mut m = m.borrow_mut();
					assert_eq!(
						&*m,
						&[
							(ParaId::from(300), 1, b"2".to_vec()),
							(ParaId::from(200), 2, b"4".to_vec()),
							(ParaId::from(300), 2, b"3".to_vec()),
						]
					);
					m.clear();
				});
			})
			.add(3, || {});
	}

	#[test]
	fn receive_hrmp_empty_channel() {
		BlockTests::new()
			.with_relay_sproof_builder(|_, relay_block_num, sproof| match relay_block_num {
				1 => {
					// no channels
				}
				2 => {
					// one new channel
					sproof.upsert_inbound_channel(ParaId::from(300)).mqc_head =
						Some(MessageQueueChain::default().head());
				}
				_ => unreachable!(),
			})
			.add(1, || {})
			.add(2, || {});
	}

	#[test]
	fn receive_hrmp_after_pause() {
		lazy_static::lazy_static! {
			static ref MSG_1: InboundHrmpMessage = InboundHrmpMessage {
				sent_at: 1,
				data: b"mikhailinvanovich".to_vec(),
			};

			static ref MSG_2: InboundHrmpMessage = InboundHrmpMessage {
				sent_at: 3,
				data: b"1000000000".to_vec(),
			};
		}

		const ALICE: ParaId = ParaId::new(300);

		BlockTests::new()
			.with_relay_sproof_builder(|_, relay_block_num, sproof| match relay_block_num {
				1 => {
					sproof.upsert_inbound_channel(ALICE).mqc_head =
						Some(MessageQueueChain::default().extend_hrmp(&MSG_1).head());
				}
				2 => {
					// 300 - no new messages, mqc stayed the same.
					sproof.upsert_inbound_channel(ALICE).mqc_head =
						Some(MessageQueueChain::default().extend_hrmp(&MSG_1).head());
				}
				3 => {
					// 300 - new message.
					sproof.upsert_inbound_channel(ALICE).mqc_head = Some(
						MessageQueueChain::default()
							.extend_hrmp(&MSG_1)
							.extend_hrmp(&MSG_2)
							.head(),
					);
				}
				_ => unreachable!(),
			})
			.with_inherent_data(|_, relay_block_num, data| match relay_block_num {
				1 => {
					data.horizontal_messages.insert(ALICE, vec![MSG_1.clone()]);
				}
				2 => {
					// no new messages
				}
				3 => {
					data.horizontal_messages.insert(ALICE, vec![MSG_2.clone()]);
				}
				_ => unreachable!(),
			})
			.add(1, || {
				HANDLED_XCMP_MESSAGES.with(|m| {
					let mut m = m.borrow_mut();
					assert_eq!(&*m, &[(ALICE, 1, b"mikhailinvanovich".to_vec())]);
					m.clear();
				});
			})
			.add(2, || {})
			.add(3, || {
				HANDLED_XCMP_MESSAGES.with(|m| {
					let mut m = m.borrow_mut();
					assert_eq!(&*m, &[(ALICE, 3, b"1000000000".to_vec())]);
					m.clear();
				});
			});
	}
>>>>>>> af28a85a
}<|MERGE_RESOLUTION|>--- conflicted
+++ resolved
@@ -37,24 +37,14 @@
 };
 use cumulus_primitives_parachain_inherent::ParachainInherentData;
 use frame_support::{
-<<<<<<< HEAD
 	ensure,
 	dispatch::{DispatchError, DispatchResult},
 	storage,
 	traits::Get,
-	weights::{PostDispatchInfo, Weight},
-};
-=======
-	decl_error, decl_event, decl_module, decl_storage,
-	dispatch::{DispatchResult, DispatchResultWithPostInfo},
-	ensure,
+	weights::{PostDispatchInfo, Weight, Pays},
 	inherent::{InherentData, InherentIdentifier, ProvideInherent},
-	storage,
-	traits::Get,
-	weights::{DispatchClass, Pays, PostDispatchInfo, Weight},
 };
 use frame_system::{ensure_none, ensure_root};
->>>>>>> af28a85a
 use polkadot_parachain::primitives::RelayChainBlockNumber;
 use relay_state_snapshot::MessagingStateSnapshot;
 use sp_runtime::{
@@ -63,10 +53,6 @@
 		InvalidTransaction, TransactionLongevity, TransactionSource, TransactionValidity,
 		ValidTransaction,
 	},
-<<<<<<< HEAD
-=======
-	DispatchError,
->>>>>>> af28a85a
 };
 use sp_std::{cmp, collections::btree_map::BTreeMap, prelude::*};
 
@@ -664,15 +650,9 @@
 
 		let mut weight_used = 0;
 		if dm_count != 0 {
-<<<<<<< HEAD
 			Self::deposit_event(Event::DownwardMessagesReceived(dm_count));
 			let max_weight = <ReservedDmpWeightOverride<T>>::get()
 				.unwrap_or_else(T::ReservedDmpWeight::get);
-=======
-			Self::deposit_event(RawEvent::DownwardMessagesReceived(dm_count));
-			let max_weight =
-				ReservedDmpWeightOverride::get().unwrap_or_else(T::ReservedDmpWeight::get);
->>>>>>> af28a85a
 
 			let message_iter = downward_messages
 				.into_iter()
@@ -716,7 +696,6 @@
 		// First, check that all submitted messages are sent from channels that exist. The
 		// channel exists if its MQC head is present in `vfp.hrmp_mqc_heads`.
 		for sender in horizontal_messages.keys() {
-<<<<<<< HEAD
 			// A violation of the assertion below indicates that one of the messages submitted
 			// by the collator was sent from a sender that doesn't have a channel opened to
 			// this parachain, according to the relay-parent state.
@@ -725,14 +704,6 @@
 					.binary_search_by_key(sender, |&(s, _)| s)
 					.is_ok(),
 			);
-=======
-			// A violation of the assertion below indicates that one of the messages submitted by
-			// the collator was sent from a sender that doesn't have a channel opened to this parachain,
-			// according to the relay-parent state.
-			assert!(ingress_channels
-				.binary_search_by_key(sender, |&(s, _)| s)
-				.is_ok(),);
->>>>>>> af28a85a
 		}
 
 		// Second, prepare horizontal messages for a more convenient processing:
@@ -783,11 +754,7 @@
 			.map(|&(sender, ref message)| (sender, message.sent_at, &message.data[..]));
 
 		let max_weight =
-<<<<<<< HEAD
 			<ReservedXcmpWeightOverride<T>>::get().unwrap_or_else(T::ReservedXcmpWeight::get);
-=======
-			ReservedXcmpWeightOverride::get().unwrap_or_else(T::ReservedXcmpWeight::get);
->>>>>>> af28a85a
 		let weight_used = T::XcmpMessageHandler::handle_xcmp_messages(message_iter, max_weight);
 
 		// Check that the MQC heads for each channel provided by the relay chain match the MQC
@@ -979,974 +946,4 @@
 	fn send_upward_message(message: UpwardMessage) -> Result<u32, MessageSendError> {
 		Self::send_upward_message(message)
 	}
-<<<<<<< HEAD
-=======
-}
-
-impl<T: Config> ProvideInherent for Module<T> {
-	type Call = Call<T>;
-	type Error = sp_inherents::MakeFatalError<()>;
-	const INHERENT_IDENTIFIER: InherentIdentifier =
-		cumulus_primitives_parachain_inherent::INHERENT_IDENTIFIER;
-
-	fn create_inherent(data: &InherentData) -> Option<Self::Call> {
-		let data: ParachainInherentData = data
-			.get_data(&Self::INHERENT_IDENTIFIER)
-			.ok()
-			.flatten()
-			.expect("validation function params are always injected into inherent data; qed");
-
-		Some(Call::set_validation_data(data))
-	}
-
-	fn is_inherent(call: &Self::Call) -> bool {
-		matches!(call, Call::set_validation_data(_))
-	}
-}
-
-decl_event! {
-	pub enum Event<T> where Hash = <T as frame_system::Config>::Hash {
-		/// The validation function has been scheduled to apply as of the contained relay chain block number.
-		ValidationFunctionStored(RelayChainBlockNumber),
-		/// The validation function was applied as of the contained relay chain block number.
-		ValidationFunctionApplied(RelayChainBlockNumber),
-		/// An upgrade has been authorized.
-		UpgradeAuthorized(Hash),
-		/// Some downward messages have been received and will be processed.
-		/// \[ count \]
-		DownwardMessagesReceived(u32),
-		/// Downward messages were processed using the given weight.
-		/// \[ weight_used, result_mqc_head \]
-		DownwardMessagesProcessed(Weight, relay_chain::Hash),
-	}
-}
-
-decl_error! {
-	pub enum Error for Module<T: Config> {
-		/// Attempt to upgrade validation function while existing upgrade pending
-		OverlappingUpgrades,
-		/// Polkadot currently prohibits this parachain from upgrading its validation function
-		ProhibitedByPolkadot,
-		/// The supplied validation function has compiled into a blob larger than Polkadot is willing to run
-		TooBig,
-		/// The inherent which supplies the validation data did not run this block
-		ValidationDataNotAvailable,
-		/// The inherent which supplies the host configuration did not run this block
-		HostConfigurationNotAvailable,
-		/// No validation function upgrade is currently scheduled.
-		NotScheduled,
-		/// No code upgrade has been authorized.
-		NothingAuthorized,
-		/// The given code upgrade has not been authorized.
-		Unauthorized,
-	}
-}
-
-/// tests for this pallet
-#[cfg(test)]
-mod tests {
-	use super::*;
-
-	use codec::Encode;
-	use cumulus_primitives_core::{
-		relay_chain::BlockNumber as RelayBlockNumber, AbridgedHrmpChannel, InboundDownwardMessage,
-		InboundHrmpMessage, PersistedValidationData,
-	};
-	use cumulus_test_relay_sproof_builder::RelayStateSproofBuilder;
-	use frame_support::{
-		assert_ok,
-		dispatch::UnfilteredDispatchable,
-		parameter_types,
-		traits::{OnFinalize, OnInitialize},
-	};
-	use frame_system::{InitKind, RawOrigin};
-	use hex_literal::hex;
-	use relay_chain::v1::HrmpChannelId;
-	use sp_core::H256;
-	use sp_runtime::{testing::Header, traits::IdentityLookup};
-	use sp_version::RuntimeVersion;
-	use std::cell::RefCell;
-
-	use crate as parachain_system;
-
-	type UncheckedExtrinsic = frame_system::mocking::MockUncheckedExtrinsic<Test>;
-	type Block = frame_system::mocking::MockBlock<Test>;
-
-	frame_support::construct_runtime!(
-		pub enum Test where
-			Block = Block,
-			NodeBlock = Block,
-			UncheckedExtrinsic = UncheckedExtrinsic,
-		{
-			System: frame_system::{Pallet, Call, Config, Storage, Event<T>},
-			ParachainSystem: parachain_system::{Pallet, Call, Storage, Event<T>},
-		}
-	);
-
-	parameter_types! {
-		pub const BlockHashCount: u64 = 250;
-		pub Version: RuntimeVersion = RuntimeVersion {
-			spec_name: sp_version::create_runtime_str!("test"),
-			impl_name: sp_version::create_runtime_str!("system-test"),
-			authoring_version: 1,
-			spec_version: 1,
-			impl_version: 1,
-			apis: sp_version::create_apis_vec!([]),
-			transaction_version: 1,
-		};
-		pub const ParachainId: ParaId = ParaId::new(200);
-		pub const ReservedXcmpWeight: Weight = 0;
-		pub const ReservedDmpWeight: Weight = 0;
-	}
-	impl frame_system::Config for Test {
-		type Origin = Origin;
-		type Call = Call;
-		type Index = u64;
-		type BlockNumber = u64;
-		type Hash = H256;
-		type Hashing = BlakeTwo256;
-		type AccountId = u64;
-		type Lookup = IdentityLookup<Self::AccountId>;
-		type Header = Header;
-		type Event = Event;
-		type BlockHashCount = BlockHashCount;
-		type BlockLength = ();
-		type BlockWeights = ();
-		type Version = Version;
-		type PalletInfo = PalletInfo;
-		type AccountData = ();
-		type OnNewAccount = ();
-		type OnKilledAccount = ();
-		type DbWeight = ();
-		type BaseCallFilter = ();
-		type SystemWeightInfo = ();
-		type SS58Prefix = ();
-		type OnSetCode = ParachainSetCode<Self>;
-	}
-	impl Config for Test {
-		type Event = Event;
-		type OnValidationData = ();
-		type SelfParaId = ParachainId;
-		type OutboundXcmpMessageSource = FromThreadLocal;
-		type DmpMessageHandler = SaveIntoThreadLocal;
-		type ReservedDmpWeight = ReservedDmpWeight;
-		type XcmpMessageHandler = SaveIntoThreadLocal;
-		type ReservedXcmpWeight = ReservedXcmpWeight;
-	}
-
-	pub struct FromThreadLocal;
-	pub struct SaveIntoThreadLocal;
-
-	std::thread_local! {
-		static HANDLED_DMP_MESSAGES: RefCell<Vec<(relay_chain::BlockNumber, Vec<u8>)>> = RefCell::new(Vec::new());
-		static HANDLED_XCMP_MESSAGES: RefCell<Vec<(ParaId, relay_chain::BlockNumber, Vec<u8>)>> = RefCell::new(Vec::new());
-		static SENT_MESSAGES: RefCell<Vec<(ParaId, Vec<u8>)>> = RefCell::new(Vec::new());
-	}
-
-	fn send_message(dest: ParaId, message: Vec<u8>) {
-		SENT_MESSAGES.with(|m| m.borrow_mut().push((dest, message)));
-	}
-
-	impl XcmpMessageSource for FromThreadLocal {
-		fn take_outbound_messages(maximum_channels: usize) -> Vec<(ParaId, Vec<u8>)> {
-			let mut ids = std::collections::BTreeSet::<ParaId>::new();
-			let mut taken = 0;
-			let mut result = Vec::new();
-			SENT_MESSAGES.with(|ms| {
-				ms.borrow_mut().retain(|m| {
-					let status = <Module<Test> as GetChannelInfo>::get_channel_status(m.0);
-					let ready = matches!(status, ChannelStatus::Ready(..));
-					if ready && !ids.contains(&m.0) && taken < maximum_channels {
-						ids.insert(m.0);
-						taken += 1;
-						result.push(m.clone());
-						false
-					} else {
-						true
-					}
-				})
-			});
-			result
-		}
-	}
-
-	impl DmpMessageHandler for SaveIntoThreadLocal {
-		fn handle_dmp_messages(
-			iter: impl Iterator<Item = (RelayBlockNumber, Vec<u8>)>,
-			_max_weight: Weight,
-		) -> Weight {
-			HANDLED_DMP_MESSAGES.with(|m| {
-				for i in iter {
-					m.borrow_mut().push(i);
-				}
-				0
-			})
-		}
-	}
-
-	impl XcmpMessageHandler for SaveIntoThreadLocal {
-		fn handle_xcmp_messages<'a, I: Iterator<Item = (ParaId, RelayBlockNumber, &'a [u8])>>(
-			iter: I,
-			_max_weight: Weight,
-		) -> Weight {
-			HANDLED_XCMP_MESSAGES.with(|m| {
-				for (sender, sent_at, message) in iter {
-					m.borrow_mut().push((sender, sent_at, message.to_vec()));
-				}
-				0
-			})
-		}
-	}
-
-	// This function basically just builds a genesis storage key/value store according to
-	// our desired mockup.
-	fn new_test_ext() -> sp_io::TestExternalities {
-		HANDLED_DMP_MESSAGES.with(|m| m.borrow_mut().clear());
-		HANDLED_XCMP_MESSAGES.with(|m| m.borrow_mut().clear());
-
-		frame_system::GenesisConfig::default()
-			.build_storage::<Test>()
-			.unwrap()
-			.into()
-	}
-
-	struct CallInWasm(Vec<u8>);
-
-	impl sp_core::traits::CallInWasm for CallInWasm {
-		fn call_in_wasm(
-			&self,
-			_wasm_code: &[u8],
-			_code_hash: Option<Vec<u8>>,
-			_method: &str,
-			_call_data: &[u8],
-			_ext: &mut dyn sp_externalities::Externalities,
-			_missing_host_functions: sp_core::traits::MissingHostFunctions,
-		) -> Result<Vec<u8>, String> {
-			Ok(self.0.clone())
-		}
-	}
-
-	fn wasm_ext() -> sp_io::TestExternalities {
-		let version = RuntimeVersion {
-			spec_name: "test".into(),
-			spec_version: 2,
-			impl_version: 1,
-			..Default::default()
-		};
-		let call_in_wasm = CallInWasm(version.encode());
-
-		let mut ext = new_test_ext();
-		ext.register_extension(sp_core::traits::CallInWasmExt::new(call_in_wasm));
-		ext
-	}
-
-	struct BlockTest {
-		n: <Test as frame_system::Config>::BlockNumber,
-		within_block: Box<dyn Fn()>,
-		after_block: Option<Box<dyn Fn()>>,
-	}
-
-	/// BlockTests exist to test blocks with some setup: we have to assume that
-	/// `validate_block` will mutate and check storage in certain predictable
-	/// ways, for example, and we want to always ensure that tests are executed
-	/// in the context of some particular block number.
-	#[derive(Default)]
-	struct BlockTests {
-		tests: Vec<BlockTest>,
-		pending_upgrade: Option<RelayChainBlockNumber>,
-		ran: bool,
-		relay_sproof_builder_hook:
-			Option<Box<dyn Fn(&BlockTests, RelayChainBlockNumber, &mut RelayStateSproofBuilder)>>,
-		persisted_validation_data_hook:
-			Option<Box<dyn Fn(&BlockTests, RelayChainBlockNumber, &mut PersistedValidationData)>>,
-		inherent_data_hook:
-			Option<Box<dyn Fn(&BlockTests, RelayChainBlockNumber, &mut ParachainInherentData)>>,
-	}
-
-	impl BlockTests {
-		fn new() -> BlockTests {
-			Default::default()
-		}
-
-		fn add_raw(mut self, test: BlockTest) -> Self {
-			self.tests.push(test);
-			self
-		}
-
-		fn add<F>(self, n: <Test as frame_system::Config>::BlockNumber, within_block: F) -> Self
-		where
-			F: 'static + Fn(),
-		{
-			self.add_raw(BlockTest {
-				n,
-				within_block: Box::new(within_block),
-				after_block: None,
-			})
-		}
-
-		fn add_with_post_test<F1, F2>(
-			self,
-			n: <Test as frame_system::Config>::BlockNumber,
-			within_block: F1,
-			after_block: F2,
-		) -> Self
-		where
-			F1: 'static + Fn(),
-			F2: 'static + Fn(),
-		{
-			self.add_raw(BlockTest {
-				n,
-				within_block: Box::new(within_block),
-				after_block: Some(Box::new(after_block)),
-			})
-		}
-
-		fn with_relay_sproof_builder<F>(mut self, f: F) -> Self
-		where
-			F: 'static + Fn(&BlockTests, RelayChainBlockNumber, &mut RelayStateSproofBuilder),
-		{
-			self.relay_sproof_builder_hook = Some(Box::new(f));
-			self
-		}
-
-		#[allow(dead_code)] // might come in handy in future. If now is future and it still hasn't - feel free.
-		fn with_validation_data<F>(mut self, f: F) -> Self
-		where
-			F: 'static + Fn(&BlockTests, RelayChainBlockNumber, &mut PersistedValidationData),
-		{
-			self.persisted_validation_data_hook = Some(Box::new(f));
-			self
-		}
-
-		fn with_inherent_data<F>(mut self, f: F) -> Self
-		where
-			F: 'static + Fn(&BlockTests, RelayChainBlockNumber, &mut ParachainInherentData),
-		{
-			self.inherent_data_hook = Some(Box::new(f));
-			self
-		}
-
-		fn run(&mut self) {
-			self.ran = true;
-			wasm_ext().execute_with(|| {
-				for BlockTest {
-					n,
-					within_block,
-					after_block,
-				} in self.tests.iter()
-				{
-					// clear pending updates, as applicable
-					if let Some(upgrade_block) = self.pending_upgrade {
-						if n >= &upgrade_block.into() {
-							self.pending_upgrade = None;
-						}
-					}
-
-					// begin initialization
-					System::initialize(
-						&n,
-						&Default::default(),
-						&Default::default(),
-						InitKind::Full,
-					);
-
-					// now mess with the storage the way validate_block does
-					let mut sproof_builder = RelayStateSproofBuilder::default();
-					if let Some(ref hook) = self.relay_sproof_builder_hook {
-						hook(self, *n as RelayChainBlockNumber, &mut sproof_builder);
-					}
-					let (relay_parent_storage_root, relay_chain_state) =
-						sproof_builder.into_state_root_and_proof();
-					let mut vfp = PersistedValidationData {
-						relay_parent_number: *n as RelayChainBlockNumber,
-						relay_parent_storage_root,
-						..Default::default()
-					};
-					if let Some(ref hook) = self.persisted_validation_data_hook {
-						hook(self, *n as RelayChainBlockNumber, &mut vfp);
-					}
-
-					ValidationData::put(&vfp);
-					storage::unhashed::kill(NEW_VALIDATION_CODE);
-
-					// It is insufficient to push the validation function params
-					// to storage; they must also be included in the inherent data.
-					let inherent_data = {
-						let mut inherent_data = InherentData::default();
-						let mut system_inherent_data = ParachainInherentData {
-							validation_data: vfp.clone(),
-							relay_chain_state,
-							downward_messages: Default::default(),
-							horizontal_messages: Default::default(),
-						};
-						if let Some(ref hook) = self.inherent_data_hook {
-							hook(self, *n as RelayChainBlockNumber, &mut system_inherent_data);
-						}
-						inherent_data
-							.put_data(
-								cumulus_primitives_parachain_inherent::INHERENT_IDENTIFIER,
-								&system_inherent_data,
-							)
-							.expect("failed to put VFP inherent");
-						inherent_data
-					};
-
-					// execute the block
-					ParachainSystem::on_initialize(*n);
-					ParachainSystem::create_inherent(&inherent_data)
-						.expect("got an inherent")
-						.dispatch_bypass_filter(RawOrigin::None.into())
-						.expect("dispatch succeeded");
-					within_block();
-					ParachainSystem::on_finalize(*n);
-
-					// did block execution set new validation code?
-					if storage::unhashed::exists(NEW_VALIDATION_CODE) {
-						if self.pending_upgrade.is_some() {
-							panic!("attempted to set validation code while upgrade was pending");
-						}
-					}
-
-					// clean up
-					System::finalize();
-					if let Some(after_block) = after_block {
-						after_block();
-					}
-				}
-			});
-		}
-	}
-
-	impl Drop for BlockTests {
-		fn drop(&mut self) {
-			if !self.ran {
-				self.run();
-			}
-		}
-	}
-
-	#[test]
-	#[should_panic]
-	fn block_tests_run_on_drop() {
-		BlockTests::new().add(123, || {
-			panic!("if this test passes, block tests run properly")
-		});
-	}
-
-	#[test]
-	fn events() {
-		BlockTests::new()
-			.with_relay_sproof_builder(|_, _, builder| {
-				builder.host_config.validation_upgrade_delay = 1000;
-			})
-			.add_with_post_test(
-				123,
-				|| {
-					assert_ok!(System::set_code(RawOrigin::Root.into(), Default::default()));
-				},
-				|| {
-					let events = System::events();
-					assert_eq!(
-						events[0].event,
-						Event::parachain_system(
-							crate::RawEvent::ValidationFunctionStored(1123).into()
-						)
-					);
-				},
-			)
-			.add_with_post_test(
-				1234,
-				|| {},
-				|| {
-					let events = System::events();
-					assert_eq!(
-						events[0].event,
-						Event::parachain_system(
-							crate::RawEvent::ValidationFunctionApplied(1234).into()
-						)
-					);
-				},
-			);
-	}
-
-	#[test]
-	fn non_overlapping() {
-		BlockTests::new()
-			.with_relay_sproof_builder(|_, _, builder| {
-				builder.host_config.validation_upgrade_delay = 1000;
-			})
-			.add(123, || {
-				assert_ok!(System::set_code(RawOrigin::Root.into(), Default::default()));
-			})
-			.add(234, || {
-				assert_eq!(
-					System::set_code(RawOrigin::Root.into(), Default::default()),
-					Err(Error::<Test>::OverlappingUpgrades.into()),
-				)
-			});
-	}
-
-	#[test]
-	fn manipulates_storage() {
-		BlockTests::new()
-			.add(123, || {
-				assert!(
-					!PendingValidationFunction::exists(),
-					"validation function must not exist yet"
-				);
-				assert_ok!(System::set_code(RawOrigin::Root.into(), Default::default()));
-				assert!(
-					PendingValidationFunction::exists(),
-					"validation function must now exist"
-				);
-			})
-			.add_with_post_test(
-				1234,
-				|| {},
-				|| {
-					assert!(
-						!PendingValidationFunction::exists(),
-						"validation function must have been unset"
-					);
-				},
-			);
-	}
-
-	#[test]
-	fn checks_size() {
-		BlockTests::new()
-			.with_relay_sproof_builder(|_, _, builder| {
-				builder.host_config.max_code_size = 8;
-			})
-			.add(123, || {
-				assert_eq!(
-					System::set_code(RawOrigin::Root.into(), vec![0; 64]),
-					Err(Error::<Test>::TooBig.into()),
-				);
-			});
-	}
-
-	#[test]
-	fn send_upward_message_num_per_candidate() {
-		BlockTests::new()
-			.with_relay_sproof_builder(|_, _, sproof| {
-				sproof.host_config.max_upward_message_num_per_candidate = 1;
-				sproof.relay_dispatch_queue_size = None;
-			})
-			.add_with_post_test(
-				1,
-				|| {
-					ParachainSystem::send_upward_message(b"Mr F was here".to_vec()).unwrap();
-					ParachainSystem::send_upward_message(b"message 2".to_vec()).unwrap();
-				},
-				|| {
-					let v: Option<Vec<Vec<u8>>> =
-						storage::unhashed::get(well_known_keys::UPWARD_MESSAGES);
-					assert_eq!(v, Some(vec![b"Mr F was here".to_vec()]),);
-				},
-			)
-			.add_with_post_test(
-				2,
-				|| { /* do nothing within block */ },
-				|| {
-					let v: Option<Vec<Vec<u8>>> =
-						storage::unhashed::get(well_known_keys::UPWARD_MESSAGES);
-					assert_eq!(v, Some(vec![b"message 2".to_vec()]),);
-				},
-			);
-	}
-
-	#[test]
-	fn send_upward_message_relay_bottleneck() {
-		BlockTests::new()
-			.with_relay_sproof_builder(|_, relay_block_num, sproof| {
-				sproof.host_config.max_upward_message_num_per_candidate = 2;
-				sproof.host_config.max_upward_queue_count = 5;
-
-				match relay_block_num {
-					1 => sproof.relay_dispatch_queue_size = Some((5, 0)),
-					2 => sproof.relay_dispatch_queue_size = Some((4, 0)),
-					_ => unreachable!(),
-				}
-			})
-			.add_with_post_test(
-				1,
-				|| {
-					ParachainSystem::send_upward_message(vec![0u8; 8]).unwrap();
-				},
-				|| {
-					// The message won't be sent because there is already one message in queue.
-					let v: Option<Vec<Vec<u8>>> =
-						storage::unhashed::get(well_known_keys::UPWARD_MESSAGES);
-					assert_eq!(v, Some(vec![]),);
-				},
-			)
-			.add_with_post_test(
-				2,
-				|| { /* do nothing within block */ },
-				|| {
-					let v: Option<Vec<Vec<u8>>> =
-						storage::unhashed::get(well_known_keys::UPWARD_MESSAGES);
-					assert_eq!(v, Some(vec![vec![0u8; 8]]),);
-				},
-			);
-	}
-
-	#[test]
-	fn send_hrmp_message_buffer_channel_close() {
-		BlockTests::new()
-			.with_relay_sproof_builder(|_, relay_block_num, sproof| {
-				//
-				// Base case setup
-				//
-				sproof.para_id = ParaId::from(200);
-				sproof.hrmp_egress_channel_index = Some(vec![ParaId::from(300), ParaId::from(400)]);
-				sproof.hrmp_channels.insert(
-					HrmpChannelId {
-						sender: ParaId::from(200),
-						recipient: ParaId::from(300),
-					},
-					AbridgedHrmpChannel {
-						max_capacity: 1,
-						msg_count: 1, // <- 1/1 means the channel is full
-						max_total_size: 1024,
-						max_message_size: 8,
-						total_size: 0,
-						mqc_head: Default::default(),
-					},
-				);
-				sproof.hrmp_channels.insert(
-					HrmpChannelId {
-						sender: ParaId::from(200),
-						recipient: ParaId::from(400),
-					},
-					AbridgedHrmpChannel {
-						max_capacity: 1,
-						msg_count: 1,
-						max_total_size: 1024,
-						max_message_size: 8,
-						total_size: 0,
-						mqc_head: Default::default(),
-					},
-				);
-
-				//
-				// Adjustment according to block
-				//
-				match relay_block_num {
-					1 => {}
-					2 => {}
-					3 => {
-						// The channel 200->400 ceases to exist at the relay chain block 3
-						sproof
-							.hrmp_egress_channel_index
-							.as_mut()
-							.unwrap()
-							.retain(|n| n != &ParaId::from(400));
-						sproof.hrmp_channels.remove(&HrmpChannelId {
-							sender: ParaId::from(200),
-							recipient: ParaId::from(400),
-						});
-
-						// We also free up space for a message in the 200->300 channel.
-						sproof
-							.hrmp_channels
-							.get_mut(&HrmpChannelId {
-								sender: ParaId::from(200),
-								recipient: ParaId::from(300),
-							})
-							.unwrap()
-							.msg_count = 0;
-					}
-					_ => unreachable!(),
-				}
-			})
-			.add_with_post_test(
-				1,
-				|| {
-					send_message(ParaId::from(300), b"1".to_vec());
-					send_message(ParaId::from(400), b"2".to_vec());
-				},
-				|| {},
-			)
-			.add_with_post_test(
-				2,
-				|| {},
-				|| {
-					// both channels are at capacity so we do not expect any messages.
-					let v: Option<Vec<OutboundHrmpMessage>> =
-						storage::unhashed::get(well_known_keys::HRMP_OUTBOUND_MESSAGES);
-					assert_eq!(v, Some(vec![]));
-				},
-			)
-			.add_with_post_test(
-				3,
-				|| {},
-				|| {
-					let v: Option<Vec<OutboundHrmpMessage>> =
-						storage::unhashed::get(well_known_keys::HRMP_OUTBOUND_MESSAGES);
-					assert_eq!(
-						v,
-						Some(vec![OutboundHrmpMessage {
-							recipient: ParaId::from(300),
-							data: b"1".to_vec(),
-						}])
-					);
-				},
-			);
-	}
-
-	#[test]
-	fn message_queue_chain() {
-		assert_eq!(MessageQueueChain::default().head(), H256::zero());
-
-		// Note that the resulting hashes are the same for HRMP and DMP. That's because even though
-		// the types are nominally different, they have the same structure and computation of the
-		// new head doesn't differ.
-		//
-		// These cases are taken from https://github.com/paritytech/polkadot/pull/2351
-		assert_eq!(
-			MessageQueueChain::default()
-				.extend_downward(&InboundDownwardMessage {
-					sent_at: 2,
-					msg: vec![1, 2, 3],
-				})
-				.extend_downward(&InboundDownwardMessage {
-					sent_at: 3,
-					msg: vec![4, 5, 6],
-				})
-				.head(),
-			hex!["88dc00db8cc9d22aa62b87807705831f164387dfa49f80a8600ed1cbe1704b6b"].into(),
-		);
-		assert_eq!(
-			MessageQueueChain::default()
-				.extend_hrmp(&InboundHrmpMessage {
-					sent_at: 2,
-					data: vec![1, 2, 3],
-				})
-				.extend_hrmp(&InboundHrmpMessage {
-					sent_at: 3,
-					data: vec![4, 5, 6],
-				})
-				.head(),
-			hex!["88dc00db8cc9d22aa62b87807705831f164387dfa49f80a8600ed1cbe1704b6b"].into(),
-		);
-	}
-
-	#[test]
-	fn receive_dmp() {
-		lazy_static::lazy_static! {
-			static ref MSG: InboundDownwardMessage = InboundDownwardMessage {
-				sent_at: 1,
-				msg: b"down".to_vec(),
-			};
-		}
-
-		BlockTests::new()
-			.with_relay_sproof_builder(|_, relay_block_num, sproof| match relay_block_num {
-				1 => {
-					sproof.dmq_mqc_head =
-						Some(MessageQueueChain::default().extend_downward(&MSG).head());
-				}
-				_ => unreachable!(),
-			})
-			.with_inherent_data(|_, relay_block_num, data| match relay_block_num {
-				1 => {
-					data.downward_messages.push(MSG.clone());
-				}
-				_ => unreachable!(),
-			})
-			.add(1, || {
-				HANDLED_DMP_MESSAGES.with(|m| {
-					let mut m = m.borrow_mut();
-					assert_eq!(&*m, &[(MSG.sent_at, MSG.msg.clone())]);
-					m.clear();
-				});
-			});
-	}
-
-	#[test]
-	fn receive_hrmp() {
-		lazy_static::lazy_static! {
-			static ref MSG_1: InboundHrmpMessage = InboundHrmpMessage {
-				sent_at: 1,
-				data: b"1".to_vec(),
-			};
-
-			static ref MSG_2: InboundHrmpMessage = InboundHrmpMessage {
-				sent_at: 1,
-				data: b"2".to_vec(),
-			};
-
-			static ref MSG_3: InboundHrmpMessage = InboundHrmpMessage {
-				sent_at: 2,
-				data: b"3".to_vec(),
-			};
-
-			static ref MSG_4: InboundHrmpMessage = InboundHrmpMessage {
-				sent_at: 2,
-				data: b"4".to_vec(),
-			};
-		}
-
-		BlockTests::new()
-			.with_relay_sproof_builder(|_, relay_block_num, sproof| match relay_block_num {
-				1 => {
-					// 200 - doesn't exist yet
-					// 300 - one new message
-					sproof.upsert_inbound_channel(ParaId::from(300)).mqc_head =
-						Some(MessageQueueChain::default().extend_hrmp(&MSG_1).head());
-				}
-				2 => {
-					// 200 - two new messages
-					// 300 - now present with one message.
-					sproof.upsert_inbound_channel(ParaId::from(200)).mqc_head =
-						Some(MessageQueueChain::default().extend_hrmp(&MSG_4).head());
-					sproof.upsert_inbound_channel(ParaId::from(300)).mqc_head = Some(
-						MessageQueueChain::default()
-							.extend_hrmp(&MSG_1)
-							.extend_hrmp(&MSG_2)
-							.extend_hrmp(&MSG_3)
-							.head(),
-					);
-				}
-				3 => {
-					// 200 - no new messages
-					// 300 - is gone
-					sproof.upsert_inbound_channel(ParaId::from(200)).mqc_head =
-						Some(MessageQueueChain::default().extend_hrmp(&MSG_4).head());
-				}
-				_ => unreachable!(),
-			})
-			.with_inherent_data(|_, relay_block_num, data| match relay_block_num {
-				1 => {
-					data.horizontal_messages
-						.insert(ParaId::from(300), vec![MSG_1.clone()]);
-				}
-				2 => {
-					data.horizontal_messages.insert(
-						ParaId::from(300),
-						vec![
-							// can't be sent at the block 1 actually. However, we cheat here
-							// because we want to test the case where there are multiple messages
-							// but the harness at the moment doesn't support block skipping.
-							MSG_2.clone(),
-							MSG_3.clone(),
-						],
-					);
-					data.horizontal_messages
-						.insert(ParaId::from(200), vec![MSG_4.clone()]);
-				}
-				3 => {}
-				_ => unreachable!(),
-			})
-			.add(1, || {
-				HANDLED_XCMP_MESSAGES.with(|m| {
-					let mut m = m.borrow_mut();
-					assert_eq!(&*m, &[(ParaId::from(300), 1, b"1".to_vec())]);
-					m.clear();
-				});
-			})
-			.add(2, || {
-				HANDLED_XCMP_MESSAGES.with(|m| {
-					let mut m = m.borrow_mut();
-					assert_eq!(
-						&*m,
-						&[
-							(ParaId::from(300), 1, b"2".to_vec()),
-							(ParaId::from(200), 2, b"4".to_vec()),
-							(ParaId::from(300), 2, b"3".to_vec()),
-						]
-					);
-					m.clear();
-				});
-			})
-			.add(3, || {});
-	}
-
-	#[test]
-	fn receive_hrmp_empty_channel() {
-		BlockTests::new()
-			.with_relay_sproof_builder(|_, relay_block_num, sproof| match relay_block_num {
-				1 => {
-					// no channels
-				}
-				2 => {
-					// one new channel
-					sproof.upsert_inbound_channel(ParaId::from(300)).mqc_head =
-						Some(MessageQueueChain::default().head());
-				}
-				_ => unreachable!(),
-			})
-			.add(1, || {})
-			.add(2, || {});
-	}
-
-	#[test]
-	fn receive_hrmp_after_pause() {
-		lazy_static::lazy_static! {
-			static ref MSG_1: InboundHrmpMessage = InboundHrmpMessage {
-				sent_at: 1,
-				data: b"mikhailinvanovich".to_vec(),
-			};
-
-			static ref MSG_2: InboundHrmpMessage = InboundHrmpMessage {
-				sent_at: 3,
-				data: b"1000000000".to_vec(),
-			};
-		}
-
-		const ALICE: ParaId = ParaId::new(300);
-
-		BlockTests::new()
-			.with_relay_sproof_builder(|_, relay_block_num, sproof| match relay_block_num {
-				1 => {
-					sproof.upsert_inbound_channel(ALICE).mqc_head =
-						Some(MessageQueueChain::default().extend_hrmp(&MSG_1).head());
-				}
-				2 => {
-					// 300 - no new messages, mqc stayed the same.
-					sproof.upsert_inbound_channel(ALICE).mqc_head =
-						Some(MessageQueueChain::default().extend_hrmp(&MSG_1).head());
-				}
-				3 => {
-					// 300 - new message.
-					sproof.upsert_inbound_channel(ALICE).mqc_head = Some(
-						MessageQueueChain::default()
-							.extend_hrmp(&MSG_1)
-							.extend_hrmp(&MSG_2)
-							.head(),
-					);
-				}
-				_ => unreachable!(),
-			})
-			.with_inherent_data(|_, relay_block_num, data| match relay_block_num {
-				1 => {
-					data.horizontal_messages.insert(ALICE, vec![MSG_1.clone()]);
-				}
-				2 => {
-					// no new messages
-				}
-				3 => {
-					data.horizontal_messages.insert(ALICE, vec![MSG_2.clone()]);
-				}
-				_ => unreachable!(),
-			})
-			.add(1, || {
-				HANDLED_XCMP_MESSAGES.with(|m| {
-					let mut m = m.borrow_mut();
-					assert_eq!(&*m, &[(ALICE, 1, b"mikhailinvanovich".to_vec())]);
-					m.clear();
-				});
-			})
-			.add(2, || {})
-			.add(3, || {
-				HANDLED_XCMP_MESSAGES.with(|m| {
-					let mut m = m.borrow_mut();
-					assert_eq!(&*m, &[(ALICE, 3, b"1000000000".to_vec())]);
-					m.clear();
-				});
-			});
-	}
->>>>>>> af28a85a
 }