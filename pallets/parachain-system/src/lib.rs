--- conflicted
+++ resolved
@@ -885,18 +885,14 @@
 
 	/// Process all inbound horizontal messages relayed by the collator.
 	///
-<<<<<<< HEAD
 	/// This is similar to [`enqueue_inbound_downward_messages`], but works on multiple inbound
-	/// channels. It immediately dispatches signals and queues all other XCM. Blob messages are ignored.
-=======
-	/// This is similar to `Pallet::process_inbound_downward_messages`, but works on multiple inbound
-	/// channels.
->>>>>>> 7b6c3db3
-	///
-	/// **Panics** if either any of horizontal messages submitted by the collator was sent from
-	///            a para which has no open channel to this parachain or if after processing
-	///            messages across all inbound channels MQCs were obtained which do not
-	///            correspond to the ones found on the relay-chain.
+	/// channels. It immediately dispatches signals and queues all other XCM. Blob messages are
+	/// ignored.
+	///
+	/// **Panics** if either any of horizontal messages submitted by the collator was sent from a
+	///            para which has no open channel to this parachain or if after processing messages
+	///            across all inbound channels MQCs were obtained which do not correspond to the
+	///            ones found on the relay-chain.
 	fn enqueue_inbound_horizontal_messages(
 		ingress_channels: &[(ParaId, cumulus_primitives_core::AbridgedHrmpChannel)],
 		horizontal_messages: BTreeMap<ParaId, Vec<InboundHrmpMessage>>,
