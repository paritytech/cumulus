// Copyright 2020 Parity Technologies (UK) Ltd.
// This file is part of Cumulus.

// Cumulus is free software: you can redistribute it and/or modify
// it under the terms of the GNU General Public License as published by
// the Free Software Foundation, either version 3 of the License, or
// (at your option) any later version.

// Cumulus is distributed in the hope that it will be useful,
// but WITHOUT ANY WARRANTY; without even the implied warranty of
// MERCHANTABILITY or FITNESS FOR A PARTICULAR PURPOSE.  See the
// GNU General Public License for more details.

// You should have received a copy of the GNU General Public License
// along with Cumulus.  If not, see <http://www.gnu.org/licenses/>.
use super::*;

use codec::Encode;
use cumulus_primitives_core::{
	relay_chain::BlockNumber as RelayBlockNumber, AbridgedHrmpChannel, InboundDownwardMessage,
	InboundHrmpMessage, PersistedValidationData,
};
use cumulus_test_relay_sproof_builder::RelayStateSproofBuilder;
use frame_support::{
	assert_ok,
	dispatch::UnfilteredDispatchable,
	inherent::{InherentData, ProvideInherent},
	parameter_types,
	traits::{OnFinalize, OnInitialize},
	weights::Weight,
};
use frame_system::{
	pallet_prelude::{BlockNumberFor, HeaderFor},
	RawOrigin,
};
use hex_literal::hex;
use relay_chain::HrmpChannelId;
use sp_core::{blake2_256, H256};
use sp_runtime::{
	traits::{BlakeTwo256, IdentityLookup},
	BuildStorage, DispatchErrorWithPostInfo,
};
use sp_std::{collections::vec_deque::VecDeque, num::NonZeroU32};
use sp_version::RuntimeVersion;
use std::cell::RefCell;

use crate as parachain_system;
use crate::consensus_hook::UnincludedSegmentCapacity;

type Block = frame_system::mocking::MockBlock<Test>;

frame_support::construct_runtime!(
	pub enum Test
	{
		System: frame_system::{Pallet, Call, Config<T>, Storage, Event<T>},
		ParachainSystem: parachain_system::{Pallet, Call, Config<T>, Storage, Inherent, Event<T>, ValidateUnsigned},
	}
);

parameter_types! {
	pub const BlockHashCount: u64 = 250;
	pub Version: RuntimeVersion = RuntimeVersion {
		spec_name: sp_version::create_runtime_str!("test"),
		impl_name: sp_version::create_runtime_str!("system-test"),
		authoring_version: 1,
		spec_version: 1,
		impl_version: 1,
		apis: sp_version::create_apis_vec!([]),
		transaction_version: 1,
		state_version: 1,
	};
	pub const ParachainId: ParaId = ParaId::new(200);
	pub const ReservedXcmpWeight: Weight = Weight::zero();
	pub const ReservedDmpWeight: Weight = Weight::zero();
}
impl frame_system::Config for Test {
	type RuntimeOrigin = RuntimeOrigin;
	type RuntimeCall = RuntimeCall;
	type Nonce = u64;
	type Hash = H256;
	type Hashing = BlakeTwo256;
	type AccountId = u64;
	type Lookup = IdentityLookup<Self::AccountId>;
	type Block = Block;
	type RuntimeEvent = RuntimeEvent;
	type BlockHashCount = BlockHashCount;
	type BlockLength = ();
	type BlockWeights = ();
	type Version = Version;
	type PalletInfo = PalletInfo;
	type AccountData = ();
	type OnNewAccount = ();
	type OnKilledAccount = ();
	type DbWeight = ();
	type BaseCallFilter = frame_support::traits::Everything;
	type SystemWeightInfo = ();
	type SS58Prefix = ();
	type OnSetCode = ParachainSetCode<Self>;
	type MaxConsumers = frame_support::traits::ConstU32<16>;
}
impl Config for Test {
	type RuntimeEvent = RuntimeEvent;
	type OnSystemEvent = ();
	type SelfParaId = ParachainId;
	type OutboundXcmpMessageSource = FromThreadLocal;
	type DmpMessageHandler = SaveIntoThreadLocal;
	type ReservedDmpWeight = ReservedDmpWeight;
	type XcmpMessageHandler = SaveIntoThreadLocal;
	type ReservedXcmpWeight = ReservedXcmpWeight;
	type CheckAssociatedRelayNumber = AnyRelayNumber;
	type ConsensusHook = TestConsensusHook;
}

pub struct FromThreadLocal;
pub struct SaveIntoThreadLocal;

std::thread_local! {
	static HANDLED_DMP_MESSAGES: RefCell<Vec<(relay_chain::BlockNumber, Vec<u8>)>> = RefCell::new(Vec::new());
	static HANDLED_XCMP_MESSAGES: RefCell<Vec<(ParaId, relay_chain::BlockNumber, Vec<u8>)>> = RefCell::new(Vec::new());
	static SENT_MESSAGES: RefCell<Vec<(ParaId, Vec<u8>)>> = RefCell::new(Vec::new());
	static CONSENSUS_HOOK: RefCell<Box<dyn Fn(&RelayChainStateProof) -> (Weight, UnincludedSegmentCapacity)>>
		= RefCell::new(Box::new(|_| (Weight::zero(), NonZeroU32::new(1).unwrap().into())));
}

pub struct TestConsensusHook;

impl ConsensusHook for TestConsensusHook {
	fn on_state_proof(s: &RelayChainStateProof) -> (Weight, UnincludedSegmentCapacity) {
		CONSENSUS_HOOK.with(|f| f.borrow_mut()(s))
	}
}

fn send_message(dest: ParaId, message: Vec<u8>) {
	SENT_MESSAGES.with(|m| m.borrow_mut().push((dest, message)));
}

impl XcmpMessageSource for FromThreadLocal {
	fn take_outbound_messages(maximum_channels: usize) -> Vec<(ParaId, Vec<u8>)> {
		let mut ids = std::collections::BTreeSet::<ParaId>::new();
		let mut taken_messages = 0;
		let mut taken_bytes = 0;
		let mut result = Vec::new();
		SENT_MESSAGES.with(|ms| {
			ms.borrow_mut().retain(|m| {
				let status = <Pallet<Test> as GetChannelInfo>::get_channel_status(m.0);
<<<<<<< HEAD
				let (max_size_now, max_size_ever) = match status {
					ChannelStatus::Ready(now, ever) => (now, ever),
					ChannelStatus::Closed => return false, // drop message
					ChannelStatus::Full => return true, // keep message queued.
				};

=======
				let ChannelStatus::Ready(max_size_now, max_size_ever) = status else { return true };
>>>>>>> 38de64c3
				let msg_len = m.1.len();

				if !ids.contains(&m.0) &&
					taken_messages < maximum_channels &&
					msg_len <= max_size_ever &&
					taken_bytes + msg_len <= max_size_now
				{
					ids.insert(m.0);
					taken_messages += 1;
					taken_bytes += msg_len;
					result.push(m.clone());
					false
				} else {
					true
				}
			})
		});
		result
	}
}

impl DmpMessageHandler for SaveIntoThreadLocal {
	fn handle_dmp_messages(
		iter: impl Iterator<Item = (RelayBlockNumber, Vec<u8>)>,
		_max_weight: Weight,
	) -> Weight {
		HANDLED_DMP_MESSAGES.with(|m| {
			for i in iter {
				m.borrow_mut().push(i);
			}
			Weight::zero()
		})
	}
}

impl XcmpMessageHandler for SaveIntoThreadLocal {
	fn handle_xcmp_messages<'a, I: Iterator<Item = (ParaId, RelayBlockNumber, &'a [u8])>>(
		iter: I,
		_max_weight: Weight,
	) -> Weight {
		HANDLED_XCMP_MESSAGES.with(|m| {
			for (sender, sent_at, message) in iter {
				m.borrow_mut().push((sender, sent_at, message.to_vec()));
			}
			Weight::zero()
		})
	}
}

// This function basically just builds a genesis storage key/value store according to
// our desired mockup.
fn new_test_ext() -> sp_io::TestExternalities {
	HANDLED_DMP_MESSAGES.with(|m| m.borrow_mut().clear());
	HANDLED_XCMP_MESSAGES.with(|m| m.borrow_mut().clear());

	frame_system::GenesisConfig::<Test>::default().build_storage().unwrap().into()
}

struct ReadRuntimeVersion(Vec<u8>);

impl sp_core::traits::ReadRuntimeVersion for ReadRuntimeVersion {
	fn read_runtime_version(
		&self,
		_wasm_code: &[u8],
		_ext: &mut dyn sp_externalities::Externalities,
	) -> Result<Vec<u8>, String> {
		Ok(self.0.clone())
	}
}

fn wasm_ext() -> sp_io::TestExternalities {
	let version = RuntimeVersion {
		spec_name: "test".into(),
		spec_version: 2,
		impl_version: 1,
		..Default::default()
	};

	let mut ext = new_test_ext();
	ext.register_extension(sp_core::traits::ReadRuntimeVersionExt::new(ReadRuntimeVersion(
		version.encode(),
	)));
	ext
}

struct BlockTest {
	n: BlockNumberFor<Test>,
	within_block: Box<dyn Fn()>,
	after_block: Option<Box<dyn Fn()>>,
}

/// BlockTests exist to test blocks with some setup: we have to assume that
/// `validate_block` will mutate and check storage in certain predictable
/// ways, for example, and we want to always ensure that tests are executed
/// in the context of some particular block number.
#[derive(Default)]
struct BlockTests {
	tests: Vec<BlockTest>,
	pending_upgrade: Option<RelayChainBlockNumber>,
	ran: bool,
	relay_sproof_builder_hook:
		Option<Box<dyn Fn(&BlockTests, RelayChainBlockNumber, &mut RelayStateSproofBuilder)>>,
	inherent_data_hook:
		Option<Box<dyn Fn(&BlockTests, RelayChainBlockNumber, &mut ParachainInherentData)>>,
	inclusion_delay: Option<usize>,
	relay_block_number: Option<Box<dyn Fn(&BlockNumberFor<Test>) -> RelayChainBlockNumber>>,

	included_para_head: Option<relay_chain::HeadData>,
	pending_blocks: VecDeque<relay_chain::HeadData>,
}

impl BlockTests {
	fn new() -> BlockTests {
		Default::default()
	}

	fn add_raw(mut self, test: BlockTest) -> Self {
		self.tests.push(test);
		self
	}

	fn add<F>(self, n: BlockNumberFor<Test>, within_block: F) -> Self
	where
		F: 'static + Fn(),
	{
		self.add_raw(BlockTest { n, within_block: Box::new(within_block), after_block: None })
	}

	fn add_with_post_test<F1, F2>(
		self,
		n: BlockNumberFor<Test>,
		within_block: F1,
		after_block: F2,
	) -> Self
	where
		F1: 'static + Fn(),
		F2: 'static + Fn(),
	{
		self.add_raw(BlockTest {
			n,
			within_block: Box::new(within_block),
			after_block: Some(Box::new(after_block)),
		})
	}

	fn with_relay_sproof_builder<F>(mut self, f: F) -> Self
	where
		F: 'static + Fn(&BlockTests, RelayChainBlockNumber, &mut RelayStateSproofBuilder),
	{
		self.relay_sproof_builder_hook = Some(Box::new(f));
		self
	}

	fn with_relay_block_number<F>(mut self, f: F) -> Self
	where
		F: 'static + Fn(&BlockNumberFor<Test>) -> RelayChainBlockNumber,
	{
		self.relay_block_number = Some(Box::new(f));
		self
	}

	fn with_inherent_data<F>(mut self, f: F) -> Self
	where
		F: 'static + Fn(&BlockTests, RelayChainBlockNumber, &mut ParachainInherentData),
	{
		self.inherent_data_hook = Some(Box::new(f));
		self
	}

	fn with_inclusion_delay(mut self, inclusion_delay: usize) -> Self {
		self.inclusion_delay.replace(inclusion_delay);
		self
	}

	fn run(&mut self) {
		self.ran = true;
		wasm_ext().execute_with(|| {
			let mut parent_head_data = {
				let header = HeaderFor::<Test>::new_from_number(0);
				relay_chain::HeadData(header.encode())
			};

			self.included_para_head = Some(parent_head_data.clone());

			for BlockTest { n, within_block, after_block } in self.tests.iter() {
				let relay_parent_number = self
					.relay_block_number
					.as_ref()
					.map(|f| f(n))
					.unwrap_or(*n as RelayChainBlockNumber);
				// clear pending updates, as applicable
				if let Some(upgrade_block) = self.pending_upgrade {
					if n >= &upgrade_block.into() {
						self.pending_upgrade = None;
					}
				}

				// begin initialization
				let parent_hash = BlakeTwo256::hash(&parent_head_data.0);
				System::reset_events();
				System::initialize(n, &parent_hash, &Default::default());

				// now mess with the storage the way validate_block does
				let mut sproof_builder = RelayStateSproofBuilder::default();
				sproof_builder.included_para_head = self
					.included_para_head
					.clone()
					.unwrap_or_else(|| parent_head_data.clone())
					.into();
				if let Some(ref hook) = self.relay_sproof_builder_hook {
					hook(self, relay_parent_number, &mut sproof_builder);
				}
				let (relay_parent_storage_root, relay_chain_state) =
					sproof_builder.into_state_root_and_proof();
				let vfp = PersistedValidationData {
					relay_parent_number,
					relay_parent_storage_root,
					..Default::default()
				};

				<ValidationData<Test>>::put(&vfp);
				NewValidationCode::<Test>::kill();

				// It is insufficient to push the validation function params
				// to storage; they must also be included in the inherent data.
				let inherent_data = {
					let mut inherent_data = InherentData::default();
					let mut system_inherent_data = ParachainInherentData {
						validation_data: vfp.clone(),
						relay_chain_state,
						downward_messages: Default::default(),
						horizontal_messages: Default::default(),
					};
					if let Some(ref hook) = self.inherent_data_hook {
						hook(self, relay_parent_number, &mut system_inherent_data);
					}
					inherent_data
						.put_data(
							cumulus_primitives_parachain_inherent::INHERENT_IDENTIFIER,
							&system_inherent_data,
						)
						.expect("failed to put VFP inherent");
					inherent_data
				};

				// execute the block
				ParachainSystem::on_initialize(*n);
				ParachainSystem::create_inherent(&inherent_data)
					.expect("got an inherent")
					.dispatch_bypass_filter(RawOrigin::None.into())
					.expect("dispatch succeeded");
				within_block();
				ParachainSystem::on_finalize(*n);

				// did block execution set new validation code?
				if NewValidationCode::<Test>::exists() && self.pending_upgrade.is_some() {
					panic!("attempted to set validation code while upgrade was pending");
				}

				// clean up
				let header = System::finalize();
				let head_data = relay_chain::HeadData(header.encode());
				parent_head_data = head_data.clone();
				match self.inclusion_delay {
					Some(delay) if delay > 0 => {
						self.pending_blocks.push_back(head_data);
						if self.pending_blocks.len() > delay {
							let included = self.pending_blocks.pop_front().unwrap();

							self.included_para_head.replace(included);
						}
					},
					_ => {
						self.included_para_head.replace(head_data);
					},
				}

				if let Some(after_block) = after_block {
					after_block();
				}
			}
		});
	}
}

impl Drop for BlockTests {
	fn drop(&mut self) {
		if !self.ran {
			self.run();
		}
	}
}

#[test]
#[should_panic]
fn block_tests_run_on_drop() {
	BlockTests::new().add(123, || panic!("if this test passes, block tests run properly"));
}

#[test]
fn test_xcmp_source_keeps_messages() {
	let recipient = ParaId::from(400);

	CONSENSUS_HOOK.with(|c| {
		*c.borrow_mut() = Box::new(|_| (Weight::zero(), NonZeroU32::new(3).unwrap().into()))
	});

	BlockTests::new()
		.with_inclusion_delay(2)
		.with_relay_sproof_builder(move |_, block_number, sproof| {
			sproof.host_config.hrmp_max_message_num_per_candidate = 10;
			let channel = sproof.upsert_outbound_channel(recipient);
			channel.max_total_size = 10;
			channel.max_message_size = 10;

			// Only fit messages starting from 3rd block.
			channel.max_capacity = if block_number < 3 { 0 } else { 1 };
		})
		.add(1, || {})
		.add_with_post_test(
			2,
			move || {
				send_message(recipient, b"22".to_vec());
			},
			move || {
				let v = HrmpOutboundMessages::<Test>::get();
				assert!(v.is_empty());
			},
		)
		.add_with_post_test(
			3,
			move || {},
			move || {
				// Not discarded.
				let v = HrmpOutboundMessages::<Test>::get();
				assert_eq!(v, vec![OutboundHrmpMessage { recipient, data: b"22".to_vec() }]);
			},
		);
}

#[test]
fn unincluded_segment_works() {
	CONSENSUS_HOOK.with(|c| {
		*c.borrow_mut() = Box::new(|_| (Weight::zero(), NonZeroU32::new(10).unwrap().into()))
	});

	BlockTests::new()
		.with_inclusion_delay(1)
		.add_with_post_test(
			123,
			|| {},
			|| {
				let segment = <UnincludedSegment<Test>>::get();
				assert_eq!(segment.len(), 1);
				assert!(<AggregatedUnincludedSegment<Test>>::get().is_some());
			},
		)
		.add_with_post_test(
			124,
			|| {},
			|| {
				let segment = <UnincludedSegment<Test>>::get();
				assert_eq!(segment.len(), 2);
			},
		)
		.add_with_post_test(
			125,
			|| {},
			|| {
				let segment = <UnincludedSegment<Test>>::get();
				// Block 123 was popped from the segment, the len is still 2.
				assert_eq!(segment.len(), 2);
			},
		);
}

#[test]
#[should_panic = "no space left for the block in the unincluded segment"]
fn unincluded_segment_is_limited() {
	CONSENSUS_HOOK.with(|c| {
		*c.borrow_mut() = Box::new(|_| (Weight::zero(), NonZeroU32::new(1).unwrap().into()))
	});

	BlockTests::new()
		.with_inclusion_delay(2)
		.add_with_post_test(
			123,
			|| {},
			|| {
				let segment = <UnincludedSegment<Test>>::get();
				assert_eq!(segment.len(), 1);
				assert!(<AggregatedUnincludedSegment<Test>>::get().is_some());
			},
		)
		.add(124, || {}); // The previous block wasn't included yet, should panic in `create_inherent`.
}

#[test]
fn unincluded_code_upgrade_handles_signal() {
	CONSENSUS_HOOK.with(|c| {
		*c.borrow_mut() = Box::new(|_| (Weight::zero(), NonZeroU32::new(2).unwrap().into()))
	});

	BlockTests::new()
		.with_inclusion_delay(1)
		.with_relay_sproof_builder(|_, block_number, builder| {
			if block_number > 123 && block_number <= 125 {
				builder.upgrade_go_ahead = Some(relay_chain::UpgradeGoAhead::GoAhead);
			}
		})
		.add(123, || {
			assert_ok!(System::set_code(RawOrigin::Root.into(), Default::default()));
		})
		.add_with_post_test(
			124,
			|| {},
			|| {
				assert!(
					!<PendingValidationCode<Test>>::exists(),
					"validation function must have been unset"
				);
			},
		)
		.add_with_post_test(
			125,
			|| {
				// The signal is present in relay state proof and ignored.
				// Block that processed the signal is still not included.
			},
			|| {
				let segment = <UnincludedSegment<Test>>::get();
				assert_eq!(segment.len(), 2);
				let aggregated_segment =
					<AggregatedUnincludedSegment<Test>>::get().expect("segment is non-empty");
				assert_eq!(
					aggregated_segment.consumed_go_ahead_signal(),
					Some(relay_chain::UpgradeGoAhead::GoAhead)
				);
			},
		)
		.add_with_post_test(
			126,
			|| {},
			|| {
				let aggregated_segment =
					<AggregatedUnincludedSegment<Test>>::get().expect("segment is non-empty");
				// Block that processed the signal is included.
				assert!(aggregated_segment.consumed_go_ahead_signal().is_none());
			},
		);
}

#[test]
fn unincluded_code_upgrade_scheduled_after_go_ahead() {
	CONSENSUS_HOOK.with(|c| {
		*c.borrow_mut() = Box::new(|_| (Weight::zero(), NonZeroU32::new(2).unwrap().into()))
	});

	BlockTests::new()
		.with_inclusion_delay(1)
		.with_relay_sproof_builder(|_, block_number, builder| {
			if block_number > 123 && block_number <= 125 {
				builder.upgrade_go_ahead = Some(relay_chain::UpgradeGoAhead::GoAhead);
			}
		})
		.add(123, || {
			assert_ok!(System::set_code(RawOrigin::Root.into(), Default::default()));
		})
		.add_with_post_test(
			124,
			|| {},
			|| {
				assert!(
					!<PendingValidationCode<Test>>::exists(),
					"validation function must have been unset"
				);
				// The previous go-ahead signal was processed, schedule another upgrade.
				assert_ok!(System::set_code(RawOrigin::Root.into(), Default::default()));
			},
		)
		.add_with_post_test(
			125,
			|| {
				// The signal is present in relay state proof and ignored.
				// Block that processed the signal is still not included.
			},
			|| {
				let segment = <UnincludedSegment<Test>>::get();
				assert_eq!(segment.len(), 2);
				let aggregated_segment =
					<AggregatedUnincludedSegment<Test>>::get().expect("segment is non-empty");
				assert_eq!(
					aggregated_segment.consumed_go_ahead_signal(),
					Some(relay_chain::UpgradeGoAhead::GoAhead)
				);
			},
		)
		.add_with_post_test(
			126,
			|| {},
			|| {
				assert!(<PendingValidationCode<Test>>::exists(), "upgrade is pending");
			},
		);
}

#[test]
fn inherent_processed_messages_are_ignored() {
	CONSENSUS_HOOK.with(|c| {
		*c.borrow_mut() = Box::new(|_| (Weight::zero(), NonZeroU32::new(2).unwrap().into()))
	});
	lazy_static::lazy_static! {
		static ref DMQ_MSG: InboundDownwardMessage = InboundDownwardMessage {
			sent_at: 3,
			msg: b"down".to_vec(),
		};

		static ref XCMP_MSG_1: InboundHrmpMessage = InboundHrmpMessage {
			sent_at: 2,
			data: b"h1".to_vec(),
		};

		static ref XCMP_MSG_2: InboundHrmpMessage = InboundHrmpMessage {
			sent_at: 3,
			data: b"h2".to_vec(),
		};

		static ref EXPECTED_PROCESSED_DMQ: Vec<(RelayChainBlockNumber, Vec<u8>)> = vec![
			(DMQ_MSG.sent_at, DMQ_MSG.msg.clone())
		];
		static ref EXPECTED_PROCESSED_XCMP: Vec<(ParaId, RelayChainBlockNumber, Vec<u8>)> = vec![
			(ParaId::from(200), XCMP_MSG_1.sent_at, XCMP_MSG_1.data.clone()),
			(ParaId::from(200), XCMP_MSG_2.sent_at, XCMP_MSG_2.data.clone()),
		];
	}

	BlockTests::new()
		.with_inclusion_delay(1)
		.with_relay_block_number(|block_number| 3.max(*block_number as RelayChainBlockNumber))
		.with_relay_sproof_builder(|_, relay_block_num, sproof| match relay_block_num {
			3 => {
				sproof.dmq_mqc_head =
					Some(MessageQueueChain::default().extend_downward(&DMQ_MSG).head());
				sproof.upsert_inbound_channel(ParaId::from(200)).mqc_head = Some(
					MessageQueueChain::default()
						.extend_hrmp(&XCMP_MSG_1)
						.extend_hrmp(&XCMP_MSG_2)
						.head(),
				);
			},
			_ => unreachable!(),
		})
		.with_inherent_data(|_, relay_block_num, data| match relay_block_num {
			3 => {
				data.downward_messages.push(DMQ_MSG.clone());
				data.horizontal_messages
					.insert(ParaId::from(200), vec![XCMP_MSG_1.clone(), XCMP_MSG_2.clone()]);
			},
			_ => unreachable!(),
		})
		.add(1, || {
			// Don't drop processed messages for this test.
			HANDLED_DMP_MESSAGES.with(|m| {
				let m = m.borrow();
				assert_eq!(&*m, EXPECTED_PROCESSED_DMQ.as_slice());
			});
			HANDLED_XCMP_MESSAGES.with(|m| {
				let m = m.borrow_mut();
				assert_eq!(&*m, EXPECTED_PROCESSED_XCMP.as_slice());
			});
		})
		.add(2, || {})
		.add(3, || {
			HANDLED_DMP_MESSAGES.with(|m| {
				let m = m.borrow();
				assert_eq!(&*m, EXPECTED_PROCESSED_DMQ.as_slice());
			});
			HANDLED_XCMP_MESSAGES.with(|m| {
				let m = m.borrow_mut();
				assert_eq!(&*m, EXPECTED_PROCESSED_XCMP.as_slice());
			});
		});
}

#[test]
fn hrmp_outbound_respects_used_bandwidth() {
	let recipient = ParaId::from(400);

	CONSENSUS_HOOK.with(|c| {
		*c.borrow_mut() = Box::new(|_| (Weight::zero(), NonZeroU32::new(3).unwrap().into()))
	});

	BlockTests::new()
		.with_inclusion_delay(2)
		.with_relay_sproof_builder(move |_, block_number, sproof| {
			sproof.host_config.hrmp_max_message_num_per_candidate = 10;
			let channel = sproof.upsert_outbound_channel(recipient);
			channel.max_capacity = 2;
			channel.max_total_size = 4;

			channel.max_message_size = 10;

			// states:
			// [relay_chain][unincluded_segment] + [message_queue]
			// 2: []["2"] + ["2222"]
			// 3: []["2", "3"] + ["2222"]
			// 4: []["2", "3"] + ["2222", "444", "4"]
			// 5: ["2"]["3"] + ["2222", "444", "4"]
			// 6: ["2", "3"][] + ["2222", "444", "4"]
			// 7: ["3"]["444"] + ["2222", "4"]
			// 8: []["444", "4"] + ["2222"]
			//
			// 2 tests max bytes - there is message space but no byte space.
			// 4 tests max capacity - there is byte space but no message space

			match block_number {
				5 => {
					// 2 included.
					// one message added
					channel.msg_count = 1;
					channel.total_size = 1;
				}
				6 => {
					// 3 included.
					// one message added
					channel.msg_count = 2;
					channel.total_size = 2;
				}
				7 => {
					// 4 included.
					// one message drained.
					channel.msg_count = 1;
					channel.total_size = 1;
				}
				8 => {
					// 5 included. no messages added, one drained.
					channel.msg_count = 0;
					channel.total_size = 0;
				}
				_ => {
					channel.msg_count = 0;
					channel.total_size = 0;
				}
			}
		})
		.add(1, || {})
		.add_with_post_test(
			2,
			move || {
				send_message(recipient, b"2".to_vec());
				send_message(recipient, b"2222".to_vec());
			},
			move || {
				let v = HrmpOutboundMessages::<Test>::get();
				assert_eq!(v, vec![OutboundHrmpMessage { recipient, data: b"2".to_vec() }]);
			},
		)
		.add_with_post_test(
			3,
			move || {
				send_message(recipient, b"3".to_vec());
			},
			move || {
				let v = HrmpOutboundMessages::<Test>::get();
				assert_eq!(v, vec![OutboundHrmpMessage { recipient, data: b"3".to_vec() }]);
			},
		)
		.add_with_post_test(
			4,
			move || {
				send_message(recipient, b"444".to_vec());
				send_message(recipient, b"4".to_vec());
			},
			move || {
				// Queue has byte capacity but not message capacity.
				let v = HrmpOutboundMessages::<Test>::get();
				assert!(v.is_empty());
			},
		)
		.add_with_post_test(
			5,
			|| {},
			move || {
				// 1 is included here, channel not drained yet. nothing fits.
				let v = HrmpOutboundMessages::<Test>::get();
				assert!(v.is_empty());
			},
		)
		.add_with_post_test(
			6,
			|| {},
			move || {
				// 2 is included here. channel is totally full.
				let v = HrmpOutboundMessages::<Test>::get();
				assert!(v.is_empty());
			},
		)
		.add_with_post_test(
			7,
			|| {},
			move || {
				// 3 is included here. One message was drained out. The 3-byte message
				// finally fits
				let v = HrmpOutboundMessages::<Test>::get();
				// This line relies on test implementation of [`XcmpMessageSource`].
				assert_eq!(v, vec![OutboundHrmpMessage { recipient, data: b"444".to_vec() }]);
			},
		)
		.add_with_post_test(
			8,
			|| {},
			move || {
				// 4 is included here. Relay-chain side of the queue is empty,
				let v = HrmpOutboundMessages::<Test>::get();
				// This line relies on test implementation of [`XcmpMessageSource`].
				assert_eq!(v, vec![OutboundHrmpMessage { recipient, data: b"4".to_vec() }]);
			},
		);
}

#[test]
fn events() {
	BlockTests::new()
		.with_relay_sproof_builder(|_, block_number, builder| {
			if block_number > 123 {
				builder.upgrade_go_ahead = Some(relay_chain::UpgradeGoAhead::GoAhead);
			}
		})
		.add_with_post_test(
			123,
			|| {
				assert_ok!(System::set_code(RawOrigin::Root.into(), Default::default()));
			},
			|| {
				let events = System::events();
				assert_eq!(
					events[0].event,
					RuntimeEvent::ParachainSystem(crate::Event::ValidationFunctionStored)
				);
			},
		)
		.add_with_post_test(
			1234,
			|| {},
			|| {
				let events = System::events();
				assert_eq!(
					events[0].event,
					RuntimeEvent::ParachainSystem(crate::Event::ValidationFunctionApplied {
						relay_chain_block_num: 1234
					})
				);
			},
		);
}

#[test]
fn non_overlapping() {
	BlockTests::new()
		.with_relay_sproof_builder(|_, _, builder| {
			builder.host_config.validation_upgrade_delay = 1000;
		})
		.add(123, || {
			assert_ok!(System::set_code(RawOrigin::Root.into(), Default::default()));
		})
		.add(234, || {
			assert_eq!(
				System::set_code(RawOrigin::Root.into(), Default::default()),
				Err(Error::<Test>::OverlappingUpgrades.into()),
			)
		});
}

#[test]
fn manipulates_storage() {
	BlockTests::new()
		.with_relay_sproof_builder(|_, block_number, builder| {
			if block_number > 123 {
				builder.upgrade_go_ahead = Some(relay_chain::UpgradeGoAhead::GoAhead);
			}
		})
		.add(123, || {
			assert!(
				!<PendingValidationCode<Test>>::exists(),
				"validation function must not exist yet"
			);
			assert_ok!(System::set_code(RawOrigin::Root.into(), Default::default()));
			assert!(<PendingValidationCode<Test>>::exists(), "validation function must now exist");
		})
		.add_with_post_test(
			1234,
			|| {},
			|| {
				assert!(
					!<PendingValidationCode<Test>>::exists(),
					"validation function must have been unset"
				);
			},
		);
}

#[test]
fn aborted_upgrade() {
	BlockTests::new()
		.with_relay_sproof_builder(|_, block_number, builder| {
			if block_number > 123 {
				builder.upgrade_go_ahead = Some(relay_chain::UpgradeGoAhead::Abort);
			}
		})
		.add(123, || {
			assert_ok!(System::set_code(RawOrigin::Root.into(), Default::default()));
		})
		.add_with_post_test(
			1234,
			|| {},
			|| {
				assert!(
					!<PendingValidationCode<Test>>::exists(),
					"validation function must have been unset"
				);
				let events = System::events();
				assert_eq!(
					events[0].event,
					RuntimeEvent::ParachainSystem(crate::Event::ValidationFunctionDiscarded)
				);
			},
		);
}

#[test]
fn checks_size() {
	BlockTests::new()
		.with_relay_sproof_builder(|_, _, builder| {
			builder.host_config.max_code_size = 8;
		})
		.add(123, || {
			assert_eq!(
				System::set_code(RawOrigin::Root.into(), vec![0; 64]),
				Err(Error::<Test>::TooBig.into()),
			);
		});
}

#[test]
fn send_upward_message_num_per_candidate() {
	BlockTests::new()
		.with_relay_sproof_builder(|_, _, sproof| {
			sproof.host_config.max_upward_message_num_per_candidate = 1;
			sproof.relay_dispatch_queue_remaining_capacity = None;
		})
		.add_with_post_test(
			1,
			|| {
				ParachainSystem::send_upward_message(b"Mr F was here".to_vec()).unwrap();
				ParachainSystem::send_upward_message(b"message 2".to_vec()).unwrap();
			},
			|| {
				let v = UpwardMessages::<Test>::get();
				assert_eq!(v, vec![b"Mr F was here".to_vec()]);
			},
		)
		.add_with_post_test(
			2,
			|| {
				assert_eq!(UnincludedSegment::<Test>::get().len(), 0);
				/* do nothing within block */
			},
			|| {
				let v = UpwardMessages::<Test>::get();
				assert_eq!(v, vec![b"message 2".to_vec()]);
			},
		);
}

#[test]
fn send_upward_message_relay_bottleneck() {
	BlockTests::new()
		.with_relay_sproof_builder(|_, relay_block_num, sproof| {
			sproof.host_config.max_upward_message_num_per_candidate = 2;
			sproof.host_config.max_upward_queue_count = 5;

			match relay_block_num {
				1 => sproof.relay_dispatch_queue_remaining_capacity = Some((0, 2048)),
				2 => sproof.relay_dispatch_queue_remaining_capacity = Some((1, 2048)),
				_ => unreachable!(),
			}
		})
		.add_with_post_test(
			1,
			|| {
				ParachainSystem::send_upward_message(vec![0u8; 8]).unwrap();
			},
			|| {
				// The message won't be sent because there is already one message in queue.
				let v = UpwardMessages::<Test>::get();
				assert!(v.is_empty());
			},
		)
		.add_with_post_test(
			2,
			|| { /* do nothing within block */ },
			|| {
				let v = UpwardMessages::<Test>::get();
				assert_eq!(v, vec![vec![0u8; 8]]);
			},
		);
}

#[test]
fn send_hrmp_message_buffer_channel_close() {
	BlockTests::new()
		.with_relay_sproof_builder(|_, relay_block_num, sproof| {
			//
			// Base case setup
			//
			sproof.para_id = ParaId::from(200);
			sproof.hrmp_egress_channel_index = Some(vec![ParaId::from(300), ParaId::from(400)]);
			sproof.hrmp_channels.insert(
				HrmpChannelId { sender: ParaId::from(200), recipient: ParaId::from(300) },
				AbridgedHrmpChannel {
					max_capacity: 1,
					msg_count: 1, // <- 1/1 means the channel is full
					max_total_size: 1024,
					max_message_size: 8,
					total_size: 0,
					mqc_head: Default::default(),
				},
			);
			sproof.hrmp_channels.insert(
				HrmpChannelId { sender: ParaId::from(200), recipient: ParaId::from(400) },
				AbridgedHrmpChannel {
					max_capacity: 1,
					msg_count: 1,
					max_total_size: 1024,
					max_message_size: 8,
					total_size: 0,
					mqc_head: Default::default(),
				},
			);

			//
			// Adjustment according to block
			//
			match relay_block_num {
				1 => {},
				2 => {},
				3 => {
					// The channel 200->400 ceases to exist at the relay chain block 3
					sproof
						.hrmp_egress_channel_index
						.as_mut()
						.unwrap()
						.retain(|n| n != &ParaId::from(400));
					sproof.hrmp_channels.remove(&HrmpChannelId {
						sender: ParaId::from(200),
						recipient: ParaId::from(400),
					});

					// We also free up space for a message in the 200->300 channel.
					sproof
						.hrmp_channels
						.get_mut(&HrmpChannelId {
							sender: ParaId::from(200),
							recipient: ParaId::from(300),
						})
						.unwrap()
						.msg_count = 0;
				},
				_ => unreachable!(),
			}
		})
		.add_with_post_test(
			1,
			|| {
				send_message(ParaId::from(300), b"1".to_vec());
				send_message(ParaId::from(400), b"2".to_vec());
			},
			|| {},
		)
		.add_with_post_test(
			2,
			|| {},
			|| {
				// both channels are at capacity so we do not expect any messages.
				let v = HrmpOutboundMessages::<Test>::get();
				assert!(v.is_empty());
			},
		)
		.add_with_post_test(
			3,
			|| {},
			|| {
				let v = HrmpOutboundMessages::<Test>::get();
				assert_eq!(
					v,
					vec![OutboundHrmpMessage { recipient: ParaId::from(300), data: b"1".to_vec() }]
				);
			},
		);
}

#[test]
fn message_queue_chain() {
	assert_eq!(MessageQueueChain::default().head(), H256::zero());

	// Note that the resulting hashes are the same for HRMP and DMP. That's because even though
	// the types are nominally different, they have the same structure and computation of the
	// new head doesn't differ.
	//
	// These cases are taken from https://github.com/paritytech/polkadot/pull/2351
	assert_eq!(
		MessageQueueChain::default()
			.extend_downward(&InboundDownwardMessage { sent_at: 2, msg: vec![1, 2, 3] })
			.extend_downward(&InboundDownwardMessage { sent_at: 3, msg: vec![4, 5, 6] })
			.head(),
		hex!["88dc00db8cc9d22aa62b87807705831f164387dfa49f80a8600ed1cbe1704b6b"].into(),
	);
	assert_eq!(
		MessageQueueChain::default()
			.extend_hrmp(&InboundHrmpMessage { sent_at: 2, data: vec![1, 2, 3] })
			.extend_hrmp(&InboundHrmpMessage { sent_at: 3, data: vec![4, 5, 6] })
			.head(),
		hex!["88dc00db8cc9d22aa62b87807705831f164387dfa49f80a8600ed1cbe1704b6b"].into(),
	);
}

#[test]
fn receive_dmp() {
	lazy_static::lazy_static! {
		static ref MSG: InboundDownwardMessage = InboundDownwardMessage {
			sent_at: 1,
			msg: b"down".to_vec(),
		};
	}

	BlockTests::new()
		.with_relay_sproof_builder(|_, relay_block_num, sproof| match relay_block_num {
			1 => {
				sproof.dmq_mqc_head =
					Some(MessageQueueChain::default().extend_downward(&MSG).head());
			},
			_ => unreachable!(),
		})
		.with_inherent_data(|_, relay_block_num, data| match relay_block_num {
			1 => {
				data.downward_messages.push(MSG.clone());
			},
			_ => unreachable!(),
		})
		.add(1, || {
			HANDLED_DMP_MESSAGES.with(|m| {
				let mut m = m.borrow_mut();
				assert_eq!(&*m, &[(MSG.sent_at, MSG.msg.clone())]);
				m.clear();
			});
		});
}

#[test]
fn receive_dmp_after_pause() {
	lazy_static::lazy_static! {
		static ref MSG_1: InboundDownwardMessage = InboundDownwardMessage {
			sent_at: 1,
			msg: b"down1".to_vec(),
		};
		static ref MSG_2: InboundDownwardMessage = InboundDownwardMessage {
			sent_at: 3,
			msg: b"down2".to_vec(),
		};
	}

	BlockTests::new()
		.with_relay_sproof_builder(|_, relay_block_num, sproof| match relay_block_num {
			1 => {
				sproof.dmq_mqc_head =
					Some(MessageQueueChain::default().extend_downward(&MSG_1).head());
			},
			2 => {
				// no new messages, mqc stayed the same.
				sproof.dmq_mqc_head =
					Some(MessageQueueChain::default().extend_downward(&MSG_1).head());
			},
			3 => {
				sproof.dmq_mqc_head = Some(
					MessageQueueChain::default()
						.extend_downward(&MSG_1)
						.extend_downward(&MSG_2)
						.head(),
				);
			},
			_ => unreachable!(),
		})
		.with_inherent_data(|_, relay_block_num, data| match relay_block_num {
			1 => {
				data.downward_messages.push(MSG_1.clone());
			},
			2 => {
				// no new messages
			},
			3 => {
				data.downward_messages.push(MSG_2.clone());
			},
			_ => unreachable!(),
		})
		.add(1, || {
			HANDLED_DMP_MESSAGES.with(|m| {
				let mut m = m.borrow_mut();
				assert_eq!(&*m, &[(MSG_1.sent_at, MSG_1.msg.clone())]);
				m.clear();
			});
		})
		.add(2, || {})
		.add(3, || {
			HANDLED_DMP_MESSAGES.with(|m| {
				let mut m = m.borrow_mut();
				assert_eq!(&*m, &[(MSG_2.sent_at, MSG_2.msg.clone())]);
				m.clear();
			});
		});
}

#[test]
fn receive_hrmp() {
	lazy_static::lazy_static! {
		static ref MSG_1: InboundHrmpMessage = InboundHrmpMessage {
			sent_at: 1,
			data: b"1".to_vec(),
		};

		static ref MSG_2: InboundHrmpMessage = InboundHrmpMessage {
			sent_at: 2,
			data: b"2".to_vec(),
		};

		static ref MSG_3: InboundHrmpMessage = InboundHrmpMessage {
			sent_at: 2,
			data: b"3".to_vec(),
		};

		static ref MSG_4: InboundHrmpMessage = InboundHrmpMessage {
			sent_at: 2,
			data: b"4".to_vec(),
		};
	}

	BlockTests::new()
		.with_relay_sproof_builder(|_, relay_block_num, sproof| match relay_block_num {
			1 => {
				// 200 - doesn't exist yet
				// 300 - one new message
				sproof.upsert_inbound_channel(ParaId::from(300)).mqc_head =
					Some(MessageQueueChain::default().extend_hrmp(&MSG_1).head());
			},
			2 => {
				// 200 - now present with one message
				// 300 - two new messages
				sproof.upsert_inbound_channel(ParaId::from(200)).mqc_head =
					Some(MessageQueueChain::default().extend_hrmp(&MSG_4).head());
				sproof.upsert_inbound_channel(ParaId::from(300)).mqc_head = Some(
					MessageQueueChain::default()
						.extend_hrmp(&MSG_1)
						.extend_hrmp(&MSG_2)
						.extend_hrmp(&MSG_3)
						.head(),
				);
			},
			3 => {
				// 200 - no new messages
				// 300 - is gone
				sproof.upsert_inbound_channel(ParaId::from(200)).mqc_head =
					Some(MessageQueueChain::default().extend_hrmp(&MSG_4).head());
			},
			_ => unreachable!(),
		})
		.with_inherent_data(|_, relay_block_num, data| match relay_block_num {
			1 => {
				data.horizontal_messages.insert(ParaId::from(300), vec![MSG_1.clone()]);
			},
			2 => {
				data.horizontal_messages.insert(
					ParaId::from(300),
					vec![
						// can't be sent at the block 1 actually. However, we cheat here
						// because we want to test the case where there are multiple messages
						// but the harness at the moment doesn't support block skipping.
						MSG_2.clone(),
						MSG_3.clone(),
					],
				);
				data.horizontal_messages.insert(ParaId::from(200), vec![MSG_4.clone()]);
			},
			3 => {},
			_ => unreachable!(),
		})
		.add(1, || {
			HANDLED_XCMP_MESSAGES.with(|m| {
				let mut m = m.borrow_mut();
				assert_eq!(&*m, &[(ParaId::from(300), 1, b"1".to_vec())]);
				m.clear();
			});
		})
		.add(2, || {
			HANDLED_XCMP_MESSAGES.with(|m| {
				let mut m = m.borrow_mut();
				assert_eq!(
					&*m,
					&[
						(ParaId::from(200), 2, b"4".to_vec()),
						(ParaId::from(300), 2, b"2".to_vec()),
						(ParaId::from(300), 2, b"3".to_vec()),
					]
				);
				m.clear();
			});
		})
		.add(3, || {});
}

#[test]
fn receive_hrmp_empty_channel() {
	BlockTests::new()
		.with_relay_sproof_builder(|_, relay_block_num, sproof| match relay_block_num {
			1 => {
				// no channels
			},
			2 => {
				// one new channel
				sproof.upsert_inbound_channel(ParaId::from(300)).mqc_head =
					Some(MessageQueueChain::default().head());
			},
			_ => unreachable!(),
		})
		.add(1, || {})
		.add(2, || {});
}

#[test]
fn receive_hrmp_after_pause() {
	lazy_static::lazy_static! {
		static ref MSG_1: InboundHrmpMessage = InboundHrmpMessage {
			sent_at: 1,
			data: b"mikhailinvanovich".to_vec(),
		};

		static ref MSG_2: InboundHrmpMessage = InboundHrmpMessage {
			sent_at: 3,
			data: b"1000000000".to_vec(),
		};
	}

	const ALICE: ParaId = ParaId::new(300);

	BlockTests::new()
		.with_relay_sproof_builder(|_, relay_block_num, sproof| match relay_block_num {
			1 => {
				sproof.upsert_inbound_channel(ALICE).mqc_head =
					Some(MessageQueueChain::default().extend_hrmp(&MSG_1).head());
			},
			2 => {
				// 300 - no new messages, mqc stayed the same.
				sproof.upsert_inbound_channel(ALICE).mqc_head =
					Some(MessageQueueChain::default().extend_hrmp(&MSG_1).head());
			},
			3 => {
				// 300 - new message.
				sproof.upsert_inbound_channel(ALICE).mqc_head = Some(
					MessageQueueChain::default().extend_hrmp(&MSG_1).extend_hrmp(&MSG_2).head(),
				);
			},
			_ => unreachable!(),
		})
		.with_inherent_data(|_, relay_block_num, data| match relay_block_num {
			1 => {
				data.horizontal_messages.insert(ALICE, vec![MSG_1.clone()]);
			},
			2 => {
				// no new messages
			},
			3 => {
				data.horizontal_messages.insert(ALICE, vec![MSG_2.clone()]);
			},
			_ => unreachable!(),
		})
		.add(1, || {
			HANDLED_XCMP_MESSAGES.with(|m| {
				let mut m = m.borrow_mut();
				assert_eq!(&*m, &[(ALICE, 1, b"mikhailinvanovich".to_vec())]);
				m.clear();
			});
		})
		.add(2, || {})
		.add(3, || {
			HANDLED_XCMP_MESSAGES.with(|m| {
				let mut m = m.borrow_mut();
				assert_eq!(&*m, &[(ALICE, 3, b"1000000000".to_vec())]);
				m.clear();
			});
		});
}

#[test]
fn upgrade_version_checks_should_work() {
	let test_data = vec![
		("test", 0, 1, Err(frame_system::Error::<Test>::SpecVersionNeedsToIncrease)),
		("test", 1, 0, Err(frame_system::Error::<Test>::SpecVersionNeedsToIncrease)),
		("test", 1, 1, Err(frame_system::Error::<Test>::SpecVersionNeedsToIncrease)),
		("test", 1, 2, Err(frame_system::Error::<Test>::SpecVersionNeedsToIncrease)),
		("test2", 1, 1, Err(frame_system::Error::<Test>::InvalidSpecName)),
	];

	for (spec_name, spec_version, impl_version, expected) in test_data.into_iter() {
		let version = RuntimeVersion {
			spec_name: spec_name.into(),
			spec_version,
			impl_version,
			..Default::default()
		};
		let read_runtime_version = ReadRuntimeVersion(version.encode());

		let mut ext = new_test_ext();
		ext.register_extension(sp_core::traits::ReadRuntimeVersionExt::new(read_runtime_version));
		ext.execute_with(|| {
			let new_code = vec![1, 2, 3, 4];
			let new_code_hash = sp_core::H256(blake2_256(&new_code));

			let _authorize =
				ParachainSystem::authorize_upgrade(RawOrigin::Root.into(), new_code_hash, true);
			let res = ParachainSystem::enact_authorized_upgrade(RawOrigin::None.into(), new_code);

			assert_eq!(expected.map_err(DispatchErrorWithPostInfo::from), res);
		});
	}
}

#[test]
fn deposits_relay_parent_storage_root() {
	BlockTests::new().add_with_post_test(
		123,
		|| {},
		|| {
			let digest = System::digest();
			assert!(cumulus_primitives_core::rpsr_digest::extract_relay_parent_storage_root(
				&digest
			)
			.is_some());
		},
	);
}<|MERGE_RESOLUTION|>--- conflicted
+++ resolved
@@ -143,16 +143,12 @@
 		SENT_MESSAGES.with(|ms| {
 			ms.borrow_mut().retain(|m| {
 				let status = <Pallet<Test> as GetChannelInfo>::get_channel_status(m.0);
-<<<<<<< HEAD
 				let (max_size_now, max_size_ever) = match status {
 					ChannelStatus::Ready(now, ever) => (now, ever),
 					ChannelStatus::Closed => return false, // drop message
 					ChannelStatus::Full => return true, // keep message queued.
 				};
 
-=======
-				let ChannelStatus::Ready(max_size_now, max_size_ever) = status else { return true };
->>>>>>> 38de64c3
 				let msg_len = m.1.len();
 
 				if !ids.contains(&m.0) &&
