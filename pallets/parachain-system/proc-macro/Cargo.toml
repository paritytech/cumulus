--- conflicted
+++ resolved
@@ -9,11 +9,7 @@
 proc-macro = true
 
 [dependencies]
-<<<<<<< HEAD
-syn = "2.0.13"
-=======
 syn = "2.0.15"
->>>>>>> 5b20c4e5
 proc-macro2 = "1.0.54"
 quote = "1.0.26"
 proc-macro-crate = "1.3.1"
