--- conflicted
+++ resolved
@@ -9,11 +9,7 @@
 proc-macro = true
 
 [dependencies]
-<<<<<<< HEAD
-syn = "2.0.26"
-=======
 syn = "2.0.27"
->>>>>>> 610f0b15
 proc-macro2 = "1.0.64"
 quote = "1.0.31"
 proc-macro-crate = "1.3.1"
