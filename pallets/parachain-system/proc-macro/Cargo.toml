--- conflicted
+++ resolved
@@ -10,13 +10,8 @@
 
 [dependencies]
 syn = "1.0.96"
-<<<<<<< HEAD
-proc-macro2 = "1.0.39"
+proc-macro2 = "1.0.40"
 quote = "1.0.19"
-=======
-proc-macro2 = "1.0.40"
-quote = "1.0.18"
->>>>>>> c8a9259a
 proc-macro-crate = "1.1.3"
 
 [features]
