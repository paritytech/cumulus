--- conflicted
+++ resolved
@@ -435,13 +435,9 @@
 	pub const DotLocation: MultiLocation = MultiLocation::parent();
 	pub const RelayNetwork: NetworkId = NetworkId::Polkadot;
 	pub RelayChainOrigin: Origin = cumulus_pallet_xcm::Origin::Relay.into();
-<<<<<<< HEAD
-	pub Ancestry: MultiLocation = Junction::Parachain(ParachainInfo::parachain_id().into()).into();
-	pub const Local: MultiLocation = MultiLocation::Null;
+	pub Ancestry: MultiLocation = Parachain(ParachainInfo::parachain_id().into()).into();
+	pub const Local: MultiLocation = Here.into();
 	pub CheckingAccount: AccountId = PolkadotXcm::check_account();
-=======
-	pub Ancestry: MultiLocation = Parachain(ParachainInfo::parachain_id().into()).into();
->>>>>>> f0ecc748
 }
 
 /// Type for specifying how a `MultiLocation` can be converted into an `AccountId`. This is used
