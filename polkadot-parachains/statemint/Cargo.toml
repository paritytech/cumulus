[package]
name = 'statemint-runtime'
version = '1.0.0'
authors = ["Parity Technologies <admin@parity.io>"]
edition = "2021"
description = "Statemint parachain runtime"

[dependencies]
codec = { package = "parity-scale-codec", version = "2.3.0", default-features = false, features = ["derive", "max-encoded-len"] }
hex-literal = { version = '0.3.1', optional = true }
log = { version = "0.4.14", default-features = false }
parachain-info = { path = "../pallets/parachain-info", default-features = false }
serde = { version = "1.0.101", optional = true, features = ["derive"] }
scale-info = { version = "1.0.0", default-features = false, features = ["derive"] }
smallvec = "1.6.1"

# Substrate dependencies
<<<<<<< HEAD
sp-std = { git = "https://github.com/paritytech/substrate", default-features = false, branch = "polkadot-v0.9.12" }
sp-api = { git = "https://github.com/paritytech/substrate", default-features = false, branch = "polkadot-v0.9.12" }
sp-io = { git = "https://github.com/paritytech/substrate", default-features = false, branch = "polkadot-v0.9.12" }
sp-version = { git = "https://github.com/paritytech/substrate", default-features = false, branch = "polkadot-v0.9.12" }
sp-runtime = { git = "https://github.com/paritytech/substrate", default-features = false, branch = "polkadot-v0.9.12" }
sp-core = { git = "https://github.com/paritytech/substrate", default-features = false, branch = "polkadot-v0.9.12" }
sp-session = { git = "https://github.com/paritytech/substrate", default-features = false, branch = "polkadot-v0.9.12" }
sp-offchain = { git = "https://github.com/paritytech/substrate", default-features = false, branch = "polkadot-v0.9.12" }
sp-block-builder = { git = "https://github.com/paritytech/substrate", default-features = false, branch = "polkadot-v0.9.12" }
sp-transaction-pool = { git = "https://github.com/paritytech/substrate", default-features = false, branch = "polkadot-v0.9.12" }
sp-inherents = { git = "https://github.com/paritytech/substrate", default-features = false, branch = "polkadot-v0.9.12" }
sp-consensus-aura = { git = "https://github.com/paritytech/substrate", default-features = false, branch = "polkadot-v0.9.12" }

frame-benchmarking = { git = "https://github.com/paritytech/substrate", optional = true, default-features = false, branch = "polkadot-v0.9.12" }
frame-system-benchmarking = { git = "https://github.com/paritytech/substrate", optional = true, default-features = false, branch = "polkadot-v0.9.12" }
frame-support = { git = "https://github.com/paritytech/substrate", default-features = false, branch = "polkadot-v0.9.12" }
frame-executive = { git = "https://github.com/paritytech/substrate", default-features = false, branch = "polkadot-v0.9.12" }
frame-system = { git = "https://github.com/paritytech/substrate", default-features = false, branch = "polkadot-v0.9.12" }
frame-system-rpc-runtime-api = { git = "https://github.com/paritytech/substrate", default-features = false, branch = "polkadot-v0.9.12" }
pallet-assets = { git = "https://github.com/paritytech/substrate", default-features = false, branch = "polkadot-v0.9.12" }
pallet-aura = { git = "https://github.com/paritytech/substrate", default-features = false, branch = "polkadot-v0.9.12" }
pallet-authorship = { git = "https://github.com/paritytech/substrate", default-features = false, branch = "polkadot-v0.9.12" }
pallet-balances = { git = "https://github.com/paritytech/substrate", default-features = false, branch = "polkadot-v0.9.12" }
pallet-multisig = { git = "https://github.com/paritytech/substrate", default-features = false, branch = "polkadot-v0.9.12" }
pallet-proxy = { git = "https://github.com/paritytech/substrate", default-features = false, branch = "polkadot-v0.9.12" }
pallet-randomness-collective-flip = { git = "https://github.com/paritytech/substrate", default-features = false, branch = "polkadot-v0.9.12" }
pallet-session = { git = "https://github.com/paritytech/substrate", default-features = false, branch = "polkadot-v0.9.12" }
pallet-sudo = { git = "https://github.com/paritytech/substrate", default-features = false, branch = "polkadot-v0.9.12" }
pallet-timestamp = { git = "https://github.com/paritytech/substrate", default-features = false, branch = "polkadot-v0.9.12" }
pallet-transaction-payment = { git = "https://github.com/paritytech/substrate", default-features = false, branch = "polkadot-v0.9.12" }
pallet-transaction-payment-rpc-runtime-api = { git = "https://github.com/paritytech/substrate", default-features = false, branch = "polkadot-v0.9.12" }
pallet-uniques = { git = "https://github.com/paritytech/substrate", default-features = false, branch = "polkadot-v0.9.12" }
pallet-utility = { git = "https://github.com/paritytech/substrate", default-features = false, branch = "polkadot-v0.9.12" }

node-primitives = { git = "https://github.com/paritytech/substrate", default-features = false, branch = "polkadot-v0.9.12" }
=======
sp-std = { git = "https://github.com/paritytech/substrate", default-features = false, branch = "polkadot-v0.9.13" }
sp-api = { git = "https://github.com/paritytech/substrate", default-features = false, branch = "polkadot-v0.9.13" }
sp-io = { git = "https://github.com/paritytech/substrate", default-features = false, branch = "polkadot-v0.9.13" }
sp-version = { git = "https://github.com/paritytech/substrate", default-features = false, branch = "polkadot-v0.9.13" }
sp-runtime = { git = "https://github.com/paritytech/substrate", default-features = false, branch = "polkadot-v0.9.13" }
sp-core = { git = "https://github.com/paritytech/substrate", default-features = false, branch = "polkadot-v0.9.13" }
sp-session = { git = "https://github.com/paritytech/substrate", default-features = false, branch = "polkadot-v0.9.13" }
sp-offchain = { git = "https://github.com/paritytech/substrate", default-features = false, branch = "polkadot-v0.9.13" }
sp-block-builder = { git = "https://github.com/paritytech/substrate", default-features = false, branch = "polkadot-v0.9.13" }
sp-transaction-pool = { git = "https://github.com/paritytech/substrate", default-features = false, branch = "polkadot-v0.9.13" }
sp-inherents = { git = "https://github.com/paritytech/substrate", default-features = false, branch = "polkadot-v0.9.13" }
sp-consensus-aura = { git = "https://github.com/paritytech/substrate", default-features = false, branch = "polkadot-v0.9.13" }

frame-benchmarking = { git = "https://github.com/paritytech/substrate", optional = true, default-features = false, branch = "polkadot-v0.9.13" }
frame-system-benchmarking = { git = "https://github.com/paritytech/substrate", optional = true, default-features = false, branch = "polkadot-v0.9.13" }
frame-support = { git = "https://github.com/paritytech/substrate", default-features = false, branch = "polkadot-v0.9.13" }
frame-executive = { git = "https://github.com/paritytech/substrate", default-features = false, branch = "polkadot-v0.9.13" }
frame-system = { git = "https://github.com/paritytech/substrate", default-features = false, branch = "polkadot-v0.9.13" }
frame-system-rpc-runtime-api = { git = "https://github.com/paritytech/substrate", default-features = false, branch = "polkadot-v0.9.13" }
pallet-assets = { git = "https://github.com/paritytech/substrate", default-features = false, branch = "polkadot-v0.9.13" }
pallet-aura = { git = "https://github.com/paritytech/substrate", default-features = false, branch = "polkadot-v0.9.13" }
pallet-authorship = { git = "https://github.com/paritytech/substrate", default-features = false, branch = "polkadot-v0.9.13" }
pallet-balances = { git = "https://github.com/paritytech/substrate", default-features = false, branch = "polkadot-v0.9.13" }
pallet-multisig = { git = "https://github.com/paritytech/substrate", default-features = false, branch = "polkadot-v0.9.13" }
pallet-proxy = { git = "https://github.com/paritytech/substrate", default-features = false, branch = "polkadot-v0.9.13" }
pallet-session = { git = "https://github.com/paritytech/substrate", default-features = false, branch = "polkadot-v0.9.13" }
pallet-sudo = { git = "https://github.com/paritytech/substrate", default-features = false, branch = "polkadot-v0.9.13" }
pallet-timestamp = { git = "https://github.com/paritytech/substrate", default-features = false, branch = "polkadot-v0.9.13" }
pallet-transaction-payment = { git = "https://github.com/paritytech/substrate", default-features = false, branch = "polkadot-v0.9.13" }
pallet-transaction-payment-rpc-runtime-api = { git = "https://github.com/paritytech/substrate", default-features = false, branch = "polkadot-v0.9.13" }
pallet-uniques = { git = "https://github.com/paritytech/substrate", default-features = false, branch = "polkadot-v0.9.13" }
pallet-utility = { git = "https://github.com/paritytech/substrate", default-features = false, branch = "polkadot-v0.9.13" }

node-primitives = { git = "https://github.com/paritytech/substrate", default-features = false, branch = "polkadot-v0.9.13" }
>>>>>>> 0be8e8fc

# Cumulus dependencies
cumulus-pallet-aura-ext = { path = "../../pallets/aura-ext", default-features = false }
cumulus-pallet-parachain-system = { path = "../../pallets/parachain-system", default-features = false }
cumulus-primitives-core = { path = "../../primitives/core", default-features = false }
cumulus-primitives-timestamp = { path = "../../primitives/timestamp", default-features = false }
cumulus-primitives-utility = { path = "../../primitives/utility", default-features = false }
cumulus-pallet-dmp-queue = { path = "../../pallets/dmp-queue", default-features = false }
cumulus-pallet-xcmp-queue = { path = "../../pallets/xcmp-queue", default-features = false }
cumulus-pallet-xcm = { path = "../../pallets/xcm", default-features = false }
cumulus-pallet-session-benchmarking = { path = "../../pallets/session-benchmarking", default-features = false, version = "3.0.0" }
cumulus-ping = { path = "../pallets/ping", default-features = false }
pallet-asset-tx-payment = { path = "../../pallets/asset-tx-payment", default-features = false }
pallet-collator-selection = { path = "../../pallets/collator-selection", default-features = false }
parachains-common = { path = "../parachains-common", default-features = false }

# Polkadot dependencies
<<<<<<< HEAD
polkadot-parachain = { git = "https://github.com/paritytech/polkadot", default-features = false, branch = "release-v0.9.12" }
polkadot-runtime-common = { git = "https://github.com/paritytech/polkadot", default-features = false, branch = "release-v0.9.12" }
xcm = { git = "https://github.com/paritytech/polkadot", default-features = false, branch = "release-v0.9.12" }
xcm-builder = { git = "https://github.com/paritytech/polkadot", default-features = false, branch = "release-v0.9.12" }
xcm-executor = { git = "https://github.com/paritytech/polkadot", default-features = false, branch = "release-v0.9.12" }
pallet-xcm = { git = "https://github.com/paritytech/polkadot", default-features = false, branch = "release-v0.9.12" }
=======
polkadot-parachain = { git = "https://github.com/paritytech/polkadot", default-features = false, branch = "release-v0.9.13" }
polkadot-runtime-common = { git = "https://github.com/paritytech/polkadot", default-features = false, branch = "release-v0.9.13" }
xcm = { git = "https://github.com/paritytech/polkadot", default-features = false, branch = "release-v0.9.13" }
xcm-builder = { git = "https://github.com/paritytech/polkadot", default-features = false, branch = "release-v0.9.13" }
xcm-executor = { git = "https://github.com/paritytech/polkadot", default-features = false, branch = "release-v0.9.13" }
pallet-xcm = { git = "https://github.com/paritytech/polkadot", default-features = false, branch = "release-v0.9.13" }
>>>>>>> 0be8e8fc

[dev-dependencies]
hex-literal = "0.3.1"

[build-dependencies]
<<<<<<< HEAD
substrate-wasm-builder = { git = "https://github.com/paritytech/substrate", branch = "polkadot-v0.9.12" }
=======
substrate-wasm-builder = { git = "https://github.com/paritytech/substrate", branch = "polkadot-v0.9.13" }
>>>>>>> 0be8e8fc

[features]
default = [ "std" ]
runtime-benchmarks = [
	'cumulus-pallet-session-benchmarking/runtime-benchmarks',
	'hex-literal',
	'sp-runtime/runtime-benchmarks',
	'xcm-builder/runtime-benchmarks',
	'frame-benchmarking',
	'frame-system-benchmarking',
	'frame-support/runtime-benchmarks',
	'frame-system/runtime-benchmarks',
	'pallet-assets/runtime-benchmarks',
	'pallet-balances/runtime-benchmarks',
	'pallet-multisig/runtime-benchmarks',
	'pallet-proxy/runtime-benchmarks',
	'pallet-uniques/runtime-benchmarks',
	'pallet-utility/runtime-benchmarks',
	'pallet-timestamp/runtime-benchmarks',
	'pallet-xcm/runtime-benchmarks',
	'pallet-collator-selection/runtime-benchmarks',
]
std = [
	"codec/std",
	"scale-info/std",
	"serde",
	"log/std",
	"sp-api/std",
	"sp-std/std",
	"sp-io/std",
	"sp-core/std",
	"sp-runtime/std",
	"sp-version/std",
	"sp-offchain/std",
	"sp-session/std",
	"sp-block-builder/std",
	"sp-transaction-pool/std",
	"sp-inherents/std",
	"frame-support/std",
	"frame-executive/std",
	"frame-system/std",
	"frame-system-rpc-runtime-api/std",
	"pallet-assets/std",
	"pallet-authorship/std",
	"pallet-aura/std",
	"pallet-balances/std",
	"pallet-multisig/std",
	"pallet-proxy/std",
	"pallet-session/std",
	"pallet-sudo/std",
	"pallet-timestamp/std",
	"pallet-transaction-payment/std",
	"pallet-transaction-payment-rpc-runtime-api/std",
	"pallet-uniques/std",
	"pallet-utility/std",
	"parachain-info/std",
	"cumulus-pallet-aura-ext/std",
	"pallet-asset-tx-payment/std",
	"pallet-collator-selection/std",
	"cumulus-pallet-dmp-queue/std",
	"cumulus-pallet-parachain-system/std",
	"cumulus-pallet-xcmp-queue/std",
	"cumulus-pallet-xcm/std",
	"cumulus-primitives-core/std",
	"cumulus-primitives-timestamp/std",
	"cumulus-primitives-utility/std",
	"cumulus-ping/std",
	"xcm/std",
	"xcm-builder/std",
	"xcm-executor/std",
	"sp-consensus-aura/std",
	"node-primitives/std",
	"parachains-common/std",
]<|MERGE_RESOLUTION|>--- conflicted
+++ resolved
@@ -15,43 +15,6 @@
 smallvec = "1.6.1"
 
 # Substrate dependencies
-<<<<<<< HEAD
-sp-std = { git = "https://github.com/paritytech/substrate", default-features = false, branch = "polkadot-v0.9.12" }
-sp-api = { git = "https://github.com/paritytech/substrate", default-features = false, branch = "polkadot-v0.9.12" }
-sp-io = { git = "https://github.com/paritytech/substrate", default-features = false, branch = "polkadot-v0.9.12" }
-sp-version = { git = "https://github.com/paritytech/substrate", default-features = false, branch = "polkadot-v0.9.12" }
-sp-runtime = { git = "https://github.com/paritytech/substrate", default-features = false, branch = "polkadot-v0.9.12" }
-sp-core = { git = "https://github.com/paritytech/substrate", default-features = false, branch = "polkadot-v0.9.12" }
-sp-session = { git = "https://github.com/paritytech/substrate", default-features = false, branch = "polkadot-v0.9.12" }
-sp-offchain = { git = "https://github.com/paritytech/substrate", default-features = false, branch = "polkadot-v0.9.12" }
-sp-block-builder = { git = "https://github.com/paritytech/substrate", default-features = false, branch = "polkadot-v0.9.12" }
-sp-transaction-pool = { git = "https://github.com/paritytech/substrate", default-features = false, branch = "polkadot-v0.9.12" }
-sp-inherents = { git = "https://github.com/paritytech/substrate", default-features = false, branch = "polkadot-v0.9.12" }
-sp-consensus-aura = { git = "https://github.com/paritytech/substrate", default-features = false, branch = "polkadot-v0.9.12" }
-
-frame-benchmarking = { git = "https://github.com/paritytech/substrate", optional = true, default-features = false, branch = "polkadot-v0.9.12" }
-frame-system-benchmarking = { git = "https://github.com/paritytech/substrate", optional = true, default-features = false, branch = "polkadot-v0.9.12" }
-frame-support = { git = "https://github.com/paritytech/substrate", default-features = false, branch = "polkadot-v0.9.12" }
-frame-executive = { git = "https://github.com/paritytech/substrate", default-features = false, branch = "polkadot-v0.9.12" }
-frame-system = { git = "https://github.com/paritytech/substrate", default-features = false, branch = "polkadot-v0.9.12" }
-frame-system-rpc-runtime-api = { git = "https://github.com/paritytech/substrate", default-features = false, branch = "polkadot-v0.9.12" }
-pallet-assets = { git = "https://github.com/paritytech/substrate", default-features = false, branch = "polkadot-v0.9.12" }
-pallet-aura = { git = "https://github.com/paritytech/substrate", default-features = false, branch = "polkadot-v0.9.12" }
-pallet-authorship = { git = "https://github.com/paritytech/substrate", default-features = false, branch = "polkadot-v0.9.12" }
-pallet-balances = { git = "https://github.com/paritytech/substrate", default-features = false, branch = "polkadot-v0.9.12" }
-pallet-multisig = { git = "https://github.com/paritytech/substrate", default-features = false, branch = "polkadot-v0.9.12" }
-pallet-proxy = { git = "https://github.com/paritytech/substrate", default-features = false, branch = "polkadot-v0.9.12" }
-pallet-randomness-collective-flip = { git = "https://github.com/paritytech/substrate", default-features = false, branch = "polkadot-v0.9.12" }
-pallet-session = { git = "https://github.com/paritytech/substrate", default-features = false, branch = "polkadot-v0.9.12" }
-pallet-sudo = { git = "https://github.com/paritytech/substrate", default-features = false, branch = "polkadot-v0.9.12" }
-pallet-timestamp = { git = "https://github.com/paritytech/substrate", default-features = false, branch = "polkadot-v0.9.12" }
-pallet-transaction-payment = { git = "https://github.com/paritytech/substrate", default-features = false, branch = "polkadot-v0.9.12" }
-pallet-transaction-payment-rpc-runtime-api = { git = "https://github.com/paritytech/substrate", default-features = false, branch = "polkadot-v0.9.12" }
-pallet-uniques = { git = "https://github.com/paritytech/substrate", default-features = false, branch = "polkadot-v0.9.12" }
-pallet-utility = { git = "https://github.com/paritytech/substrate", default-features = false, branch = "polkadot-v0.9.12" }
-
-node-primitives = { git = "https://github.com/paritytech/substrate", default-features = false, branch = "polkadot-v0.9.12" }
-=======
 sp-std = { git = "https://github.com/paritytech/substrate", default-features = false, branch = "polkadot-v0.9.13" }
 sp-api = { git = "https://github.com/paritytech/substrate", default-features = false, branch = "polkadot-v0.9.13" }
 sp-io = { git = "https://github.com/paritytech/substrate", default-features = false, branch = "polkadot-v0.9.13" }
@@ -86,7 +49,6 @@
 pallet-utility = { git = "https://github.com/paritytech/substrate", default-features = false, branch = "polkadot-v0.9.13" }
 
 node-primitives = { git = "https://github.com/paritytech/substrate", default-features = false, branch = "polkadot-v0.9.13" }
->>>>>>> 0be8e8fc
 
 # Cumulus dependencies
 cumulus-pallet-aura-ext = { path = "../../pallets/aura-ext", default-features = false }
@@ -104,31 +66,18 @@
 parachains-common = { path = "../parachains-common", default-features = false }
 
 # Polkadot dependencies
-<<<<<<< HEAD
-polkadot-parachain = { git = "https://github.com/paritytech/polkadot", default-features = false, branch = "release-v0.9.12" }
-polkadot-runtime-common = { git = "https://github.com/paritytech/polkadot", default-features = false, branch = "release-v0.9.12" }
-xcm = { git = "https://github.com/paritytech/polkadot", default-features = false, branch = "release-v0.9.12" }
-xcm-builder = { git = "https://github.com/paritytech/polkadot", default-features = false, branch = "release-v0.9.12" }
-xcm-executor = { git = "https://github.com/paritytech/polkadot", default-features = false, branch = "release-v0.9.12" }
-pallet-xcm = { git = "https://github.com/paritytech/polkadot", default-features = false, branch = "release-v0.9.12" }
-=======
 polkadot-parachain = { git = "https://github.com/paritytech/polkadot", default-features = false, branch = "release-v0.9.13" }
 polkadot-runtime-common = { git = "https://github.com/paritytech/polkadot", default-features = false, branch = "release-v0.9.13" }
 xcm = { git = "https://github.com/paritytech/polkadot", default-features = false, branch = "release-v0.9.13" }
 xcm-builder = { git = "https://github.com/paritytech/polkadot", default-features = false, branch = "release-v0.9.13" }
 xcm-executor = { git = "https://github.com/paritytech/polkadot", default-features = false, branch = "release-v0.9.13" }
 pallet-xcm = { git = "https://github.com/paritytech/polkadot", default-features = false, branch = "release-v0.9.13" }
->>>>>>> 0be8e8fc
 
 [dev-dependencies]
 hex-literal = "0.3.1"
 
 [build-dependencies]
-<<<<<<< HEAD
-substrate-wasm-builder = { git = "https://github.com/paritytech/substrate", branch = "polkadot-v0.9.12" }
-=======
 substrate-wasm-builder = { git = "https://github.com/paritytech/substrate", branch = "polkadot-v0.9.13" }
->>>>>>> 0be8e8fc
 
 [features]
 default = [ "std" ]
