--- conflicted
+++ resolved
@@ -6,17 +6,13 @@
 description = "Statemint parachain runtime"
 
 [dependencies]
-serde = { version = "1.0.101", optional = true, features = ["derive"] }
-<<<<<<< HEAD
 codec = { package = "parity-scale-codec", version = "2.3.0", default-features = false, features = ["derive", "max-encoded-len"] }
-=======
-codec = { package = "parity-scale-codec", version = "2.0.0", default-features = false, features = ["derive", "max-encoded-len"] }
-scale-info = { version = "1.0.0", default-features = false, features = ["derive"] }
->>>>>>> 85bde076
+hex-literal = { version = '0.3.1', optional = true }
 log = { version = "0.4.14", default-features = false }
 parachain-info = { path = "../pallets/parachain-info", default-features = false }
+serde = { version = "1.0.101", optional = true, features = ["derive"] }
+scale-info = { version = "1.0.0", default-features = false, features = ["derive"] }
 smallvec = "1.6.1"
-hex-literal = { version = '0.3.1', optional = true }
 
 # Substrate dependencies
 sp-std = { git = "https://github.com/paritytech/substrate", default-features = false, branch = "master" }
