--- conflicted
+++ resolved
@@ -469,13 +469,9 @@
 	pub const KsmLocation: MultiLocation = MultiLocation::parent();
 	pub const RelayNetwork: NetworkId = NetworkId::Kusama;
 	pub RelayChainOrigin: Origin = cumulus_pallet_xcm::Origin::Relay.into();
-<<<<<<< HEAD
-	pub Ancestry: MultiLocation = Junction::Parachain(ParachainInfo::parachain_id().into()).into();
-	pub const Local: MultiLocation = MultiLocation::Null;
+	pub Ancestry: MultiLocation = Parachain(ParachainInfo::parachain_id().into()).into();
+	pub const Local: MultiLocation = Here.into();
 	pub CheckingAccount: AccountId = PolkadotXcm::check_account();
-=======
-	pub Ancestry: MultiLocation = Parachain(ParachainInfo::parachain_id().into()).into();
->>>>>>> f0ecc748
 }
 
 /// Type for specifying how a `MultiLocation` can be converted into an `AccountId`. This is used
