--- conflicted
+++ resolved
@@ -774,13 +774,8 @@
 	Block,
 	frame_system::ChainContext<Runtime>,
 	Runtime,
-<<<<<<< HEAD
 	AllPalletsWithSystem,
-	(),
-=======
-	AllPallets,
 	RemoveCollectiveFlip,
->>>>>>> 9b6db48a
 >;
 
 pub struct RemoveCollectiveFlip;
