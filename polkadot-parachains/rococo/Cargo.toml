--- conflicted
+++ resolved
@@ -6,15 +6,11 @@
 description = "Simple runtime used by the rococo parachain(s)"
 
 [dependencies]
-serde = { version = "1.0.101", optional = true, features = ["derive"] }
-<<<<<<< HEAD
 codec = { package = "parity-scale-codec", version = "2.3.0", default-features = false, features = ["derive"] }
-=======
-scale-info = { version = "1.0.0", default-features = false, features = ["derive"] }
-codec = { package = "parity-scale-codec", version = "2.0.0", default-features = false, features = ["derive"] }
->>>>>>> 85bde076
 log = { version = "0.4.14", default-features = false }
 parachain-info = { path = "../pallets/parachain-info", default-features = false }
+scale-info = { version = "1.0.0", default-features = false, features = ["derive"] }
+serde = { version = "1.0.101", optional = true, features = ["derive"] }
 
 # Substrate dependencies
 sp-std = { git = "https://github.com/paritytech/substrate", default-features = false, branch = "master" }
