--- conflicted
+++ resolved
@@ -13,33 +13,6 @@
 serde = { version = "1.0.101", optional = true, features = ["derive"] }
 
 # Substrate dependencies
-<<<<<<< HEAD
-sp-std = { git = "https://github.com/paritytech/substrate", default-features = false, branch = "polkadot-v0.9.12" }
-sp-api = { git = "https://github.com/paritytech/substrate", default-features = false, branch = "polkadot-v0.9.12" }
-sp-io = { git = "https://github.com/paritytech/substrate", default-features = false, branch = "polkadot-v0.9.12" }
-sp-version = { git = "https://github.com/paritytech/substrate", default-features = false, branch = "polkadot-v0.9.12" }
-sp-runtime = { git = "https://github.com/paritytech/substrate", default-features = false, branch = "polkadot-v0.9.12" }
-sp-core = { git = "https://github.com/paritytech/substrate", default-features = false, branch = "polkadot-v0.9.12" }
-sp-session = { git = "https://github.com/paritytech/substrate", default-features = false, branch = "polkadot-v0.9.12" }
-sp-offchain = { git = "https://github.com/paritytech/substrate", default-features = false, branch = "polkadot-v0.9.12" }
-sp-block-builder = { git = "https://github.com/paritytech/substrate", default-features = false, branch = "polkadot-v0.9.12" }
-sp-transaction-pool = { git = "https://github.com/paritytech/substrate", default-features = false, branch = "polkadot-v0.9.12" }
-sp-inherents = { git = "https://github.com/paritytech/substrate", default-features = false, branch = "polkadot-v0.9.12" }
-sp-consensus-aura = { git = "https://github.com/paritytech/substrate", default-features = false, branch = "polkadot-v0.9.12" }
-
-frame-support = { git = "https://github.com/paritytech/substrate", default-features = false, branch = "polkadot-v0.9.12" }
-frame-executive = { git = "https://github.com/paritytech/substrate", default-features = false, branch = "polkadot-v0.9.12" }
-frame-system = { git = "https://github.com/paritytech/substrate", default-features = false, branch = "polkadot-v0.9.12" }
-frame-system-rpc-runtime-api = { git = "https://github.com/paritytech/substrate", default-features = false, branch = "polkadot-v0.9.12" }
-pallet-assets = { git = "https://github.com/paritytech/substrate", default-features = false, branch = "polkadot-v0.9.12" }
-pallet-balances = { git = "https://github.com/paritytech/substrate", default-features = false, branch = "polkadot-v0.9.12" }
-pallet-randomness-collective-flip = { git = "https://github.com/paritytech/substrate", default-features = false, branch = "polkadot-v0.9.12" }
-pallet-timestamp = { git = "https://github.com/paritytech/substrate", default-features = false, branch = "polkadot-v0.9.12" }
-pallet-sudo = { git = "https://github.com/paritytech/substrate", default-features = false, branch = "polkadot-v0.9.12" }
-pallet-transaction-payment = { git = "https://github.com/paritytech/substrate", default-features = false, branch = "polkadot-v0.9.12" }
-pallet-aura = { git = "https://github.com/paritytech/substrate", default-features = false, branch = "polkadot-v0.9.12" }
-pallet-transaction-payment-rpc-runtime-api = { git = "https://github.com/paritytech/substrate", default-features = false, branch = "polkadot-v0.9.12" }
-=======
 sp-std = { git = "https://github.com/paritytech/substrate", default-features = false, branch = "polkadot-v0.9.13" }
 sp-api = { git = "https://github.com/paritytech/substrate", default-features = false, branch = "polkadot-v0.9.13" }
 sp-io = { git = "https://github.com/paritytech/substrate", default-features = false, branch = "polkadot-v0.9.13" }
@@ -64,7 +37,6 @@
 pallet-transaction-payment = { git = "https://github.com/paritytech/substrate", default-features = false, branch = "polkadot-v0.9.13" }
 pallet-aura = { git = "https://github.com/paritytech/substrate", default-features = false, branch = "polkadot-v0.9.13" }
 pallet-transaction-payment-rpc-runtime-api = { git = "https://github.com/paritytech/substrate", default-features = false, branch = "polkadot-v0.9.13" }
->>>>>>> 0be8e8fc
 
 parachains-common = { path = "../parachains-common", default-features = false }
 
@@ -80,16 +52,6 @@
 cumulus-ping = { path = "../pallets/ping", default-features = false }
 
 # Polkadot dependencies
-<<<<<<< HEAD
-polkadot-parachain = { git = "https://github.com/paritytech/polkadot", default-features = false, branch = "release-v0.9.12" }
-xcm = { git = "https://github.com/paritytech/polkadot", default-features = false, branch = "release-v0.9.12" }
-xcm-builder = { git = "https://github.com/paritytech/polkadot", default-features = false, branch = "release-v0.9.12" }
-xcm-executor = { git = "https://github.com/paritytech/polkadot", default-features = false, branch = "release-v0.9.12" }
-pallet-xcm = { git = "https://github.com/paritytech/polkadot", default-features = false, branch = "release-v0.9.12" }
-
-[build-dependencies]
-substrate-wasm-builder = { git = "https://github.com/paritytech/substrate", branch = "polkadot-v0.9.12" }
-=======
 polkadot-parachain = { git = "https://github.com/paritytech/polkadot", default-features = false, branch = "release-v0.9.13" }
 xcm = { git = "https://github.com/paritytech/polkadot", default-features = false, branch = "release-v0.9.13" }
 xcm-builder = { git = "https://github.com/paritytech/polkadot", default-features = false, branch = "release-v0.9.13" }
@@ -98,7 +60,6 @@
 
 [build-dependencies]
 substrate-wasm-builder = { git = "https://github.com/paritytech/substrate", branch = "polkadot-v0.9.13" }
->>>>>>> 0be8e8fc
 
 [features]
 default = [ "std" ]
