[package]
name = 'cumulus-rococo-parachain-runtime'
version = '0.1.0'
authors = ["Parity Technologies <admin@parity.io>"]
edition = '2018'
description = "Simple runtime used by the rococo parachain(s)"

[dependencies]
serde = { version = "1.0.101", optional = true, features = ["derive"] }
codec = { package = "parity-scale-codec", version = "2.0.0", default-features = false, features = ["derive"] }
log = { version = "0.4.14", default-features = false }
parachain-info = { path = "../pallets/parachain-info", default-features = false }

# Substrate dependencies
<<<<<<< HEAD
sp-std = { git = "https://github.com/paritytech/substrate", default-features = false, branch = "polkadot-v0.9.3" }
sp-api = { git = "https://github.com/paritytech/substrate", default-features = false, branch = "polkadot-v0.9.3" }
sp-io = { git = "https://github.com/paritytech/substrate", default-features = false, branch = "polkadot-v0.9.3" }
sp-version = { git = "https://github.com/paritytech/substrate", default-features = false, branch = "polkadot-v0.9.3" }
sp-runtime = { git = "https://github.com/paritytech/substrate", default-features = false, branch = "polkadot-v0.9.3" }
sp-core = { git = "https://github.com/paritytech/substrate", default-features = false, branch = "polkadot-v0.9.3" }
sp-session = { git = "https://github.com/paritytech/substrate", default-features = false, branch = "polkadot-v0.9.3" }
sp-offchain = { git = "https://github.com/paritytech/substrate", default-features = false, branch = "polkadot-v0.9.3" }
sp-block-builder = { git = "https://github.com/paritytech/substrate", default-features = false, branch = "polkadot-v0.9.3" }
sp-transaction-pool = { git = "https://github.com/paritytech/substrate", default-features = false, branch = "polkadot-v0.9.3" }
sp-inherents = { git = "https://github.com/paritytech/substrate", default-features = false, branch = "polkadot-v0.9.3" }
sp-consensus-aura = { git = "https://github.com/paritytech/substrate", default-features = false, branch = "polkadot-v0.9.3" }

frame-support = { git = "https://github.com/paritytech/substrate", default-features = false, branch = "polkadot-v0.9.3" }
frame-executive = { git = "https://github.com/paritytech/substrate", default-features = false, branch = "polkadot-v0.9.3" }
frame-system = { git = "https://github.com/paritytech/substrate", default-features = false, branch = "polkadot-v0.9.3" }
pallet-assets = { git = "https://github.com/paritytech/substrate", default-features = false, branch = "polkadot-v0.9.3" }
pallet-balances = { git = "https://github.com/paritytech/substrate", default-features = false, branch = "polkadot-v0.9.3" }
pallet-randomness-collective-flip = { git = "https://github.com/paritytech/substrate", default-features = false, branch = "polkadot-v0.9.3" }
pallet-timestamp = { git = "https://github.com/paritytech/substrate", default-features = false, branch = "polkadot-v0.9.3" }
pallet-sudo = { git = "https://github.com/paritytech/substrate", default-features = false, branch = "polkadot-v0.9.3" }
pallet-transaction-payment = { git = "https://github.com/paritytech/substrate", default-features = false, branch = "polkadot-v0.9.3" }
pallet-aura = { git = "https://github.com/paritytech/substrate", default-features = false, branch = "polkadot-v0.9.3" }
=======
sp-std = { git = "https://github.com/paritytech/substrate", default-features = false, branch = "polkadot-v0.9.6" }
sp-api = { git = "https://github.com/paritytech/substrate", default-features = false, branch = "polkadot-v0.9.6" }
sp-io = { git = "https://github.com/paritytech/substrate", default-features = false, branch = "polkadot-v0.9.6" }
sp-version = { git = "https://github.com/paritytech/substrate", default-features = false, branch = "polkadot-v0.9.6" }
sp-runtime = { git = "https://github.com/paritytech/substrate", default-features = false, branch = "polkadot-v0.9.6" }
sp-core = { git = "https://github.com/paritytech/substrate", default-features = false, branch = "polkadot-v0.9.6" }
sp-session = { git = "https://github.com/paritytech/substrate", default-features = false, branch = "polkadot-v0.9.6" }
sp-offchain = { git = "https://github.com/paritytech/substrate", default-features = false, branch = "polkadot-v0.9.6" }
sp-block-builder = { git = "https://github.com/paritytech/substrate", default-features = false, branch = "polkadot-v0.9.6" }
sp-transaction-pool = { git = "https://github.com/paritytech/substrate", default-features = false, branch = "polkadot-v0.9.6" }
sp-inherents = { git = "https://github.com/paritytech/substrate", default-features = false, branch = "polkadot-v0.9.6" }
sp-consensus-aura = { git = "https://github.com/paritytech/substrate", default-features = false, branch = "polkadot-v0.9.6" }

frame-support = { git = "https://github.com/paritytech/substrate", default-features = false, branch = "polkadot-v0.9.6" }
frame-executive = { git = "https://github.com/paritytech/substrate", default-features = false, branch = "polkadot-v0.9.6" }
frame-system = { git = "https://github.com/paritytech/substrate", default-features = false, branch = "polkadot-v0.9.6" }
pallet-assets = { git = "https://github.com/paritytech/substrate", default-features = false, branch = "polkadot-v0.9.6" }
pallet-balances = { git = "https://github.com/paritytech/substrate", default-features = false, branch = "polkadot-v0.9.6" }
pallet-randomness-collective-flip = { git = "https://github.com/paritytech/substrate", default-features = false, branch = "polkadot-v0.9.6" }
pallet-timestamp = { git = "https://github.com/paritytech/substrate", default-features = false, branch = "polkadot-v0.9.6" }
pallet-sudo = { git = "https://github.com/paritytech/substrate", default-features = false, branch = "polkadot-v0.9.6" }
pallet-transaction-payment = { git = "https://github.com/paritytech/substrate", default-features = false, branch = "polkadot-v0.9.6" }
pallet-aura = { git = "https://github.com/paritytech/substrate", default-features = false, branch = "polkadot-v0.9.6" }
>>>>>>> e11ed73b

# Cumulus dependencies
cumulus-pallet-aura-ext = { path = "../../pallets/aura-ext", default-features = false }
cumulus-pallet-parachain-system = { path = "../../pallets/parachain-system", default-features = false }
cumulus-primitives-core = { path = "../../primitives/core", default-features = false }
cumulus-primitives-timestamp = { path = "../../primitives/timestamp", default-features = false }
cumulus-primitives-utility = { path = "../../primitives/utility", default-features = false }
cumulus-pallet-dmp-queue = { path = "../../pallets/dmp-queue", default-features = false }
cumulus-pallet-xcmp-queue = { path = "../../pallets/xcmp-queue", default-features = false }
cumulus-pallet-xcm = { path = "../../pallets/xcm", default-features = false }
cumulus-ping = { path = "../pallets/ping", default-features = false }

# Polkadot dependencies
<<<<<<< HEAD
polkadot-parachain = { git = "https://github.com/paritytech/polkadot", default-features = false, branch = "release-v0.9.3" }
xcm = { git = "https://github.com/paritytech/polkadot", default-features = false, branch = "release-v0.9.3" }
xcm-builder = { git = "https://github.com/paritytech/polkadot", default-features = false, branch = "release-v0.9.3" }
xcm-executor = { git = "https://github.com/paritytech/polkadot", default-features = false, branch = "release-v0.9.3" }
pallet-xcm = { git = "https://github.com/paritytech/polkadot", default-features = false, branch = "release-v0.9.3" }

# -------------- Konomi ------------- #
# orml
orml-traits = { path = "../../open-runtime-module-library-local/traits", default-features = false, version = '0.4.1-dev' }
orml-tokens = { path = "../../open-runtime-module-library-local/tokens", default-features = false, version = '0.4.1-dev' }

# Chainlink
pallet-chainlink-feed = { path = "../../chainlink-polkadot-local/pallet-chainlink-feed", default-features = false }

# Local dependencies
pallet-floating-rate-lend = { default-features = false, path = '../pallets/floating-rate-lend', version = '3.0.0' }
pallet-floating-rate-lend-rpc-runtime-api = { default-features = false, path = '../pallets/floating-rate-lend/rpc/runtime-api', version = '3.0.0' }
pallet-currencies = { default-features = false, path = '../pallets/currencies', version = '3.0.0' }
pallet-traits = { default-features = false, path = '../pallets/traits', version = '3.0.0' }
pallet-chainlink-oracle = { path = '../pallets/chainlink-oracle', default-features = false, version = '3.0.0' }
pallet-xcm-support = { path = '../pallets/xcm-support', default-features = false, version = '3.0.0' }
pallet-xcm-token = { path = '../pallets/xcm-token', default-features = false, version = '3.0.0' }
polkadot-parachain-primitives = { path = "../primitives", default-features = false }
# -------------- Konomi --------------- #
=======
polkadot-parachain = { git = "https://github.com/paritytech/polkadot", default-features = false, branch = "release-v0.9.6" }
xcm = { git = "https://github.com/paritytech/polkadot", default-features = false, branch = "release-v0.9.6" }
xcm-builder = { git = "https://github.com/paritytech/polkadot", default-features = false, branch = "release-v0.9.6" }
xcm-executor = { git = "https://github.com/paritytech/polkadot", default-features = false, branch = "release-v0.9.6" }
pallet-xcm = { git = "https://github.com/paritytech/polkadot", default-features = false, branch = "release-v0.9.6" }
>>>>>>> e11ed73b

[dev-dependencies]
hex-literal = "0.3.1"
hex = "0.4.3"

[build-dependencies]
<<<<<<< HEAD
substrate-wasm-builder = { git = "https://github.com/paritytech/substrate", branch = "polkadot-v0.9.3" }
=======
substrate-wasm-builder = { git = "https://github.com/paritytech/substrate", branch = "polkadot-v0.9.6" }
>>>>>>> e11ed73b

[features]
default = [ "std" ]
std = [
	"codec/std",
	"serde",
	"log/std",
	"sp-api/std",
	"sp-std/std",
	"sp-io/std",
	"sp-core/std",
	"sp-runtime/std",
	"sp-version/std",
	"sp-offchain/std",
	"sp-session/std",
	"sp-block-builder/std",
	"sp-transaction-pool/std",
	"sp-inherents/std",
	"frame-support/std",
	"frame-executive/std",
	"frame-system/std",
	"pallet-assets/std",
	"pallet-balances/std",
	"pallet-randomness-collective-flip/std",
	"pallet-timestamp/std",
	"pallet-sudo/std",
	"pallet-transaction-payment/std",
	"parachain-info/std",
	"cumulus-pallet-aura-ext/std",
	"cumulus-pallet-dmp-queue/std",
	"cumulus-pallet-parachain-system/std",
	"cumulus-pallet-xcmp-queue/std",
	"cumulus-pallet-xcm/std",
	"cumulus-primitives-core/std",
	"cumulus-primitives-timestamp/std",
	"cumulus-primitives-utility/std",
	"cumulus-ping/std",
	"xcm/std",
	"xcm-builder/std",
	"xcm-executor/std",
	"pallet-aura/std",
	"sp-consensus-aura/std",

	# -------- Konomi -------- #
	"orml-tokens/std",
	"orml-traits/std",
	# Chainlink
	'pallet-chainlink-feed/std',

	# Local dependencies
	"pallet-currencies/std",
	# -------- Konomi -------- #
]<|MERGE_RESOLUTION|>--- conflicted
+++ resolved
@@ -12,31 +12,6 @@
 parachain-info = { path = "../pallets/parachain-info", default-features = false }
 
 # Substrate dependencies
-<<<<<<< HEAD
-sp-std = { git = "https://github.com/paritytech/substrate", default-features = false, branch = "polkadot-v0.9.3" }
-sp-api = { git = "https://github.com/paritytech/substrate", default-features = false, branch = "polkadot-v0.9.3" }
-sp-io = { git = "https://github.com/paritytech/substrate", default-features = false, branch = "polkadot-v0.9.3" }
-sp-version = { git = "https://github.com/paritytech/substrate", default-features = false, branch = "polkadot-v0.9.3" }
-sp-runtime = { git = "https://github.com/paritytech/substrate", default-features = false, branch = "polkadot-v0.9.3" }
-sp-core = { git = "https://github.com/paritytech/substrate", default-features = false, branch = "polkadot-v0.9.3" }
-sp-session = { git = "https://github.com/paritytech/substrate", default-features = false, branch = "polkadot-v0.9.3" }
-sp-offchain = { git = "https://github.com/paritytech/substrate", default-features = false, branch = "polkadot-v0.9.3" }
-sp-block-builder = { git = "https://github.com/paritytech/substrate", default-features = false, branch = "polkadot-v0.9.3" }
-sp-transaction-pool = { git = "https://github.com/paritytech/substrate", default-features = false, branch = "polkadot-v0.9.3" }
-sp-inherents = { git = "https://github.com/paritytech/substrate", default-features = false, branch = "polkadot-v0.9.3" }
-sp-consensus-aura = { git = "https://github.com/paritytech/substrate", default-features = false, branch = "polkadot-v0.9.3" }
-
-frame-support = { git = "https://github.com/paritytech/substrate", default-features = false, branch = "polkadot-v0.9.3" }
-frame-executive = { git = "https://github.com/paritytech/substrate", default-features = false, branch = "polkadot-v0.9.3" }
-frame-system = { git = "https://github.com/paritytech/substrate", default-features = false, branch = "polkadot-v0.9.3" }
-pallet-assets = { git = "https://github.com/paritytech/substrate", default-features = false, branch = "polkadot-v0.9.3" }
-pallet-balances = { git = "https://github.com/paritytech/substrate", default-features = false, branch = "polkadot-v0.9.3" }
-pallet-randomness-collective-flip = { git = "https://github.com/paritytech/substrate", default-features = false, branch = "polkadot-v0.9.3" }
-pallet-timestamp = { git = "https://github.com/paritytech/substrate", default-features = false, branch = "polkadot-v0.9.3" }
-pallet-sudo = { git = "https://github.com/paritytech/substrate", default-features = false, branch = "polkadot-v0.9.3" }
-pallet-transaction-payment = { git = "https://github.com/paritytech/substrate", default-features = false, branch = "polkadot-v0.9.3" }
-pallet-aura = { git = "https://github.com/paritytech/substrate", default-features = false, branch = "polkadot-v0.9.3" }
-=======
 sp-std = { git = "https://github.com/paritytech/substrate", default-features = false, branch = "polkadot-v0.9.6" }
 sp-api = { git = "https://github.com/paritytech/substrate", default-features = false, branch = "polkadot-v0.9.6" }
 sp-io = { git = "https://github.com/paritytech/substrate", default-features = false, branch = "polkadot-v0.9.6" }
@@ -60,7 +35,6 @@
 pallet-sudo = { git = "https://github.com/paritytech/substrate", default-features = false, branch = "polkadot-v0.9.6" }
 pallet-transaction-payment = { git = "https://github.com/paritytech/substrate", default-features = false, branch = "polkadot-v0.9.6" }
 pallet-aura = { git = "https://github.com/paritytech/substrate", default-features = false, branch = "polkadot-v0.9.6" }
->>>>>>> e11ed73b
 
 # Cumulus dependencies
 cumulus-pallet-aura-ext = { path = "../../pallets/aura-ext", default-features = false }
@@ -74,12 +48,11 @@
 cumulus-ping = { path = "../pallets/ping", default-features = false }
 
 # Polkadot dependencies
-<<<<<<< HEAD
-polkadot-parachain = { git = "https://github.com/paritytech/polkadot", default-features = false, branch = "release-v0.9.3" }
-xcm = { git = "https://github.com/paritytech/polkadot", default-features = false, branch = "release-v0.9.3" }
-xcm-builder = { git = "https://github.com/paritytech/polkadot", default-features = false, branch = "release-v0.9.3" }
-xcm-executor = { git = "https://github.com/paritytech/polkadot", default-features = false, branch = "release-v0.9.3" }
-pallet-xcm = { git = "https://github.com/paritytech/polkadot", default-features = false, branch = "release-v0.9.3" }
+polkadot-parachain = { git = "https://github.com/paritytech/polkadot", default-features = false, branch = "release-v0.9.6" }
+xcm = { git = "https://github.com/paritytech/polkadot", default-features = false, branch = "release-v0.9.6" }
+xcm-builder = { git = "https://github.com/paritytech/polkadot", default-features = false, branch = "release-v0.9.6" }
+xcm-executor = { git = "https://github.com/paritytech/polkadot", default-features = false, branch = "release-v0.9.6" }
+pallet-xcm = { git = "https://github.com/paritytech/polkadot", default-features = false, branch = "release-v0.9.6" }
 
 # -------------- Konomi ------------- #
 # orml
@@ -99,24 +72,13 @@
 pallet-xcm-token = { path = '../pallets/xcm-token', default-features = false, version = '3.0.0' }
 polkadot-parachain-primitives = { path = "../primitives", default-features = false }
 # -------------- Konomi --------------- #
-=======
-polkadot-parachain = { git = "https://github.com/paritytech/polkadot", default-features = false, branch = "release-v0.9.6" }
-xcm = { git = "https://github.com/paritytech/polkadot", default-features = false, branch = "release-v0.9.6" }
-xcm-builder = { git = "https://github.com/paritytech/polkadot", default-features = false, branch = "release-v0.9.6" }
-xcm-executor = { git = "https://github.com/paritytech/polkadot", default-features = false, branch = "release-v0.9.6" }
-pallet-xcm = { git = "https://github.com/paritytech/polkadot", default-features = false, branch = "release-v0.9.6" }
->>>>>>> e11ed73b
 
 [dev-dependencies]
 hex-literal = "0.3.1"
 hex = "0.4.3"
 
 [build-dependencies]
-<<<<<<< HEAD
-substrate-wasm-builder = { git = "https://github.com/paritytech/substrate", branch = "polkadot-v0.9.3" }
-=======
 substrate-wasm-builder = { git = "https://github.com/paritytech/substrate", branch = "polkadot-v0.9.6" }
->>>>>>> e11ed73b
 
 [features]
 default = [ "std" ]
