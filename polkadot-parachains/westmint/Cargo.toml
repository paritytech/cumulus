[package]
name = "westmint-runtime"
version = "1.0.0"
authors = ["Parity Technologies <admin@parity.io>"]
edition = "2021"
description = "Westend variant of Statemint parachain runtime"

[dependencies]
<<<<<<< HEAD
codec = { package = "parity-scale-codec", version = "3.0.0", default-features = false, features = ["derive", "max-encoded-len"] }
hex-literal = { version = "0.3.1", optional = true }
=======
codec = { package = "parity-scale-codec", version = "2.3.0", default-features = false, features = ["derive", "max-encoded-len"] }
hex-literal = { version = "0.3.4", optional = true }
>>>>>>> e6a2cfa6
log = { version = "0.4.14", default-features = false }
parachain-info = { path = "../pallets/parachain-info", default-features = false }
scale-info = { version = "2.0.0", default-features = false, features = ["derive"] }
serde = { version = "1.0.132", optional = true, features = ["derive"] }
smallvec = "1.6.1"

# Substrate dependencies
sp-std = { git = "https://github.com/paritytech/substrate", default-features = false, branch = "master" }
sp-api = { git = "https://github.com/paritytech/substrate", default-features = false, branch = "master" }
sp-io = { git = "https://github.com/paritytech/substrate", default-features = false, branch = "master" }
sp-version = { git = "https://github.com/paritytech/substrate", default-features = false, branch = "master" }
sp-runtime = { git = "https://github.com/paritytech/substrate", default-features = false, branch = "master" }
sp-core = { git = "https://github.com/paritytech/substrate", default-features = false, branch = "master" }
sp-session = { git = "https://github.com/paritytech/substrate", default-features = false, branch = "master" }
sp-offchain = { git = "https://github.com/paritytech/substrate", default-features = false, branch = "master" }
sp-block-builder = { git = "https://github.com/paritytech/substrate", default-features = false, branch = "master" }
sp-transaction-pool = { git = "https://github.com/paritytech/substrate", default-features = false, branch = "master" }
sp-inherents = { git = "https://github.com/paritytech/substrate", default-features = false, branch = "master" }
sp-consensus-aura = { git = "https://github.com/paritytech/substrate", default-features = false, branch = "master" }

frame-benchmarking = { git = "https://github.com/paritytech/substrate", optional = true, default-features = false, branch = "master" }
frame-system-benchmarking = { git = "https://github.com/paritytech/substrate", optional = true, default-features = false, branch = "master" }
frame-support = { git = "https://github.com/paritytech/substrate", default-features = false, branch = "master" }
frame-executive = { git = "https://github.com/paritytech/substrate", default-features = false, branch = "master" }
frame-system = { git = "https://github.com/paritytech/substrate", default-features = false, branch = "master" }
frame-system-rpc-runtime-api = { git = "https://github.com/paritytech/substrate", default-features = false, branch = "master" }
pallet-asset-tx-payment = { git = 'https://github.com/paritytech/substrate', default-features = false, branch = "master" }
pallet-assets = { git = "https://github.com/paritytech/substrate", default-features = false, branch = "master" }
pallet-aura = { git = "https://github.com/paritytech/substrate", default-features = false, branch = "master" }
pallet-authorship = { git = "https://github.com/paritytech/substrate", default-features = false, branch = "master" }
pallet-balances = { git = "https://github.com/paritytech/substrate", default-features = false, branch = "master" }
pallet-multisig = { git = "https://github.com/paritytech/substrate", default-features = false, branch = "master" }
pallet-proxy = { git = "https://github.com/paritytech/substrate", default-features = false, branch = "master" }
pallet-session = { git = "https://github.com/paritytech/substrate", default-features = false, branch = "master" }
pallet-timestamp = { git = "https://github.com/paritytech/substrate", default-features = false, branch = "master" }
pallet-transaction-payment = { git = "https://github.com/paritytech/substrate", default-features = false, branch = "master" }
pallet-transaction-payment-rpc-runtime-api = { git = "https://github.com/paritytech/substrate", default-features = false, branch = "master" }
pallet-uniques = { git = "https://github.com/paritytech/substrate", default-features = false, branch = "master" }
pallet-utility = { git = "https://github.com/paritytech/substrate", default-features = false, branch = "master" }

# Cumulus dependencies
cumulus-pallet-aura-ext = { path = "../../pallets/aura-ext", default-features = false }
cumulus-pallet-parachain-system = { path = "../../pallets/parachain-system", default-features = false }
cumulus-primitives-core = { path = "../../primitives/core", default-features = false }
cumulus-primitives-timestamp = { path = "../../primitives/timestamp", default-features = false }
cumulus-primitives-utility = { path = "../../primitives/utility", default-features = false }
cumulus-pallet-dmp-queue = { path = "../../pallets/dmp-queue", default-features = false }
cumulus-pallet-xcmp-queue = { path = "../../pallets/xcmp-queue", default-features = false }
cumulus-pallet-xcm = { path = "../../pallets/xcm", default-features = false }
cumulus-pallet-session-benchmarking = {path = "../../pallets/session-benchmarking", default-features = false, version = "3.0.0"}
cumulus-ping = { path = "../pallets/ping", default-features = false }
pallet-collator-selection = { path = "../../pallets/collator-selection", default-features = false }
parachains-common = { path = "../parachains-common", default-features = false }

# Polkadot dependencies
polkadot-parachain = { git = "https://github.com/paritytech/polkadot", default-features = false, branch = "master" }
polkadot-runtime-common = { git = "https://github.com/paritytech/polkadot", default-features = false, branch = "master" }
westend-runtime-constants = { git = "https://github.com/paritytech/polkadot", default-features = false, branch = "master" }
polkadot-core-primitives = { git = "https://github.com/paritytech/polkadot", default-features = false, branch = "master" }
xcm = { git = "https://github.com/paritytech/polkadot", default-features = false, branch = "master" }
xcm-builder = { git = "https://github.com/paritytech/polkadot", default-features = false, branch = "master" }
xcm-executor = { git = "https://github.com/paritytech/polkadot", default-features = false, branch = "master" }
pallet-xcm = { git = "https://github.com/paritytech/polkadot", default-features = false, branch = "master" }

# Try-runtime stuff
frame-try-runtime = { git = "https://github.com/paritytech/substrate", default-features = false, optional = true , branch = "master" }

[dev-dependencies]
hex-literal = "0.3.4"

[build-dependencies]
substrate-wasm-builder = { git = "https://github.com/paritytech/substrate", branch = "master" }

[features]
default = [ "std" ]
runtime-benchmarks = [
	"cumulus-pallet-session-benchmarking/runtime-benchmarks",
	"hex-literal",
	"sp-runtime/runtime-benchmarks",
	"xcm-builder/runtime-benchmarks",
	"frame-benchmarking/runtime-benchmarks",
	"frame-system-benchmarking",
	"frame-support/runtime-benchmarks",
	"frame-system/runtime-benchmarks",
	"pallet-assets/runtime-benchmarks",
	"pallet-balances/runtime-benchmarks",
	"pallet-multisig/runtime-benchmarks",
	"pallet-proxy/runtime-benchmarks",
	"pallet-uniques/runtime-benchmarks",
	"pallet-utility/runtime-benchmarks",
	"pallet-timestamp/runtime-benchmarks",
	"pallet-xcm/runtime-benchmarks",
	"pallet-collator-selection/runtime-benchmarks",
]
try-runtime = [
	"frame-try-runtime",
	"frame-executive/try-runtime",
]
std = [
	"codec/std",
	"scale-info/std",
	"serde",
	"log/std",
	"sp-api/std",
	"sp-std/std",
	"sp-io/std",
	"sp-core/std",
	"sp-runtime/std",
	"sp-version/std",
	"sp-offchain/std",
	"sp-session/std",
	"sp-block-builder/std",
	"sp-transaction-pool/std",
	"sp-inherents/std",
	"frame-support/std",
	"frame-executive/std",
	"frame-system/std",
	"frame-system-rpc-runtime-api/std",
	"pallet-assets/std",
	"pallet-authorship/std",
	"pallet-aura/std",
	"pallet-balances/std",
	"pallet-multisig/std",
	"pallet-proxy/std",
	"pallet-session/std",
	"pallet-timestamp/std",
	"pallet-transaction-payment/std",
	"pallet-transaction-payment-rpc-runtime-api/std",
	"pallet-uniques/std",
	"pallet-utility/std",
	"pallet-xcm/std",
	"parachain-info/std",
	"cumulus-pallet-aura-ext/std",
	"pallet-asset-tx-payment/std",
	"pallet-collator-selection/std",
	"cumulus-pallet-dmp-queue/std",
	"cumulus-pallet-parachain-system/std",
	"cumulus-pallet-xcmp-queue/std",
	"cumulus-pallet-xcm/std",
	"cumulus-primitives-core/std",
	"cumulus-primitives-timestamp/std",
	"cumulus-primitives-utility/std",
	"cumulus-ping/std",
	"xcm/std",
	"xcm-builder/std",
	"xcm-executor/std",
	"sp-consensus-aura/std",
	"parachains-common/std",
	"polkadot-parachain/std",
	"polkadot-runtime-common/std",
	"polkadot-core-primitives/std",
	"westend-runtime-constants/std",
]<|MERGE_RESOLUTION|>--- conflicted
+++ resolved
@@ -6,13 +6,8 @@
 description = "Westend variant of Statemint parachain runtime"
 
 [dependencies]
-<<<<<<< HEAD
 codec = { package = "parity-scale-codec", version = "3.0.0", default-features = false, features = ["derive", "max-encoded-len"] }
-hex-literal = { version = "0.3.1", optional = true }
-=======
-codec = { package = "parity-scale-codec", version = "2.3.0", default-features = false, features = ["derive", "max-encoded-len"] }
 hex-literal = { version = "0.3.4", optional = true }
->>>>>>> e6a2cfa6
 log = { version = "0.4.14", default-features = false }
 parachain-info = { path = "../pallets/parachain-info", default-features = false }
 scale-info = { version = "2.0.0", default-features = false, features = ["derive"] }
