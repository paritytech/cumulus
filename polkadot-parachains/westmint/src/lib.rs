--- conflicted
+++ resolved
@@ -699,17 +699,10 @@
 		System: frame_system::{Pallet, Call, Config, Storage, Event<T>} = 0,
 		ParachainSystem: cumulus_pallet_parachain_system::{
 			Pallet, Call, Config, Storage, Inherent, Event<T>, ValidateUnsigned,
-<<<<<<< HEAD
 		} = 1,
-		RandomnessCollectiveFlip: pallet_randomness_collective_flip::{Pallet, Storage},
+		// RandomnessCollectiveFlip = 2 removed
 		Timestamp: pallet_timestamp::{Pallet, Call, Storage, Inherent} = 3,
 		ParachainInfo: parachain_info::{Pallet, Storage, Config} = 4,
-=======
-		},
-		Timestamp: pallet_timestamp::{Pallet, Call, Storage, Inherent},
-		ParachainInfo: parachain_info::{Pallet, Storage, Config},
-		Sudo: pallet_sudo::{Pallet, Call, Config<T>, Storage, Event<T>},
->>>>>>> 66310bd6
 
 		// Monetary stuff.
 		Balances: pallet_balances::{Pallet, Call, Storage, Config<T>, Event<T>} = 10,
