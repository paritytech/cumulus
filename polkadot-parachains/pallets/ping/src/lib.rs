--- conflicted
+++ resolved
@@ -104,13 +104,8 @@
 					Xcm(vec![Transact {
 						origin_type: OriginKind::Native,
 						require_weight_at_most: 1_000,
-<<<<<<< HEAD
 						call: <T as Config>::Call::from(Call::<T>::ping { seq, payload: payload.clone() }).encode().into(),
-					},
-=======
-						call: <T as Config>::Call::from(Call::<T>::ping(seq, payload.clone())).encode().into(),
 					}]),
->>>>>>> d5284b0e
 				) {
 					Ok(()) => {
 						Pings::<T>::insert(seq, n);
@@ -171,13 +166,8 @@
 				Xcm(vec![Transact {
 					origin_type: OriginKind::Native,
 					require_weight_at_most: 1_000,
-<<<<<<< HEAD
-					call: <T as Config>::Call::from(Call::<T>::pong { seq, payload: payload.clone() }).encode().into(),
-				},
-=======
-					call: <T as Config>::Call::from(Call::<T>::pong(seq, payload.clone())).encode().into(),
+					call: <T as Config>::Call::from(Call::<T>::pong { seq, payload: payload.clone() } ).encode().into(),
 				}]),
->>>>>>> d5284b0e
 			) {
 				Ok(()) => Self::deposit_event(Event::PongSent(para, seq, payload)),
 				Err(e) => Self::deposit_event(Event::ErrorSendingPong(e, para, seq, payload)),
