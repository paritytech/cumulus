// Copyright (C) 2021 Parity Technologies (UK) Ltd.
// SPDX-License-Identifier: Apache-2.0

// Licensed under the Apache License, Version 2.0 (the "License");
// you may not use this file except in compliance with the License.
// You may obtain a copy of the License at
//
// 	http://www.apache.org/licenses/LICENSE-2.0
//
// Unless required by applicable law or agreed to in writing, software
// distributed under the License is distributed on an "AS IS" BASIS,
// WITHOUT WARRANTIES OR CONDITIONS OF ANY KIND, either express or implied.
// See the License for the specific language governing permissions and
// limitations under the License.

//! Auxillary struct/enums for parachain runtimes.
//! Taken from polkadot/runtime/common (at a21cd64) and adapted for parachains.

<<<<<<< HEAD
use frame_support::traits::{
	fungibles::{Balanced, CreditOf},
	Currency, Imbalance, OnUnbalanced,
};
use pallet_asset_tx_payment::HandleCredit;
use sp_std::marker::PhantomData;

/// Type alias to conveniently refer to the `Currency::NegativeImbalance` associated type.
=======
use frame_support::traits::{fungibles, Contains, Currency, Get, Imbalance, OnUnbalanced};
use sp_runtime::traits::Zero;
use sp_std::marker::PhantomData;
use xcm::latest::{AssetId, Fungibility::Fungible, MultiAsset, MultiLocation};
use xcm_executor::traits::FilterAssetLocation;

>>>>>>> caa8b817
pub type NegativeImbalance<T> = <pallet_balances::Pallet<T> as Currency<
	<T as frame_system::Config>::AccountId,
>>::NegativeImbalance;

/// Type alias to conveniently refer to `frame_system`'s `Config::AccountId`.
pub type AccountIdOf<R> = <R as frame_system::Config>::AccountId;

/// Implementation of `OnUnbalanced` that deposits the fees into a staking pot for later payout.
pub struct ToStakingPot<R>(PhantomData<R>);
impl<R> OnUnbalanced<NegativeImbalance<R>> for ToStakingPot<R>
where
	R: pallet_balances::Config + pallet_collator_selection::Config,
	AccountIdOf<R>:
		From<polkadot_primitives::v1::AccountId> + Into<polkadot_primitives::v1::AccountId>,
	<R as frame_system::Config>::Event: From<pallet_balances::Event<R>>,
{
	fn on_nonzero_unbalanced(amount: NegativeImbalance<R>) {
		let numeric_amount = amount.peek();
		let staking_pot = <pallet_collator_selection::Pallet<R>>::account_id();
		<pallet_balances::Pallet<R>>::resolve_creating(&staking_pot, amount);
		<frame_system::Pallet<R>>::deposit_event(pallet_balances::Event::Deposit(
			staking_pot,
			numeric_amount,
		));
	}
}

<<<<<<< HEAD
/// Implementation of `OnUnbalanced` that deals with the fees by combining tip and fee and passing
/// the result on to `ToStakingPot`.
pub struct DealWithFees<R>(PhantomData<R>);
=======
/// Merge the fees into one item and pass them on to the staking pot.
pub struct DealWithFees<R>(sp_std::marker::PhantomData<R>);
>>>>>>> caa8b817
impl<R> OnUnbalanced<NegativeImbalance<R>> for DealWithFees<R>
where
	R: pallet_balances::Config + pallet_collator_selection::Config,
	AccountIdOf<R>:
		From<polkadot_primitives::v1::AccountId> + Into<polkadot_primitives::v1::AccountId>,
	<R as frame_system::Config>::Event: From<pallet_balances::Event<R>>,
{
	fn on_unbalanceds<B>(mut fees_then_tips: impl Iterator<Item = NegativeImbalance<R>>) {
		if let Some(mut fees) = fees_then_tips.next() {
			if let Some(tips) = fees_then_tips.next() {
				tips.merge_into(&mut fees);
			}
			<ToStakingPot<R> as OnUnbalanced<_>>::on_unbalanced(fees);
		}
	}
}

<<<<<<< HEAD
/// A `HandleCredit` implementation that naively transfers the fees to the block author.
/// Will drop and burn the assets in case the transfer fails.
pub struct AssetsToBlockAuthor<R>(PhantomData<R>);
impl<R> HandleCredit<AccountIdOf<R>, pallet_assets::Pallet<R>> for AssetsToBlockAuthor<R>
where
	R: pallet_authorship::Config + pallet_assets::Config,
	AccountIdOf<R>:
		From<polkadot_primitives::v1::AccountId> + Into<polkadot_primitives::v1::AccountId>,
{
	fn handle_credit(credit: CreditOf<AccountIdOf<R>, pallet_assets::Pallet<R>>) {
		let author = pallet_authorship::Pallet::<R>::author();
		// In case of error: Will drop the result triggering the `OnDrop` of the imbalance.
		let _res = pallet_assets::Pallet::<R>::resolve(&author, credit);
=======
/// Allow checking in assets that have issuance > 0.
pub struct NonZeroIssuance<AccountId, Assets>(PhantomData<(AccountId, Assets)>);
impl<AccountId, Assets> Contains<<Assets as fungibles::Inspect<AccountId>>::AssetId>
	for NonZeroIssuance<AccountId, Assets>
where
	Assets: fungibles::Inspect<AccountId>,
{
	fn contains(id: &<Assets as fungibles::Inspect<AccountId>>::AssetId) -> bool {
		!Assets::total_issuance(*id).is_zero()
	}
}

/// Asset filter that allows all assets from a certain location.
pub struct AssetsFrom<T>(PhantomData<T>);
impl<T: Get<MultiLocation>> FilterAssetLocation for AssetsFrom<T> {
	fn filter_asset_location(asset: &MultiAsset, origin: &MultiLocation) -> bool {
		let loc = T::get();
		&loc == origin &&
			matches!(asset, MultiAsset { id: AssetId::Concrete(asset_loc), fun: Fungible(_a) }
			if asset_loc.match_and_split(&loc).is_some())
>>>>>>> caa8b817
	}
}

#[cfg(test)]
mod tests {
	use super::*;
	use frame_support::{
		parameter_types,
		traits::{FindAuthor, ValidatorRegistration},
		PalletId,
	};
	use frame_system::{limits, EnsureRoot};
	use pallet_collator_selection::IdentityCollator;
	use polkadot_primitives::v1::AccountId;
	use sp_core::H256;
	use sp_runtime::{
		testing::Header,
		traits::{BlakeTwo256, IdentityLookup},
		Perbill,
	};
	use xcm::prelude::*;

	type UncheckedExtrinsic = frame_system::mocking::MockUncheckedExtrinsic<Test>;
	type Block = frame_system::mocking::MockBlock<Test>;

	frame_support::construct_runtime!(
		pub enum Test where
			Block = Block,
			NodeBlock = Block,
			UncheckedExtrinsic = UncheckedExtrinsic,
		{
			System: frame_system::{Pallet, Call, Config, Storage, Event<T>},
			Balances: pallet_balances::{Pallet, Call, Storage, Config<T>, Event<T>},
			CollatorSelection: pallet_collator_selection::{Pallet, Call, Storage, Event<T>},
		}
	);

	parameter_types! {
		pub const BlockHashCount: u64 = 250;
		pub BlockLength: limits::BlockLength = limits::BlockLength::max(2 * 1024);
		pub const AvailableBlockRatio: Perbill = Perbill::one();
		pub const MaxReserves: u32 = 50;
	}

	impl frame_system::Config for Test {
		type BaseCallFilter = frame_support::traits::Everything;
		type Origin = Origin;
		type Index = u64;
		type BlockNumber = u64;
		type Call = Call;
		type Hash = H256;
		type Hashing = BlakeTwo256;
		type AccountId = AccountId;
		type Lookup = IdentityLookup<Self::AccountId>;
		type Header = Header;
		type Event = Event;
		type BlockHashCount = BlockHashCount;
		type BlockLength = BlockLength;
		type BlockWeights = ();
		type DbWeight = ();
		type Version = ();
		type PalletInfo = PalletInfo;
		type AccountData = pallet_balances::AccountData<u64>;
		type OnNewAccount = ();
		type OnKilledAccount = ();
		type SystemWeightInfo = ();
		type SS58Prefix = ();
		type OnSetCode = ();
	}

	impl pallet_balances::Config for Test {
		type Balance = u64;
		type Event = Event;
		type DustRemoval = ();
		type ExistentialDeposit = ();
		type AccountStore = System;
		type MaxLocks = ();
		type WeightInfo = ();
		type MaxReserves = MaxReserves;
		type ReserveIdentifier = [u8; 8];
	}

	pub struct OneAuthor;
	impl FindAuthor<AccountId> for OneAuthor {
		fn find_author<'a, I>(_: I) -> Option<AccountId>
		where
			I: 'a,
		{
			Some(Default::default())
		}
	}

	pub struct IsRegistered;
	impl ValidatorRegistration<AccountId> for IsRegistered {
		fn is_registered(_id: &AccountId) -> bool {
			true
		}
	}

	parameter_types! {
		pub const PotId: PalletId = PalletId(*b"PotStake");
		pub const MaxCandidates: u32 = 20;
		pub const MaxInvulnerables: u32 = 20;
		pub const MinCandidates: u32 = 1;
	}

	impl pallet_collator_selection::Config for Test {
		type Event = Event;
		type Currency = Balances;
		type UpdateOrigin = EnsureRoot<AccountId>;
		type PotId = PotId;
		type MaxCandidates = MaxCandidates;
		type MinCandidates = MinCandidates;
		type MaxInvulnerables = MaxInvulnerables;
		type ValidatorId = <Self as frame_system::Config>::AccountId;
		type ValidatorIdOf = IdentityCollator;
		type ValidatorRegistration = IsRegistered;
		type KickThreshold = ();
		type WeightInfo = ();
	}

	impl pallet_authorship::Config for Test {
		type FindAuthor = OneAuthor;
		type UncleGenerations = ();
		type FilterUncle = ();
		type EventHandler = ();
	}

	pub fn new_test_ext() -> sp_io::TestExternalities {
		let mut t = frame_system::GenesisConfig::default().build_storage::<Test>().unwrap();
		// We use default for brevity, but you can configure as desired if needed.
		pallet_balances::GenesisConfig::<Test>::default()
			.assimilate_storage(&mut t)
			.unwrap();
		t.into()
	}

	#[test]
	fn test_fees_and_tip_split() {
		new_test_ext().execute_with(|| {
			let fee = Balances::issue(10);
			let tip = Balances::issue(20);

			assert_eq!(Balances::free_balance(AccountId::default()), 0);

			DealWithFees::on_unbalanceds(vec![fee, tip].into_iter());

			// Author gets 100% of tip and 100% of fee = 30
			assert_eq!(Balances::free_balance(CollatorSelection::account_id()), 30);
		});
	}

	#[test]
	fn assets_from_filters_correctly() {
		parameter_types! {
			pub SomeSiblingParachain: MultiLocation = MultiLocation::new(1, X1(Parachain(1234)));
		}

		let asset_location = SomeSiblingParachain::get()
			.clone()
			.pushed_with_interior(GeneralIndex(42))
			.expect("multilocation will only have 2 junctions; qed");
		let asset = MultiAsset { id: Concrete(asset_location), fun: 1_000_000.into() };
		assert!(
			AssetsFrom::<SomeSiblingParachain>::filter_asset_location(
				&asset,
				&SomeSiblingParachain::get()
			),
			"AssetsFrom should allow assets from any of its interior locations"
		);
	}
}<|MERGE_RESOLUTION|>--- conflicted
+++ resolved
@@ -16,23 +16,17 @@
 //! Auxillary struct/enums for parachain runtimes.
 //! Taken from polkadot/runtime/common (at a21cd64) and adapted for parachains.
 
-<<<<<<< HEAD
 use frame_support::traits::{
-	fungibles::{Balanced, CreditOf},
-	Currency, Imbalance, OnUnbalanced,
+	fungibles::{self, Balanced, CreditOf},
+	Contains, Currency, Get, Imbalance, OnUnbalanced,
 };
 use pallet_asset_tx_payment::HandleCredit;
-use sp_std::marker::PhantomData;
-
-/// Type alias to conveniently refer to the `Currency::NegativeImbalance` associated type.
-=======
-use frame_support::traits::{fungibles, Contains, Currency, Get, Imbalance, OnUnbalanced};
 use sp_runtime::traits::Zero;
 use sp_std::marker::PhantomData;
 use xcm::latest::{AssetId, Fungibility::Fungible, MultiAsset, MultiLocation};
 use xcm_executor::traits::FilterAssetLocation;
 
->>>>>>> caa8b817
+/// Type alias to conveniently refer to the `Currency::NegativeImbalance` associated type.
 pub type NegativeImbalance<T> = <pallet_balances::Pallet<T> as Currency<
 	<T as frame_system::Config>::AccountId,
 >>::NegativeImbalance;
@@ -60,14 +54,9 @@
 	}
 }
 
-<<<<<<< HEAD
 /// Implementation of `OnUnbalanced` that deals with the fees by combining tip and fee and passing
 /// the result on to `ToStakingPot`.
 pub struct DealWithFees<R>(PhantomData<R>);
-=======
-/// Merge the fees into one item and pass them on to the staking pot.
-pub struct DealWithFees<R>(sp_std::marker::PhantomData<R>);
->>>>>>> caa8b817
 impl<R> OnUnbalanced<NegativeImbalance<R>> for DealWithFees<R>
 where
 	R: pallet_balances::Config + pallet_collator_selection::Config,
@@ -85,7 +74,6 @@
 	}
 }
 
-<<<<<<< HEAD
 /// A `HandleCredit` implementation that naively transfers the fees to the block author.
 /// Will drop and burn the assets in case the transfer fails.
 pub struct AssetsToBlockAuthor<R>(PhantomData<R>);
@@ -99,7 +87,9 @@
 		let author = pallet_authorship::Pallet::<R>::author();
 		// In case of error: Will drop the result triggering the `OnDrop` of the imbalance.
 		let _res = pallet_assets::Pallet::<R>::resolve(&author, credit);
-=======
+	}
+}
+
 /// Allow checking in assets that have issuance > 0.
 pub struct NonZeroIssuance<AccountId, Assets>(PhantomData<(AccountId, Assets)>);
 impl<AccountId, Assets> Contains<<Assets as fungibles::Inspect<AccountId>>::AssetId>
@@ -120,7 +110,6 @@
 		&loc == origin &&
 			matches!(asset, MultiAsset { id: AssetId::Concrete(asset_loc), fun: Fungible(_a) }
 			if asset_loc.match_and_split(&loc).is_some())
->>>>>>> caa8b817
 	}
 }
 
