[package]
name = "parachains-common"
version = "1.0.0"
authors = ["Parity Technologies <admin@parity.io>"]
edition = "2018"
description = "Logic which is common to all parachain runtimes"

[package.metadata.docs.rs]
targets = ['x86_64-unknown-linux-gnu']

[dependencies]
# External dependencies
<<<<<<< HEAD
codec = { package = 'parity-scale-codec', version = '2.3.0', features = ['derive'], default-features = false }
=======
codec = { package = 'parity-scale-codec', version = '2.0.0', features = ['derive'], default-features = false }
scale-info = { version = "1.0.0", default-features = false, features = ["derive"] }
>>>>>>> 85bde076

# Substrate dependencies
sp-consensus-aura = { git = 'https://github.com/paritytech/substrate', branch = "master", default-features = false }
sp-std = { git = 'https://github.com/paritytech/substrate', branch = "master", default-features = false }
sp-io = { git = 'https://github.com/paritytech/substrate', branch = "master", default-features = false }
frame-executive = { git = 'https://github.com/paritytech/substrate', branch = "master", default-features = false }
frame-support = { git = 'https://github.com/paritytech/substrate', branch = "master", default-features = false }
frame-system = { git = 'https://github.com/paritytech/substrate', branch = "master", default-features = false }
pallet-balances = { git = 'https://github.com/paritytech/substrate', branch = "master", default-features = false }
sp-runtime = { git = 'https://github.com/paritytech/substrate', branch = "master", default-features = false }
sp-core = { git = 'https://github.com/paritytech/substrate', branch = "master", default-features = false }
node-primitives = { git = 'https://github.com/paritytech/substrate', branch = "master", default-features = false }

# Polkadot dependencies
polkadot-runtime-common = { git = 'https://github.com/paritytech/polkadot', branch = "master", default-features = false }
polkadot-primitives = { git = 'https://github.com/paritytech/polkadot', branch = "master", default-features = false }

# Local dependencies
pallet-collator-selection = { path = '../../pallets/collator-selection', default-features = false }

[dev-dependencies]
sp-io = { git = 'https://github.com/paritytech/substrate', branch = "master", default-features = false }
pallet-authorship = { git = 'https://github.com/paritytech/substrate', branch = "master", default-features = false }

[build-dependencies]
substrate-wasm-builder = { git = 'https://github.com/paritytech/substrate', branch = "master" }

[features]
default = ["std"]
std = [
	'codec/std',
	'scale-info/std',
	'sp-consensus-aura/std',
	'sp-std/std',
	'sp-io/std',
	'frame-support/std',
	'frame-executive/std',
	'frame-system/std',
	'pallet-collator-selection/std',
	'pallet-balances/std',
	'node-primitives/std',
	'polkadot-runtime-common/std',
	'polkadot-primitives/std',
]<|MERGE_RESOLUTION|>--- conflicted
+++ resolved
@@ -10,12 +10,8 @@
 
 [dependencies]
 # External dependencies
-<<<<<<< HEAD
 codec = { package = 'parity-scale-codec', version = '2.3.0', features = ['derive'], default-features = false }
-=======
-codec = { package = 'parity-scale-codec', version = '2.0.0', features = ['derive'], default-features = false }
 scale-info = { version = "1.0.0", default-features = false, features = ["derive"] }
->>>>>>> 85bde076
 
 # Substrate dependencies
 sp-consensus-aura = { git = 'https://github.com/paritytech/substrate', branch = "master", default-features = false }
