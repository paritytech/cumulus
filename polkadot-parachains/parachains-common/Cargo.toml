[package]
name = "parachains-common"
version = "1.0.0"
authors = ["Parity Technologies <admin@parity.io>"]
edition = "2018"
description = "Logic which is common to all parachain runtimes"

[package.metadata.docs.rs]
targets = ['x86_64-unknown-linux-gnu']

[dependencies]
# External dependencies
codec = { package = 'parity-scale-codec', version = '2.3.0', features = ['derive'], default-features = false }
scale-info = { version = "1.0.0", default-features = false, features = ["derive"] }

# Substrate dependencies
<<<<<<< HEAD
sp-consensus-aura = { git = 'https://github.com/paritytech/substrate', default-features = false , branch = "polkadot-v0.9.11" }
sp-std = { git = 'https://github.com/paritytech/substrate', default-features = false , branch = "polkadot-v0.9.11" }
sp-io = { git = 'https://github.com/paritytech/substrate', default-features = false , branch = "polkadot-v0.9.11" }
frame-executive = { git = 'https://github.com/paritytech/substrate', default-features = false , branch = "polkadot-v0.9.11" }
frame-support = { git = 'https://github.com/paritytech/substrate', default-features = false , branch = "polkadot-v0.9.11" }
frame-system = { git = 'https://github.com/paritytech/substrate', default-features = false , branch = "polkadot-v0.9.11" }
pallet-balances = { git = 'https://github.com/paritytech/substrate', default-features = false , branch = "polkadot-v0.9.11" }
sp-runtime = { git = 'https://github.com/paritytech/substrate', default-features = false , branch = "polkadot-v0.9.11" }
sp-core = { git = 'https://github.com/paritytech/substrate', default-features = false , branch = "polkadot-v0.9.11" }
node-primitives = { git = 'https://github.com/paritytech/substrate', default-features = false , branch = "polkadot-v0.9.11" }
=======
sp-consensus-aura = { git = 'https://github.com/paritytech/substrate', branch = "master", default-features = false }
sp-std = { git = 'https://github.com/paritytech/substrate', branch = "master", default-features = false }
sp-io = { git = 'https://github.com/paritytech/substrate', branch = "master", default-features = false }
frame-executive = { git = 'https://github.com/paritytech/substrate', branch = "master", default-features = false }
frame-support = { git = 'https://github.com/paritytech/substrate', branch = "master", default-features = false }
frame-system = { git = 'https://github.com/paritytech/substrate', branch = "master", default-features = false }
pallet-assets = { git = 'https://github.com/paritytech/substrate', branch = "master", default-features = false }
pallet-authorship = { git = 'https://github.com/paritytech/substrate', branch = "master", default-features = false }
pallet-balances = { git = 'https://github.com/paritytech/substrate', branch = "master", default-features = false }
sp-runtime = { git = 'https://github.com/paritytech/substrate', branch = "master", default-features = false }
sp-core = { git = 'https://github.com/paritytech/substrate', branch = "master", default-features = false }
node-primitives = { git = 'https://github.com/paritytech/substrate', branch = "master", default-features = false }
>>>>>>> 3520acc3

# Polkadot dependencies
polkadot-runtime-common = { git = 'https://github.com/paritytech/polkadot', default-features = false , branch = "release-v0.9.11" }
polkadot-primitives = { git = 'https://github.com/paritytech/polkadot', default-features = false , branch = "release-v0.9.11" }
xcm = { git = 'https://github.com/paritytech/polkadot', default-features = false , branch = "release-v0.9.11" }
xcm-executor = { git = 'https://github.com/paritytech/polkadot', default-features = false , branch = "release-v0.9.11" }

# Local dependencies
pallet-asset-tx-payment = { path = '../../pallets/asset-tx-payment', default-features = false }
pallet-collator-selection = { path = '../../pallets/collator-selection', default-features = false }

[dev-dependencies]
sp-io = { git = 'https://github.com/paritytech/substrate', default-features = false , branch = "polkadot-v0.9.11" }
pallet-authorship = { git = 'https://github.com/paritytech/substrate', default-features = false , branch = "polkadot-v0.9.11" }

[build-dependencies]
substrate-wasm-builder = { git = 'https://github.com/paritytech/substrate', branch = "polkadot-v0.9.11" }

[features]
default = ["std"]
std = [
	'codec/std',
	'scale-info/std',
	'sp-consensus-aura/std',
	'sp-std/std',
	'sp-io/std',
	'frame-support/std',
	'frame-executive/std',
	'frame-system/std',
	'pallet-asset-tx-payment/std',
	'pallet-collator-selection/std',
	'pallet-assets/std',
	'pallet-authorship/std',
	'pallet-balances/std',
	'node-primitives/std',
	'polkadot-runtime-common/std',
	'polkadot-primitives/std',
]<|MERGE_RESOLUTION|>--- conflicted
+++ resolved
@@ -14,31 +14,18 @@
 scale-info = { version = "1.0.0", default-features = false, features = ["derive"] }
 
 # Substrate dependencies
-<<<<<<< HEAD
 sp-consensus-aura = { git = 'https://github.com/paritytech/substrate', default-features = false , branch = "polkadot-v0.9.11" }
 sp-std = { git = 'https://github.com/paritytech/substrate', default-features = false , branch = "polkadot-v0.9.11" }
 sp-io = { git = 'https://github.com/paritytech/substrate', default-features = false , branch = "polkadot-v0.9.11" }
 frame-executive = { git = 'https://github.com/paritytech/substrate', default-features = false , branch = "polkadot-v0.9.11" }
 frame-support = { git = 'https://github.com/paritytech/substrate', default-features = false , branch = "polkadot-v0.9.11" }
 frame-system = { git = 'https://github.com/paritytech/substrate', default-features = false , branch = "polkadot-v0.9.11" }
+pallet-assets = { git = 'https://github.com/paritytech/substrate', default-features = false , branch = "polkadot-v0.9.11" }
+pallet-authorship = { git = 'https://github.com/paritytech/substrate', default-features = false , branch = "polkadot-v0.9.11" }
 pallet-balances = { git = 'https://github.com/paritytech/substrate', default-features = false , branch = "polkadot-v0.9.11" }
 sp-runtime = { git = 'https://github.com/paritytech/substrate', default-features = false , branch = "polkadot-v0.9.11" }
 sp-core = { git = 'https://github.com/paritytech/substrate', default-features = false , branch = "polkadot-v0.9.11" }
 node-primitives = { git = 'https://github.com/paritytech/substrate', default-features = false , branch = "polkadot-v0.9.11" }
-=======
-sp-consensus-aura = { git = 'https://github.com/paritytech/substrate', branch = "master", default-features = false }
-sp-std = { git = 'https://github.com/paritytech/substrate', branch = "master", default-features = false }
-sp-io = { git = 'https://github.com/paritytech/substrate', branch = "master", default-features = false }
-frame-executive = { git = 'https://github.com/paritytech/substrate', branch = "master", default-features = false }
-frame-support = { git = 'https://github.com/paritytech/substrate', branch = "master", default-features = false }
-frame-system = { git = 'https://github.com/paritytech/substrate', branch = "master", default-features = false }
-pallet-assets = { git = 'https://github.com/paritytech/substrate', branch = "master", default-features = false }
-pallet-authorship = { git = 'https://github.com/paritytech/substrate', branch = "master", default-features = false }
-pallet-balances = { git = 'https://github.com/paritytech/substrate', branch = "master", default-features = false }
-sp-runtime = { git = 'https://github.com/paritytech/substrate', branch = "master", default-features = false }
-sp-core = { git = 'https://github.com/paritytech/substrate', branch = "master", default-features = false }
-node-primitives = { git = 'https://github.com/paritytech/substrate', branch = "master", default-features = false }
->>>>>>> 3520acc3
 
 # Polkadot dependencies
 polkadot-runtime-common = { git = 'https://github.com/paritytech/polkadot', default-features = false , branch = "release-v0.9.11" }
