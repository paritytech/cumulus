--- conflicted
+++ resolved
@@ -14,19 +14,6 @@
 scale-info = { version = "1.0.0", default-features = false, features = ["derive"] }
 
 # Substrate dependencies
-<<<<<<< HEAD
-sp-consensus-aura = { git = 'https://github.com/paritytech/substrate', default-features = false , branch = "master" }
-sp-std = { git = 'https://github.com/paritytech/substrate', default-features = false , branch = "master" }
-sp-io = { git = 'https://github.com/paritytech/substrate', default-features = false , branch = "master" }
-frame-executive = { git = 'https://github.com/paritytech/substrate', default-features = false , branch = "master" }
-frame-support = { git = 'https://github.com/paritytech/substrate', default-features = false , branch = "master" }
-frame-system = { git = 'https://github.com/paritytech/substrate', default-features = false , branch = "master" }
-pallet-assets = { git = 'https://github.com/paritytech/substrate', default-features = false , branch = "master" }
-pallet-authorship = { git = 'https://github.com/paritytech/substrate', default-features = false , branch = "master" }
-pallet-balances = { git = 'https://github.com/paritytech/substrate', default-features = false , branch = "master" }
-sp-runtime = { git = 'https://github.com/paritytech/substrate', default-features = false , branch = "master" }
-sp-core = { git = 'https://github.com/paritytech/substrate', default-features = false , branch = "master" }
-=======
 sp-consensus-aura = { git = 'https://github.com/paritytech/substrate', branch = "master", default-features = false }
 sp-std = { git = 'https://github.com/paritytech/substrate', branch = "master", default-features = false }
 sp-io = { git = 'https://github.com/paritytech/substrate', branch = "master", default-features = false }
@@ -38,7 +25,6 @@
 pallet-balances = { git = 'https://github.com/paritytech/substrate', branch = "master", default-features = false }
 sp-runtime = { git = 'https://github.com/paritytech/substrate', branch = "master", default-features = false }
 sp-core = { git = 'https://github.com/paritytech/substrate', branch = "master", default-features = false }
->>>>>>> caa13478
 
 # Polkadot dependencies
 polkadot-runtime-common = { git = 'https://github.com/paritytech/polkadot', default-features = false , branch = "master" }
