--- conflicted
+++ resolved
@@ -14,25 +14,6 @@
 scale-info = { version = "1.0.0", default-features = false, features = ["derive"] }
 
 # Substrate dependencies
-<<<<<<< HEAD
-sp-consensus-aura = { git = 'https://github.com/paritytech/substrate', default-features = false , branch = "polkadot-v0.9.12" }
-sp-std = { git = 'https://github.com/paritytech/substrate', default-features = false , branch = "polkadot-v0.9.12" }
-sp-io = { git = 'https://github.com/paritytech/substrate', default-features = false , branch = "polkadot-v0.9.12" }
-frame-executive = { git = 'https://github.com/paritytech/substrate', default-features = false , branch = "polkadot-v0.9.12" }
-frame-support = { git = 'https://github.com/paritytech/substrate', default-features = false , branch = "polkadot-v0.9.12" }
-frame-system = { git = 'https://github.com/paritytech/substrate', default-features = false , branch = "polkadot-v0.9.12" }
-pallet-assets = { git = 'https://github.com/paritytech/substrate', default-features = false , branch = "polkadot-v0.9.12" }
-pallet-authorship = { git = 'https://github.com/paritytech/substrate', default-features = false , branch = "polkadot-v0.9.12" }
-pallet-balances = { git = 'https://github.com/paritytech/substrate', default-features = false , branch = "polkadot-v0.9.12" }
-sp-runtime = { git = 'https://github.com/paritytech/substrate', default-features = false , branch = "polkadot-v0.9.12" }
-sp-core = { git = 'https://github.com/paritytech/substrate', default-features = false , branch = "polkadot-v0.9.12" }
-
-# Polkadot dependencies
-polkadot-runtime-common = { git = 'https://github.com/paritytech/polkadot', default-features = false , branch = "release-v0.9.12" }
-polkadot-primitives = { git = 'https://github.com/paritytech/polkadot', default-features = false , branch = "release-v0.9.12" }
-xcm = { git = 'https://github.com/paritytech/polkadot', default-features = false , branch = "release-v0.9.12" }
-xcm-executor = { git = 'https://github.com/paritytech/polkadot', default-features = false , branch = "release-v0.9.12" }
-=======
 sp-consensus-aura = { git = 'https://github.com/paritytech/substrate', default-features = false , branch = "polkadot-v0.9.13" }
 sp-std = { git = 'https://github.com/paritytech/substrate', default-features = false , branch = "polkadot-v0.9.13" }
 sp-io = { git = 'https://github.com/paritytech/substrate', default-features = false , branch = "polkadot-v0.9.13" }
@@ -50,26 +31,17 @@
 polkadot-primitives = { git = 'https://github.com/paritytech/polkadot', default-features = false , branch = "release-v0.9.13" }
 xcm = { git = 'https://github.com/paritytech/polkadot', default-features = false , branch = "release-v0.9.13" }
 xcm-executor = { git = 'https://github.com/paritytech/polkadot', default-features = false , branch = "release-v0.9.13" }
->>>>>>> 0be8e8fc
 
 # Local dependencies
 pallet-asset-tx-payment = { path = '../../pallets/asset-tx-payment', default-features = false }
 pallet-collator-selection = { path = '../../pallets/collator-selection', default-features = false }
 
 [dev-dependencies]
-<<<<<<< HEAD
-sp-io = { git = 'https://github.com/paritytech/substrate', default-features = false , branch = "polkadot-v0.9.12" }
-pallet-authorship = { git = 'https://github.com/paritytech/substrate', default-features = false , branch = "polkadot-v0.9.12" }
-
-[build-dependencies]
-substrate-wasm-builder = { git = 'https://github.com/paritytech/substrate', branch = "polkadot-v0.9.12" }
-=======
 sp-io = { git = 'https://github.com/paritytech/substrate', default-features = false , branch = "polkadot-v0.9.13" }
 pallet-authorship = { git = 'https://github.com/paritytech/substrate', default-features = false , branch = "polkadot-v0.9.13" }
 
 [build-dependencies]
 substrate-wasm-builder = { git = 'https://github.com/paritytech/substrate', branch = "polkadot-v0.9.13" }
->>>>>>> 0be8e8fc
 
 [features]
 default = ["std"]
