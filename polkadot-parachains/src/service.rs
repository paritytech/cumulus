--- conflicted
+++ resolved
@@ -17,18 +17,14 @@
 use cumulus_client_consensus_aura::{
 	build_aura_consensus, BuildAuraConsensusParams, SlotProportion,
 };
-<<<<<<< HEAD
 use nimbus_consensus::{
 	//TODO still called filtering
 	build_filtering_consensus, BuildNimbusConsensusParams,
 };
 use nimbus_primitives::NimbusId;
-use cumulus_client_consensus_common::ParachainConsensus;
-=======
 use cumulus_client_consensus_common::{
 	ParachainConsensus, ParachainCandidate, ParachainBlockImport,
 };
->>>>>>> 794bc23d
 use cumulus_client_network::build_block_announce_validator;
 use cumulus_client_service::{
 	prepare_node_config, start_collator, start_full_node, StartCollatorParams, StartFullNodeParams,
@@ -76,12 +72,13 @@
 	shell_runtime::native_version,
 );
 
-<<<<<<< HEAD
 native_executor_instance!(
 	pub NimbusRuntimeExecutor,
 	nimbus_runtime::api::dispatch,
 	nimbus_runtime::native_version,
-=======
+	//TODO benchmark nimbus
+)
+
 // Native Statemint executor instance.
 native_executor_instance!(
 	pub StatemintRuntimeExecutor,
@@ -104,7 +101,6 @@
 	westmint_runtime::api::dispatch,
 	westmint_runtime::native_version,
 	frame_benchmarking::benchmarking::HostFunctions,
->>>>>>> 794bc23d
 );
 
 /// Starts a `ServiceBuilder` for a full service.
@@ -600,7 +596,6 @@
 	.await
 }
 
-<<<<<<< HEAD
 /// Build the import queue for the nimbus runtime.
 pub fn nimbus_build_import_queue(
 	client: Arc<TFullClient<Block, nimbus_runtime::RuntimeApi, NimbusRuntimeExecutor>>,
@@ -628,11 +623,9 @@
 	.map_err(Into::into)
 }
 
-//Copied from shell. Remember to compare to aura one also.
 /// Start a nimbus node.
 pub async fn start_nimbus_node(
 	parachain_config: Configuration,
-	collator_key: CollatorPair,
 	polkadot_config: Configuration,
 	id: ParaId,
 ) -> sc_service::error::Result<
@@ -640,12 +633,72 @@
 > {
 	start_node_impl::<nimbus_runtime::RuntimeApi, NimbusRuntimeExecutor, _, _, _>(
 		parachain_config,
-		collator_key,
 		polkadot_config,
 		id,
 		|_| Default::default(),
 		nimbus_build_import_queue,
-=======
+		|client,
+		 prometheus_registry,
+		 telemetry,
+		 task_manager,
+		 relay_chain_node,
+		 transaction_pool,
+		 _,
+		 keystore,
+		 _| {
+			let proposer_factory = sc_basic_authorship::ProposerFactory::with_proof_recording(
+				task_manager.spawn_handle(),
+				client.clone(),
+				transaction_pool,
+				prometheus_registry.clone(),
+				telemetry.clone(),
+			);
+
+			let relay_chain_backend = relay_chain_node.backend.clone();
+			let relay_chain_client = relay_chain_node.client.clone();
+
+			Ok(
+				build_filtering_consensus(
+					BuildNimbusConsensusParams {
+						para_id: id,
+						proposer_factory,
+						block_import: client.clone(),
+						relay_chain_client: relay_chain_node.client.clone(),
+						relay_chain_backend: relay_chain_node.backend.clone(),
+						parachain_client: client.clone(),
+						keystore,
+						create_inherent_data_providers:
+							move |_, (relay_parent, validation_data, author_id)| {
+								let parachain_inherent =
+								cumulus_primitives_parachain_inherent::ParachainInherentData::create_at_with_client(
+									relay_parent,
+									&relay_chain_client,
+									&*relay_chain_backend,
+									&validation_data,
+									id,
+								);
+								async move {
+									let time = sp_timestamp::InherentDataProvider::from_system_time();
+
+									let parachain_inherent = parachain_inherent.ok_or_else(|| {
+										Box::<dyn std::error::Error + Send + Sync>::from(
+											"Failed to create parachain inherent",
+										)
+									})?;
+
+									let author = nimbus_primitives::InherentDataProvider::<NimbusId>(author_id);
+
+									Ok((time, parachain_inherent, author))
+								}
+							},
+					},
+				),
+			)
+		},
+	)
+	.await
+}
+
 enum BuildOnAccess<R> {
 	Uninitialized(Option<Box<dyn FnOnce() -> R + Send + Sync>>),
 	Initialized(R),
@@ -874,18 +927,12 @@
 		id,
 		|_| Default::default(),
 		statemint_build_import_queue,
->>>>>>> 794bc23d
 		|client,
 		 prometheus_registry,
 		 telemetry,
 		 task_manager,
 		 relay_chain_node,
 		 transaction_pool,
-<<<<<<< HEAD
-		 _,
-		 keystore,
-		 _| {
-=======
 		 sync_oracle,
 		 keystore,
 		 force_authoring| {
@@ -972,7 +1019,6 @@
 				}),
 			));
 
->>>>>>> 794bc23d
 			let proposer_factory = sc_basic_authorship::ProposerFactory::with_proof_recording(
 				task_manager.spawn_handle(),
 				client.clone(),
@@ -984,51 +1030,14 @@
 			let relay_chain_backend = relay_chain_node.backend.clone();
 			let relay_chain_client = relay_chain_node.client.clone();
 
-<<<<<<< HEAD
-			Ok(
-				build_filtering_consensus(
-					BuildNimbusConsensusParams {
-=======
 			let relay_chain_consensus =
 				cumulus_client_consensus_relay_chain::build_relay_chain_consensus(
 					cumulus_client_consensus_relay_chain::BuildRelayChainConsensusParams {
->>>>>>> 794bc23d
 						para_id: id,
 						proposer_factory,
 						block_import: client.clone(),
 						relay_chain_client: relay_chain_node.client.clone(),
 						relay_chain_backend: relay_chain_node.backend.clone(),
-<<<<<<< HEAD
-						parachain_client: client.clone(),
-						keystore,
-						create_inherent_data_providers:
-							move |_, (relay_parent, validation_data, author_id)| {
-								let parachain_inherent =
-								cumulus_primitives_parachain_inherent::ParachainInherentData::create_at_with_client(
-									relay_parent,
-									&relay_chain_client,
-									&*relay_chain_backend,
-									&validation_data,
-									id,
-								);
-								async move {
-									let time = sp_timestamp::InherentDataProvider::from_system_time();
-
-									let parachain_inherent = parachain_inherent.ok_or_else(|| {
-										Box::<dyn std::error::Error + Send + Sync>::from(
-											"Failed to create parachain inherent",
-										)
-									})?;
-
-									let author = nimbus_primitives::InherentDataProvider::<NimbusId>(author_id);
-
-									Ok((time, parachain_inherent, author))
-								}
-							},
-					},
-				),
-			)
-=======
 						create_inherent_data_providers:
 							move |_, (relay_parent, validation_data)| {
 								let parachain_inherent =
@@ -1059,7 +1068,6 @@
 			});
 
 			Ok(parachain_consensus)
->>>>>>> 794bc23d
 		},
 	)
 	.await
