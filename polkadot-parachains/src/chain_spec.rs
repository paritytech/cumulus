// Copyright 2019-2021 Parity Technologies (UK) Ltd.
// This file is part of Cumulus.

// Cumulus is free software: you can redistribute it and/or modify
// it under the terms of the GNU General Public License as published by
// the Free Software Foundation, either version 3 of the License, or
// (at your option) any later version.

// Cumulus is distributed in the hope that it will be useful,
// but WITHOUT ANY WARRANTY; without even the implied warranty of
// MERCHANTABILITY or FITNESS FOR A PARTICULAR PURPOSE.  See the
// GNU General Public License for more details.

// You should have received a copy of the GNU General Public License
// along with Cumulus.  If not, see <http://www.gnu.org/licenses/>.

use cumulus_primitives_core::ParaId;
use hex_literal::hex;
use rococo_parachain_runtime::{AccountId, AuraId, Signature};
use sc_chain_spec::{ChainSpecExtension, ChainSpecGroup};
use sc_service::ChainType;
use serde::{Deserialize, Serialize};
use sp_core::{crypto::UncheckedInto, sr25519, Pair, Public};
use sp_runtime::traits::{IdentifyAccount, Verify};
use polkadot_parachain_primitives::{DOT, BTC, ETH, KONO};
use sp_runtime::FixedU128;

/// Specialized `ChainSpec` for the normal parachain runtime.
pub type ChainSpec = sc_service::GenericChainSpec<rococo_parachain_runtime::GenesisConfig, Extensions>;

/// Specialized `ChainSpec` for the shell parachain runtime.
pub type ShellChainSpec = sc_service::GenericChainSpec<shell_runtime::GenesisConfig, Extensions>;

/// Helper function to generate a crypto pair from seed
pub fn get_from_seed<TPublic: Public>(seed: &str) -> <TPublic::Pair as Pair>::Public {
	TPublic::Pair::from_string(&format!("//{}", seed), None)
		.expect("static values are valid; qed")
		.public()
}

/// The extensions for the [`ChainSpec`].
#[derive(Debug, Clone, PartialEq, Serialize, Deserialize, ChainSpecGroup, ChainSpecExtension)]
#[serde(deny_unknown_fields)]
pub struct Extensions {
	/// The relay chain of the Parachain.
	pub relay_chain: String,
	/// The id of the Parachain.
	pub para_id: u32,
}

impl Extensions {
	/// Try to get the extension from the given `ChainSpec`.
	pub fn try_get(chain_spec: &dyn sc_service::ChainSpec) -> Option<&Self> {
		sc_chain_spec::get_extension(chain_spec.extensions())
	}
}

type AccountPublic = <Signature as Verify>::Signer;

/// Helper function to generate an account ID from seed
pub fn get_account_id_from_seed<TPublic: Public>(seed: &str) -> AccountId where
	AccountPublic: From<<TPublic::Pair as Pair>::Public>,
{
	AccountPublic::from(get_from_seed::<TPublic>(seed)).into_account()
}

pub fn get_chain_spec(id: ParaId) -> ChainSpec {
	ChainSpec::from_genesis(
		"Local Testnet",
		"local_testnet",
		ChainType::Local,
		move || {
			testnet_genesis(
				hex!["e2b2d3e7c3931a4562feaa27c22e858dea0bf2828bbab28c0b799f61eb0b9462"].into(),
				vec![
					get_from_seed::<AuraId>("Alice"),
					get_from_seed::<AuraId>("Bob"),
				],
				vec![
					hex!["e2b2d3e7c3931a4562feaa27c22e858dea0bf2828bbab28c0b799f61eb0b9462"].into(),
					// These are for the oracle
					// ETH
					hex!["2463e932d63a263395ac6730abd3a22049100f25a7cf7a3bcce8d5c9e9875a33"].into(),
					// DOT
					hex!["16ae36476c937cfb1f970e3d374e23bfbff23b67c3224cf9b934105378dc1278"].into(),
					// KONO
					hex!["8ad57abb27cf9d6b067e8f8ec856600a71e20647884a52e10ad9e5af3f00013a"].into(),
					// BTC
					hex!["64f0bdf9ca65acf36df6189aab420ee2d6b07ac05f90a01744ede75c88a36721"].into(),
					get_account_id_from_seed::<sr25519::Public>("Alice"),
				],
				id,
			)
		},
		vec![],
		None,
		None,
		None,
		Extensions {
<<<<<<< HEAD
			relay_chain: "rococo_local_testnet".into(),
=======
			relay_chain: "westend".into(),
>>>>>>> e11ed73b
			para_id: id.into(),
		},
	)
}

pub fn get_shell_chain_spec(id: ParaId) -> ShellChainSpec {
	ShellChainSpec::from_genesis(
		"Shell Local Testnet",
		"shell_local_testnet",
		ChainType::Local,
		move || shell_testnet_genesis(id),
		vec![],
		None,
		None,
		None,
		Extensions {
			relay_chain: "westend".into(),
			para_id: id.into(),
		},
	)
}

pub fn staging_test_net(id: ParaId) -> ChainSpec {
	ChainSpec::from_genesis(
		"Staging Testnet",
		"staging_testnet",
		ChainType::Live,
		move || {
			testnet_genesis(
				hex!["9ed7705e3c7da027ba0583a22a3212042f7e715d3c168ba14f1424e2bc111d00"].into(),
				vec![
					// $secret//one
					hex!["aad9fa2249f87a210a0f93400b7f90e47b810c6d65caa0ca3f5af982904c2a33"]
						.unchecked_into(),
					// $secret//two
					hex!["d47753f0cca9dd8da00c70e82ec4fc5501a69c49a5952a643d18802837c88212"]
						.unchecked_into(),
				],
				vec![
					hex!["9ed7705e3c7da027ba0583a22a3212042f7e715d3c168ba14f1424e2bc111d00"].into(),
				],
				id,
			)
		},
		Vec::new(),
		None,
		None,
		None,
		Extensions {
<<<<<<< HEAD
			relay_chain: "rococo_local_testnet".into(),
=======
			relay_chain: "westend".into(),
>>>>>>> e11ed73b
			para_id: id.into(),
		},
	)
}

fn testnet_genesis(
	root_key: AccountId,
	initial_authorities: Vec<AuraId>,
	endowed_accounts: Vec<AccountId>,
	id: ParaId,
) -> rococo_parachain_runtime::GenesisConfig {
	let btc_oracle_account: AccountId = hex!["64f0bdf9ca65acf36df6189aab420ee2d6b07ac05f90a01744ede75c88a36721"].into();
	let eth_oracle_account: AccountId = hex!["2463e932d63a263395ac6730abd3a22049100f25a7cf7a3bcce8d5c9e9875a33"].into();
	let dot_oracle_account: AccountId = hex!["16ae36476c937cfb1f970e3d374e23bfbff23b67c3224cf9b934105378dc1278"].into();
	let kono_oracle_account: AccountId = hex!["8ad57abb27cf9d6b067e8f8ec856600a71e20647884a52e10ad9e5af3f00013a"].into();
	rococo_parachain_runtime::GenesisConfig {
		system: rococo_parachain_runtime::SystemConfig {
			code: rococo_parachain_runtime::WASM_BINARY
				.expect("WASM binary was not build, please build it!")
				.to_vec(),
			changes_trie_config: Default::default(),
		},
		balances: rococo_parachain_runtime::BalancesConfig {
			balances: endowed_accounts
				.iter()
				.cloned()
				.map(|k| (k, 1 << 60))
				.collect(),
		},
<<<<<<< HEAD
		pallet_sudo: rococo_parachain_runtime::SudoConfig { key: root_key.clone() },
=======
		sudo: rococo_parachain_runtime::SudoConfig { key: root_key },
>>>>>>> e11ed73b
		parachain_info: rococo_parachain_runtime::ParachainInfoConfig { parachain_id: id },
		aura: rococo_parachain_runtime::AuraConfig {
			authorities: initial_authorities,
		},
<<<<<<< HEAD
		cumulus_pallet_aura_ext: Default::default(),
		orml_tokens: rococo_parachain_runtime::TokensConfig {
			endowed_accounts: vec![
				// one is 1000_000_000_000
				(root_key.clone(), DOT, 1000_000_000_000_000_000_000),
				(root_key.clone(), BTC, 1000_000_000_000_000_000),
				(root_key.clone(), ETH, 1000_000_000_000_000_000_000_000),
				(get_account_id_from_seed::<sr25519::Public>("Alice"), DOT, 1000_000_000_000_000_000_000),
				(get_account_id_from_seed::<sr25519::Public>("Alice"), BTC, 1000_000_000_000_000_000),
				(get_account_id_from_seed::<sr25519::Public>("Alice"), ETH, 1000_000_000_000_000_000_000_000),
			]
		},
		pallet_floating_rate_lend: rococo_parachain_runtime::FloatingRateLendConfig {
			liquidation_threshold: FixedU128::from(1),
			pools: vec![
				(false, Vec::from("KONO".as_bytes()), KONO, root_key.clone()),
				(true, Vec::from("DOT".as_bytes()), DOT, root_key.clone()),
				(true, Vec::from("ETH".as_bytes()), ETH, root_key.clone()),
				(true, Vec::from("BTC".as_bytes()), BTC, root_key.clone()),
			]
		},
		pallet_chainlink_feed: rococo_parachain_runtime::ChainlinkFeedConfig {
			pallet_admin: Some(root_key.clone()),
			feed_creators: vec![root_key.clone()],
			feeds: vec![
				(
					root_key.clone(),
					1000000000 as u128,
					600,
					1,
					8,
					Vec::from("KONO / USD".as_bytes()),
					vec![
						(
							kono_oracle_account,
							root_key.clone(),
						)
					]
				),
				(
					root_key.clone(),
					1000000000 as u128,
					600,
					1,
					8,
					Vec::from("DOT / USD".as_bytes()),
					vec![
						(
							dot_oracle_account,
							root_key.clone(),
						)
					]
				),
				(
					root_key.clone(),
					1000000000 as u128,
					600,
					1,
					8,
					Vec::from("ETH / USD".as_bytes()),
					vec![
						(
							eth_oracle_account,
							root_key.clone(),
						)
					]
				),				(
					root_key.clone(),
					1000000000 as u128,
					600,
					1,
					8,
					Vec::from("BTC / USD".as_bytes()),
					vec![
						(
							btc_oracle_account,
							root_key.clone(),
						)
					]
				),
			]
		},
=======
		aura_ext: Default::default(),
		parachain_system: Default::default(),
>>>>>>> e11ed73b
	}
}

fn shell_testnet_genesis(parachain_id: ParaId) -> shell_runtime::GenesisConfig {
	shell_runtime::GenesisConfig {
		system: shell_runtime::SystemConfig {
			code: shell_runtime::WASM_BINARY
				.expect("WASM binary was not build, please build it!")
				.to_vec(),
			changes_trie_config: Default::default(),
		},
		parachain_info: shell_runtime::ParachainInfoConfig { parachain_id },
		parachain_system: Default::default(),
	}
}

use statemint_common::Balance as StatemintBalance;

/// Specialized `ChainSpec` for the normal parachain runtime.
pub type StatemintChainSpec = sc_service::GenericChainSpec<statemint_runtime::GenesisConfig, Extensions>;
pub type StatemineChainSpec = sc_service::GenericChainSpec<statemine_runtime::GenesisConfig, Extensions>;
pub type WestmintChainSpec = sc_service::GenericChainSpec<westmint_runtime::GenesisConfig, Extensions>;

const STATEMINT_ED: StatemintBalance = statemint_runtime::constants::currency::EXISTENTIAL_DEPOSIT;
const STATEMINE_ED: StatemintBalance = statemine_runtime::constants::currency::EXISTENTIAL_DEPOSIT;
const WESTMINT_ED: StatemintBalance = westmint_runtime::constants::currency::EXISTENTIAL_DEPOSIT;

/// Helper function to generate a crypto pair from seed
pub fn get_pair_from_seed<TPublic: Public>(seed: &str) -> <TPublic::Pair as Pair>::Public {
	TPublic::Pair::from_string(&format!("//{}", seed), None)
		.expect("static values are valid; qed")
		.public()
}

/// Generate collator keys from seed.
///
/// This function's return type must always match the session keys of the chain in tuple format.
pub fn get_collator_keys_from_seed(seed: &str) -> AuraId {
	get_pair_from_seed::<AuraId>(seed)
}

/// Generate the session keys from individual elements.
///
/// The input must be a tuple of individual keys (a single arg for now since we have just one key).
pub fn statemint_session_keys(keys: AuraId) -> statemint_runtime::opaque::SessionKeys {
	statemint_runtime::opaque::SessionKeys { aura: keys }
}

/// Generate the session keys from individual elements.
///
/// The input must be a tuple of individual keys (a single arg for now since we have just one key).
pub fn statemine_session_keys(keys: AuraId) -> statemine_runtime::opaque::SessionKeys {
	statemine_runtime::opaque::SessionKeys { aura: keys }
}

/// Generate the session keys from individual elements.
///
/// The input must be a tuple of individual keys (a single arg for now since we have just one key).
pub fn westmint_session_keys(keys: AuraId) -> westmint_runtime::opaque::SessionKeys {
	westmint_runtime::opaque::SessionKeys { aura: keys }
}

pub fn statemint_development_config(id: ParaId) -> StatemintChainSpec {
	let mut properties = sc_chain_spec::Properties::new();
	properties.insert("tokenSymbol".into(), "DOT".into());
	properties.insert("tokenDecimals".into(), 10.into());

	StatemintChainSpec::from_genesis(
		// Name
		"Statemint Development",
		// ID
		"statemint_dev",
		ChainType::Local,
		move || {
			statemint_genesis(
				// initial collators.
				vec![
					(
						get_account_id_from_seed::<sr25519::Public>("Alice"),
						get_collator_keys_from_seed("Alice"),
					)
				],
				vec![
					get_account_id_from_seed::<sr25519::Public>("Alice"),
					get_account_id_from_seed::<sr25519::Public>("Bob"),
					get_account_id_from_seed::<sr25519::Public>("Alice//stash"),
					get_account_id_from_seed::<sr25519::Public>("Bob//stash"),
				],
				id,
			)
		},
		vec![],
		None,
		None,
		Some(properties),
		Extensions {
			relay_chain: "polkadot-dev".into(),
			para_id: id.into(),
		},
	)
}

pub fn statemint_local_config(id: ParaId) -> StatemintChainSpec {
	let mut properties = sc_chain_spec::Properties::new();
	properties.insert("tokenSymbol".into(), "DOT".into());
	properties.insert("tokenDecimals".into(), 10.into());

	StatemintChainSpec::from_genesis(
		// Name
		"Statemint Local",
		// ID
		"statemint_local",
		ChainType::Local,
		move || {
			statemint_genesis(
				// initial collators.
				vec![(
						 get_account_id_from_seed::<sr25519::Public>("Alice"),
						 get_collator_keys_from_seed("Alice")
					 ),
					 (
						 get_account_id_from_seed::<sr25519::Public>("Bob"),
						 get_collator_keys_from_seed("Bob")
					 ),
				],
				vec![
					get_account_id_from_seed::<sr25519::Public>("Alice"),
					get_account_id_from_seed::<sr25519::Public>("Bob"),
					get_account_id_from_seed::<sr25519::Public>("Charlie"),
					get_account_id_from_seed::<sr25519::Public>("Dave"),
					get_account_id_from_seed::<sr25519::Public>("Eve"),
					get_account_id_from_seed::<sr25519::Public>("Ferdie"),
					get_account_id_from_seed::<sr25519::Public>("Alice//stash"),
					get_account_id_from_seed::<sr25519::Public>("Bob//stash"),
					get_account_id_from_seed::<sr25519::Public>("Charlie//stash"),
					get_account_id_from_seed::<sr25519::Public>("Dave//stash"),
					get_account_id_from_seed::<sr25519::Public>("Eve//stash"),
					get_account_id_from_seed::<sr25519::Public>("Ferdie//stash"),
				],
				id,
			)
		},
		vec![],
		None,
		None,
		Some(properties),
		Extensions {
			relay_chain: "polkadot-local".into(),
			para_id: id.into(),
		},
	)
}

fn statemint_genesis(
	invulnerables: Vec<(AccountId, AuraId)>,
	endowed_accounts: Vec<AccountId>,
	id: ParaId,
) -> statemint_runtime::GenesisConfig {
	statemint_runtime::GenesisConfig {
		system: statemint_runtime::SystemConfig {
			code: statemint_runtime::WASM_BINARY
				.expect("WASM binary was not build, please build it!")
				.to_vec(),
			changes_trie_config: Default::default(),
		},
		balances: statemint_runtime::BalancesConfig {
			balances: endowed_accounts
				.iter()
				.cloned()
				.map(|k| (k, STATEMINT_ED * 4096))
				.collect(),
		},
		parachain_info: statemint_runtime::ParachainInfoConfig { parachain_id: id },
		collator_selection: statemint_runtime::CollatorSelectionConfig {
			invulnerables: invulnerables.iter().cloned().map(|(acc, _)| acc).collect(),
			candidacy_bond: STATEMINT_ED * 16,
			..Default::default()
		},
		session: statemint_runtime::SessionConfig {
			keys: invulnerables.iter().cloned().map(|(acc, aura)| (
				acc.clone(), // account id
				acc.clone(), // validator id
				statemint_session_keys(aura), // session keys
			)).collect()
		},
		// no need to pass anything to aura, in fact it will panic if we do. Session will take care
		// of this.
		aura: Default::default(),
		aura_ext: Default::default(),
		parachain_system: Default::default(),
	}
}

pub fn statemine_development_config(id: ParaId) -> StatemineChainSpec {
	let mut properties = sc_chain_spec::Properties::new();
	properties.insert("tokenSymbol".into(), "KSM".into());
	properties.insert("tokenDecimals".into(), 12.into());

	StatemineChainSpec::from_genesis(
		// Name
		"Statemine Development",
		// ID
		"statemine_dev",
		ChainType::Local,
		move || {
			statemine_genesis(
				// initial collators.
				vec![
					(
						get_account_id_from_seed::<sr25519::Public>("Alice"),
						get_collator_keys_from_seed("Alice"),
					)
				],
				vec![
					get_account_id_from_seed::<sr25519::Public>("Alice"),
					get_account_id_from_seed::<sr25519::Public>("Bob"),
					get_account_id_from_seed::<sr25519::Public>("Alice//stash"),
					get_account_id_from_seed::<sr25519::Public>("Bob//stash"),
				],
				id,
			)
		},
		vec![],
		None,
		None,
		Some(properties),
		Extensions {
			relay_chain: "kusama-dev".into(),
			para_id: id.into(),
		},
	)
}

pub fn statemine_local_config(id: ParaId) -> StatemineChainSpec {
	let mut properties = sc_chain_spec::Properties::new();
	properties.insert("tokenSymbol".into(), "KSM".into());
	properties.insert("tokenDecimals".into(), 12.into());

	StatemineChainSpec::from_genesis(
		// Name
		"Statemine Local",
		// ID
		"statemine_local",
		ChainType::Local,
		move || {
			statemine_genesis(
				// initial collators.
				vec![(
						 get_account_id_from_seed::<sr25519::Public>("Alice"),
						 get_collator_keys_from_seed("Alice")
					 ),
					 (
						 get_account_id_from_seed::<sr25519::Public>("Bob"),
						 get_collator_keys_from_seed("Bob")
					 ),
				],
				vec![
					get_account_id_from_seed::<sr25519::Public>("Alice"),
					get_account_id_from_seed::<sr25519::Public>("Bob"),
					get_account_id_from_seed::<sr25519::Public>("Charlie"),
					get_account_id_from_seed::<sr25519::Public>("Dave"),
					get_account_id_from_seed::<sr25519::Public>("Eve"),
					get_account_id_from_seed::<sr25519::Public>("Ferdie"),
					get_account_id_from_seed::<sr25519::Public>("Alice//stash"),
					get_account_id_from_seed::<sr25519::Public>("Bob//stash"),
					get_account_id_from_seed::<sr25519::Public>("Charlie//stash"),
					get_account_id_from_seed::<sr25519::Public>("Dave//stash"),
					get_account_id_from_seed::<sr25519::Public>("Eve//stash"),
					get_account_id_from_seed::<sr25519::Public>("Ferdie//stash"),
				],
				id,
			)
		},
		vec![],
		None,
		None,
		Some(properties),
		Extensions {
			relay_chain: "kusama-local".into(),
			para_id: id.into(),
		},
	)
}

pub fn statemine_config(id: ParaId) -> StatemineChainSpec {
	let mut properties = sc_chain_spec::Properties::new();
	properties.insert("tokenSymbol".into(), "KSM".into());
	properties.insert("tokenDecimals".into(), 12.into());

	StatemineChainSpec::from_genesis(
		// Name
		"Statemine",
		// ID
		"statemine",
		ChainType::Live,
		move || {
			statemine_genesis(
				// initial collators.
				vec![(
						 hex!("50673d59020488a4ffc9d8c6de3062a65977046e6990915617f85fef6d349730").into(),
						 hex!("50673d59020488a4ffc9d8c6de3062a65977046e6990915617f85fef6d349730").unchecked_into()
					 ),
					 (
						 hex!("fe8102dbc244e7ea2babd9f53236d67403b046154370da5c3ea99def0bd0747a").into(),
						 hex!("fe8102dbc244e7ea2babd9f53236d67403b046154370da5c3ea99def0bd0747a").unchecked_into()
					 ),
					 (
						 hex!("38144b5398e5d0da5ec936a3af23f5a96e782f676ab19d45f29075ee92eca76a").into(),
						 hex!("38144b5398e5d0da5ec936a3af23f5a96e782f676ab19d45f29075ee92eca76a").unchecked_into()
					 ),
					 (
						 hex!("3253947640e309120ae70fa458dcacb915e2ddd78f930f52bd3679ec63fc4415").into(),
						 hex!("3253947640e309120ae70fa458dcacb915e2ddd78f930f52bd3679ec63fc4415").unchecked_into()
					 ),
				],
				vec![],
				id,
			)
		},
		vec![],
		None,
		None,
		Some(properties),
		Extensions {
			relay_chain: "kusama".into(),
			para_id: id.into(),
		},
	)
}

fn statemine_genesis(
	invulnerables: Vec<(AccountId, AuraId)>,
	endowed_accounts: Vec<AccountId>,
	id: ParaId,
) -> statemine_runtime::GenesisConfig {
	statemine_runtime::GenesisConfig {
		system: statemine_runtime::SystemConfig {
			code: statemine_runtime::WASM_BINARY
				.expect("WASM binary was not build, please build it!")
				.to_vec(),
			changes_trie_config: Default::default(),
		},
		balances: statemine_runtime::BalancesConfig {
			balances: endowed_accounts
				.iter()
				.cloned()
				.map(|k| (k, STATEMINE_ED * 4096))
				.collect(),
		},
		parachain_info: statemine_runtime::ParachainInfoConfig { parachain_id: id },
		collator_selection: statemine_runtime::CollatorSelectionConfig {
			invulnerables: invulnerables.iter().cloned().map(|(acc, _)| acc).collect(),
			candidacy_bond: STATEMINE_ED * 16,
			..Default::default()
		},
		session: statemine_runtime::SessionConfig {
			keys: invulnerables.iter().cloned().map(|(acc, aura)| (
				acc.clone(), // account id
				acc.clone(), // validator id
				statemine_session_keys(aura), // session keys
			)).collect()
		},
		aura: Default::default(),
		aura_ext: Default::default(),
		parachain_system: Default::default(),
	}
}

pub fn westmint_development_config(id: ParaId) -> WestmintChainSpec {
	let mut properties = sc_chain_spec::Properties::new();
	properties.insert("tokenSymbol".into(), "WND".into());
	properties.insert("tokenDecimals".into(), 12.into());

	WestmintChainSpec::from_genesis(
		// Name
		"Westmint Development",
		// ID
		"westmint_dev",
		ChainType::Local,
		move || {
			westmint_genesis(
				// initial collators.
				vec![
					(
						get_account_id_from_seed::<sr25519::Public>("Alice"),
						get_collator_keys_from_seed("Alice"),
					)
				],
				vec![
					get_account_id_from_seed::<sr25519::Public>("Alice"),
					get_account_id_from_seed::<sr25519::Public>("Bob"),
					get_account_id_from_seed::<sr25519::Public>("Alice//stash"),
					get_account_id_from_seed::<sr25519::Public>("Bob//stash"),
				],
				get_account_id_from_seed::<sr25519::Public>("Alice"),
				id,
			)
		},
		vec![],
		None,
		None,
		Some(properties),
		Extensions {
			relay_chain: "westend".into(),
			para_id: id.into(),
		},
	)
}

pub fn westmint_local_config(id: ParaId) -> WestmintChainSpec {
	let mut properties = sc_chain_spec::Properties::new();
	properties.insert("tokenSymbol".into(), "WND".into());
	properties.insert("tokenDecimals".into(), 12.into());

	WestmintChainSpec::from_genesis(
		// Name
		"Westmint Local",
		// ID
		"westmint_local",
		ChainType::Local,
		move || {
			westmint_genesis(
				// initial collators.
				vec![(
						 get_account_id_from_seed::<sr25519::Public>("Alice"),
						 get_collator_keys_from_seed("Alice")
					 ),
					 (
						 get_account_id_from_seed::<sr25519::Public>("Bob"),
						 get_collator_keys_from_seed("Bob")
					 ),
				],
				vec![
					get_account_id_from_seed::<sr25519::Public>("Alice"),
					get_account_id_from_seed::<sr25519::Public>("Bob"),
					get_account_id_from_seed::<sr25519::Public>("Charlie"),
					get_account_id_from_seed::<sr25519::Public>("Dave"),
					get_account_id_from_seed::<sr25519::Public>("Eve"),
					get_account_id_from_seed::<sr25519::Public>("Ferdie"),
					get_account_id_from_seed::<sr25519::Public>("Alice//stash"),
					get_account_id_from_seed::<sr25519::Public>("Bob//stash"),
					get_account_id_from_seed::<sr25519::Public>("Charlie//stash"),
					get_account_id_from_seed::<sr25519::Public>("Dave//stash"),
					get_account_id_from_seed::<sr25519::Public>("Eve//stash"),
					get_account_id_from_seed::<sr25519::Public>("Ferdie//stash"),
				],
				get_account_id_from_seed::<sr25519::Public>("Alice"),
				id,
			)
		},
		vec![],
		None,
		None,
		Some(properties),
		Extensions {
			relay_chain: "westend-local".into(),
			para_id: id.into(),
		},
	)
}

pub fn westmint_config(id: ParaId) -> WestmintChainSpec {
	let mut properties = sc_chain_spec::Properties::new();
	properties.insert("tokenSymbol".into(), "WND".into());
	properties.insert("tokenDecimals".into(), 12.into());

	WestmintChainSpec::from_genesis(
		// Name
		"Westmint",
		// ID
		"westmint",
		ChainType::Live,
		move || {
			westmint_genesis(
				// initial collators.
				vec![(
						 hex!("9cfd429fa002114f33c1d3e211501d62830c9868228eb3b4b8ae15a83de04325").into(),
						 hex!("9cfd429fa002114f33c1d3e211501d62830c9868228eb3b4b8ae15a83de04325").unchecked_into()
					 ),
					 (
						 hex!("12a03fb4e7bda6c9a07ec0a11d03c24746943e054ff0bb04938970104c783876").into(),
						 hex!("12a03fb4e7bda6c9a07ec0a11d03c24746943e054ff0bb04938970104c783876").unchecked_into()
					 ),
					 (
						 hex!("1256436307dfde969324e95b8c62cb9101f520a39435e6af0f7ac07b34e1931f").into(),
						 hex!("1256436307dfde969324e95b8c62cb9101f520a39435e6af0f7ac07b34e1931f").unchecked_into()
					 ),
					 (
						 hex!("98102b7bca3f070f9aa19f58feed2c0a4e107d203396028ec17a47e1ed80e322").into(),
						 hex!("98102b7bca3f070f9aa19f58feed2c0a4e107d203396028ec17a47e1ed80e322").unchecked_into()
					 ),
				],
				vec![],
				// re-use the Westend sudo key
				hex!("6648d7f3382690650c681aba1b993cd11e54deb4df21a3a18c3e2177de9f7342").into(),
				id,
			)
		},
		vec![],
		None,
		None,
		Some(properties),
		Extensions {
			relay_chain: "westend".into(),
			para_id: id.into(),
		},
	)
}

fn westmint_genesis(
	invulnerables: Vec<(AccountId, AuraId)>,
	endowed_accounts: Vec<AccountId>,
	root_key: AccountId,
	id: ParaId,
) -> westmint_runtime::GenesisConfig {
	westmint_runtime::GenesisConfig {
		system: westmint_runtime::SystemConfig {
			code: westmint_runtime::WASM_BINARY
				.expect("WASM binary was not build, please build it!")
				.to_vec(),
			changes_trie_config: Default::default(),
		},
		balances: westmint_runtime::BalancesConfig {
			balances: endowed_accounts
				.iter()
				.cloned()
				.map(|k| (k, WESTMINT_ED * 4096))
				.collect(),
		},
		sudo: westmint_runtime::SudoConfig { key: root_key },
		parachain_info: westmint_runtime::ParachainInfoConfig { parachain_id: id },
		collator_selection: westmint_runtime::CollatorSelectionConfig {
			invulnerables: invulnerables.iter().cloned().map(|(acc, _)| acc).collect(),
			candidacy_bond: WESTMINT_ED * 16,
			..Default::default()
		},
		session: westmint_runtime::SessionConfig {
			keys: invulnerables.iter().cloned().map(|(acc, aura)| (
				acc.clone(), // account id
				acc.clone(), // validator id
				westmint_session_keys(aura), // session keys
			)).collect()
		},
		// no need to pass anything to aura, in fact it will panic if we do. Session will take care
		// of this.
		aura: Default::default(),
		aura_ext: Default::default(),
		parachain_system: Default::default(),
	}
}<|MERGE_RESOLUTION|>--- conflicted
+++ resolved
@@ -97,11 +97,7 @@
 		None,
 		None,
 		Extensions {
-<<<<<<< HEAD
-			relay_chain: "rococo_local_testnet".into(),
-=======
 			relay_chain: "westend".into(),
->>>>>>> e11ed73b
 			para_id: id.into(),
 		},
 	)
@@ -151,11 +147,7 @@
 		None,
 		None,
 		Extensions {
-<<<<<<< HEAD
-			relay_chain: "rococo_local_testnet".into(),
-=======
 			relay_chain: "westend".into(),
->>>>>>> e11ed73b
 			para_id: id.into(),
 		},
 	)
@@ -185,19 +177,13 @@
 				.map(|k| (k, 1 << 60))
 				.collect(),
 		},
-<<<<<<< HEAD
-		pallet_sudo: rococo_parachain_runtime::SudoConfig { key: root_key.clone() },
-=======
-		sudo: rococo_parachain_runtime::SudoConfig { key: root_key },
->>>>>>> e11ed73b
+		sudo: rococo_parachain_runtime::SudoConfig { key: root_key.clone() },
 		parachain_info: rococo_parachain_runtime::ParachainInfoConfig { parachain_id: id },
 		aura: rococo_parachain_runtime::AuraConfig {
 			authorities: initial_authorities,
 		},
-<<<<<<< HEAD
-		cumulus_pallet_aura_ext: Default::default(),
-		orml_tokens: rococo_parachain_runtime::TokensConfig {
-			endowed_accounts: vec![
+		tokens: rococo_parachain_runtime::TokensConfig {
+			balances: vec![
 				// one is 1000_000_000_000
 				(root_key.clone(), DOT, 1000_000_000_000_000_000_000),
 				(root_key.clone(), BTC, 1000_000_000_000_000_000),
@@ -207,7 +193,7 @@
 				(get_account_id_from_seed::<sr25519::Public>("Alice"), ETH, 1000_000_000_000_000_000_000_000),
 			]
 		},
-		pallet_floating_rate_lend: rococo_parachain_runtime::FloatingRateLendConfig {
+		floating_rate_lend: rococo_parachain_runtime::FloatingRateLendConfig {
 			liquidation_threshold: FixedU128::from(1),
 			pools: vec![
 				(false, Vec::from("KONO".as_bytes()), KONO, root_key.clone()),
@@ -216,7 +202,7 @@
 				(true, Vec::from("BTC".as_bytes()), BTC, root_key.clone()),
 			]
 		},
-		pallet_chainlink_feed: rococo_parachain_runtime::ChainlinkFeedConfig {
+		chainlink_feed: rococo_parachain_runtime::ChainlinkFeedConfig {
 			pallet_admin: Some(root_key.clone()),
 			feed_creators: vec![root_key.clone()],
 			feeds: vec![
@@ -277,10 +263,8 @@
 				),
 			]
 		},
-=======
 		aura_ext: Default::default(),
 		parachain_system: Default::default(),
->>>>>>> e11ed73b
 	}
 }
 
