// Copyright 2019-2021 Parity Technologies (UK) Ltd.
// This file is part of Cumulus.

// Cumulus is free software: you can redistribute it and/or modify
// it under the terms of the GNU General Public License as published by
// the Free Software Foundation, either version 3 of the License, or
// (at your option) any later version.

// Cumulus is distributed in the hope that it will be useful,
// but WITHOUT ANY WARRANTY; without even the implied warranty of
// MERCHANTABILITY or FITNESS FOR A PARTICULAR PURPOSE.  See the
// GNU General Public License for more details.

// You should have received a copy of the GNU General Public License
// along with Cumulus.  If not, see <http://www.gnu.org/licenses/>.

use crate::{
	chain_spec,
	cli::{Cli, RelayChainCli, Subcommand},
	service::{
		new_partial, Block, RococoParachainRuntimeExecutor, ShellRuntimeExecutor,
		StatemineRuntimeExecutor, StatemintRuntimeExecutor, WestmintRuntimeExecutor,
	},
};
use codec::Encode;
use cumulus_client_service::genesis::generate_genesis_block;
use cumulus_primitives_core::ParaId;
use log::info;
use polkadot_parachain::primitives::AccountIdConversion;
use sc_cli::{
	build_runtime, ChainSpec, CliConfiguration, DefaultConfigurationValues, ImportParams,
	KeystoreParams, NetworkParams, Result, RuntimeVersion, SharedParams, SubstrateCli,
};
use sc_service::config::{BasePath, PrometheusConfig};
use sp_core::hexdisplay::HexDisplay;
use sp_runtime::traits::Block as BlockT;
use std::{io::Write, net::SocketAddr};

// default to the Statemint/Statemine/Westmint id
const DEFAULT_PARA_ID: u32 = 1000;

trait IdentifyChain {
	fn is_shell(&self) -> bool;
	fn is_statemint(&self) -> bool;
	fn is_statemine(&self) -> bool;
	fn is_westmint(&self) -> bool;
}

impl IdentifyChain for dyn sc_service::ChainSpec {
	fn is_shell(&self) -> bool {
		self.id().starts_with("shell")
	}
	fn is_statemint(&self) -> bool {
		self.id().starts_with("statemint")
	}
	fn is_statemine(&self) -> bool {
		self.id().starts_with("statemine")
	}
	fn is_westmint(&self) -> bool {
		self.id().starts_with("westmint")
	}
}

impl<T: sc_service::ChainSpec + 'static> IdentifyChain for T {
	fn is_shell(&self) -> bool {
		<dyn sc_service::ChainSpec>::is_shell(self)
	}
	fn is_statemint(&self) -> bool {
		<dyn sc_service::ChainSpec>::is_statemint(self)
	}
	fn is_statemine(&self) -> bool {
		<dyn sc_service::ChainSpec>::is_statemine(self)
	}
	fn is_westmint(&self) -> bool {
		<dyn sc_service::ChainSpec>::is_westmint(self)
	}
}

fn load_spec(
	id: &str,
	para_id: ParaId,
) -> std::result::Result<Box<dyn sc_service::ChainSpec>, String> {
	Ok(match id {
		"staging" => Box::new(chain_spec::staging_test_net(para_id)),
		"tick" => Box::new(chain_spec::ChainSpec::from_json_bytes(
			&include_bytes!("../res/tick.json")[..],
		)?),
		"trick" => Box::new(chain_spec::ChainSpec::from_json_bytes(
			&include_bytes!("../res/trick.json")[..],
		)?),
		"track" => Box::new(chain_spec::ChainSpec::from_json_bytes(
			&include_bytes!("../res/track.json")[..],
		)?),
		"shell" => Box::new(chain_spec::get_shell_chain_spec(para_id)),
		"statemint-dev" => Box::new(chain_spec::statemint_development_config(para_id)),
		"statemint-local" => Box::new(chain_spec::statemint_local_config(para_id)),
		"statemine-dev" => Box::new(chain_spec::statemine_development_config(para_id)),
		"statemine-local" => Box::new(chain_spec::statemine_local_config(para_id)),
		// the chain spec as used for generating the upgrade genesis values
		"statemine-genesis" => Box::new(chain_spec::statemine_config(para_id)),
		// the shell-based chain spec as used for syncing
		"statemine" => Box::new(chain_spec::ChainSpec::from_json_bytes(
			&include_bytes!("../res/statemine.json")[..],
		)?),
		"westmint-dev" => Box::new(chain_spec::westmint_development_config(para_id)),
		"westmint-local" => Box::new(chain_spec::westmint_local_config(para_id)),
		// the chain spec as used for generating the upgrade genesis values
		"westmint-genesis" => Box::new(chain_spec::westmint_config(para_id)),
		// the shell-based chain spec as used for syncing
		"westmint" => Box::new(chain_spec::ChainSpec::from_json_bytes(
			&include_bytes!("../res/westmint.json")[..],
		)?),
		"" => Box::new(chain_spec::get_chain_spec(para_id)),
		path => {
			let chain_spec = chain_spec::ChainSpec::from_json_file(path.into())?;
			if chain_spec.is_statemint() {
				Box::new(chain_spec::StatemintChainSpec::from_json_file(path.into())?)
			} else if chain_spec.is_statemine() {
				Box::new(chain_spec::StatemineChainSpec::from_json_file(path.into())?)
			} else if chain_spec.is_westmint() {
				Box::new(chain_spec::WestmintChainSpec::from_json_file(path.into())?)
			} else if chain_spec.is_shell() {
				Box::new(chain_spec::ShellChainSpec::from_json_file(path.into())?)
			} else {
				Box::new(chain_spec)
			}
		}
	})
}

impl SubstrateCli for Cli {
	fn impl_name() -> String {
		"Polkadot collator".into()
	}

	fn impl_version() -> String {
		env!("SUBSTRATE_CLI_IMPL_VERSION").into()
	}

	fn description() -> String {
		format!(
			"Polkadot collator\n\nThe command-line arguments provided first will be \
		passed to the parachain node, while the arguments provided after -- will be passed \
		to the relaychain node.\n\n\
		{} [parachain-args] -- [relaychain-args]",
			Self::executable_name()
		)
	}

	fn author() -> String {
		env!("CARGO_PKG_AUTHORS").into()
	}

	fn support_url() -> String {
		"https://github.com/paritytech/cumulus/issues/new".into()
	}

	fn copyright_start_year() -> i32 {
		2017
	}

	fn load_spec(&self, id: &str) -> std::result::Result<Box<dyn sc_service::ChainSpec>, String> {
		load_spec(id, self.run.parachain_id.unwrap_or(DEFAULT_PARA_ID).into())
	}

	fn native_runtime_version(chain_spec: &Box<dyn ChainSpec>) -> &'static RuntimeVersion {
		if chain_spec.is_statemint() {
			&statemint_runtime::VERSION
		} else if chain_spec.is_statemine() {
			&statemine_runtime::VERSION
		} else if chain_spec.is_westmint() {
			&westmint_runtime::VERSION
		} else if chain_spec.is_shell() {
			&shell_runtime::VERSION
		} else {
			&rococo_parachain_runtime::VERSION
		}
	}
}

impl SubstrateCli for RelayChainCli {
	fn impl_name() -> String {
		"Polkadot collator".into()
	}

	fn impl_version() -> String {
		env!("SUBSTRATE_CLI_IMPL_VERSION").into()
	}

	fn description() -> String {
		format!(
			"Polkadot collator\n\nThe command-line arguments provided first will be \
		passed to the parachain node, while the arguments provided after -- will be passed \
		to the relaychain node.\n\n\
		{} [parachain-args] -- [relaychain-args]",
			Self::executable_name()
		)
	}

	fn author() -> String {
		env!("CARGO_PKG_AUTHORS").into()
	}

	fn support_url() -> String {
		"https://github.com/paritytech/cumulus/issues/new".into()
	}

	fn copyright_start_year() -> i32 {
		2017
	}

	fn load_spec(&self, id: &str) -> std::result::Result<Box<dyn sc_service::ChainSpec>, String> {
		polkadot_cli::Cli::from_iter([RelayChainCli::executable_name().to_string()].iter())
			.load_spec(id)
	}

	fn native_runtime_version(chain_spec: &Box<dyn ChainSpec>) -> &'static RuntimeVersion {
		polkadot_cli::Cli::native_runtime_version(chain_spec)
	}
}

fn extract_genesis_wasm(chain_spec: &Box<dyn sc_service::ChainSpec>) -> Result<Vec<u8>> {
	let mut storage = chain_spec.build_storage()?;

	storage
		.top
		.remove(sp_core::storage::well_known_keys::CODE)
		.ok_or_else(|| "Could not find wasm file in genesis state!".into())
}

macro_rules! construct_async_run {
	(|$components:ident, $cli:ident, $cmd:ident, $config:ident| $( $code:tt )* ) => {{
		let runner = $cli.create_runner($cmd)?;
		if runner.config().chain_spec.is_westmint() {
			runner.async_run(|$config| {
				let $components = new_partial::<westmint_runtime::RuntimeApi, WestmintRuntimeExecutor, _>(
					&$config,
					crate::service::statemint_build_import_queue,
				)?;
				let task_manager = $components.task_manager;
				{ $( $code )* }.map(|v| (v, task_manager))
			})
		} else if runner.config().chain_spec.is_statemine() {
			runner.async_run(|$config| {
				let $components = new_partial::<statemine_runtime::RuntimeApi, StatemineRuntimeExecutor, _>(
					&$config,
					crate::service::statemint_build_import_queue,
				)?;
				let task_manager = $components.task_manager;
				{ $( $code )* }.map(|v| (v, task_manager))
			})
		} else if runner.config().chain_spec.is_statemint() {
			runner.async_run(|$config| {
				let $components = new_partial::<statemint_runtime::RuntimeApi, StatemintRuntimeExecutor, _>(
					&$config,
					crate::service::statemint_build_import_queue,
				)?;
				let task_manager = $components.task_manager;
				{ $( $code )* }.map(|v| (v, task_manager))
			})
		} else if runner.config().chain_spec.is_shell() {
			runner.async_run(|$config| {
				let $components = new_partial::<shell_runtime::RuntimeApi, ShellRuntimeExecutor, _>(
					&$config,
					crate::service::shell_build_import_queue,
				)?;
				let task_manager = $components.task_manager;
				{ $( $code )* }.map(|v| (v, task_manager))
			})
		} else {
			runner.async_run(|$config| {
				let $components = new_partial::<
					rococo_parachain_runtime::RuntimeApi,
					RococoParachainRuntimeExecutor,
					_
				>(
					&$config,
					crate::service::rococo_parachain_build_import_queue,
				)?;
				let task_manager = $components.task_manager;
				{ $( $code )* }.map(|v| (v, task_manager))
			})
		}
	}}
}

/// Parse command line arguments into service configuration.
pub fn run() -> Result<()> {
	let cli = Cli::from_args();

	match &cli.subcommand {
		Some(Subcommand::BuildSpec(cmd)) => {
			let runner = cli.create_runner(cmd)?;
			runner.sync_run(|config| cmd.run(config.chain_spec, config.network))
		}
		Some(Subcommand::CheckBlock(cmd)) => {
			construct_async_run!(|components, cli, cmd, config| {
				Ok(cmd.run(components.client, components.import_queue))
			})
		}
		Some(Subcommand::ExportBlocks(cmd)) => {
			construct_async_run!(|components, cli, cmd, config| {
				Ok(cmd.run(components.client, config.database))
			})
		}
		Some(Subcommand::ExportState(cmd)) => {
			construct_async_run!(|components, cli, cmd, config| {
				Ok(cmd.run(components.client, config.chain_spec))
			})
		}
		Some(Subcommand::ImportBlocks(cmd)) => {
			construct_async_run!(|components, cli, cmd, config| {
				Ok(cmd.run(components.client, components.import_queue))
			})
		}
		Some(Subcommand::PurgeChain(cmd)) => {
			let runner = cli.create_runner(cmd)?;

			runner.sync_run(|config| {
				let polkadot_cli = RelayChainCli::new(
					&config,
					[RelayChainCli::executable_name().to_string()]
						.iter()
						.chain(cli.relaychain_args.iter()),
				);

				let polkadot_config = SubstrateCli::create_configuration(
					&polkadot_cli,
					&polkadot_cli,
					config.tokio_handle.clone(),
				)
				.map_err(|err| format!("Relay chain argument error: {}", err))?;

				cmd.run(config, polkadot_config)
			})
		}
		Some(Subcommand::Revert(cmd)) => construct_async_run!(|components, cli, cmd, config| {
			Ok(cmd.run(components.client, components.backend))
		}),
		Some(Subcommand::ExportGenesisState(params)) => {
			let mut builder = sc_cli::LoggerBuilder::new("");
			builder.with_profiling(sc_tracing::TracingReceiver::Log, "");
			let _ = builder.init();

			let block: crate::service::Block = generate_genesis_block(&load_spec(
				&params.chain.clone().unwrap_or_default(),
				params.parachain_id.unwrap_or(DEFAULT_PARA_ID).into(),
			)?)?;
			let raw_header = block.header().encode();
			let output_buf = if params.raw {
				raw_header
			} else {
				format!("0x{:?}", HexDisplay::from(&block.header().encode())).into_bytes()
			};

			if let Some(output) = &params.output {
				std::fs::write(output, output_buf)?;
			} else {
				std::io::stdout().write_all(&output_buf)?;
			}

			Ok(())
		}
		Some(Subcommand::ExportGenesisWasm(params)) => {
			let mut builder = sc_cli::LoggerBuilder::new("");
			builder.with_profiling(sc_tracing::TracingReceiver::Log, "");
			let _ = builder.init();

			let raw_wasm_blob =
				extract_genesis_wasm(&cli.load_spec(&params.chain.clone().unwrap_or_default())?)?;
			let output_buf = if params.raw {
				raw_wasm_blob
			} else {
				format!("0x{:?}", HexDisplay::from(&raw_wasm_blob)).into_bytes()
			};

			if let Some(output) = &params.output {
				std::fs::write(output, output_buf)?;
			} else {
				std::io::stdout().write_all(&output_buf)?;
			}

			Ok(())
		}
		Some(Subcommand::Benchmark(cmd)) => {
			if cfg!(feature = "runtime-benchmarks") {
				let runner = cli.create_runner(cmd)?;
				if runner.config().chain_spec.is_statemine() {
					runner.sync_run(|config| cmd.run::<Block, StatemineRuntimeExecutor>(config))
				} else if runner.config().chain_spec.is_westmint() {
					runner.sync_run(|config| cmd.run::<Block, WestmintRuntimeExecutor>(config))
				} else if runner.config().chain_spec.is_statemint() {
					runner.sync_run(|config| cmd.run::<Block, StatemintRuntimeExecutor>(config))
				} else {
					Err("Chain doesn't support benchmarking".into())
				}
			} else {
				Err("Benchmarking wasn't enabled when building the node. \
				You can enable it with `--features runtime-benchmarks`."
					.into())
			}
		}
		None => {
			let runner = cli.create_runner(&cli.run.normalize())?;

			runner.run_node_until_exit(|config| async move {
				let para_id =
					chain_spec::Extensions::try_get(&*config.chain_spec).map(|e| e.para_id);

				let polkadot_cli = RelayChainCli::new(
					&config,
					[RelayChainCli::executable_name().to_string()]
						.iter()
						.chain(cli.relaychain_args.iter()),
				);

				let id = ParaId::from(cli.run.parachain_id.or(para_id).unwrap_or(DEFAULT_PARA_ID));

				let parachain_account =
					AccountIdConversion::<polkadot_primitives::v0::AccountId>::into_account(&id);

				let block: crate::service::Block =
					generate_genesis_block(&config.chain_spec).map_err(|e| format!("{:?}", e))?;
				let genesis_state = format!("0x{:?}", HexDisplay::from(&block.header().encode()));

<<<<<<< HEAD
				let tokio_runtime = build_runtime()?;
				let polkadot_config = SubstrateCli::create_configuration(
					&polkadot_cli,
					&polkadot_cli,
					tokio_runtime.handle().clone(),
				)
				.map_err(|err| format!("Relay chain argument error: {}", err))?;
=======
				let tokio_handle = config.tokio_handle.clone();
				let polkadot_config =
					SubstrateCli::create_configuration(&polkadot_cli, &polkadot_cli, tokio_handle)
						.map_err(|err| format!("Relay chain argument error: {}", err))?;
>>>>>>> 5af2990c

				info!("Parachain id: {:?}", id);
				info!("Parachain Account: {}", parachain_account);
				info!("Parachain genesis state: {}", genesis_state);
				info!(
					"Is collating: {}",
					if config.role.is_authority() {
						"yes"
					} else {
						"no"
					}
				);

				if config.chain_spec.is_statemint() {
					crate::service::start_statemint_node::<
						statemint_runtime::RuntimeApi,
						StatemintRuntimeExecutor,
					>(config, polkadot_config, id)
					.await
					.map(|r| r.0)
					.map_err(Into::into)
				} else if config.chain_spec.is_statemine() {
					crate::service::start_statemint_node::<
						statemine_runtime::RuntimeApi,
						StatemineRuntimeExecutor,
					>(config, polkadot_config, id)
					.await
					.map(|r| r.0)
					.map_err(Into::into)
				} else if config.chain_spec.is_westmint() {
					crate::service::start_statemint_node::<
						westmint_runtime::RuntimeApi,
						WestmintRuntimeExecutor,
					>(config, polkadot_config, id)
					.await
					.map(|r| r.0)
					.map_err(Into::into)
				} else if config.chain_spec.is_shell() {
					crate::service::start_shell_node(config, polkadot_config, id)
						.await
						.map(|r| r.0)
						.map_err(Into::into)
				} else {
					crate::service::start_rococo_parachain_node(config, polkadot_config, id)
						.await
						.map(|r| r.0)
						.map_err(Into::into)
				}
			})
		}
	}
}

impl DefaultConfigurationValues for RelayChainCli {
	fn p2p_listen_port() -> u16 {
		30334
	}

	fn rpc_ws_listen_port() -> u16 {
		9945
	}

	fn rpc_http_listen_port() -> u16 {
		9934
	}

	fn prometheus_listen_port() -> u16 {
		9616
	}
}

impl CliConfiguration<Self> for RelayChainCli {
	fn shared_params(&self) -> &SharedParams {
		self.base.base.shared_params()
	}

	fn import_params(&self) -> Option<&ImportParams> {
		self.base.base.import_params()
	}

	fn network_params(&self) -> Option<&NetworkParams> {
		self.base.base.network_params()
	}

	fn keystore_params(&self) -> Option<&KeystoreParams> {
		self.base.base.keystore_params()
	}

	fn base_path(&self) -> Result<Option<BasePath>> {
		Ok(self
			.shared_params()
			.base_path()
			.or_else(|| self.base_path.clone().map(Into::into)))
	}

	fn rpc_http(&self, default_listen_port: u16) -> Result<Option<SocketAddr>> {
		self.base.base.rpc_http(default_listen_port)
	}

	fn rpc_ipc(&self) -> Result<Option<String>> {
		self.base.base.rpc_ipc()
	}

	fn rpc_ws(&self, default_listen_port: u16) -> Result<Option<SocketAddr>> {
		self.base.base.rpc_ws(default_listen_port)
	}

	fn prometheus_config(&self, default_listen_port: u16) -> Result<Option<PrometheusConfig>> {
		self.base.base.prometheus_config(default_listen_port)
	}

	fn init<C: SubstrateCli>(&self) -> Result<()> {
		unreachable!("PolkadotCli is never initialized; qed");
	}

	fn chain_id(&self, is_dev: bool) -> Result<String> {
		let chain_id = self.base.base.chain_id(is_dev)?;

		Ok(if chain_id.is_empty() {
			self.chain_id.clone().unwrap_or_default()
		} else {
			chain_id
		})
	}

	fn role(&self, is_dev: bool) -> Result<sc_service::Role> {
		self.base.base.role(is_dev)
	}

	fn transaction_pool(&self) -> Result<sc_service::config::TransactionPoolOptions> {
		self.base.base.transaction_pool()
	}

	fn state_cache_child_ratio(&self) -> Result<Option<usize>> {
		self.base.base.state_cache_child_ratio()
	}

	fn rpc_methods(&self) -> Result<sc_service::config::RpcMethods> {
		self.base.base.rpc_methods()
	}

	fn rpc_ws_max_connections(&self) -> Result<Option<usize>> {
		self.base.base.rpc_ws_max_connections()
	}

	fn rpc_cors(&self, is_dev: bool) -> Result<Option<Vec<String>>> {
		self.base.base.rpc_cors(is_dev)
	}

	fn default_heap_pages(&self) -> Result<Option<u64>> {
		self.base.base.default_heap_pages()
	}

	fn force_authoring(&self) -> Result<bool> {
		self.base.base.force_authoring()
	}

	fn disable_grandpa(&self) -> Result<bool> {
		self.base.base.disable_grandpa()
	}

	fn max_runtime_instances(&self) -> Result<Option<usize>> {
		self.base.base.max_runtime_instances()
	}

	fn announce_block(&self) -> Result<bool> {
		self.base.base.announce_block()
	}

	fn telemetry_endpoints(
		&self,
		chain_spec: &Box<dyn ChainSpec>,
	) -> Result<Option<sc_telemetry::TelemetryEndpoints>> {
		self.base.base.telemetry_endpoints(chain_spec)
	}
}<|MERGE_RESOLUTION|>--- conflicted
+++ resolved
@@ -423,20 +423,10 @@
 					generate_genesis_block(&config.chain_spec).map_err(|e| format!("{:?}", e))?;
 				let genesis_state = format!("0x{:?}", HexDisplay::from(&block.header().encode()));
 
-<<<<<<< HEAD
-				let tokio_runtime = build_runtime()?;
-				let polkadot_config = SubstrateCli::create_configuration(
-					&polkadot_cli,
-					&polkadot_cli,
-					tokio_runtime.handle().clone(),
-				)
-				.map_err(|err| format!("Relay chain argument error: {}", err))?;
-=======
 				let tokio_handle = config.tokio_handle.clone();
 				let polkadot_config =
 					SubstrateCli::create_configuration(&polkadot_cli, &polkadot_cli, tokio_handle)
 						.map_err(|err| format!("Relay chain argument error: {}", err))?;
->>>>>>> 5af2990c
 
 				info!("Parachain id: {:?}", id);
 				info!("Parachain Account: {}", parachain_account);
