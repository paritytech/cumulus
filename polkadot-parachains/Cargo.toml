[package]
name = "polkadot-collator"
version = "0.1.0"
authors = ["Parity Technologies <admin@parity.io>"]
build = "build.rs"
edition = "2018"

[[bin]]
name = "polkadot-collator"
path = "src/main.rs"

[dependencies]
derive_more = "0.15.0"
exit-future = "0.1.4"
futures = { version = "0.3.1", features = ["compat"] }
<<<<<<< HEAD
log = "0.4.13"
parking_lot = "0.9.0"
=======
log = "0.4.8"
parking_lot = "0.10.2"
>>>>>>> 78b31b21
trie-root = "0.15.2"
codec = { package = "parity-scale-codec", version = "2.0.0" }
structopt = "0.3.3"
serde = { version = "1.0.119", features = ["derive"] }
hex-literal = "0.2.1"

# Parachain runtimes
rococo-parachain-runtime = { package = "cumulus-rococo-parachain-runtime", path = "rococo-runtime" }
shell-runtime = { package = "cumulus-shell-runtime", path = "shell-runtime" }

# Substrate dependencies
<<<<<<< HEAD
sp-runtime = { git = "https://github.com/paritytech/substrate", default-features = false, branch = "polkadot-v0.9.2" }
sp-io = { git = "https://github.com/paritytech/substrate", branch = "polkadot-v0.9.2" }
sp-core = { git = "https://github.com/paritytech/substrate", branch = "polkadot-v0.9.2" }
sp-inherents = { git = "https://github.com/paritytech/substrate", branch = "polkadot-v0.9.2" }
sp-consensus = { git = "https://github.com/paritytech/substrate", branch = "polkadot-v0.9.2" }
sp-session = { git = "https://github.com/paritytech/substrate", branch = "polkadot-v0.9.2" }
sc-consensus = { git = "https://github.com/paritytech/substrate", branch = "polkadot-v0.9.2" }
sc-cli = { git = "https://github.com/paritytech/substrate", branch = "polkadot-v0.9.2" }
sc-client-api = { git = "https://github.com/paritytech/substrate", branch = "polkadot-v0.9.2" }
sc-executor = { git = "https://github.com/paritytech/substrate", branch = "polkadot-v0.9.2" }
sc-service = { git = "https://github.com/paritytech/substrate", branch = "polkadot-v0.9.2" }
sc-telemetry = { git = "https://github.com/paritytech/substrate", branch = "polkadot-v0.9.2" }
sc-transaction-pool = { git = "https://github.com/paritytech/substrate", branch = "polkadot-v0.9.2" }
sp-transaction-pool = { git = "https://github.com/paritytech/substrate", branch = "polkadot-v0.9.2" }
sc-network = { git = "https://github.com/paritytech/substrate", branch = "polkadot-v0.9.2" }
sc-basic-authorship = { git = "https://github.com/paritytech/substrate", branch = "polkadot-v0.9.2" }
sp-timestamp = { git = "https://github.com/paritytech/substrate", branch = "polkadot-v0.9.2" }
sp-blockchain = { git = "https://github.com/paritytech/substrate", branch = "polkadot-v0.9.2" }
sp-block-builder = { git = "https://github.com/paritytech/substrate", branch = "polkadot-v0.9.2" }
sp-keystore = { git = "https://github.com/paritytech/substrate", branch = "polkadot-v0.9.2" }
sc-finality-grandpa = { git = "https://github.com/paritytech/substrate", branch = "polkadot-v0.9.2" }
sc-chain-spec = { git = "https://github.com/paritytech/substrate", branch = "polkadot-v0.9.2" }
sc-rpc = { git = "https://github.com/paritytech/substrate", branch = "polkadot-v0.9.2" }
sc-tracing = { git = "https://github.com/paritytech/substrate", branch = "polkadot-v0.9.2" }
sp-offchain = { git = "https://github.com/paritytech/substrate", branch = "polkadot-v0.9.2" }
sp-api = { git = "https://github.com/paritytech/substrate", branch = "polkadot-v0.9.2" }
sp-consensus-aura = { git = "https://github.com/paritytech/substrate", branch = "polkadot-v0.9.2" }
substrate-prometheus-endpoint = { git = "https://github.com/paritytech/substrate", branch = "polkadot-v0.9.2" }
=======
sp-runtime = { git = "https://github.com/paritytech/substrate", default-features = false, branch = "polkadot-v0.9.3" }
sp-io = { git = "https://github.com/paritytech/substrate", branch = "polkadot-v0.9.3" }
sp-core = { git = "https://github.com/paritytech/substrate", branch = "polkadot-v0.9.3" }
sp-inherents = { git = "https://github.com/paritytech/substrate", branch = "polkadot-v0.9.3" }
sp-consensus = { git = "https://github.com/paritytech/substrate", branch = "polkadot-v0.9.3" }
sp-session = { git = "https://github.com/paritytech/substrate", branch = "polkadot-v0.9.3" }
sc-consensus = { git = "https://github.com/paritytech/substrate", branch = "polkadot-v0.9.3" }
sc-cli = { git = "https://github.com/paritytech/substrate", branch = "polkadot-v0.9.3" }
sc-client-api = { git = "https://github.com/paritytech/substrate", branch = "polkadot-v0.9.3" }
sc-executor = { git = "https://github.com/paritytech/substrate", branch = "polkadot-v0.9.3" }
sc-service = { git = "https://github.com/paritytech/substrate", branch = "polkadot-v0.9.3" }
sc-telemetry = { git = "https://github.com/paritytech/substrate", branch = "polkadot-v0.9.3" }
sc-transaction-pool = { git = "https://github.com/paritytech/substrate", branch = "polkadot-v0.9.3" }
sp-transaction-pool = { git = "https://github.com/paritytech/substrate", branch = "polkadot-v0.9.3" }
sc-network = { git = "https://github.com/paritytech/substrate", branch = "polkadot-v0.9.3" }
sc-basic-authorship = { git = "https://github.com/paritytech/substrate", branch = "polkadot-v0.9.3" }
sp-timestamp = { git = "https://github.com/paritytech/substrate", branch = "polkadot-v0.9.3" }
sp-blockchain = { git = "https://github.com/paritytech/substrate", branch = "polkadot-v0.9.3" }
sp-block-builder = { git = "https://github.com/paritytech/substrate", branch = "polkadot-v0.9.3" }
sp-keystore = { git = "https://github.com/paritytech/substrate", branch = "polkadot-v0.9.3" }
sc-finality-grandpa = { git = "https://github.com/paritytech/substrate", branch = "polkadot-v0.9.3" }
sc-chain-spec = { git = "https://github.com/paritytech/substrate", branch = "polkadot-v0.9.3" }
sc-rpc = { git = "https://github.com/paritytech/substrate", branch = "polkadot-v0.9.3" }
sc-tracing = { git = "https://github.com/paritytech/substrate", branch = "polkadot-v0.9.3" }
sp-offchain = { git = "https://github.com/paritytech/substrate", branch = "polkadot-v0.9.3" }
sp-api = { git = "https://github.com/paritytech/substrate", branch = "polkadot-v0.9.3" }
sp-consensus-aura = { git = "https://github.com/paritytech/substrate", branch = "polkadot-v0.9.3" }
substrate-prometheus-endpoint = { git = "https://github.com/paritytech/substrate", branch = "polkadot-v0.9.3" }
>>>>>>> 78b31b21

# RPC related dependencies
jsonrpc-core = "15.1.0"

# Cumulus dependencies
cumulus-client-cli = { path = "../client/cli" }
cumulus-client-consensus-aura = { path = "../client/consensus/aura" }
cumulus-client-consensus-relay-chain = { path = "../client/consensus/relay-chain" }
cumulus-client-consensus-common = { path = "../client/consensus/common" }
cumulus-client-collator = { path = "../client/collator" }
cumulus-client-service = { path = "../client/service" }
cumulus-client-network = { path = "../client/network" }
cumulus-primitives-core = { path = "../primitives/core" }
cumulus-primitives-parachain-inherent = { path = "../primitives/parachain-inherent" }

# Polkadot dependencies
<<<<<<< HEAD
polkadot-primitives = { git = "https://github.com/paritytech/polkadot", branch = "release-v0.9.2" }
polkadot-service = { git = "https://github.com/paritytech/polkadot", branch = "release-v0.9.2" }
polkadot-cli = { git = "https://github.com/paritytech/polkadot", branch = "release-v0.9.2" }
polkadot-parachain = { git = "https://github.com/paritytech/polkadot", branch = "release-v0.9.2" }

# -------------- Konomi --------------- #
polkadot-parachain-primitives = { path = "primitives", default-features = false }
pallet-floating-rate-lend-rpc = { path = './pallets/floating-rate-lend/rpc', version = '3.0.0' }
# -------------- Konomi --------------- #

[build-dependencies]
substrate-build-script-utils = { git = "https://github.com/paritytech/substrate", branch = "polkadot-v0.9.2" }
=======
polkadot-primitives = { git = "https://github.com/paritytech/polkadot", branch = "release-v0.9.3" }
polkadot-service = { git = "https://github.com/paritytech/polkadot", branch = "release-v0.9.3" }
polkadot-cli = { git = "https://github.com/paritytech/polkadot", branch = "release-v0.9.3" }
polkadot-parachain = { git = "https://github.com/paritytech/polkadot", branch = "release-v0.9.3" }

[build-dependencies]
substrate-build-script-utils = { git = "https://github.com/paritytech/substrate", branch = "polkadot-v0.9.3" }
>>>>>>> 78b31b21

[dev-dependencies]
assert_cmd = "0.12"
nix = "0.17"
rand = "0.7.3"
tempfile = "3.2.0"
tokio = { version = "0.2.13", features = ["macros"] }

# Polkadot dependencies
<<<<<<< HEAD
polkadot-runtime-common = { git = "https://github.com/paritytech/polkadot", branch = "release-v0.9.2" }
polkadot-test-runtime = { git = "https://github.com/paritytech/polkadot", branch = "release-v0.9.2" }
polkadot-test-client = { git = "https://github.com/paritytech/polkadot", branch = "release-v0.9.2" }
polkadot-test-service = { git = "https://github.com/paritytech/polkadot", branch = "release-v0.9.2" }

# Substrate dependencies
pallet-sudo = { git = "https://github.com/paritytech/substrate", branch = "polkadot-v0.9.2" }
substrate-test-client = { git = "https://github.com/paritytech/substrate", branch = "polkadot-v0.9.2" }
substrate-test-runtime-client = { git = "https://github.com/paritytech/substrate", branch = "polkadot-v0.9.2" }
=======
polkadot-runtime-common = { git = "https://github.com/paritytech/polkadot", branch = "release-v0.9.3" }
polkadot-test-runtime = { git = "https://github.com/paritytech/polkadot", branch = "release-v0.9.3" }
polkadot-test-client = { git = "https://github.com/paritytech/polkadot", branch = "release-v0.9.3" }
polkadot-test-service = { git = "https://github.com/paritytech/polkadot", branch = "release-v0.9.3" }

# Substrate dependencies
pallet-sudo = { git = "https://github.com/paritytech/substrate", branch = "polkadot-v0.9.3" }
substrate-test-client = { git = "https://github.com/paritytech/substrate", branch = "polkadot-v0.9.3" }
substrate-test-runtime-client = { git = "https://github.com/paritytech/substrate", branch = "polkadot-v0.9.3" }
>>>>>>> 78b31b21
<|MERGE_RESOLUTION|>--- conflicted
+++ resolved
@@ -13,13 +13,8 @@
 derive_more = "0.15.0"
 exit-future = "0.1.4"
 futures = { version = "0.3.1", features = ["compat"] }
-<<<<<<< HEAD
-log = "0.4.13"
-parking_lot = "0.9.0"
-=======
 log = "0.4.8"
 parking_lot = "0.10.2"
->>>>>>> 78b31b21
 trie-root = "0.15.2"
 codec = { package = "parity-scale-codec", version = "2.0.0" }
 structopt = "0.3.3"
@@ -31,36 +26,6 @@
 shell-runtime = { package = "cumulus-shell-runtime", path = "shell-runtime" }
 
 # Substrate dependencies
-<<<<<<< HEAD
-sp-runtime = { git = "https://github.com/paritytech/substrate", default-features = false, branch = "polkadot-v0.9.2" }
-sp-io = { git = "https://github.com/paritytech/substrate", branch = "polkadot-v0.9.2" }
-sp-core = { git = "https://github.com/paritytech/substrate", branch = "polkadot-v0.9.2" }
-sp-inherents = { git = "https://github.com/paritytech/substrate", branch = "polkadot-v0.9.2" }
-sp-consensus = { git = "https://github.com/paritytech/substrate", branch = "polkadot-v0.9.2" }
-sp-session = { git = "https://github.com/paritytech/substrate", branch = "polkadot-v0.9.2" }
-sc-consensus = { git = "https://github.com/paritytech/substrate", branch = "polkadot-v0.9.2" }
-sc-cli = { git = "https://github.com/paritytech/substrate", branch = "polkadot-v0.9.2" }
-sc-client-api = { git = "https://github.com/paritytech/substrate", branch = "polkadot-v0.9.2" }
-sc-executor = { git = "https://github.com/paritytech/substrate", branch = "polkadot-v0.9.2" }
-sc-service = { git = "https://github.com/paritytech/substrate", branch = "polkadot-v0.9.2" }
-sc-telemetry = { git = "https://github.com/paritytech/substrate", branch = "polkadot-v0.9.2" }
-sc-transaction-pool = { git = "https://github.com/paritytech/substrate", branch = "polkadot-v0.9.2" }
-sp-transaction-pool = { git = "https://github.com/paritytech/substrate", branch = "polkadot-v0.9.2" }
-sc-network = { git = "https://github.com/paritytech/substrate", branch = "polkadot-v0.9.2" }
-sc-basic-authorship = { git = "https://github.com/paritytech/substrate", branch = "polkadot-v0.9.2" }
-sp-timestamp = { git = "https://github.com/paritytech/substrate", branch = "polkadot-v0.9.2" }
-sp-blockchain = { git = "https://github.com/paritytech/substrate", branch = "polkadot-v0.9.2" }
-sp-block-builder = { git = "https://github.com/paritytech/substrate", branch = "polkadot-v0.9.2" }
-sp-keystore = { git = "https://github.com/paritytech/substrate", branch = "polkadot-v0.9.2" }
-sc-finality-grandpa = { git = "https://github.com/paritytech/substrate", branch = "polkadot-v0.9.2" }
-sc-chain-spec = { git = "https://github.com/paritytech/substrate", branch = "polkadot-v0.9.2" }
-sc-rpc = { git = "https://github.com/paritytech/substrate", branch = "polkadot-v0.9.2" }
-sc-tracing = { git = "https://github.com/paritytech/substrate", branch = "polkadot-v0.9.2" }
-sp-offchain = { git = "https://github.com/paritytech/substrate", branch = "polkadot-v0.9.2" }
-sp-api = { git = "https://github.com/paritytech/substrate", branch = "polkadot-v0.9.2" }
-sp-consensus-aura = { git = "https://github.com/paritytech/substrate", branch = "polkadot-v0.9.2" }
-substrate-prometheus-endpoint = { git = "https://github.com/paritytech/substrate", branch = "polkadot-v0.9.2" }
-=======
 sp-runtime = { git = "https://github.com/paritytech/substrate", default-features = false, branch = "polkadot-v0.9.3" }
 sp-io = { git = "https://github.com/paritytech/substrate", branch = "polkadot-v0.9.3" }
 sp-core = { git = "https://github.com/paritytech/substrate", branch = "polkadot-v0.9.3" }
@@ -89,7 +54,6 @@
 sp-api = { git = "https://github.com/paritytech/substrate", branch = "polkadot-v0.9.3" }
 sp-consensus-aura = { git = "https://github.com/paritytech/substrate", branch = "polkadot-v0.9.3" }
 substrate-prometheus-endpoint = { git = "https://github.com/paritytech/substrate", branch = "polkadot-v0.9.3" }
->>>>>>> 78b31b21
 
 # RPC related dependencies
 jsonrpc-core = "15.1.0"
@@ -106,20 +70,6 @@
 cumulus-primitives-parachain-inherent = { path = "../primitives/parachain-inherent" }
 
 # Polkadot dependencies
-<<<<<<< HEAD
-polkadot-primitives = { git = "https://github.com/paritytech/polkadot", branch = "release-v0.9.2" }
-polkadot-service = { git = "https://github.com/paritytech/polkadot", branch = "release-v0.9.2" }
-polkadot-cli = { git = "https://github.com/paritytech/polkadot", branch = "release-v0.9.2" }
-polkadot-parachain = { git = "https://github.com/paritytech/polkadot", branch = "release-v0.9.2" }
-
-# -------------- Konomi --------------- #
-polkadot-parachain-primitives = { path = "primitives", default-features = false }
-pallet-floating-rate-lend-rpc = { path = './pallets/floating-rate-lend/rpc', version = '3.0.0' }
-# -------------- Konomi --------------- #
-
-[build-dependencies]
-substrate-build-script-utils = { git = "https://github.com/paritytech/substrate", branch = "polkadot-v0.9.2" }
-=======
 polkadot-primitives = { git = "https://github.com/paritytech/polkadot", branch = "release-v0.9.3" }
 polkadot-service = { git = "https://github.com/paritytech/polkadot", branch = "release-v0.9.3" }
 polkadot-cli = { git = "https://github.com/paritytech/polkadot", branch = "release-v0.9.3" }
@@ -127,7 +77,6 @@
 
 [build-dependencies]
 substrate-build-script-utils = { git = "https://github.com/paritytech/substrate", branch = "polkadot-v0.9.3" }
->>>>>>> 78b31b21
 
 [dev-dependencies]
 assert_cmd = "0.12"
@@ -137,17 +86,6 @@
 tokio = { version = "0.2.13", features = ["macros"] }
 
 # Polkadot dependencies
-<<<<<<< HEAD
-polkadot-runtime-common = { git = "https://github.com/paritytech/polkadot", branch = "release-v0.9.2" }
-polkadot-test-runtime = { git = "https://github.com/paritytech/polkadot", branch = "release-v0.9.2" }
-polkadot-test-client = { git = "https://github.com/paritytech/polkadot", branch = "release-v0.9.2" }
-polkadot-test-service = { git = "https://github.com/paritytech/polkadot", branch = "release-v0.9.2" }
-
-# Substrate dependencies
-pallet-sudo = { git = "https://github.com/paritytech/substrate", branch = "polkadot-v0.9.2" }
-substrate-test-client = { git = "https://github.com/paritytech/substrate", branch = "polkadot-v0.9.2" }
-substrate-test-runtime-client = { git = "https://github.com/paritytech/substrate", branch = "polkadot-v0.9.2" }
-=======
 polkadot-runtime-common = { git = "https://github.com/paritytech/polkadot", branch = "release-v0.9.3" }
 polkadot-test-runtime = { git = "https://github.com/paritytech/polkadot", branch = "release-v0.9.3" }
 polkadot-test-client = { git = "https://github.com/paritytech/polkadot", branch = "release-v0.9.3" }
@@ -156,5 +94,4 @@
 # Substrate dependencies
 pallet-sudo = { git = "https://github.com/paritytech/substrate", branch = "polkadot-v0.9.3" }
 substrate-test-client = { git = "https://github.com/paritytech/substrate", branch = "polkadot-v0.9.3" }
-substrate-test-runtime-client = { git = "https://github.com/paritytech/substrate", branch = "polkadot-v0.9.3" }
->>>>>>> 78b31b21
+substrate-test-runtime-client = { git = "https://github.com/paritytech/substrate", branch = "polkadot-v0.9.3" }