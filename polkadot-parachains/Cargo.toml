[package]
name = "polkadot-collator"
version = "0.1.0"
authors = ["Parity Technologies <admin@parity.io>"]
build = "build.rs"
edition = "2018"

[[bin]]
name = "polkadot-collator"
path = "src/main.rs"

[dependencies]
derive_more = "0.15.0"
exit-future = "0.1.4"
futures = { version = "0.3.1", features = ["compat"] }
log = "0.4.8"
parking_lot = "0.10.2"
trie-root = "0.15.2"
codec = { package = "parity-scale-codec", version = "2.0.0" }
structopt = "0.3.3"
serde = { version = "1.0.119", features = ["derive"] }
hex-literal = "0.2.1"
async-trait = "0.1.42"

# Parachain runtimes
rococo-parachain-runtime = { package = "cumulus-rococo-parachain-runtime", path = "rococo-runtime" }
shell-runtime = { package = "cumulus-shell-runtime", path = "shell-runtime" }
statemint-runtime = { path = "statemint-runtime" }
statemine-runtime = { path = "statemine-runtime" }
westmint-runtime = { path = "westmint-runtime" }
statemint-common = { path = "statemint-common" }

# Substrate dependencies
<<<<<<< HEAD
sp-runtime = { git = "https://github.com/paritytech/substrate", default-features = false, branch = "polkadot-v0.9.3" }
sp-io = { git = "https://github.com/paritytech/substrate", branch = "polkadot-v0.9.3" }
sp-core = { git = "https://github.com/paritytech/substrate", branch = "polkadot-v0.9.3" }
sp-inherents = { git = "https://github.com/paritytech/substrate", branch = "polkadot-v0.9.3" }
sp-consensus = { git = "https://github.com/paritytech/substrate", branch = "polkadot-v0.9.3" }
sp-session = { git = "https://github.com/paritytech/substrate", branch = "polkadot-v0.9.3" }
sc-consensus = { git = "https://github.com/paritytech/substrate", branch = "polkadot-v0.9.3" }
sc-cli = { git = "https://github.com/paritytech/substrate", branch = "polkadot-v0.9.3" }
sc-client-api = { git = "https://github.com/paritytech/substrate", branch = "polkadot-v0.9.3" }
sc-executor = { git = "https://github.com/paritytech/substrate", branch = "polkadot-v0.9.3" }
sc-service = { git = "https://github.com/paritytech/substrate", branch = "polkadot-v0.9.3" }
sc-telemetry = { git = "https://github.com/paritytech/substrate", branch = "polkadot-v0.9.3" }
sc-transaction-pool = { git = "https://github.com/paritytech/substrate", branch = "polkadot-v0.9.3" }
sp-transaction-pool = { git = "https://github.com/paritytech/substrate", branch = "polkadot-v0.9.3" }
sc-network = { git = "https://github.com/paritytech/substrate", branch = "polkadot-v0.9.3" }
sc-basic-authorship = { git = "https://github.com/paritytech/substrate", branch = "polkadot-v0.9.3" }
sp-timestamp = { git = "https://github.com/paritytech/substrate", branch = "polkadot-v0.9.3" }
sp-blockchain = { git = "https://github.com/paritytech/substrate", branch = "polkadot-v0.9.3" }
sp-block-builder = { git = "https://github.com/paritytech/substrate", branch = "polkadot-v0.9.3" }
sp-keystore = { git = "https://github.com/paritytech/substrate", branch = "polkadot-v0.9.3" }
sc-finality-grandpa = { git = "https://github.com/paritytech/substrate", branch = "polkadot-v0.9.3" }
sc-chain-spec = { git = "https://github.com/paritytech/substrate", branch = "polkadot-v0.9.3" }
sc-rpc = { git = "https://github.com/paritytech/substrate", branch = "polkadot-v0.9.3" }
sc-tracing = { git = "https://github.com/paritytech/substrate", branch = "polkadot-v0.9.3" }
sp-offchain = { git = "https://github.com/paritytech/substrate", branch = "polkadot-v0.9.3" }
sp-api = { git = "https://github.com/paritytech/substrate", branch = "polkadot-v0.9.3" }
sp-consensus-aura = { git = "https://github.com/paritytech/substrate", branch = "polkadot-v0.9.3" }
substrate-prometheus-endpoint = { git = "https://github.com/paritytech/substrate", branch = "polkadot-v0.9.3" }
=======
frame-benchmarking = { git = 'https://github.com/paritytech/substrate', branch = "polkadot-v0.9.6" }
frame-benchmarking-cli = { git = 'https://github.com/paritytech/substrate', branch = "polkadot-v0.9.6" }
sp-runtime = { git = "https://github.com/paritytech/substrate", default-features = false, branch = "polkadot-v0.9.6" }
sp-io = { git = "https://github.com/paritytech/substrate", branch = "polkadot-v0.9.6" }
sp-core = { git = "https://github.com/paritytech/substrate", branch = "polkadot-v0.9.6" }
sp-inherents = { git = "https://github.com/paritytech/substrate", branch = "polkadot-v0.9.6" }
sp-consensus = { git = "https://github.com/paritytech/substrate", branch = "polkadot-v0.9.6" }
sp-session = { git = "https://github.com/paritytech/substrate", branch = "polkadot-v0.9.6" }
sc-consensus = { git = "https://github.com/paritytech/substrate", branch = "polkadot-v0.9.6" }
sc-cli = { git = "https://github.com/paritytech/substrate", branch = "polkadot-v0.9.6" }
sc-client-api = { git = "https://github.com/paritytech/substrate", branch = "polkadot-v0.9.6" }
sc-executor = { git = "https://github.com/paritytech/substrate", branch = "polkadot-v0.9.6" }
sc-service = { git = "https://github.com/paritytech/substrate", branch = "polkadot-v0.9.6" }
sc-telemetry = { git = "https://github.com/paritytech/substrate", branch = "polkadot-v0.9.6" }
sc-transaction-pool = { git = "https://github.com/paritytech/substrate", branch = "polkadot-v0.9.6" }
sp-transaction-pool = { git = "https://github.com/paritytech/substrate", branch = "polkadot-v0.9.6" }
sc-network = { git = "https://github.com/paritytech/substrate", branch = "polkadot-v0.9.6" }
sc-basic-authorship = { git = "https://github.com/paritytech/substrate", branch = "polkadot-v0.9.6" }
sp-timestamp = { git = "https://github.com/paritytech/substrate", branch = "polkadot-v0.9.6" }
sp-blockchain = { git = "https://github.com/paritytech/substrate", branch = "polkadot-v0.9.6" }
sp-block-builder = { git = "https://github.com/paritytech/substrate", branch = "polkadot-v0.9.6" }
sp-keystore = { git = "https://github.com/paritytech/substrate", branch = "polkadot-v0.9.6" }
sc-finality-grandpa = { git = "https://github.com/paritytech/substrate", branch = "polkadot-v0.9.6" }
sc-chain-spec = { git = "https://github.com/paritytech/substrate", branch = "polkadot-v0.9.6" }
sc-rpc = { git = "https://github.com/paritytech/substrate", branch = "polkadot-v0.9.6" }
sc-tracing = { git = "https://github.com/paritytech/substrate", branch = "polkadot-v0.9.6" }
sp-offchain = { git = "https://github.com/paritytech/substrate", branch = "polkadot-v0.9.6" }
sp-api = { git = "https://github.com/paritytech/substrate", branch = "polkadot-v0.9.6" }
sp-consensus-aura = { git = "https://github.com/paritytech/substrate", branch = "polkadot-v0.9.6" }
substrate-prometheus-endpoint = { git = "https://github.com/paritytech/substrate", branch = "polkadot-v0.9.6" }
>>>>>>> e11ed73b

# RPC related dependencies
jsonrpc-core = "15.1.0"

# Cumulus dependencies
cumulus-client-cli = { path = "../client/cli" }
cumulus-client-consensus-aura = { path = "../client/consensus/aura" }
cumulus-client-consensus-relay-chain = { path = "../client/consensus/relay-chain" }
cumulus-client-consensus-common = { path = "../client/consensus/common" }
cumulus-client-collator = { path = "../client/collator" }
cumulus-client-service = { path = "../client/service" }
cumulus-client-network = { path = "../client/network" }
cumulus-primitives-core = { path = "../primitives/core" }
cumulus-primitives-parachain-inherent = { path = "../primitives/parachain-inherent" }

# Polkadot dependencies
<<<<<<< HEAD
polkadot-primitives = { git = "https://github.com/paritytech/polkadot", branch = "release-v0.9.3" }
polkadot-service = { git = "https://github.com/paritytech/polkadot", branch = "release-v0.9.3" }
polkadot-cli = { git = "https://github.com/paritytech/polkadot", branch = "release-v0.9.3" }
polkadot-parachain = { git = "https://github.com/paritytech/polkadot", branch = "release-v0.9.3" }

# -------------- Konomi --------------- #
polkadot-parachain-primitives = { path = "primitives", default-features = false }
pallet-floating-rate-lend-rpc = { path = './pallets/floating-rate-lend/rpc', version = '3.0.0' }
# -------------- Konomi --------------- #

[build-dependencies]
substrate-build-script-utils = { git = "https://github.com/paritytech/substrate", branch = "polkadot-v0.9.3" }
=======
polkadot-primitives = { git = "https://github.com/paritytech/polkadot", branch = "release-v0.9.6" }
polkadot-service = { git = "https://github.com/paritytech/polkadot", branch = "release-v0.9.6" }
polkadot-cli = { git = "https://github.com/paritytech/polkadot", branch = "release-v0.9.6" }
polkadot-parachain = { git = "https://github.com/paritytech/polkadot", branch = "release-v0.9.6" }

[build-dependencies]
substrate-build-script-utils = { git = "https://github.com/paritytech/substrate", branch = "polkadot-v0.9.6" }
>>>>>>> e11ed73b

[dev-dependencies]
assert_cmd = "0.12"
nix = "0.17"
rand = "0.7.3"
tempfile = "3.2.0"
tokio = { version = "0.2.13", features = ["macros"] }

<<<<<<< HEAD
# Polkadot dependencies
polkadot-runtime-common = { git = "https://github.com/paritytech/polkadot", branch = "release-v0.9.3" }
polkadot-test-runtime = { git = "https://github.com/paritytech/polkadot", branch = "release-v0.9.3" }
polkadot-test-client = { git = "https://github.com/paritytech/polkadot", branch = "release-v0.9.3" }
polkadot-test-service = { git = "https://github.com/paritytech/polkadot", branch = "release-v0.9.3" }

# Substrate dependencies
pallet-sudo = { git = "https://github.com/paritytech/substrate", branch = "polkadot-v0.9.3" }
substrate-test-client = { git = "https://github.com/paritytech/substrate", branch = "polkadot-v0.9.3" }
substrate-test-runtime-client = { git = "https://github.com/paritytech/substrate", branch = "polkadot-v0.9.3" }
=======
[features]
default = []
runtime-benchmarks = [
	'polkadot-service/runtime-benchmarks',
	'statemint-runtime/runtime-benchmarks',
	'statemine-runtime/runtime-benchmarks',
	'westmint-runtime/runtime-benchmarks',
]
>>>>>>> e11ed73b
<|MERGE_RESOLUTION|>--- conflicted
+++ resolved
@@ -31,36 +31,6 @@
 statemint-common = { path = "statemint-common" }
 
 # Substrate dependencies
-<<<<<<< HEAD
-sp-runtime = { git = "https://github.com/paritytech/substrate", default-features = false, branch = "polkadot-v0.9.3" }
-sp-io = { git = "https://github.com/paritytech/substrate", branch = "polkadot-v0.9.3" }
-sp-core = { git = "https://github.com/paritytech/substrate", branch = "polkadot-v0.9.3" }
-sp-inherents = { git = "https://github.com/paritytech/substrate", branch = "polkadot-v0.9.3" }
-sp-consensus = { git = "https://github.com/paritytech/substrate", branch = "polkadot-v0.9.3" }
-sp-session = { git = "https://github.com/paritytech/substrate", branch = "polkadot-v0.9.3" }
-sc-consensus = { git = "https://github.com/paritytech/substrate", branch = "polkadot-v0.9.3" }
-sc-cli = { git = "https://github.com/paritytech/substrate", branch = "polkadot-v0.9.3" }
-sc-client-api = { git = "https://github.com/paritytech/substrate", branch = "polkadot-v0.9.3" }
-sc-executor = { git = "https://github.com/paritytech/substrate", branch = "polkadot-v0.9.3" }
-sc-service = { git = "https://github.com/paritytech/substrate", branch = "polkadot-v0.9.3" }
-sc-telemetry = { git = "https://github.com/paritytech/substrate", branch = "polkadot-v0.9.3" }
-sc-transaction-pool = { git = "https://github.com/paritytech/substrate", branch = "polkadot-v0.9.3" }
-sp-transaction-pool = { git = "https://github.com/paritytech/substrate", branch = "polkadot-v0.9.3" }
-sc-network = { git = "https://github.com/paritytech/substrate", branch = "polkadot-v0.9.3" }
-sc-basic-authorship = { git = "https://github.com/paritytech/substrate", branch = "polkadot-v0.9.3" }
-sp-timestamp = { git = "https://github.com/paritytech/substrate", branch = "polkadot-v0.9.3" }
-sp-blockchain = { git = "https://github.com/paritytech/substrate", branch = "polkadot-v0.9.3" }
-sp-block-builder = { git = "https://github.com/paritytech/substrate", branch = "polkadot-v0.9.3" }
-sp-keystore = { git = "https://github.com/paritytech/substrate", branch = "polkadot-v0.9.3" }
-sc-finality-grandpa = { git = "https://github.com/paritytech/substrate", branch = "polkadot-v0.9.3" }
-sc-chain-spec = { git = "https://github.com/paritytech/substrate", branch = "polkadot-v0.9.3" }
-sc-rpc = { git = "https://github.com/paritytech/substrate", branch = "polkadot-v0.9.3" }
-sc-tracing = { git = "https://github.com/paritytech/substrate", branch = "polkadot-v0.9.3" }
-sp-offchain = { git = "https://github.com/paritytech/substrate", branch = "polkadot-v0.9.3" }
-sp-api = { git = "https://github.com/paritytech/substrate", branch = "polkadot-v0.9.3" }
-sp-consensus-aura = { git = "https://github.com/paritytech/substrate", branch = "polkadot-v0.9.3" }
-substrate-prometheus-endpoint = { git = "https://github.com/paritytech/substrate", branch = "polkadot-v0.9.3" }
-=======
 frame-benchmarking = { git = 'https://github.com/paritytech/substrate', branch = "polkadot-v0.9.6" }
 frame-benchmarking-cli = { git = 'https://github.com/paritytech/substrate', branch = "polkadot-v0.9.6" }
 sp-runtime = { git = "https://github.com/paritytech/substrate", default-features = false, branch = "polkadot-v0.9.6" }
@@ -91,7 +61,6 @@
 sp-api = { git = "https://github.com/paritytech/substrate", branch = "polkadot-v0.9.6" }
 sp-consensus-aura = { git = "https://github.com/paritytech/substrate", branch = "polkadot-v0.9.6" }
 substrate-prometheus-endpoint = { git = "https://github.com/paritytech/substrate", branch = "polkadot-v0.9.6" }
->>>>>>> e11ed73b
 
 # RPC related dependencies
 jsonrpc-core = "15.1.0"
@@ -108,11 +77,10 @@
 cumulus-primitives-parachain-inherent = { path = "../primitives/parachain-inherent" }
 
 # Polkadot dependencies
-<<<<<<< HEAD
-polkadot-primitives = { git = "https://github.com/paritytech/polkadot", branch = "release-v0.9.3" }
-polkadot-service = { git = "https://github.com/paritytech/polkadot", branch = "release-v0.9.3" }
-polkadot-cli = { git = "https://github.com/paritytech/polkadot", branch = "release-v0.9.3" }
-polkadot-parachain = { git = "https://github.com/paritytech/polkadot", branch = "release-v0.9.3" }
+polkadot-primitives = { git = "https://github.com/paritytech/polkadot", branch = "release-v0.9.6" }
+polkadot-service = { git = "https://github.com/paritytech/polkadot", branch = "release-v0.9.6" }
+polkadot-cli = { git = "https://github.com/paritytech/polkadot", branch = "release-v0.9.6" }
+polkadot-parachain = { git = "https://github.com/paritytech/polkadot", branch = "release-v0.9.6" }
 
 # -------------- Konomi --------------- #
 polkadot-parachain-primitives = { path = "primitives", default-features = false }
@@ -120,16 +88,7 @@
 # -------------- Konomi --------------- #
 
 [build-dependencies]
-substrate-build-script-utils = { git = "https://github.com/paritytech/substrate", branch = "polkadot-v0.9.3" }
-=======
-polkadot-primitives = { git = "https://github.com/paritytech/polkadot", branch = "release-v0.9.6" }
-polkadot-service = { git = "https://github.com/paritytech/polkadot", branch = "release-v0.9.6" }
-polkadot-cli = { git = "https://github.com/paritytech/polkadot", branch = "release-v0.9.6" }
-polkadot-parachain = { git = "https://github.com/paritytech/polkadot", branch = "release-v0.9.6" }
-
-[build-dependencies]
 substrate-build-script-utils = { git = "https://github.com/paritytech/substrate", branch = "polkadot-v0.9.6" }
->>>>>>> e11ed73b
 
 [dev-dependencies]
 assert_cmd = "0.12"
@@ -138,18 +97,6 @@
 tempfile = "3.2.0"
 tokio = { version = "0.2.13", features = ["macros"] }
 
-<<<<<<< HEAD
-# Polkadot dependencies
-polkadot-runtime-common = { git = "https://github.com/paritytech/polkadot", branch = "release-v0.9.3" }
-polkadot-test-runtime = { git = "https://github.com/paritytech/polkadot", branch = "release-v0.9.3" }
-polkadot-test-client = { git = "https://github.com/paritytech/polkadot", branch = "release-v0.9.3" }
-polkadot-test-service = { git = "https://github.com/paritytech/polkadot", branch = "release-v0.9.3" }
-
-# Substrate dependencies
-pallet-sudo = { git = "https://github.com/paritytech/substrate", branch = "polkadot-v0.9.3" }
-substrate-test-client = { git = "https://github.com/paritytech/substrate", branch = "polkadot-v0.9.3" }
-substrate-test-runtime-client = { git = "https://github.com/paritytech/substrate", branch = "polkadot-v0.9.3" }
-=======
 [features]
 default = []
 runtime-benchmarks = [
@@ -157,5 +104,4 @@
 	'statemint-runtime/runtime-benchmarks',
 	'statemine-runtime/runtime-benchmarks',
 	'westmint-runtime/runtime-benchmarks',
-]
->>>>>>> e11ed73b
+]