[package]
name = "polkadot-collator"
version = "5.0.0"
authors = ["Parity Technologies <admin@parity.io>"]
build = "build.rs"
edition = "2021"

[[bin]]
name = "polkadot-collator"
path = "src/main.rs"

[dependencies]
futures = { version = "0.3.1", features = ["compat"] }
log = "0.4.8"
codec = { package = "parity-scale-codec", version = "2.3.0" }
structopt = "0.3.3"
serde = { version = "1.0.101", features = ["derive"] }
hex-literal = "0.2.1"
async-trait = "0.1.42"

# Parachain runtimes
rococo-parachain-runtime = { package = "rococo-runtime", path = "rococo" }
shell-runtime = { path = "shell" }
statemint-runtime = { path = "statemint" }
statemine-runtime = { path = "statemine" }
westmint-runtime = { path = "westmint" }
parachains-common = { path = "parachains-common" }

# Substrate dependencies
<<<<<<< HEAD
frame-benchmarking = { git = 'https://github.com/paritytech/substrate', branch = "polkadot-v0.9.12" }
frame-benchmarking-cli = { git = 'https://github.com/paritytech/substrate', branch = "polkadot-v0.9.12" }
sp-runtime = { git = "https://github.com/paritytech/substrate", default-features = false, branch = "polkadot-v0.9.12" }
sp-io = { git = "https://github.com/paritytech/substrate", branch = "polkadot-v0.9.12" }
sp-core = { git = "https://github.com/paritytech/substrate", branch = "polkadot-v0.9.12" }
sp-inherents = { git = "https://github.com/paritytech/substrate", branch = "polkadot-v0.9.12" }
sp-consensus = { git = "https://github.com/paritytech/substrate", branch = "polkadot-v0.9.12" }
sp-session = { git = "https://github.com/paritytech/substrate", branch = "polkadot-v0.9.12" }
sc-consensus = { git = "https://github.com/paritytech/substrate", branch = "polkadot-v0.9.12" }
sc-cli = { git = "https://github.com/paritytech/substrate", branch = "polkadot-v0.9.12" }
sc-client-api = { git = "https://github.com/paritytech/substrate", branch = "polkadot-v0.9.12" }
sc-executor = { git = "https://github.com/paritytech/substrate", branch = "polkadot-v0.9.12" }
sc-service = { git = "https://github.com/paritytech/substrate", branch = "polkadot-v0.9.12" }
sc-telemetry = { git = "https://github.com/paritytech/substrate", branch = "polkadot-v0.9.12" }
sc-transaction-pool = { git = "https://github.com/paritytech/substrate", branch = "polkadot-v0.9.12" }
sp-transaction-pool = { git = "https://github.com/paritytech/substrate", branch = "polkadot-v0.9.12" }
sc-network = { git = "https://github.com/paritytech/substrate", branch = "polkadot-v0.9.12" }
sc-basic-authorship = { git = "https://github.com/paritytech/substrate", branch = "polkadot-v0.9.12" }
sp-timestamp = { git = "https://github.com/paritytech/substrate", branch = "polkadot-v0.9.12" }
sp-blockchain = { git = "https://github.com/paritytech/substrate", branch = "polkadot-v0.9.12" }
sp-block-builder = { git = "https://github.com/paritytech/substrate", branch = "polkadot-v0.9.12" }
sp-keystore = { git = "https://github.com/paritytech/substrate", branch = "polkadot-v0.9.12" }
sc-chain-spec = { git = "https://github.com/paritytech/substrate", branch = "polkadot-v0.9.12" }
sc-rpc = { git = "https://github.com/paritytech/substrate", branch = "polkadot-v0.9.12" }
sc-tracing = { git = "https://github.com/paritytech/substrate", branch = "polkadot-v0.9.12" }
sp-offchain = { git = "https://github.com/paritytech/substrate", branch = "polkadot-v0.9.12" }
sp-api = { git = "https://github.com/paritytech/substrate", branch = "polkadot-v0.9.12" }
sp-consensus-aura = { git = "https://github.com/paritytech/substrate", branch = "polkadot-v0.9.12" }
substrate-prometheus-endpoint = { git = "https://github.com/paritytech/substrate", branch = "polkadot-v0.9.12" }

# RPC related dependencies
jsonrpc-core = "18.0.0"
sc-transaction-pool-api = { git = "https://github.com/paritytech/substrate", branch = "polkadot-v0.9.12" }
frame-rpc-system = { package = "substrate-frame-rpc-system", git = "https://github.com/paritytech/substrate", branch = "polkadot-v0.9.12" }
pallet-transaction-payment-rpc = { git = "https://github.com/paritytech/substrate", branch = "polkadot-v0.9.12" }
=======
frame-benchmarking = { git = 'https://github.com/paritytech/substrate', branch = "polkadot-v0.9.13" }
frame-benchmarking-cli = { git = 'https://github.com/paritytech/substrate', branch = "polkadot-v0.9.13" }
sp-runtime = { git = "https://github.com/paritytech/substrate", default-features = false, branch = "polkadot-v0.9.13" }
sp-io = { git = "https://github.com/paritytech/substrate", branch = "polkadot-v0.9.13" }
sp-core = { git = "https://github.com/paritytech/substrate", branch = "polkadot-v0.9.13" }
sp-inherents = { git = "https://github.com/paritytech/substrate", branch = "polkadot-v0.9.13" }
sp-consensus = { git = "https://github.com/paritytech/substrate", branch = "polkadot-v0.9.13" }
sp-session = { git = "https://github.com/paritytech/substrate", branch = "polkadot-v0.9.13" }
sc-consensus = { git = "https://github.com/paritytech/substrate", branch = "polkadot-v0.9.13" }
sc-cli = { git = "https://github.com/paritytech/substrate", branch = "polkadot-v0.9.13" }
sc-client-api = { git = "https://github.com/paritytech/substrate", branch = "polkadot-v0.9.13" }
sc-executor = { git = "https://github.com/paritytech/substrate", branch = "polkadot-v0.9.13" }
sc-service = { git = "https://github.com/paritytech/substrate", branch = "polkadot-v0.9.13" }
sc-telemetry = { git = "https://github.com/paritytech/substrate", branch = "polkadot-v0.9.13" }
sc-transaction-pool = { git = "https://github.com/paritytech/substrate", branch = "polkadot-v0.9.13" }
sp-transaction-pool = { git = "https://github.com/paritytech/substrate", branch = "polkadot-v0.9.13" }
sc-network = { git = "https://github.com/paritytech/substrate", branch = "polkadot-v0.9.13" }
sc-basic-authorship = { git = "https://github.com/paritytech/substrate", branch = "polkadot-v0.9.13" }
sp-timestamp = { git = "https://github.com/paritytech/substrate", branch = "polkadot-v0.9.13" }
sp-blockchain = { git = "https://github.com/paritytech/substrate", branch = "polkadot-v0.9.13" }
sp-block-builder = { git = "https://github.com/paritytech/substrate", branch = "polkadot-v0.9.13" }
sp-keystore = { git = "https://github.com/paritytech/substrate", branch = "polkadot-v0.9.13" }
sc-chain-spec = { git = "https://github.com/paritytech/substrate", branch = "polkadot-v0.9.13" }
sc-rpc = { git = "https://github.com/paritytech/substrate", branch = "polkadot-v0.9.13" }
sc-tracing = { git = "https://github.com/paritytech/substrate", branch = "polkadot-v0.9.13" }
sp-offchain = { git = "https://github.com/paritytech/substrate", branch = "polkadot-v0.9.13" }
sp-api = { git = "https://github.com/paritytech/substrate", branch = "polkadot-v0.9.13" }
sp-consensus-aura = { git = "https://github.com/paritytech/substrate", branch = "polkadot-v0.9.13" }
substrate-prometheus-endpoint = { git = "https://github.com/paritytech/substrate", branch = "polkadot-v0.9.13" }

# RPC related dependencies
jsonrpc-core = "18.0.0"
sc-transaction-pool-api = { git = "https://github.com/paritytech/substrate", branch = "polkadot-v0.9.13" }
frame-rpc-system = { package = "substrate-frame-rpc-system", git = "https://github.com/paritytech/substrate", branch = "polkadot-v0.9.13" }
pallet-transaction-payment-rpc = { git = "https://github.com/paritytech/substrate", branch = "polkadot-v0.9.13" }
>>>>>>> 0be8e8fc

# Cumulus dependencies
cumulus-client-cli = { path = "../client/cli" }
cumulus-client-consensus-aura = { path = "../client/consensus/aura" }
cumulus-client-consensus-relay-chain = { path = "../client/consensus/relay-chain" }
cumulus-client-consensus-common = { path = "../client/consensus/common" }
cumulus-client-service = { path = "../client/service" }
cumulus-client-network = { path = "../client/network" }
cumulus-primitives-core = { path = "../primitives/core" }
cumulus-primitives-parachain-inherent = { path = "../primitives/parachain-inherent" }

# Polkadot dependencies
<<<<<<< HEAD
polkadot-primitives = { git = "https://github.com/paritytech/polkadot", branch = "release-v0.9.12" }
polkadot-service = { git = "https://github.com/paritytech/polkadot", branch = "release-v0.9.12" }
polkadot-cli = { git = "https://github.com/paritytech/polkadot", branch = "release-v0.9.12" }
polkadot-parachain = { git = "https://github.com/paritytech/polkadot", branch = "release-v0.9.12" }

[build-dependencies]
substrate-build-script-utils = { git = "https://github.com/paritytech/substrate", branch = "polkadot-v0.9.12" }
=======
polkadot-primitives = { git = "https://github.com/paritytech/polkadot", branch = "release-v0.9.13" }
polkadot-service = { git = "https://github.com/paritytech/polkadot", branch = "release-v0.9.13" }
polkadot-cli = { git = "https://github.com/paritytech/polkadot", branch = "release-v0.9.13" }
polkadot-parachain = { git = "https://github.com/paritytech/polkadot", branch = "release-v0.9.13" }

[build-dependencies]
substrate-build-script-utils = { git = "https://github.com/paritytech/substrate", branch = "polkadot-v0.9.13" }
>>>>>>> 0be8e8fc

[dev-dependencies]
assert_cmd = "0.12"
nix = "0.17"
tempfile = "3.2.0"

[features]
default = []
runtime-benchmarks = [
	'polkadot-service/runtime-benchmarks',
	'statemint-runtime/runtime-benchmarks',
	'statemine-runtime/runtime-benchmarks',
	'westmint-runtime/runtime-benchmarks',
]<|MERGE_RESOLUTION|>--- conflicted
+++ resolved
@@ -27,43 +27,6 @@
 parachains-common = { path = "parachains-common" }
 
 # Substrate dependencies
-<<<<<<< HEAD
-frame-benchmarking = { git = 'https://github.com/paritytech/substrate', branch = "polkadot-v0.9.12" }
-frame-benchmarking-cli = { git = 'https://github.com/paritytech/substrate', branch = "polkadot-v0.9.12" }
-sp-runtime = { git = "https://github.com/paritytech/substrate", default-features = false, branch = "polkadot-v0.9.12" }
-sp-io = { git = "https://github.com/paritytech/substrate", branch = "polkadot-v0.9.12" }
-sp-core = { git = "https://github.com/paritytech/substrate", branch = "polkadot-v0.9.12" }
-sp-inherents = { git = "https://github.com/paritytech/substrate", branch = "polkadot-v0.9.12" }
-sp-consensus = { git = "https://github.com/paritytech/substrate", branch = "polkadot-v0.9.12" }
-sp-session = { git = "https://github.com/paritytech/substrate", branch = "polkadot-v0.9.12" }
-sc-consensus = { git = "https://github.com/paritytech/substrate", branch = "polkadot-v0.9.12" }
-sc-cli = { git = "https://github.com/paritytech/substrate", branch = "polkadot-v0.9.12" }
-sc-client-api = { git = "https://github.com/paritytech/substrate", branch = "polkadot-v0.9.12" }
-sc-executor = { git = "https://github.com/paritytech/substrate", branch = "polkadot-v0.9.12" }
-sc-service = { git = "https://github.com/paritytech/substrate", branch = "polkadot-v0.9.12" }
-sc-telemetry = { git = "https://github.com/paritytech/substrate", branch = "polkadot-v0.9.12" }
-sc-transaction-pool = { git = "https://github.com/paritytech/substrate", branch = "polkadot-v0.9.12" }
-sp-transaction-pool = { git = "https://github.com/paritytech/substrate", branch = "polkadot-v0.9.12" }
-sc-network = { git = "https://github.com/paritytech/substrate", branch = "polkadot-v0.9.12" }
-sc-basic-authorship = { git = "https://github.com/paritytech/substrate", branch = "polkadot-v0.9.12" }
-sp-timestamp = { git = "https://github.com/paritytech/substrate", branch = "polkadot-v0.9.12" }
-sp-blockchain = { git = "https://github.com/paritytech/substrate", branch = "polkadot-v0.9.12" }
-sp-block-builder = { git = "https://github.com/paritytech/substrate", branch = "polkadot-v0.9.12" }
-sp-keystore = { git = "https://github.com/paritytech/substrate", branch = "polkadot-v0.9.12" }
-sc-chain-spec = { git = "https://github.com/paritytech/substrate", branch = "polkadot-v0.9.12" }
-sc-rpc = { git = "https://github.com/paritytech/substrate", branch = "polkadot-v0.9.12" }
-sc-tracing = { git = "https://github.com/paritytech/substrate", branch = "polkadot-v0.9.12" }
-sp-offchain = { git = "https://github.com/paritytech/substrate", branch = "polkadot-v0.9.12" }
-sp-api = { git = "https://github.com/paritytech/substrate", branch = "polkadot-v0.9.12" }
-sp-consensus-aura = { git = "https://github.com/paritytech/substrate", branch = "polkadot-v0.9.12" }
-substrate-prometheus-endpoint = { git = "https://github.com/paritytech/substrate", branch = "polkadot-v0.9.12" }
-
-# RPC related dependencies
-jsonrpc-core = "18.0.0"
-sc-transaction-pool-api = { git = "https://github.com/paritytech/substrate", branch = "polkadot-v0.9.12" }
-frame-rpc-system = { package = "substrate-frame-rpc-system", git = "https://github.com/paritytech/substrate", branch = "polkadot-v0.9.12" }
-pallet-transaction-payment-rpc = { git = "https://github.com/paritytech/substrate", branch = "polkadot-v0.9.12" }
-=======
 frame-benchmarking = { git = 'https://github.com/paritytech/substrate', branch = "polkadot-v0.9.13" }
 frame-benchmarking-cli = { git = 'https://github.com/paritytech/substrate', branch = "polkadot-v0.9.13" }
 sp-runtime = { git = "https://github.com/paritytech/substrate", default-features = false, branch = "polkadot-v0.9.13" }
@@ -99,7 +62,6 @@
 sc-transaction-pool-api = { git = "https://github.com/paritytech/substrate", branch = "polkadot-v0.9.13" }
 frame-rpc-system = { package = "substrate-frame-rpc-system", git = "https://github.com/paritytech/substrate", branch = "polkadot-v0.9.13" }
 pallet-transaction-payment-rpc = { git = "https://github.com/paritytech/substrate", branch = "polkadot-v0.9.13" }
->>>>>>> 0be8e8fc
 
 # Cumulus dependencies
 cumulus-client-cli = { path = "../client/cli" }
@@ -112,15 +74,6 @@
 cumulus-primitives-parachain-inherent = { path = "../primitives/parachain-inherent" }
 
 # Polkadot dependencies
-<<<<<<< HEAD
-polkadot-primitives = { git = "https://github.com/paritytech/polkadot", branch = "release-v0.9.12" }
-polkadot-service = { git = "https://github.com/paritytech/polkadot", branch = "release-v0.9.12" }
-polkadot-cli = { git = "https://github.com/paritytech/polkadot", branch = "release-v0.9.12" }
-polkadot-parachain = { git = "https://github.com/paritytech/polkadot", branch = "release-v0.9.12" }
-
-[build-dependencies]
-substrate-build-script-utils = { git = "https://github.com/paritytech/substrate", branch = "polkadot-v0.9.12" }
-=======
 polkadot-primitives = { git = "https://github.com/paritytech/polkadot", branch = "release-v0.9.13" }
 polkadot-service = { git = "https://github.com/paritytech/polkadot", branch = "release-v0.9.13" }
 polkadot-cli = { git = "https://github.com/paritytech/polkadot", branch = "release-v0.9.13" }
@@ -128,7 +81,6 @@
 
 [build-dependencies]
 substrate-build-script-utils = { git = "https://github.com/paritytech/substrate", branch = "polkadot-v0.9.13" }
->>>>>>> 0be8e8fc
 
 [dev-dependencies]
 assert_cmd = "0.12"
