# .gitlab-ci.yml
#
# cumulus
#
# pipelines can be triggered manually in the web


stages:
  - test
  - build
  - benchmarks-build
  - benchmarks-run
  - publish

default:
  interruptible:                   true
  retry:
    max: 2
    when:
      - runner_system_failure
      - unknown_failure
      - api_failure

variables:
  GIT_STRATEGY:                    fetch
  GIT_DEPTH:                       100
  CARGO_INCREMENTAL:               0
  CI_IMAGE:                        "paritytech/ci-linux:production"
  DOCKER_OS:                       "debian:stretch"
  ARCH:                            "x86_64"

.collect-artifacts:                &collect-artifacts
  artifacts:
    name:                          "${CI_JOB_NAME}_${CI_COMMIT_REF_NAME}"
    when:                          on_success
    expire_in:                     1 days
    paths:
      - ./artifacts/

.rust-info-script:                 &rust-info-script
  - rustup show
  - cargo --version
  - rustup +nightly show
  - cargo +nightly --version
  - bash --version

.common-refs:                      &common-refs
  # these jobs run always*
  rules:
    - if: $CI_PIPELINE_SOURCE == "schedule"
    - if: $CI_COMMIT_REF_NAME == "master"
    - if: $CI_COMMIT_REF_NAME =~ /^[0-9]+$/                         # PRs
    - if: $CI_COMMIT_REF_NAME =~ /^v[0-9]+\.[0-9]+.*$/              # i.e. v1.0, v2.1rc1
    - if: $CI_COMMIT_REF_NAME =~ /^release-parachains-v[0-9].*$/    # i.e. release-parachains-v1.0, release-parachains-v2.1rc1, release-parachains-v3000

.publish-refs:                     &publish-refs
  rules:
    - if: $CI_COMMIT_REF_NAME == "master"
    - if: $CI_PIPELINE_SOURCE == "schedule"
    - if: $CI_COMMIT_REF_NAME =~ /^v[0-9]+\.[0-9]+.*$/              # i.e. v1.0, v2.1rc1

# run benchmarks manually only on release-parachains-v* branch
.benchmarks-manual-refs:           &benchmarks-manual-refs
  rules:
    - if: $CI_COMMIT_REF_NAME =~ /^release-parachains-v[0-9].*$/              # i.e. release-parachains-v1.0, release-parachains-v2.1rc1, release-parachains-v3000
      when: manual

# run benchmarks only on release-parachains-v* branch
.benchmarks-refs:                  &benchmarks-refs
  rules:
    - if: $CI_COMMIT_REF_NAME =~ /^release-parachains-v[0-9].*$/              # i.e. release-parachains-v1.0, release-parachains-v2.1rc1, release-parachains-v3000

.docker-env:                       &docker-env
  image:                           "${CI_IMAGE}"
  before_script:
    - *rust-info-script
  tags:
    - linux-docker

.kubernetes-env:                   &kubernetes-env
  image:                           "${CI_IMAGE}"
  tags:
    - kubernetes-parity-build

#### stage:                        test

test-linux-stable:
  stage:                           test
  <<:                              *docker-env
  <<:                              *common-refs
  variables:
    # Enable debug assertions since we are running optimized builds for testing
    # but still want to have debug assertions.
    RUSTFLAGS: "-Cdebug-assertions=y -Dwarnings"
  script:
    - time cargo nextest run --all --release --locked --run-ignored all

test-doc:
  stage:                           test
  <<:                              *docker-env
  <<:                              *common-refs
  variables:
    # Enable debug assertions since we are running optimized builds for testing
    # but still want to have debug assertions.
    RUSTFLAGS: "-Cdebug-assertions=y -Dwarnings"
  script:
    - time cargo test --doc

check-runtime-benchmarks:
  stage:                           test
  <<:                              *docker-env
  <<:                              *common-refs
  script:
    # Check that the node will compile with `runtime-benchmarks` feature flag.
    - time cargo check --all --features runtime-benchmarks
    # Check that parachain-template will compile with `runtime-benchmarks` feature flag.
    - time cargo check -p parachain-template-node --features runtime-benchmarks

cargo-check-try-runtime:
  stage:                           test
  <<:                              *docker-env
  <<:                              *common-refs
  # this is an artificial job dependency, for pipeline optimization using GitLab's DAGs
  needs:
    - job:                         check-runtime-benchmarks
      artifacts:                   false
  script:
    # Check that the node will compile with `try-runtime` feature flag.
    - time cargo check --all --features try-runtime
    # Check that parachain-template will compile with `try-runtime` feature flag.
    - time cargo check -p parachain-template-node --features try-runtime

check-rustdoc:
  stage:                           test
  <<:                              *docker-env
  <<:                              *common-refs
  variables:
    SKIP_WASM_BUILD:               1
    RUSTDOCFLAGS:                  "-Dwarnings"
  script:
    - time cargo +nightly doc --workspace --all-features --verbose --no-deps

cargo-check-benches:
  stage:                           test
  <<:                              *docker-env
  <<:                              *common-refs
  # this is an artificial job dependency, for pipeline optimization using GitLab's DAGs
  needs:
    - job:                         check-rustdoc
      artifacts:                   false
  script:
    - time cargo check --all --benches

#### stage:                        build

build-linux-stable:
  stage:                           build
  <<:                              *docker-env
  <<:                              *collect-artifacts
  variables:
    # Enable debug assertions since we are running optimized builds for testing
    # but still want to have debug assertions.
    RUSTFLAGS: "-Cdebug-assertions=y -Dwarnings"
  # this is an artificial job dependency, for pipeline optimization using GitLab's DAGs
  needs:
    - job:                         check-rustdoc
      artifacts:                   false
  script:
    - echo "___Building a binary, please refrain from using it in production since it goes with the debug assertions.___"
    - time cargo build --release --locked --bin polkadot-parachain
    - echo "___Packing the artifacts___"
    - mkdir -p ./artifacts
    - mv ./target/release/polkadot-parachain ./artifacts/.
    - echo "___The VERSION is either a tag name or the curent branch if triggered not by a tag___"
    - echo ${CI_COMMIT_REF_NAME} | tee ./artifacts/VERSION

build-test-parachain:
  stage:                           build
  <<:                              *docker-env
  <<:                              *collect-artifacts
  variables:
    # Enable debug assertions since we are running optimized builds for testing
    # but still want to have debug assertions.
    RUSTFLAGS: "-Cdebug-assertions=y -Dwarnings"
  # this is an artificial job dependency, for pipeline optimization using GitLab's DAGs
  needs:
    - job:                         check-rustdoc
      artifacts:                   false
  script:
    - echo "___Building a binary, please refrain from using it in production since it goes with the debug assertions.___"
    - time cargo +nightly build --release --locked --bin test-parachain
    - echo "___Packing the artifacts___"
    - mkdir -p ./artifacts
    - mv ./target/release/test-parachain ./artifacts/.

#### stage:                        publish

.build-push-image:                  &build-push-image
  image:                           quay.io/buildah/stable
  variables:
    DOCKERFILE:                    "" # docker/path-to.Dockerfile
    IMAGE_NAME:                    "" # docker.io/paritypr/image_name
    VERSION:                       "${CI_COMMIT_REF_NAME}-${CI_COMMIT_SHORT_SHA}"
  script:
    - test "$PARITYPR_USER" -a "$PARITYPR_PASS" ||
        ( echo "no docker credentials provided"; exit 1 )
    - buildah bud
        --format=docker
        --build-arg VCS_REF="${CI_COMMIT_SHA}"
        --build-arg BUILD_DATE="$(date -u '+%Y-%m-%dT%H:%M:%SZ')"
        --build-arg IMAGE_NAME="${IMAGE_NAME}"
        --tag "$IMAGE_NAME:$VERSION"
        --file ${DOCKERFILE} .
    - echo "$PARITYPR_PASS" |
        buildah login --username "$PARITYPR_USER" --password-stdin docker.io
    - buildah info
    - buildah push --format=v2s2 "$IMAGE_NAME:$VERSION"
  after_script:
    - buildah logout --all

build-push-image-polkadot-parachain-debug:
  stage:                           publish
  <<:                              *kubernetes-env
  <<:                              *common-refs
  <<:                              *build-push-image
  needs:
    - job:                         build-linux-stable
      artifacts:                   true
  variables:
    DOCKERFILE:                    "docker/polkadot-parachain-debug_unsigned_injected.Dockerfile"
    IMAGE_NAME:                    "docker.io/paritypr/polkadot-parachain-debug"
    VERSION:                       "${CI_COMMIT_REF_NAME}-${CI_COMMIT_SHORT_SHA}"

build-push-image-test-parachain:
  stage:                           publish
  <<:                              *kubernetes-env
  <<:                              *common-refs
  <<:                              *build-push-image
  needs:
    - job:                         build-test-parachain
      artifacts:                   true
  variables:
    DOCKERFILE:                    "docker/test-parachain_injected.Dockerfile"
    IMAGE_NAME:                    "docker.io/paritypr/test-parachain"
    VERSION:                       "${CI_COMMIT_REF_NAME}-${CI_COMMIT_SHORT_SHA}"

publish-s3:
  stage:                           publish
  <<:                              *kubernetes-env
  image:                           paritytech/awscli:latest
  <<:                              *publish-refs
  needs:
    - job:                         build-linux-stable
      artifacts:                   true
  variables:
    GIT_STRATEGY:                  none
    BUCKET:                        "releases.parity.io"
    PREFIX:                        "cumulus/${ARCH}-${DOCKER_OS}"
  script:
    - echo "___Publishing a binary with debug assertions!___"
    - echo "___VERSION = $(cat ./artifacts/VERSION) ___"
    - aws s3 sync ./artifacts/ s3://${BUCKET}/${PREFIX}/$(cat ./artifacts/VERSION)/
    - echo "___Updating objects in latest path___"
    - aws s3 sync s3://${BUCKET}/${PREFIX}/$(cat ./artifacts/VERSION)/ s3://${BUCKET}/${PREFIX}/latest/
  after_script:
    - aws s3 ls s3://${BUCKET}/${PREFIX}/latest/
        --recursive --human-readable --summarize

#### stage:                        benchmarks
# Work only on release-parachains-v* branches

benchmarks-build:
  stage:                           benchmarks-build
  <<:                              *docker-env
  <<:                              *collect-artifacts
  <<:                              *benchmarks-manual-refs
  script:
    - time cargo build --profile production --locked --features runtime-benchmarks
    - mkdir -p artifacts
    - cp target/production/polkadot-parachain ./artifacts/

.git-commit-push:                  &git-commit-push
  - git status
  # Set git config
  - rm -rf .git/config
  - git config --global user.email "${GITHUB_EMAIL}"
  - git config --global user.name "${GITHUB_USER}"
  - git config remote.origin.url "https://${GITHUB_USER}:${GITHUB_TOKEN}@github.com/paritytech/${CI_PROJECT_NAME}.git"
  - git config remote.origin.fetch "+refs/heads/*:refs/remotes/origin/*"
  # push results to github
  - git checkout -b $BRANCHNAME
  - git add parachains/*
  - git commit -m "[benchmarks] pr with weights"
  - git push origin $BRANCHNAME

benchmarks-statemint:
  stage:                           benchmarks-run
  before_script:
    - *rust-info-script
  <<:                              *collect-artifacts
  <<:                              *benchmarks-refs
  timeout:                         1d
  script:
    - ./scripts/benchmarks-ci.sh assets statemine ./artifacts
    - ./scripts/benchmarks-ci.sh assets statemint ./artifacts
    - ./scripts/benchmarks-ci.sh assets westmint ./artifacts
    - export BRANCHNAME="weights-statemint-${CI_COMMIT_BRANCH}"
    - *git-commit-push
    # create PR
    - curl -u ${GITHUB_USER}:${GITHUB_TOKEN}
      -d '{"title":"[benchmarks] Update weights for statemine/t","body":"This PR is generated automatically by CI.","head":"'$BRANCHNAME'","base":"'${CI_COMMIT_BRANCH}'"}'
      -X POST https://api.github.com/repos/paritytech/${CI_PROJECT_NAME}/pulls
  after_script:
    - rm -rf .git/config
  tags:
    - weights

benchmarks-collectives:
  stage:                           benchmarks-run
  before_script:
    - *rust-info-script
  <<:                              *collect-artifacts
  <<:                              *benchmarks-refs
  script:
    - ./scripts/benchmarks-ci.sh collectives collectives-polkadot ./artifacts
    - git status
    - export BRANCHNAME="weights-collectives-${CI_COMMIT_BRANCH}"
    - *git-commit-push
    # create PR
    - curl -u ${GITHUB_USER}:${GITHUB_TOKEN}
      -d '{"title":"[benchmarks] Update weights for collectives","body":"This PR is generated automatically by CI.","head":"'$BRANCHNAME'","base":"'${CI_COMMIT_BRANCH}'"}'
      -X POST https://api.github.com/repos/paritytech/${CI_PROJECT_NAME}/pulls
  after_script:
    - rm -rf .git/config
  tags:
    - weights

publish-benchmarks-statemint-s3:   &publish-benchmarks
  stage:                           publish
  <<:                              *kubernetes-env
  image:                           paritytech/awscli:latest
  <<:                              *benchmarks-refs
  needs:
    - job:                         benchmarks-statemint
      artifacts:                   true
  variables:
    GIT_STRATEGY:                  none
    BUCKET:                        "releases.parity.io"
    PREFIX:                        "cumulus/$CI_COMMIT_REF_NAME/benchmarks"
  script:
    - echo "___Removing binary from artifacts___"
    - rm -f ./artifacts/polkadot-parachain
    - echo "___Publishing benchmark results___"
    - aws s3 sync ./artifacts/ s3://${BUCKET}/${PREFIX}/
  after_script:
    - aws s3 ls s3://${BUCKET}/${PREFIX}/ --recursive --human-readable --summarize

<<<<<<< HEAD
publish-benchmarks-collectives-s3:
  <<:                              *publish-benchmarks
  needs:
    - job:                         benchmarks-collectives
      artifacts:                   true

=======
# Ref: https://github.com/paritytech/opstooling/issues/111
update-parachain-template:
  stage:                           publish
  extends:                         .kubernetes-env
  rules:
    - if: $CI_COMMIT_REF_NAME =~ /^polkadot-v[0-9]+\.[0-9]+.*$/ # i.e. polkadot-v1.0.99, polkadot-v2.1rc1
  script:
    - git clone --depth=1 --branch="$PIPELINE_SCRIPTS_TAG" https://github.com/paritytech/pipeline-scripts
    - ./pipeline-scripts/update_substrate_template.sh
      --repo-name "substrate-parachain-template"
      --template-path "parachain-template"
      --github-api-token "$GITHUB_TOKEN"
      --polkadot-branch "$CI_COMMIT_REF_NAME"
>>>>>>> 4d04eebb

#### stage:                        .post

# This job cancels the whole pipeline if any of provided jobs fail.
# In a DAG, every jobs chain is executed independently of others. The `fail_fast` principle suggests
# to fail the pipeline as soon as possible to shorten the feedback loop.
cancel-pipeline:
  stage:                           .post
  needs:
    - job:                         test-linux-stable
      artifacts:                   false
  rules:
    - if: $CI_COMMIT_REF_NAME =~ /^[0-9]+$/                         # PRs
      when: on_failure
  variables:
    PROJECT_ID:                    "${CI_PROJECT_ID}"
    PIPELINE_ID:                   "${CI_PIPELINE_ID}"
  trigger:                         "parity/infrastructure/ci_cd/pipeline-stopper"<|MERGE_RESOLUTION|>--- conflicted
+++ resolved
@@ -355,14 +355,12 @@
   after_script:
     - aws s3 ls s3://${BUCKET}/${PREFIX}/ --recursive --human-readable --summarize
 
-<<<<<<< HEAD
 publish-benchmarks-collectives-s3:
   <<:                              *publish-benchmarks
   needs:
     - job:                         benchmarks-collectives
       artifacts:                   true
 
-=======
 # Ref: https://github.com/paritytech/opstooling/issues/111
 update-parachain-template:
   stage:                           publish
@@ -376,7 +374,6 @@
       --template-path "parachain-template"
       --github-api-token "$GITHUB_TOKEN"
       --polkadot-branch "$CI_COMMIT_REF_NAME"
->>>>>>> 4d04eebb
 
 #### stage:                        .post
 
