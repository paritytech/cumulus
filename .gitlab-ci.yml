--- conflicted
+++ resolved
@@ -23,23 +23,13 @@
       - api_failure
 
 variables:
-<<<<<<< HEAD
-  GIT_STRATEGY:                    fetch
-  GIT_DEPTH:                       100
-  CARGO_INCREMENTAL:               0
-  CI_IMAGE:                        "paritytech/ci-linux:production"
-  DOCKER_OS:                       "debian:stretch"
-  ARCH:                            "x86_64"
-  ZOMBIENET_IMAGE:                 "docker.io/paritytech/zombienet:v1.3.37"
-=======
   GIT_STRATEGY: fetch
   GIT_DEPTH: 100
   CARGO_INCREMENTAL: 0
   CI_IMAGE: "paritytech/ci-linux:production"
   DOCKER_OS: "debian:stretch"
   ARCH: "x86_64"
-  ZOMBIENET_IMAGE: "docker.io/paritytech/zombienet:v1.3.35"
->>>>>>> 2d7728de
+  ZOMBIENET_IMAGE: "docker.io/paritytech/zombienet:v1.3.37"
 
 .collect-artifacts:
   artifacts:
