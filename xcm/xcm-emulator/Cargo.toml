[package]
name = "xcm-emulator"
description = "Test kit to emulate XCM program execution."
version = "0.1.0"
authors = ["Parity Technologies <admin@parity.io>"]
edition = "2021"

[dependencies]
codec = { package = "parity-scale-codec", version = "3.0.0" }
paste = "1.0.14"
log = { version = "0.4.20", default-features = false }
lazy_static = "1.4.0"
impl-trait-for-tuples = "0.2.2"

# Substrate
frame-support = { git = "https://github.com/paritytech/substrate", branch = "master" }
frame-system = { git = "https://github.com/paritytech/substrate", branch = "master" }
sp-io = { git = "https://github.com/paritytech/substrate", branch = "master" }
sp-core = { git = "https://github.com/paritytech/substrate", branch = "master" }
sp-std = { git = "https://github.com/paritytech/substrate", branch = "master" }
sp-runtime = { git = "https://github.com/paritytech/substrate", branch = "master" }
sp-arithmetic = { git = "https://github.com/paritytech/substrate", branch = "master" }
sp-trie = { git = "https://github.com/paritytech/substrate", branch = "master" }
pallet-balances = { git = "https://github.com/paritytech/substrate", branch = "master" }
pallet-message-queue = { git = "https://github.com/paritytech/substrate", branch = "master" }

# Cumulus
cumulus-primitives-core = { path = "../../primitives/core"}
cumulus-pallet-xcmp-queue = { path = "../../pallets/xcmp-queue" }
cumulus-pallet-dmp-queue = { path = "../../pallets/dmp-queue" }
cumulus-pallet-parachain-system = { path = "../../pallets/parachain-system" }
parachain-info = { path = "../../parachains/pallets/parachain-info" }
cumulus-primitives-parachain-inherent = { path = "../../primitives/parachain-inherent" }
cumulus-test-relay-sproof-builder = { path = "../../test/relay-sproof-builder" }
parachains-common = { path = "../../parachains/common" }

# Polkadot
<<<<<<< HEAD
xcm = { git = "https://github.com/paritytech/polkadot", branch = "rh-async-backing-feature" }
polkadot-primitives = { git = "https://github.com/paritytech/polkadot", branch = "rh-async-backing-feature" }
polkadot-runtime-parachains = { git = "https://github.com/paritytech/polkadot", branch = "rh-async-backing-feature" }
=======
xcm = { git = "https://github.com/paritytech/polkadot", branch = "master" }
xcm-executor = { git = "https://github.com/paritytech/polkadot", branch = "master" }
polkadot-primitives = { git = "https://github.com/paritytech/polkadot", branch = "master" }
polkadot-runtime-parachains = { git = "https://github.com/paritytech/polkadot", branch = "master" }
>>>>>>> 8769eae0
<|MERGE_RESOLUTION|>--- conflicted
+++ resolved
@@ -35,13 +35,7 @@
 parachains-common = { path = "../../parachains/common" }
 
 # Polkadot
-<<<<<<< HEAD
 xcm = { git = "https://github.com/paritytech/polkadot", branch = "rh-async-backing-feature" }
+xcm-executor = { git = "https://github.com/paritytech/polkadot", branch = "rh-async-backing-feature" }
 polkadot-primitives = { git = "https://github.com/paritytech/polkadot", branch = "rh-async-backing-feature" }
-polkadot-runtime-parachains = { git = "https://github.com/paritytech/polkadot", branch = "rh-async-backing-feature" }
-=======
-xcm = { git = "https://github.com/paritytech/polkadot", branch = "master" }
-xcm-executor = { git = "https://github.com/paritytech/polkadot", branch = "master" }
-polkadot-primitives = { git = "https://github.com/paritytech/polkadot", branch = "master" }
-polkadot-runtime-parachains = { git = "https://github.com/paritytech/polkadot", branch = "master" }
->>>>>>> 8769eae0
+polkadot-runtime-parachains = { git = "https://github.com/paritytech/polkadot", branch = "rh-async-backing-feature" }