[package]
name = "xcm-emulator"
description = "Test kit to emulate XCM program execution."
version = "0.1.0"
authors = ["Parity Technologies <admin@parity.io>"]
edition = "2021"

[dependencies]
codec = { package = "parity-scale-codec", version = "3.0.0" }
<<<<<<< HEAD
paste = "1.0.5"
=======
paste = "1.0.14"
quote = "1.0.32"
casey = "0.4.0"
>>>>>>> a74ffe6c
log = { version = "0.4.19", default-features = false }
lazy_static = "1.4.0"
impl-trait-for-tuples = "0.2.2"

# Substrate
frame-support = { git = "https://github.com/paritytech/substrate", branch = "master" }
frame-system = { git = "https://github.com/paritytech/substrate", branch = "master" }
sp-io = { git = "https://github.com/paritytech/substrate", branch = "master" }
sp-core = { git = "https://github.com/paritytech/substrate", branch = "master" }
sp-std = { git = "https://github.com/paritytech/substrate", branch = "master" }
sp-runtime = { git = "https://github.com/paritytech/substrate", branch = "master" }
sp-arithmetic = { git = "https://github.com/paritytech/substrate", branch = "master" }
sp-trie = { git = "https://github.com/paritytech/substrate", branch = "master" }
sp-runtime = { git = "https://github.com/paritytech/substrate", branch = "master" }
pallet-balances = { git = "https://github.com/paritytech/substrate", branch = "master" }
pallet-message-queue = { git = "https://github.com/paritytech/substrate", branch = "master" }

# Cumulus
cumulus-primitives-core = { path = "../../primitives/core"}
cumulus-pallet-xcmp-queue = { path = "../../pallets/xcmp-queue" }
cumulus-pallet-dmp-queue = { path = "../../pallets/dmp-queue" }
cumulus-pallet-parachain-system = { path = "../../pallets/parachain-system" }
parachain-info = { path = "../../parachains/pallets/parachain-info" }
cumulus-primitives-parachain-inherent = { path = "../../primitives/parachain-inherent" }
cumulus-test-relay-sproof-builder = { path = "../../test/relay-sproof-builder" }
parachains-common = { path = "../../parachains/common" }

# Polkadot
xcm = { git = "https://github.com/paritytech/polkadot", branch = "master" }
xcm-executor = { git = "https://github.com/paritytech/polkadot", branch = "master" }
polkadot-primitives = { git = "https://github.com/paritytech/polkadot", branch = "master" }
polkadot-runtime-parachains = { git = "https://github.com/paritytech/polkadot", branch = "master" }<|MERGE_RESOLUTION|>--- conflicted
+++ resolved
@@ -7,13 +7,7 @@
 
 [dependencies]
 codec = { package = "parity-scale-codec", version = "3.0.0" }
-<<<<<<< HEAD
-paste = "1.0.5"
-=======
 paste = "1.0.14"
-quote = "1.0.32"
-casey = "0.4.0"
->>>>>>> a74ffe6c
 log = { version = "0.4.19", default-features = false }
 lazy_static = "1.4.0"
 impl-trait-for-tuples = "0.2.2"
@@ -27,7 +21,6 @@
 sp-runtime = { git = "https://github.com/paritytech/substrate", branch = "master" }
 sp-arithmetic = { git = "https://github.com/paritytech/substrate", branch = "master" }
 sp-trie = { git = "https://github.com/paritytech/substrate", branch = "master" }
-sp-runtime = { git = "https://github.com/paritytech/substrate", branch = "master" }
 pallet-balances = { git = "https://github.com/paritytech/substrate", branch = "master" }
 pallet-message-queue = { git = "https://github.com/paritytech/substrate", branch = "master" }
 
