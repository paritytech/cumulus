--- conflicted
+++ resolved
@@ -401,45 +401,6 @@
 				}
 			}
 
-<<<<<<< HEAD
-			impl $crate::ProcessMessage for $name {
-				type Origin = $crate::ParaId;
-
-				fn process_message(
-					msg: &[u8],
-					para: Self::Origin,
-					meter: &mut $crate::WeightMeter,
-					_id: &mut XcmHash
-				) -> Result<bool, $crate::ProcessMessageError> {
-					use $crate::{Weight, AggregateMessageOrigin, UmpQueueId, ServiceQueues, EnqueueMessage};
-					use $mq as message_queue;
-					use $runtime_event as runtime_event;
-
-					Self::ext_wrapper(|| {
-						<$mq as EnqueueMessage<AggregateMessageOrigin>>::enqueue_message(
-							msg.try_into().expect("Message too long"),
-							AggregateMessageOrigin::Ump(UmpQueueId::Para(para.clone()))
-						);
-
-						<$system>::reset_events();
-						<$mq as ServiceQueues>::service_queues(Weight::MAX);
-						let events = <$system>::events();
-						let event = events.last().expect("There must be at least one event");
-
-						match &event.event {
-							runtime_event::MessageQueue(
-								$crate::pallet_message_queue::Event::Processed {origin, ..}) => {
-								assert_eq!(origin, &AggregateMessageOrigin::Ump(UmpQueueId::Para(para)));
-							},
-							event => panic!("Unexpected event: {:#?}", event),
-						}
-						Ok(true)
-					})
-				}
-			}
-
-=======
->>>>>>> 5a90e29e
 			$crate::__impl_test_ext_for_relay_chain!($name, $genesis, $on_init, $api_version);
 			$crate::__impl_check_assertion!($name);
 		)+
@@ -695,43 +656,6 @@
 }
 
 #[macro_export]
-<<<<<<< HEAD
-macro_rules! __impl_xcm_handlers_for_parachain {
-	($name:ident) => {
-		impl $crate::XcmpMessageHandler for $name {
-			fn handle_xcmp_messages<
-				'a,
-				I: Iterator<Item = ($crate::ParaId, $crate::RelayBlockNumber, &'a [u8])>,
-			>(
-				iter: I,
-				max_weight: $crate::Weight,
-			) -> $crate::Weight {
-				use $crate::{TestExt, XcmpMessageHandler};
-
-				$name::ext_wrapper(|| {
-					<Self as Parachain>::XcmpMessageHandler::handle_xcmp_messages(iter, max_weight)
-				})
-			}
-		}
-
-		impl $crate::DmpMessageHandler for $name {
-			fn handle_dmp_messages(
-				iter: impl Iterator<Item = ($crate::RelayBlockNumber, Vec<u8>)>,
-				max_weight: $crate::Weight,
-			) -> $crate::Weight {
-				use $crate::{DmpMessageHandler, TestExt};
-
-				$name::ext_wrapper(|| {
-					<Self as Parachain>::DmpMessageHandler::handle_dmp_messages(iter, max_weight)
-				})
-			}
-		}
-	};
-}
-
-#[macro_export]
-=======
->>>>>>> 5a90e29e
 macro_rules! __impl_test_ext_for_parachain {
 	// entry point: generate ext name
 	($name:ident, $genesis:expr, $on_init:expr) => {
@@ -847,18 +771,11 @@
 					})
 				});
 
-<<<<<<< HEAD
-				let r = $ext_name.with(|v| v.borrow_mut().execute_with(execute));
-
-				// send messages if needed
-				$ext_name.with(|v| {
-=======
 				// Execute
 				let r = $local_ext.with(|v| v.borrow_mut().execute_with(execute));
 
 				// Finalize block and send messages if needed
 				$local_ext.with(|v| {
->>>>>>> 5a90e29e
 					v.borrow_mut().execute_with(|| {
 						use sp_runtime::traits::Header as HeaderT;
 
