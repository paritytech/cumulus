// Copyright 2023 Parity Technologies (UK) Ltd.
// This file is part of Polkadot.

// Polkadot is free software: you can redistribute it and/or modify
// it under the terms of the GNU General Public License as published by
// the Free Software Foundation, either version 3 of the License, or
// (at your option) any later version.

// Polkadot is distributed in the hope that it will be useful,
// but WITHOUT ANY WARRANTY; without even the implied warranty of
// MERCHANTABILITY or FITNESS FOR A PARTICULAR PURPOSE.  See the
// GNU General Public License for more details.

// You should have received a copy of the GNU General Public License
// along with Polkadot.  If not, see <http://www.gnu.org/licenses/>.

pub use codec::{Decode, Encode};
pub use log;
pub use paste;
pub use lazy_static::lazy_static;
pub use std::{
	any::type_name,
	collections::HashMap,
	error::Error,
	fmt,
	marker::PhantomData,
	thread::LocalKey,
	sync::{Mutex, Condvar},
	ops::Deref,
};

// Substrate
pub use frame_support::{
	assert_ok,
	dispatch::EncodeLike,
	traits::{
		tokens::currency::Currency,
		EnqueueMessage, Get, Hooks, ProcessMessage, ProcessMessageError,
		ServiceQueues, OriginTrait
	},
	sp_runtime::{AccountId32, DispatchResult},
	weights::{Weight, WeightMeter},
};
pub use frame_system::{AccountInfo, Config as SystemConfig, Pallet as SystemPallet};
pub use pallet_balances::AccountData;
pub use sp_arithmetic::traits::Bounded;
<<<<<<< HEAD
pub use sp_core::{sr25519, storage::Storage, H256};
pub use sp_io::TestExternalities;
=======
pub use sp_core::{storage::Storage, Pair, H256};
pub use sp_io;
>>>>>>> a74ffe6c
pub use sp_std::{cell::RefCell, collections::vec_deque::VecDeque, fmt::Debug};
pub use sp_trie::StorageProof;

//Cumulus
pub use cumulus_pallet_dmp_queue;
pub use cumulus_pallet_parachain_system;
pub use cumulus_pallet_xcmp_queue::{Pallet as XcmpQueuePallet, Config as XcmpQueueConfig};
pub use cumulus_primitives_core::{
	self, relay_chain::BlockNumber as RelayBlockNumber, DmpMessageHandler, ParaId,
	PersistedValidationData, XcmpMessageHandler,
};
pub use cumulus_primitives_parachain_inherent::ParachainInherentData;
pub use cumulus_test_relay_sproof_builder::RelayStateSproofBuilder;
<<<<<<< HEAD
pub use cumulus_test_service::get_account_id_from_seed;
pub use cumulus_pallet_parachain_system::Pallet as ParachainSystemPallet;
pub use pallet_message_queue::{Pallet as  MessageQueuePallet, Event as MessageQueueEvent, Config as MessageQueueConfig};
=======
pub use pallet_message_queue;
>>>>>>> a74ffe6c
pub use parachain_info;
pub use parachains_common::{AccountId, Balance, BlockNumber};
pub use polkadot_primitives;
pub use polkadot_runtime_parachains::{
	dmp,
	inclusion::{AggregateMessageOrigin, UmpQueueId},
};

// Polkadot
pub use xcm::{v3::prelude::{*, AccountId32 as AccountId32Junction, Parachain as ParachainJunction}, VersionedMultiAssets, VersionedMultiLocation};
pub use xcm_executor::traits::ConvertLocation;

thread_local! {
	/// Downward messages, each message is: `(to_para_id, [(relay_block_number, msg)])`
	#[allow(clippy::type_complexity)]
	pub static DOWNWARD_MESSAGES: RefCell<HashMap<String, VecDeque<(u32, Vec<(RelayBlockNumber, Vec<u8>)>)>>>
		= RefCell::new(HashMap::new());
	/// Downward messages that already processed by parachains, each message is: `(to_para_id, relay_block_number, Vec<u8>)`
	#[allow(clippy::type_complexity)]
	pub static DMP_DONE: RefCell<HashMap<String, VecDeque<(u32, RelayBlockNumber, Vec<u8>)>>>
		= RefCell::new(HashMap::new());
	/// Horizontal messages, each message is: `(to_para_id, [(from_para_id, relay_block_number, msg)])`
	#[allow(clippy::type_complexity)]
	pub static HORIZONTAL_MESSAGES: RefCell<HashMap<String, VecDeque<(u32, Vec<(ParaId, RelayBlockNumber, Vec<u8>)>)>>>
		= RefCell::new(HashMap::new());
	/// Upward messages, each message is: `(from_para_id, msg)`
	pub static UPWARD_MESSAGES: RefCell<HashMap<String, VecDeque<(u32, Vec<u8>)>>> = RefCell::new(HashMap::new());
	/// Bridged messages, each message is: `BridgeMessage`
	pub static BRIDGED_MESSAGES: RefCell<HashMap<String, VecDeque<BridgeMessage>>> = RefCell::new(HashMap::new());
	/// Parachains Ids a the Network
	pub static PARA_IDS: RefCell<HashMap<String, Vec<u32>>> = RefCell::new(HashMap::new());
	/// Flag indicating if global variables have been initialized for a certain Network
	pub static INITIALIZED: RefCell<HashMap<String, bool>> = RefCell::new(HashMap::new());
}

pub trait CheckAssertion<Origin, Destination, Hops, Args>
where
	Origin: Chain + Clone,
	Destination: Chain + Clone,
	Origin::RuntimeOrigin: OriginTrait<AccountId = AccountId32> + Clone,
	Destination::RuntimeOrigin: OriginTrait<AccountId = AccountId32> + Clone,
	Hops: Clone,
	Args: Clone,
{
	fn check_assertion(
		test: Test<Origin, Destination, Hops, Args>
	);
}

#[impl_trait_for_tuples::impl_for_tuples(5)]
impl<Origin, Destination, Hops, Args> CheckAssertion<Origin, Destination, Hops, Args> for Tuple
where
	Origin: Chain + Clone,
	Destination: Chain + Clone,
	Origin::RuntimeOrigin: OriginTrait<AccountId = AccountId32> + Clone,
	Destination::RuntimeOrigin: OriginTrait<AccountId = AccountId32> + Clone,
	Hops: Clone,
	Args: Clone,
{
	fn check_assertion(
		test: Test<Origin, Destination, Hops, Args>
	) {
		for_tuples!( #(
			Tuple::check_assertion(test.clone());
		)* );
	}
}

pub trait TestExt {
	fn build_new_ext(storage: Storage) -> TestExternalities;
	fn new_ext() -> TestExternalities;
	fn move_ext_out(id: &'static str);
	fn move_ext_in(id: &'static str);
	fn reset_ext();
	fn execute_with<R>(execute: impl FnOnce() -> R) -> R;
	fn ext_wrapper<R>(func: impl FnOnce() -> R) -> R;
}

impl TestExt for () {
	fn build_new_ext(_storage: Storage) -> TestExternalities {
		TestExternalities::default()
	}
	fn new_ext() -> TestExternalities {
		TestExternalities::default()
	}
	fn move_ext_out(_id: &'static str) {}
	fn move_ext_in(_id: &'static str) {}
	fn reset_ext() {}
	fn execute_with<R>(execute: impl FnOnce() -> R) -> R {
		execute()
	}
	fn ext_wrapper<R>(func: impl FnOnce() -> R) -> R {
		func()
	}
}

pub trait Network {
	type Relay: RelayChain;
	type Bridge: Bridge;

	fn name() -> &'static str;
	fn init();
	fn reset();
	fn para_ids() -> Vec<u32>;
	fn relay_block_number() -> u32;
	fn set_relay_block_number(number: u32);
	fn process_messages();
	fn has_unprocessed_messages() -> bool;
	fn process_downward_messages();
	fn process_horizontal_messages();
	fn process_upward_messages();
	fn process_bridged_messages();
	fn hrmp_channel_parachain_inherent_data(
		para_id: u32,
		relay_parent_number: u32,
	) -> ParachainInherentData;
}

pub trait NetworkComponent {
	type Network: Network;

	fn send_horizontal_messages<I: Iterator<Item = (ParaId, RelayBlockNumber, Vec<u8>)>>(
		to_para_id: u32,
		iter: I,
	) {
		HORIZONTAL_MESSAGES.with(|b|
			b.borrow_mut()
				.get_mut(Self::Network::name())
				.unwrap()
				.push_back((to_para_id, iter.collect()))
		);
	}

	fn send_upward_message(from_para_id: u32, msg: Vec<u8>) {
		UPWARD_MESSAGES.with(|b|
			b.borrow_mut()
				.get_mut(Self::Network::name())
				.unwrap()
				.push_back((from_para_id, msg))
		);
	}

	fn send_downward_messages(
		to_para_id: u32,
		iter: impl Iterator<Item = (RelayBlockNumber, Vec<u8>)>,
	) {
		DOWNWARD_MESSAGES.with(|b|
			b.borrow_mut()
				.get_mut(Self::Network::name())
				.unwrap()
				.push_back((to_para_id, iter.collect()))
		);
	}

	fn send_bridged_messages(msg: BridgeMessage) {
		BRIDGED_MESSAGES.with(|b|
			b.borrow_mut()
				.get_mut(Self::Network::name())
				.unwrap()
				.push_back(msg)
		);
	}
}

pub trait Chain: TestExt + NetworkComponent {
	type Runtime: SystemConfig;
	type RuntimeCall;
	type RuntimeOrigin;
	type RuntimeEvent;
	type System;

	fn account_id_of(seed: &str) -> AccountId {
		get_account_id_from_seed::<sr25519::Public>(seed)
	}

	fn account_data_of(account: AccountId) -> AccountData<Balance>;

	fn events() -> Vec<<Self as Chain>::RuntimeEvent>;
}

pub trait RelayChain: Chain {
	type MessageProcessor: ProcessMessage;
	type SovereignAccountOf: ConvertLocation<AccountId>;

	fn child_location_of(id: ParaId) -> MultiLocation {
		(Ancestor(0), ParachainJunction(id.into())).into()
	}

	fn sovereign_account_id_of(location: MultiLocation) -> AccountId {
		Self::SovereignAccountOf::convert_location(&location).unwrap()
	}
}

pub trait Parachain: Chain {
	type XcmpMessageHandler: XcmpMessageHandler;
	type DmpMessageHandler: DmpMessageHandler;
	type LocationToAccountId: ConvertLocation<AccountId>;
	type ParachainInfo: Get<ParaId>;
	type ParachainSystem;


	fn para_id() -> ParaId {
		Self::ext_wrapper(|| Self::ParachainInfo::get())
	}

	fn parent_location() -> MultiLocation {
		(Parent).into()
	}

	fn sibling_location_of(para_id: ParaId) -> MultiLocation {
		(Parent, X1(ParachainJunction(para_id.into()))).into()
	}

	fn sovereign_account_id_of(location: MultiLocation) -> AccountId {
		Self::LocationToAccountId::convert_location(&location).unwrap()
	}

	fn prepare_for_xcmp();
}

pub trait Bridge {
	type Source: TestExt;
	type Target: TestExt;
	type Handler: BridgeMessageHandler;

	fn init();
}

impl Bridge for () {
	type Source = ();
	type Target = ();
	type Handler = ();

	fn init() {}
}

#[derive(Clone, Default, Debug)]
pub struct BridgeMessage {
	pub id: u32,
	pub nonce: u64,
	pub payload: Vec<u8>,
}

pub trait BridgeMessageHandler {
	fn get_source_outbound_messages() -> Vec<BridgeMessage>;

	fn dispatch_target_inbound_message(
		message: BridgeMessage,
	) -> Result<(), BridgeMessageDispatchError>;

	fn notify_source_message_delivery(lane_id: u32);
}

impl BridgeMessageHandler for () {
	fn get_source_outbound_messages() -> Vec<BridgeMessage> {
		Default::default()
	}

	fn dispatch_target_inbound_message(
		_message: BridgeMessage,
	) -> Result<(), BridgeMessageDispatchError> {
		Err(BridgeMessageDispatchError(Box::new("Not a bridge")))
	}

	fn notify_source_message_delivery(_lane_id: u32) {}
}

#[derive(Debug)]
pub struct BridgeMessageDispatchError(pub Box<dyn Debug>);

impl Error for BridgeMessageDispatchError {}

impl fmt::Display for BridgeMessageDispatchError {
	fn fmt(&self, f: &mut fmt::Formatter<'_>) -> fmt::Result {
		write!(f, "{:?}", self.0)
	}
}

/// Helper function to generate an account ID from seed.
pub fn get_account_id_from_seed<TPublic: sp_core::Public>(seed: &str) -> AccountId
where
	sp_runtime::MultiSigner:
		From<<<TPublic as sp_runtime::CryptoType>::Pair as sp_core::Pair>::Public>,
{
	use sp_runtime::traits::IdentifyAccount;
	let pubkey = TPublic::Pair::from_string(&format!("//{}", seed), None)
		.expect("static values are valid; qed")
		.public();
	sp_runtime::MultiSigner::from(pubkey).into_account()
}

// Relay Chain Implementation
#[macro_export]
macro_rules! decl_test_relay_chains {
	(
		$(
			#[api_version($api_version:tt)]
			pub struct $name:ident {
				genesis = $genesis:expr,
				on_init = $on_init:expr,
				runtime = $runtime:ident,
				core = {
					MessageProcessor: $mp:path,
					SovereignAccountOf: $sovereign_acc_of:path,

				},
				pallets = {
					$($pallet_name:ident: $pallet_path:path,)*
				}
			}
		),
		+
	) => {
		$(
			#[derive(Clone)]
			pub struct $name;

			impl Chain for $name {
				type Runtime = $runtime::Runtime;
				type RuntimeCall = $runtime::RuntimeCall;
				type RuntimeOrigin = $runtime::RuntimeOrigin;
				type RuntimeEvent = $runtime::RuntimeEvent;
				type System = $crate::SystemPallet::<Self::Runtime>;

				fn account_data_of(account: AccountId) -> $crate::AccountData<Balance> {
					Self::ext_wrapper(|| $crate::SystemPallet::<Self::Runtime>::account(account).data.into())
				}

				fn events() -> Vec<<Self as Chain>::RuntimeEvent> {
					Self::System::events()
						.iter()
						.map(|record| record.event.clone())
						.collect()
				}
			}

			impl RelayChain for $name {
				type SovereignAccountOf = $sovereign_acc_of;
				type MessageProcessor = $mp;
			}

			$crate::paste::paste! {
				pub trait [<$name Pallet>] {
					$(
						type $pallet_name;
					)?
				}

				impl [<$name Pallet>] for $name {
					$(
						type $pallet_name = $pallet_path;
					)?
				}
			}

<<<<<<< HEAD
=======
			impl $crate::ProcessMessage for $name {
				type Origin = $crate::ParaId;

				fn process_message(
					msg: &[u8],
					para: Self::Origin,
					meter: &mut $crate::WeightMeter,
					_id: &mut XcmHash
				) -> Result<bool, $crate::ProcessMessageError> {
					use $crate::{Weight, AggregateMessageOrigin, UmpQueueId, ServiceQueues, EnqueueMessage};
					use $mq as message_queue;
					use $runtime_event as runtime_event;

					Self::ext_wrapper(|| {
						<$mq as EnqueueMessage<AggregateMessageOrigin>>::enqueue_message(
							msg.try_into().expect("Message too long"),
							AggregateMessageOrigin::Ump(UmpQueueId::Para(para.clone()))
						);

						<$system>::reset_events();
						<$mq as ServiceQueues>::service_queues(Weight::MAX);
						let events = <$system>::events();
						let event = events.last().expect("There must be at least one event");

						match &event.event {
							runtime_event::MessageQueue(
								$crate::pallet_message_queue::Event::Processed {origin, ..}) => {
								assert_eq!(origin, &AggregateMessageOrigin::Ump(UmpQueueId::Para(para)));
							},
							event => panic!("Unexpected event: {:#?}", event),
						}
						Ok(true)
					})
				}
			}

>>>>>>> a74ffe6c
			$crate::__impl_test_ext_for_relay_chain!($name, $genesis, $on_init, $api_version);
			$crate::__impl_check_assertion!($name);
		)+
	};
}

#[macro_export]
macro_rules! __impl_test_ext_for_relay_chain {
	// entry point: generate ext name
	($name:ident, $genesis:expr, $on_init:expr, $api_version:tt) => {
		$crate::paste::paste! {
			$crate::__impl_test_ext_for_relay_chain!(
				@impl $name,
				$genesis,
				$on_init,
				[<ParachainHostV $api_version>],
				[<LOCAL_EXT_ $name:upper>],
				[<GLOBAL_EXT_ $name:upper>]
			);
		}
	};
	// impl
	(@impl $name:ident, $genesis:expr, $on_init:expr, $api_version:ident, $local_ext:ident, $global_ext:ident) => {
		thread_local! {
			pub static $local_ext: $crate::RefCell<$crate::TestExternalities>
				= $crate::RefCell::new(<$name>::build_new_ext($genesis));
		}

		$crate::lazy_static! {
			pub static ref $global_ext: $crate::Mutex<$crate::RefCell<$crate::HashMap<String, $crate::TestExternalities>>>
				= $crate::Mutex::new($crate::RefCell::new($crate::HashMap::new()));
		}

		impl TestExt for $name {
			fn build_new_ext(storage: $crate::Storage) -> $crate::TestExternalities {
				use $crate::{NetworkComponent, Network, Chain};

				let mut ext = $crate::TestExternalities::new(storage);

				ext.execute_with(|| {
					#[allow(clippy::no_effect)]
					$on_init;
					sp_tracing::try_init_simple();

					let mut block_number = <Self as Chain>::System::block_number();
					block_number = std::cmp::max(1, block_number);
					<Self as Chain>::System::set_block_number(block_number);
				});
				ext
			}

			fn new_ext() -> $crate::TestExternalities {
				<$name>::build_new_ext($genesis)
			}

			fn move_ext_out(id: &'static str) {
				use $crate::Deref;

				// Take TestExternality from thread_local
				let local_ext = $local_ext.with(|v| {
					v.take()
				});

				// Get TestExternality from lazy_static
				let global_ext_guard = $global_ext.lock().unwrap();

				// Replace TestExternality in lazy_static by TestExternality from thread_local
				global_ext_guard.deref().borrow_mut().insert(id.to_string(), local_ext);
			}

			fn move_ext_in(id: &'static str) {
				use $crate::Deref;

				let mut global_ext_unlocked = false;

				// Keep the mutex unlocked until TesExternality from lazy_static
				// has been updated
				while !global_ext_unlocked {
					// Get TesExternality from lazy_static
					let global_ext_result = $global_ext.try_lock();

					if let Ok(global_ext_guard) = global_ext_result {
						// Unlock the mutex as long as the condition is not met
						if !global_ext_guard.deref().borrow().contains_key(id) {
							drop(global_ext_guard);
						} else {
							global_ext_unlocked = true;
						}
					}
				}

				// Now that we know that lazy_static TestExt has been updated, we lock its mutex
				let mut global_ext_guard = $global_ext.lock().unwrap();

				// and set TesExternality from lazy_static into TesExternality for local_thread
				let global_ext = global_ext_guard.deref();

				$local_ext.with(|v| {
					v.replace(global_ext.take().remove(id).unwrap());
				});
			}

			fn reset_ext() {
				$local_ext.with(|v| *v.borrow_mut() = <$name>::build_new_ext($genesis));
			}

			fn execute_with<R>(execute: impl FnOnce() -> R) -> R {
				use $crate::{NetworkComponent, Network};
				// Make sure the Network is initialized
				<$name as NetworkComponent>::Network::init();

				// Execute
				let r = $local_ext.with(|v| v.borrow_mut().execute_with(execute));

				// Send messages if needed
				$local_ext.with(|v| {
					v.borrow_mut().execute_with(|| {
						use $crate::polkadot_primitives::runtime_api::runtime_decl_for_parachain_host::$api_version;

						//TODO: mark sent count & filter out sent msg
						for para_id in<$name as NetworkComponent>::Network::para_ids() {
							// downward messages
							let downward_messages = <Self as Chain>::Runtime::dmq_contents(para_id.into())
								.into_iter()
								.map(|inbound| (inbound.sent_at, inbound.msg));
							if downward_messages.len() == 0 {
								continue;
							}
							<$name>::send_downward_messages(para_id, downward_messages.into_iter());

							// Note: no need to handle horizontal messages, as the
							// simulator directly sends them to dest (not relayed).
						}

						// log events
						Self::events().iter().for_each(|event| {
							$crate::log::debug!(target: concat!("events::", stringify!($name)), "{:?}", event);
						});

						// clean events
						<Self as Chain>::System::reset_events();
					})
				});

				<$name as NetworkComponent>::Network::process_messages();

				r
			}

			fn ext_wrapper<R>(func: impl FnOnce() -> R) -> R {
				$local_ext.with(|v| {
					v.borrow_mut().execute_with(|| {
						func()
					})
				})
			}
		}
	};
}

// Parachain Implementation
#[macro_export]
macro_rules! decl_test_parachains {
	(
		$(
			pub struct $name:ident {
				genesis = $genesis:expr,
				on_init = $on_init:expr,
				runtime = $runtime:ident,
				core = {
					XcmpMessageHandler: $xcmp_message_handler:path,
					DmpMessageHandler: $dmp_message_handler:path,
					LocationToAccountId: $location_to_account:path,
					ParachainInfo: $parachain_info:path,
				},
				pallets = {
					$($pallet_name:ident: $pallet_path:path,)*
				}
			}
		),
		+
	) => {
		$(
			#[derive(Clone)]
			pub struct $name;

			impl Chain for $name {
				type Runtime = $runtime::Runtime;
				type RuntimeCall = $runtime::RuntimeCall;
				type RuntimeOrigin = $runtime::RuntimeOrigin;
				type RuntimeEvent = $runtime::RuntimeEvent;
				type System = $crate::SystemPallet::<Self::Runtime>;

				fn account_data_of(account: AccountId) -> $crate::AccountData<Balance> {
					Self::ext_wrapper(|| $crate::SystemPallet::<Self::Runtime>::account(account).data.into())
				}

				fn events() -> Vec<<Self as Chain>::RuntimeEvent> {
					Self::System::events()
						.iter()
						.map(|record| record.event.clone())
						.collect()
				}
			}

			impl Parachain for $name {
				type XcmpMessageHandler = $xcmp_message_handler;
				type DmpMessageHandler = $dmp_message_handler;
				type LocationToAccountId = $location_to_account;
				type ParachainSystem = $crate::ParachainSystemPallet<<Self as Chain>::Runtime>;
				type ParachainInfo = $parachain_info;

				fn prepare_for_xcmp() {
					use $crate::{Network, NetworkComponent, Hooks};

					let para_id = Self::para_id();

					<Self as TestExt>::ext_wrapper(|| {
						let block_number = <Self as Chain>::System::block_number();
						let mut relay_block_number = <Self as NetworkComponent>::Network::relay_block_number();

						let _ = <Self as Parachain>::ParachainSystem::set_validation_data(
							<Self as Chain>::RuntimeOrigin::none(),
							<Self as NetworkComponent>::Network::hrmp_channel_parachain_inherent_data(
								para_id.into(),
								relay_block_number,
							),
						);
						// set `AnnouncedHrmpMessagesPerCandidate`
						<Self as Parachain>::ParachainSystem::on_initialize(block_number);
					});
				}
			}

			$crate::paste::paste! {
				pub trait [<$name Pallet>] {
					$(
						type $pallet_name;
					)*
				}

				impl [<$name Pallet>] for $name {
					$(
						type $pallet_name = $pallet_path;
					)*
				}
			}

			$crate::__impl_test_ext_for_parachain!($name, $genesis, $on_init);
			$crate::__impl_check_assertion!($name);
		)+
	};
}

#[macro_export]
<<<<<<< HEAD
=======
macro_rules! __impl_xcm_handlers_for_parachain {
	($name:ident) => {
		impl $crate::XcmpMessageHandler for $name {
			fn handle_xcmp_messages<
				'a,
				I: Iterator<Item = ($crate::ParaId, $crate::RelayBlockNumber, &'a [u8])>,
			>(
				iter: I,
				max_weight: $crate::Weight,
			) -> $crate::Weight {
				use $crate::{TestExt, XcmpMessageHandler};

				$name::ext_wrapper(|| {
					<Self as Parachain>::XcmpMessageHandler::handle_xcmp_messages(iter, max_weight)
				})
			}
		}

		impl $crate::DmpMessageHandler for $name {
			fn handle_dmp_messages(
				iter: impl Iterator<Item = ($crate::RelayBlockNumber, Vec<u8>)>,
				max_weight: $crate::Weight,
			) -> $crate::Weight {
				use $crate::{DmpMessageHandler, TestExt};

				$name::ext_wrapper(|| {
					<Self as Parachain>::DmpMessageHandler::handle_dmp_messages(iter, max_weight)
				})
			}
		}
	};
}

#[macro_export]
>>>>>>> a74ffe6c
macro_rules! __impl_test_ext_for_parachain {
	// entry point: generate ext name
	($name:ident, $genesis:expr, $on_init:expr) => {
		$crate::paste::paste! {
			$crate::__impl_test_ext_for_parachain!(@impl $name, $genesis, $on_init, [<LOCAL_EXT_ $name:upper>], [<GLOBAL_EXT_ $name:upper>]);
		}
	};
	// impl
	(@impl $name:ident, $genesis:expr, $on_init:expr, $local_ext:ident, $global_ext:ident) => {
		thread_local! {
			pub static $local_ext: $crate::RefCell<$crate::TestExternalities>
				= $crate::RefCell::new(<$name>::build_new_ext($genesis));
		}

		$crate::lazy_static! {
			pub static ref $global_ext: $crate::Mutex<$crate::RefCell<$crate::HashMap<String, $crate::TestExternalities>>>
				= $crate::Mutex::new($crate::RefCell::new($crate::HashMap::new()));
		}

		impl TestExt for $name {
			fn build_new_ext(storage: $crate::Storage) -> $crate::TestExternalities {
				use $crate::{NetworkComponent, Network, Chain};

				let mut ext = $crate::TestExternalities::new(storage);

				ext.execute_with(|| {
					#[allow(clippy::no_effect)]
					$on_init;
					sp_tracing::try_init_simple();

					let mut block_number = <Self as Chain>::System::block_number();
					block_number = std::cmp::max(1, block_number);
					<Self as Chain>::System::set_block_number(block_number);
				});
				ext
			}

			fn new_ext() -> $crate::TestExternalities {
				<$name>::build_new_ext($genesis)
			}

			fn move_ext_out(id: &'static str) {
				use $crate::Deref;

				// Take TestExternality from thread_local
				let local_ext = $local_ext.with(|v| {
					v.take()
				});

				// Get TestExternality from lazy_static
				let global_ext_guard = $global_ext.lock().unwrap();

				// Replace TestExternality in lazy_static by TestExternality from thread_local
				global_ext_guard.deref().borrow_mut().insert(id.to_string(), local_ext);
			}

			fn move_ext_in(id: &'static str) {
				use $crate::Deref;

				let mut global_ext_unlocked = false;

				// Keep the mutex unlocked until TesExternality from lazy_static
				// has been updated
				while !global_ext_unlocked {
					// Get TesExternality from lazy_static
					let global_ext_result = $global_ext.try_lock();

					if let Ok(global_ext_guard) = global_ext_result {
						// Unlock the mutex as long as the condition is not met
						if !global_ext_guard.deref().borrow().contains_key(id) {
							drop(global_ext_guard);
						} else {
							global_ext_unlocked = true;
						}
					}
				}

				// Now that we know that lazy_static TestExt has been updated, we lock its mutex
				let mut global_ext_guard = $global_ext.lock().unwrap();

				// and set TesExternality from lazy_static into TesExternality for local_thread
				let global_ext = global_ext_guard.deref();

				$local_ext.with(|v| {
					v.replace(global_ext.take().remove(id).unwrap());
				});
			}

			fn reset_ext() {
				$local_ext.with(|v| *v.borrow_mut() = <$name>::build_new_ext($genesis));
			}

			fn execute_with<R>(execute: impl FnOnce() -> R) -> R {
				use $crate::{Get, Hooks, NetworkComponent, Network, Bridge};

				// Make sure the Network is initialized
				<$name as NetworkComponent>::Network::init();

				let para_id = <$name>::para_id().into();

				// Initialize block
				$local_ext.with(|v| {
					v.borrow_mut().execute_with(|| {
						// Increase block number
						let mut relay_block_number = <$name as NetworkComponent>::Network::relay_block_number();
						relay_block_number += 1;
						<$name as NetworkComponent>::Network::set_relay_block_number(relay_block_number);

						let _ = <Self as Parachain>::ParachainSystem::set_validation_data(
							<Self as Chain>::RuntimeOrigin::none(),
							<$name as NetworkComponent>::Network::hrmp_channel_parachain_inherent_data(para_id, relay_block_number),
						);
					})
				});

				// Execute
				let r = $local_ext.with(|v| v.borrow_mut().execute_with(execute));

				// Finalize block and send messages if needed
				$local_ext.with(|v| {
					v.borrow_mut().execute_with(|| {
						use sp_runtime::traits::Header as HeaderT;

						let block_number = <Self as Chain>::System::block_number();
						let mock_header = HeaderT::new(
							0,
							Default::default(),
							Default::default(),
							Default::default(),
							Default::default(),
						);

						// get xcmp messages
						<Self as Parachain>::ParachainSystem::on_finalize(block_number);
						let collation_info = <Self as Parachain>::ParachainSystem::collect_collation_info(&mock_header);

						// send upward messages
						let relay_block_number = <$name as NetworkComponent>::Network::relay_block_number();
						for msg in collation_info.upward_messages.clone() {
							<$name>::send_upward_message(para_id, msg);
						}

						// send horizontal messages
						for msg in collation_info.horizontal_messages {
							<$name>::send_horizontal_messages(
								msg.recipient.into(),
								vec![(para_id.into(), relay_block_number, msg.data)].into_iter(),
							);
						}

						// get bridge messages
						type NetworkBridge = <<$name as NetworkComponent>::Network as Network>::Bridge;

						let bridge_messages = <NetworkBridge as Bridge>::Handler::get_source_outbound_messages();

						// send bridged messages
						for msg in bridge_messages {
							<$name>::send_bridged_messages(msg);
						}

						// clean messages
						<Self as Parachain>::ParachainSystem::on_initialize(block_number);

						// log events
						Self::events().iter().for_each(|event| {
							$crate::log::debug!(target: concat!("events::", stringify!($name)), "{:?}", event);
						});

						// clean events
						<Self as Chain>::System::reset_events();
					})
				});

				<$name as NetworkComponent>::Network::process_messages();

				r
			}

			fn ext_wrapper<R>(func: impl FnOnce() -> R) -> R {
				$local_ext.with(|v| {
					v.borrow_mut().execute_with(|| {
						func()
					})
				})
			}
		}
	};
}

// Network Implementation
#[macro_export]
macro_rules! decl_test_networks {
	(
		$(
			pub struct $name:ident {
				relay_chain = $relay_chain:ty,
				parachains = vec![ $( $parachain:ty, )* ],
				bridge = $bridge:ty
			}
		),
		+
	) => {
		$(
			pub struct $name;

			impl $crate::Network for $name {
				type Relay = $relay_chain;
				type Bridge = $bridge;

				fn name() -> &'static str {
					$crate::type_name::<Self>()
				}

				fn reset() {
					use $crate::{TestExt, VecDeque};

					$crate::INITIALIZED.with(|b| b.borrow_mut().remove(Self::name()));
					$crate::DOWNWARD_MESSAGES.with(|b| b.borrow_mut().remove(Self::name()));
					$crate::DMP_DONE.with(|b| b.borrow_mut().remove(Self::name()));
					$crate::UPWARD_MESSAGES.with(|b| b.borrow_mut().remove(Self::name()));
					$crate::HORIZONTAL_MESSAGES.with(|b| b.borrow_mut().remove(Self::name()));
					$crate::BRIDGED_MESSAGES.with(|b| b.borrow_mut().remove(Self::name()));
					// $crate::RELAY_BLOCK_NUMBER.with(|b| b.borrow_mut().remove(Self::name()));

					<$relay_chain>::reset_ext();
					$( <$parachain>::reset_ext(); )*
				}

				fn init() {
					// If Network has not been itialized yet, it gets initialized
					if $crate::INITIALIZED.with(|b| b.borrow_mut().get(Self::name()).is_none()) {
						$crate::INITIALIZED.with(|b| b.borrow_mut().insert(Self::name().to_string(), true));
						$crate::DOWNWARD_MESSAGES.with(|b| b.borrow_mut().insert(Self::name().to_string(), $crate::VecDeque::new()));
						$crate::DMP_DONE.with(|b| b.borrow_mut().insert(Self::name().to_string(), $crate::VecDeque::new()));
						$crate::UPWARD_MESSAGES.with(|b| b.borrow_mut().insert(Self::name().to_string(), $crate::VecDeque::new()));
						$crate::HORIZONTAL_MESSAGES.with(|b| b.borrow_mut().insert(Self::name().to_string(), $crate::VecDeque::new()));
						$crate::BRIDGED_MESSAGES.with(|b| b.borrow_mut().insert(Self::name().to_string(), $crate::VecDeque::new()));
						$crate::PARA_IDS.with(|b| b.borrow_mut().insert(Self::name().to_string(), Self::para_ids()));

						$( <$parachain>::prepare_for_xcmp(); )*
					}
				}

				fn para_ids() -> Vec<u32> {
					vec![$(
						<$parachain>::para_id().into(),
					)*]
				}

				fn relay_block_number() -> u32 {
					Self::Relay::ext_wrapper(|| {
						<Self::Relay as Chain>::System::block_number()
					})
				}

				fn set_relay_block_number(number: u32) {
					Self::Relay::ext_wrapper(|| {
						<Self::Relay as Chain>::System::set_block_number(number);
					})
				}

				fn process_messages() {
					while Self::has_unprocessed_messages() {
						Self::process_upward_messages();
						Self::process_horizontal_messages();
						Self::process_downward_messages();
						Self::process_bridged_messages();
					}
				}

				fn has_unprocessed_messages() -> bool {
					$crate::DOWNWARD_MESSAGES.with(|b| !b.borrow_mut().get_mut(Self::name()).unwrap().is_empty())
					|| $crate::HORIZONTAL_MESSAGES.with(|b| !b.borrow_mut().get_mut(Self::name()).unwrap().is_empty())
					|| $crate::UPWARD_MESSAGES.with(|b| !b.borrow_mut().get_mut(Self::name()).unwrap().is_empty())
					|| $crate::BRIDGED_MESSAGES.with(|b| !b.borrow_mut().get_mut(Self::name()).unwrap().is_empty())
				}

				fn process_downward_messages() {
					use $crate::{DmpMessageHandler, Bounded};
					use polkadot_parachain::primitives::RelayChainBlockNumber;

					while let Some((to_para_id, messages))
						= $crate::DOWNWARD_MESSAGES.with(|b| b.borrow_mut().get_mut(Self::name()).unwrap().pop_front()) {
						$(
							let para_id: u32 = <$parachain>::para_id().into();

							if $crate::PARA_IDS.with(|b| b.borrow_mut().get_mut(Self::name()).unwrap().contains(&to_para_id)) && para_id == to_para_id {
								let mut msg_dedup: Vec<(RelayChainBlockNumber, Vec<u8>)> = Vec::new();
								for m in &messages {
									msg_dedup.push((m.0, m.1.clone()));
								}
								msg_dedup.dedup();

								let msgs = msg_dedup.clone().into_iter().filter(|m| {
									!$crate::DMP_DONE.with(|b| b.borrow_mut().get_mut(Self::name()).unwrap_or(&mut $crate::VecDeque::new()).contains(&(to_para_id, m.0, m.1.clone())))
								}).collect::<Vec<(RelayChainBlockNumber, Vec<u8>)>>();
								if msgs.len() != 0 {
									<$parachain>::ext_wrapper(|| {
										<$parachain as Parachain>::DmpMessageHandler::handle_dmp_messages(msgs.clone().into_iter(), $crate::Weight::max_value());
									});
									$crate::log::debug!(target: concat!("dmp::", stringify!($name)) , "DMP messages processed {:?} to para_id {:?}", msgs.clone(), &to_para_id);
									for m in msgs {
										$crate::DMP_DONE.with(|b| b.borrow_mut().get_mut(Self::name()).unwrap().push_back((to_para_id, m.0, m.1)));
									}
								}
							}
						)*
					}
				}

				fn process_horizontal_messages() {
					use $crate::{XcmpMessageHandler, Bounded};

					while let Some((to_para_id, messages))
						= $crate::HORIZONTAL_MESSAGES.with(|b| b.borrow_mut().get_mut(Self::name()).unwrap().pop_front()) {
						let iter = messages.iter().map(|(p, b, m)| (*p, *b, &m[..])).collect::<Vec<_>>().into_iter();
						$(
							let para_id: u32 = <$parachain>::para_id().into();

							if $crate::PARA_IDS.with(|b| b.borrow_mut().get_mut(Self::name()).unwrap().contains(&to_para_id)) && para_id == to_para_id {
								<$parachain>::ext_wrapper(|| {
									<$parachain as Parachain>::XcmpMessageHandler::handle_xcmp_messages(iter.clone(), $crate::Weight::max_value());
								});
								$crate::log::debug!(target: concat!("hrmp::", stringify!($name)) , "HRMP messages processed {:?} to para_id {:?}", &messages, &to_para_id);
							}
						)*
					}
				}

				fn process_upward_messages() {
					use $crate::{Bounded, ProcessMessage, WeightMeter};
					use sp_core::Encode;
					while let Some((from_para_id, msg)) = $crate::UPWARD_MESSAGES.with(|b| b.borrow_mut().get_mut(Self::name()).unwrap().pop_front()) {
						let mut weight_meter = WeightMeter::max_limit();
						<$relay_chain>::ext_wrapper(|| {
							let _ =  <$relay_chain as RelayChain>::MessageProcessor::process_message(
								&msg[..],
								from_para_id.into(),
								&mut weight_meter,
								&mut msg.using_encoded(sp_core::blake2_256),
							);
						});
						$crate::log::debug!(target: concat!("ump::", stringify!($name)) , "Upward message processed {:?} from para_id {:?}", &msg, &from_para_id);
					}
				}

				fn process_bridged_messages() {
					use $crate::Bridge;
					// Make sure both, including the target `Network` are initialized
					<Self::Bridge as Bridge>::init();

					while let Some(msg) = $crate::BRIDGED_MESSAGES.with(|b| b.borrow_mut().get_mut(Self::name()).unwrap().pop_front()) {
						let dispatch_result = <<Self::Bridge as $crate::Bridge>::Target as TestExt>::ext_wrapper(|| {
							<<Self::Bridge as Bridge>::Handler as BridgeMessageHandler>::dispatch_target_inbound_message(msg.clone())
						});

						match dispatch_result {
							Err(e) => panic!("Error {:?} processing bridged message: {:?}", e, msg.clone()),
							Ok(()) => {
								<<Self::Bridge as $crate::Bridge>::Source as TestExt>::ext_wrapper(|| {
									<<Self::Bridge as Bridge>::Handler as BridgeMessageHandler>::notify_source_message_delivery(msg.id);
								});
								$crate::log::debug!(target: concat!("bridge::", stringify!($name)) , "Bridged message processed {:?}", msg.clone());
							}
						}
					}
				}

				fn hrmp_channel_parachain_inherent_data(
					para_id: u32,
					relay_parent_number: u32,
				) -> $crate::ParachainInherentData {
					use $crate::cumulus_primitives_core::{relay_chain::HrmpChannelId, AbridgedHrmpChannel};

					let mut sproof = $crate::RelayStateSproofBuilder::default();
					sproof.para_id = para_id.into();

					// egress channel
					let e_index = sproof.hrmp_egress_channel_index.get_or_insert_with(Vec::new);
					for recipient_para_id in $crate::PARA_IDS.with(|b| b.borrow_mut().get_mut(Self::name()).unwrap().clone()) {
						let recipient_para_id = $crate::ParaId::from(recipient_para_id);
						if let Err(idx) = e_index.binary_search(&recipient_para_id) {
							e_index.insert(idx, recipient_para_id);
						}

						sproof
							.hrmp_channels
							.entry(HrmpChannelId {
								sender: sproof.para_id,
								recipient: recipient_para_id,
							})
							.or_insert_with(|| AbridgedHrmpChannel {
								max_capacity: 1024,
								max_total_size: 1024 * 1024,
								max_message_size: 1024 * 1024,
								msg_count: 0,
								total_size: 0,
								mqc_head: Option::None,
							});
					}

					let (relay_storage_root, proof) = sproof.into_state_root_and_proof();

					$crate::ParachainInherentData {
						validation_data: $crate::PersistedValidationData {
							parent_head: Default::default(),
							relay_parent_number,
							relay_parent_storage_root: relay_storage_root,
							max_pov_size: Default::default(),
						},
						relay_chain_state: proof,
						downward_messages: Default::default(),
						horizontal_messages: Default::default(),
					}
				}
			}

			impl $crate::NetworkComponent for $relay_chain {
				type Network = $name;
			}

			$(
				impl $crate::NetworkComponent for $parachain {
					type Network = $name;
				}
			)*
		)+
	};
}

#[macro_export]
macro_rules! decl_test_bridges {
	(
		$(
			pub struct $name:ident {
				source = $source:ty,
				target = $target:ty,
				handler = $handler:ty
			}
		),
		+
	) => {
		$(
			#[derive(Debug)]
			pub struct $name;

			impl $crate::Bridge for $name {
				type Source = $source;
				type Target = $target;
				type Handler = $handler;

				fn init() {
					use $crate::{NetworkComponent, Network};
					// Make sure source and target `Network` have been initialized
					<$source as NetworkComponent>::Network::init();
					<$target as NetworkComponent>::Network::init();
				}
			}
		)+
	};
}

#[macro_export]
macro_rules! __impl_check_assertion {
	($chain:ident) => {
		impl<Origin, Destination, Hops, Args> $crate::CheckAssertion<Origin, Destination, Hops, Args> for $chain
		where
			Origin: Chain + Clone,
			Destination: Chain + Clone,
			Origin::RuntimeOrigin: $crate::OriginTrait<AccountId = $crate::AccountId32> + Clone,
			Destination::RuntimeOrigin: $crate::OriginTrait<AccountId = $crate::AccountId32> + Clone,
			Hops: Clone,
			Args: Clone,
		{
			fn check_assertion(
				test: $crate::Test<Origin, Destination, Hops, Args>
			) {
				let chain_name = std::any::type_name::<$chain>();

				<$chain>::execute_with(|| {
					if let Some(dispatchable) = test.hops_dispatchable.get(chain_name) {
						$crate::assert_ok!(dispatchable(test.clone()));
					}
					if let Some(assertion) = test.hops_assertion.get(chain_name) {
						assertion(test);
					}
				});
			}
		}
	};
}

#[macro_export]
macro_rules! assert_expected_events {
	( $chain:ident, vec![$( $event_pat:pat => { $($attr:ident : $condition:expr, )* }, )*] ) => {
		let mut message: Vec<String> = Vec::new();
		let mut events = <$chain>::events();

		$(
			let mut event_received = false;
			let mut meet_conditions = true;
			let mut index_match = 0;
			let mut event_message: Vec<String> = Vec::new();

			for (index, event) in events.iter().enumerate() {
				// Have to reset the variable to override a previous partial match
				meet_conditions = true;
				match event {
					$event_pat => {
						event_received = true;
						let mut conditions_message: Vec<String> = Vec::new();

						$(
							// We only want to record condition error messages in case it did not happened before
							// Only the first partial match is recorded
							if !$condition && event_message.is_empty() {
								conditions_message.push(
									format!(
										" - The attribute {:?} = {:?} did not met the condition {:?}\n",
										stringify!($attr),
										$attr,
										stringify!($condition)
									)
								);
							}
							meet_conditions &= $condition;
						)*

						// Set the index where we found a perfect match
						if event_received && meet_conditions {
							index_match = index;
							break;
						} else {
							event_message.extend(conditions_message);
						}
					},
					_ => {}
				}
			}

			if event_received && !meet_conditions  {
				message.push(
					format!(
						"\n\n{}::\x1b[31m{}\x1b[0m was received but some of its attributes did not meet the conditions:\n{}",
						stringify!($chain),
						stringify!($event_pat),
						event_message.concat()
					)
				);
			} else if !event_received {
				message.push(format!("\n\n{}::\x1b[31m{}\x1b[0m was never received", stringify!($chain), stringify!($event_pat)));
			} else {
				// If we find a perfect match we remove the event to avoid being potentially assessed multiple times
				events.remove(index_match);
			}
		)*

		if !message.is_empty() {
			// Log events as they will not be logged after the panic
			<$chain>::events().iter().for_each(|event| {
				$crate::log::debug!(target: concat!("events::", stringify!($chain)), "{:?}", event);
			});
			panic!("{}", message.concat())
		}
	}
}

#[macro_export]
macro_rules! bx {
	($e:expr) => {
		Box::new($e)
	};
}

#[macro_export]
macro_rules! decl_test_sender_receiver_accounts_parameter_types {
	( $( $chain:ident { sender: $sender:expr, receiver: $receiver:expr }),+ ) => {
		$crate::paste::paste! {
			parameter_types! {
				$(
					pub [<$chain Sender>]: $crate::AccountId = <$chain>::account_id_of($sender);
					pub [<$chain Receiver>]: $crate::AccountId = <$chain>::account_id_of($receiver);
				)+
			}
		}
	};
}

pub struct DefaultMessageProcessor<T>(PhantomData<T>);
impl<T> ProcessMessage for DefaultMessageProcessor<T>
where
	T: Chain + RelayChain,
	T::Runtime: MessageQueueConfig,
	<<T::Runtime as MessageQueueConfig>::MessageProcessor as ProcessMessage>::Origin: PartialEq<AggregateMessageOrigin>,
	MessageQueuePallet::<T::Runtime>: EnqueueMessage<AggregateMessageOrigin> + ServiceQueues,
{
	type Origin = ParaId;

	fn process_message(
		msg: &[u8],
		para: Self::Origin,
		_meter: &mut WeightMeter,
		_id: &mut XcmHash
	) -> Result<bool, ProcessMessageError> {
		MessageQueuePallet::<T::Runtime>::enqueue_message(
			msg.try_into().expect("Message too long"),
			AggregateMessageOrigin::Ump(UmpQueueId::Para(para.clone()))
		);
		MessageQueuePallet::<T::Runtime>::service_queues(Weight::MAX);

		Ok(true)
	}
}

#[derive(Clone)]
pub struct TestAccount {
	pub account_id: AccountId,
	pub balance: Balance,
}

#[derive(Clone)]
pub struct TestArgs {
	pub dest: MultiLocation,
	pub beneficiary: MultiLocation,
	pub amount: Balance,
	pub assets: MultiAssets,
	pub asset_id: Option<u32>,
	pub fee_asset_item: u32,
	pub weight_limit: WeightLimit,
}
pub struct TestContext<T> {
	pub sender: AccountId,
	pub receiver: AccountId,
	pub args: T,
}

#[derive(Clone)]
pub struct Test<Origin, Destination, Hops = (), Args = TestArgs>
where
	Origin: Chain + Clone,
	Destination: Chain + Clone,
	Origin::RuntimeOrigin: OriginTrait<AccountId = AccountId32> + Clone,
	Destination::RuntimeOrigin: OriginTrait<AccountId = AccountId32> + Clone,
	Hops: Clone,
{
	pub sender: TestAccount,
	pub receiver: TestAccount,
	pub signed_origin: Origin::RuntimeOrigin,
	pub root_origin: Origin::RuntimeOrigin,
	pub hops_assertion: HashMap<String, fn(Self)>,
	pub hops_dispatchable: HashMap<String, fn(Self) -> DispatchResult>,
	pub args: Args,
	_marker: PhantomData<(Destination, Hops)>,
}

impl<Origin, Destination, Hops, Args> Test<Origin, Destination, Hops, Args>
where
	Args: Clone,
	Origin: Chain + Clone + CheckAssertion<Origin, Destination, Hops, Args>,
	Destination: Chain + Clone + CheckAssertion<Origin, Destination, Hops, Args>,
	Origin::RuntimeOrigin: OriginTrait<AccountId = AccountId32> + Clone,
	Destination::RuntimeOrigin: OriginTrait<AccountId = AccountId32> + Clone,
	Hops: Clone + CheckAssertion<Origin, Destination, Hops, Args>,
{
	pub fn new(test_args: TestContext<Args>) -> Self {
		Test {
			sender: TestAccount {
				account_id: test_args.sender.clone(),
				balance: Origin::account_data_of(test_args.sender.clone()).free,
			},
			receiver: TestAccount {
				account_id: test_args.receiver.clone(),
				balance: Destination::account_data_of(test_args.receiver.clone()).free,
			},
			signed_origin: <Origin as Chain>::RuntimeOrigin::signed(test_args.sender),
			root_origin: <Origin as Chain>::RuntimeOrigin::root(),
			hops_assertion: Default::default(),
			hops_dispatchable: Default::default(),
			args: test_args.args,
			_marker: Default::default(),
		}
	}

	pub fn set_assertion<Hop>(&mut self, assertion: fn(Self)) {
		let chain_name = std::any::type_name::<Hop>();
		self.hops_assertion.insert(chain_name.to_string(), assertion);
	}

	pub fn set_dispatchable<Hop>(&mut self, dispatchable: fn(Self) -> DispatchResult) {
		let chain_name = std::any::type_name::<Hop>();
		self.hops_dispatchable.insert(chain_name.to_string(), dispatchable);
	}

	pub fn assert(&mut self) {
		Origin::check_assertion(self.clone());
		Hops::check_assertion(self.clone());
		Destination::check_assertion(self.clone());
		Self::update_balances(self);
	}

	fn update_balances(&mut self) {
		self.sender.balance = Origin::account_data_of(self.sender.account_id.clone()).free;
		self.receiver.balance = Destination::account_data_of(self.receiver.account_id.clone()).free;
	}
}


pub mod helpers {
	use super::Weight;

	pub fn within_threshold(threshold: u64, expected_value: u64, current_value: u64) -> bool {
		let margin = (current_value * threshold) / 100;
		let lower_limit = expected_value.checked_sub(margin).unwrap_or(u64::MIN);
		let upper_limit = expected_value.checked_add(margin).unwrap_or(u64::MAX);

		current_value >= lower_limit && current_value <= upper_limit
	}

	pub fn weight_within_threshold(
		(threshold_time, threshold_size): (u64, u64),
		expected_weight: Weight,
		weight: Weight,
	) -> bool {
		let ref_time_within =
			within_threshold(threshold_time, expected_weight.ref_time(), weight.ref_time());
		let proof_size_within =
			within_threshold(threshold_size, expected_weight.proof_size(), weight.proof_size());

		ref_time_within && proof_size_within
	}
}<|MERGE_RESOLUTION|>--- conflicted
+++ resolved
@@ -44,13 +44,8 @@
 pub use frame_system::{AccountInfo, Config as SystemConfig, Pallet as SystemPallet};
 pub use pallet_balances::AccountData;
 pub use sp_arithmetic::traits::Bounded;
-<<<<<<< HEAD
-pub use sp_core::{sr25519, storage::Storage, H256};
+pub use sp_core::{sr25519, storage::Storage, Pair, H256};
 pub use sp_io::TestExternalities;
-=======
-pub use sp_core::{storage::Storage, Pair, H256};
-pub use sp_io;
->>>>>>> a74ffe6c
 pub use sp_std::{cell::RefCell, collections::vec_deque::VecDeque, fmt::Debug};
 pub use sp_trie::StorageProof;
 
@@ -64,13 +59,8 @@
 };
 pub use cumulus_primitives_parachain_inherent::ParachainInherentData;
 pub use cumulus_test_relay_sproof_builder::RelayStateSproofBuilder;
-<<<<<<< HEAD
-pub use cumulus_test_service::get_account_id_from_seed;
 pub use cumulus_pallet_parachain_system::Pallet as ParachainSystemPallet;
 pub use pallet_message_queue::{Pallet as  MessageQueuePallet, Event as MessageQueueEvent, Config as MessageQueueConfig};
-=======
-pub use pallet_message_queue;
->>>>>>> a74ffe6c
 pub use parachain_info;
 pub use parachains_common::{AccountId, Balance, BlockNumber};
 pub use polkadot_primitives;
@@ -243,7 +233,7 @@
 	type System;
 
 	fn account_id_of(seed: &str) -> AccountId {
-		get_account_id_from_seed::<sr25519::Public>(seed)
+		helpers::get_account_id_from_seed::<sr25519::Public>(seed)
 	}
 
 	fn account_data_of(account: AccountId) -> AccountData<Balance>;
@@ -347,19 +337,6 @@
 	fn fmt(&self, f: &mut fmt::Formatter<'_>) -> fmt::Result {
 		write!(f, "{:?}", self.0)
 	}
-}
-
-/// Helper function to generate an account ID from seed.
-pub fn get_account_id_from_seed<TPublic: sp_core::Public>(seed: &str) -> AccountId
-where
-	sp_runtime::MultiSigner:
-		From<<<TPublic as sp_runtime::CryptoType>::Pair as sp_core::Pair>::Public>,
-{
-	use sp_runtime::traits::IdentifyAccount;
-	let pubkey = TPublic::Pair::from_string(&format!("//{}", seed), None)
-		.expect("static values are valid; qed")
-		.public();
-	sp_runtime::MultiSigner::from(pubkey).into_account()
 }
 
 // Relay Chain Implementation
@@ -426,45 +403,6 @@
 				}
 			}
 
-<<<<<<< HEAD
-=======
-			impl $crate::ProcessMessage for $name {
-				type Origin = $crate::ParaId;
-
-				fn process_message(
-					msg: &[u8],
-					para: Self::Origin,
-					meter: &mut $crate::WeightMeter,
-					_id: &mut XcmHash
-				) -> Result<bool, $crate::ProcessMessageError> {
-					use $crate::{Weight, AggregateMessageOrigin, UmpQueueId, ServiceQueues, EnqueueMessage};
-					use $mq as message_queue;
-					use $runtime_event as runtime_event;
-
-					Self::ext_wrapper(|| {
-						<$mq as EnqueueMessage<AggregateMessageOrigin>>::enqueue_message(
-							msg.try_into().expect("Message too long"),
-							AggregateMessageOrigin::Ump(UmpQueueId::Para(para.clone()))
-						);
-
-						<$system>::reset_events();
-						<$mq as ServiceQueues>::service_queues(Weight::MAX);
-						let events = <$system>::events();
-						let event = events.last().expect("There must be at least one event");
-
-						match &event.event {
-							runtime_event::MessageQueue(
-								$crate::pallet_message_queue::Event::Processed {origin, ..}) => {
-								assert_eq!(origin, &AggregateMessageOrigin::Ump(UmpQueueId::Para(para)));
-							},
-							event => panic!("Unexpected event: {:#?}", event),
-						}
-						Ok(true)
-					})
-				}
-			}
-
->>>>>>> a74ffe6c
 			$crate::__impl_test_ext_for_relay_chain!($name, $genesis, $on_init, $api_version);
 			$crate::__impl_check_assertion!($name);
 		)+
@@ -720,43 +658,6 @@
 }
 
 #[macro_export]
-<<<<<<< HEAD
-=======
-macro_rules! __impl_xcm_handlers_for_parachain {
-	($name:ident) => {
-		impl $crate::XcmpMessageHandler for $name {
-			fn handle_xcmp_messages<
-				'a,
-				I: Iterator<Item = ($crate::ParaId, $crate::RelayBlockNumber, &'a [u8])>,
-			>(
-				iter: I,
-				max_weight: $crate::Weight,
-			) -> $crate::Weight {
-				use $crate::{TestExt, XcmpMessageHandler};
-
-				$name::ext_wrapper(|| {
-					<Self as Parachain>::XcmpMessageHandler::handle_xcmp_messages(iter, max_weight)
-				})
-			}
-		}
-
-		impl $crate::DmpMessageHandler for $name {
-			fn handle_dmp_messages(
-				iter: impl Iterator<Item = ($crate::RelayBlockNumber, Vec<u8>)>,
-				max_weight: $crate::Weight,
-			) -> $crate::Weight {
-				use $crate::{DmpMessageHandler, TestExt};
-
-				$name::ext_wrapper(|| {
-					<Self as Parachain>::DmpMessageHandler::handle_dmp_messages(iter, max_weight)
-				})
-			}
-		}
-	};
-}
-
-#[macro_export]
->>>>>>> a74ffe6c
 macro_rules! __impl_test_ext_for_parachain {
 	// entry point: generate ext name
 	($name:ident, $genesis:expr, $on_init:expr) => {
@@ -1465,7 +1366,7 @@
 
 
 pub mod helpers {
-	use super::Weight;
+	use super::*;
 
 	pub fn within_threshold(threshold: u64, expected_value: u64, current_value: u64) -> bool {
 		let margin = (current_value * threshold) / 100;
@@ -1487,4 +1388,17 @@
 
 		ref_time_within && proof_size_within
 	}
+
+	/// Helper function to generate an account ID from seed.
+	pub fn get_account_id_from_seed<TPublic: sp_core::Public>(seed: &str) -> AccountId
+	where
+		sp_runtime::MultiSigner:
+			From<<<TPublic as sp_runtime::CryptoType>::Pair as sp_core::Pair>::Public>,
+	{
+		use sp_runtime::traits::IdentifyAccount;
+		let pubkey = TPublic::Pair::from_string(&format!("//{}", seed), None)
+			.expect("static values are valid; qed")
+			.public();
+		sp_runtime::MultiSigner::from(pubkey).into_account()
+	}
 }