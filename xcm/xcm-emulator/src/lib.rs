--- conflicted
+++ resolved
@@ -632,13 +632,8 @@
 						// Make sure it has been recorded properly
 						let relay_block_number = <$name as NetworkComponent>::Network::relay_block_number();
 						let _ = <Self as Parachain>::ParachainSystem::set_validation_data(
-<<<<<<< HEAD
-							<Self as Parachain>::RuntimeOrigin::none(),
+							<Self as Chain>::RuntimeOrigin::none(),
 							<$name as NetworkComponent>::Network::hrmp_channel_parachain_inherent_data(para_id, relay_block_number),
-=======
-							<Self as Chain>::RuntimeOrigin::none(),
-							<$name>::hrmp_channel_parachain_inherent_data(para_id, relay_block_number),
->>>>>>> 6667656b
 						);
 					})
 				});
@@ -774,16 +769,11 @@
 					let block_number = <Self as Chain>::System::block_number();
 
 					let _ = <Self as Parachain>::ParachainSystem::set_validation_data(
-<<<<<<< HEAD
-						<Self as Parachain>::RuntimeOrigin::none(),
+						<Self as Chain>::RuntimeOrigin::none(),
 						<Self as NetworkComponent>::Network::hrmp_channel_parachain_inherent_data(
 							para_id.into(),
 							1,
 						),
-=======
-						<Self as Chain>::RuntimeOrigin::none(),
-						Self::hrmp_channel_parachain_inherent_data(para_id.into(), 1),
->>>>>>> 6667656b
 					);
 					// set `AnnouncedHrmpMessagesPerCandidate`
 					<Self as Parachain>::ParachainSystem::on_initialize(block_number);
@@ -827,15 +817,10 @@
 			}
 
 			impl $crate::Network for $name {
-<<<<<<< HEAD
 				type Bridge = $bridge;
 
 				fn init() {
 					// If Network has not been itialized yet, it gets initialized
-=======
-				fn _init() {
-					// If Network has not been initialized yet, it gets initialized
->>>>>>> 6667656b
 					if $crate::INITIALIZED.with(|b| b.borrow_mut().get(stringify!($name)).is_none()) {
 						$crate::INITIALIZED.with(|b| b.borrow_mut().insert(stringify!($name).to_string(), true));
 						$crate::DOWNWARD_MESSAGES.with(|b| b.borrow_mut().insert(stringify!($name).to_string(), $crate::VecDeque::new()));
