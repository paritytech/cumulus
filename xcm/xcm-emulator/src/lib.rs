--- conflicted
+++ resolved
@@ -43,13 +43,8 @@
 pub use frame_system::{AccountInfo, Config as SystemConfig, Pallet as SystemPallet};
 pub use pallet_balances::AccountData;
 pub use sp_arithmetic::traits::Bounded;
-<<<<<<< HEAD
 pub use sp_core::{parameter_types, sr25519, storage::Storage, Pair, H256};
-pub use sp_io;
-=======
-pub use sp_core::{sr25519, storage::Storage, Pair, H256};
-pub use sp_io::TestExternalities;
->>>>>>> 8769eae0
+pub use sp_io::{self, TestExternalities};
 pub use sp_std::{cell::RefCell, collections::vec_deque::VecDeque, fmt::Debug};
 pub use sp_trie::StorageProof;
 
@@ -76,14 +71,10 @@
 pub use sp_tracing;
 
 // Polkadot
-<<<<<<< HEAD
-pub use xcm::v3::{prelude as xcm_prelude, prelude::*};
-=======
 pub use xcm::{
 	v3::prelude::{AccountId32 as AccountId32Junction, Parachain as ParachainJunction, *},
 	VersionedMultiAssets, VersionedMultiLocation,
 };
->>>>>>> 8769eae0
 pub use xcm_executor::traits::ConvertLocation;
 
 thread_local! {
@@ -374,14 +365,6 @@
 			#[derive(Clone)]
 			pub struct $name;
 
-<<<<<<< HEAD
-			impl $crate::RelayChain for $name {
-				type Runtime = $runtime;
-				type RuntimeOrigin = $runtime_origin;
-				type RuntimeCall = $runtime_call;
-				type RuntimeEvent = $runtime_event;
-				type XcmConfig = $xcm_config;
-=======
 			impl Chain for $name {
 				type Runtime = $runtime::Runtime;
 				type RuntimeCall = $runtime::RuntimeCall;
@@ -402,7 +385,6 @@
 			}
 
 			impl RelayChain for $name {
->>>>>>> 8769eae0
 				type SovereignAccountOf = $sovereign_acc_of;
 				type MessageProcessor = $mp;
 			}
@@ -421,45 +403,6 @@
 				}
 			}
 
-<<<<<<< HEAD
-			impl $crate::ProcessMessage for $name {
-				type Origin = $crate::ParaId;
-
-				fn process_message(
-					msg: &[u8],
-					para: Self::Origin,
-					meter: &mut $crate::WeightMeter,
-					_id: &mut $crate::XcmHash
-				) -> Result<bool, $crate::ProcessMessageError> {
-					use $crate::{Weight, AggregateMessageOrigin, UmpQueueId, ServiceQueues, EnqueueMessage, TestExt};
-					use $mq as message_queue;
-					use $runtime_event as runtime_event;
-
-					Self::ext_wrapper(|| {
-						<$mq as EnqueueMessage<AggregateMessageOrigin>>::enqueue_message(
-							msg.try_into().expect("Message too long"),
-							AggregateMessageOrigin::Ump(UmpQueueId::Para(para.clone()))
-						);
-
-						<$system>::reset_events();
-						<$mq as ServiceQueues>::service_queues(Weight::MAX);
-						let events = <$system>::events();
-						let event = events.last().expect("There must be at least one event");
-
-						match &event.event {
-							runtime_event::MessageQueue(
-								$crate::pallet_message_queue::Event::Processed {origin, ..}) => {
-								assert_eq!(origin, &AggregateMessageOrigin::Ump(UmpQueueId::Para(para)));
-							},
-							event => panic!("Unexpected event: {:#?}", event),
-						}
-						Ok(true)
-					})
-				}
-			}
-
-=======
->>>>>>> 8769eae0
 			$crate::__impl_test_ext_for_relay_chain!($name, $genesis, $on_init, $api_version);
 			$crate::__impl_check_assertion!($name);
 		)+
@@ -484,20 +427,6 @@
 	// impl
 	(@impl $name:ident, $genesis:expr, $on_init:expr, $api_version:ident, $local_ext:ident, $global_ext:ident) => {
 		thread_local! {
-<<<<<<< HEAD
-			pub static $ext_name: $crate::RefCell<$crate::sp_io::TestExternalities>
-				= $crate::RefCell::new(<$name as $crate::TestExt>::build_new_ext($genesis));
-		}
-
-		impl $crate::TestExt for $name {
-			fn build_new_ext(storage: $crate::Storage) -> $crate::sp_io::TestExternalities {
-				let mut ext = $crate::sp_io::TestExternalities::new(storage);
-				ext.execute_with(|| {
-					#[allow(clippy::no_effect)]
-					$on_init;
-					$crate::sp_tracing::try_init_simple();
-					<Self as $crate::RelayChain>::System::set_block_number(1);
-=======
 			pub static $local_ext: $crate::RefCell<$crate::TestExternalities>
 				= $crate::RefCell::new(<$name>::build_new_ext($genesis));
 		}
@@ -521,7 +450,6 @@
 					let mut block_number = <Self as Chain>::System::block_number();
 					block_number = std::cmp::max(1, block_number);
 					<Self as Chain>::System::set_block_number(block_number);
->>>>>>> 8769eae0
 				});
 				ext
 			}
@@ -597,11 +525,7 @@
 						//TODO: mark sent count & filter out sent msg
 						for para_id in<$name as NetworkComponent>::Network::para_ids() {
 							// downward messages
-<<<<<<< HEAD
-							let downward_messages = <Self as $crate::RelayChain>::Runtime::dmq_contents(para_id.into())
-=======
 							let downward_messages = <Self as Chain>::Runtime::dmq_contents(para_id.into())
->>>>>>> 8769eae0
 								.into_iter()
 								.map(|inbound| (inbound.sent_at, inbound.msg));
 							if downward_messages.len() == 0 {
@@ -639,68 +563,6 @@
 	};
 }
 
-<<<<<<< HEAD
-#[macro_export]
-macro_rules! __impl_relay {
-	($network:ident, $relay_chain:ty) => {
-		impl $crate::NetworkComponent for $relay_chain {
-			type Network = $network;
-
-			fn network_name() -> &'static str {
-				stringify!($network)
-			}
-		}
-
-		impl $relay_chain {
-			pub fn child_location_of(id: $crate::ParaId) -> $crate::MultiLocation {
-				use $crate::xcm_prelude::*;
-
-				(Ancestor(0), Parachain(id.into())).into()
-			}
-
-			pub fn account_id_of(seed: &str) -> $crate::AccountId {
-				$crate::get_account_id_from_seed::<$crate::sr25519::Public>(seed)
-			}
-
-			pub fn account_data_of(
-				account: $crate::AccountId,
-			) -> $crate::AccountData<$crate::Balance> {
-				<Self as $crate::TestExt>::ext_wrapper(|| {
-					<Self as $crate::RelayChain>::System::account(account).data
-				})
-			}
-
-			pub fn sovereign_account_id_of(location: $crate::MultiLocation) -> $crate::AccountId {
-				<<Self as $crate::RelayChain>::SovereignAccountOf as $crate::ConvertLocation<
-					$crate::AccountId,
-				>>::convert_location(&location)
-				.unwrap()
-			}
-
-			pub fn fund_accounts(accounts: Vec<($crate::AccountId, $crate::Balance)>) {
-				<Self as $crate::TestExt>::ext_wrapper(|| {
-					for account in accounts {
-						let _ = <Self as $crate::RelayChain>::Balances::force_set_balance(
-							<Self as $crate::RelayChain>::RuntimeOrigin::root(),
-							account.0.into(),
-							account.1.into(),
-						);
-					}
-				});
-			}
-
-			pub fn events() -> Vec<<Self as $crate::RelayChain>::RuntimeEvent> {
-				<Self as $crate::RelayChain>::System::events()
-					.iter()
-					.map(|record| record.event.clone())
-					.collect()
-			}
-		}
-	};
-}
-
-=======
->>>>>>> 8769eae0
 // Parachain Implementation
 #[macro_export]
 macro_rules! decl_test_parachains {
@@ -728,13 +590,6 @@
 			#[derive(Clone)]
 			pub struct $name;
 
-<<<<<<< HEAD
-			impl $crate::Parachain for $name {
-				type Runtime = $runtime;
-				type RuntimeOrigin = $runtime_origin;
-				type RuntimeCall = $runtime_call;
-				type RuntimeEvent = $runtime_event;
-=======
 			impl Chain for $name {
 				type Runtime = $runtime::Runtime;
 				type RuntimeCall = $runtime::RuntimeCall;
@@ -755,7 +610,6 @@
 			}
 
 			impl Parachain for $name {
->>>>>>> 8769eae0
 				type XcmpMessageHandler = $xcmp_message_handler;
 				type DmpMessageHandler = $dmp_message_handler;
 				type LocationToAccountId = $location_to_account;
@@ -805,47 +659,6 @@
 }
 
 #[macro_export]
-<<<<<<< HEAD
-macro_rules! __impl_xcm_handlers_for_parachain {
-	($name:ident) => {
-		impl $crate::XcmpMessageHandler for $name {
-			fn handle_xcmp_messages<
-				'a,
-				I: Iterator<Item = ($crate::ParaId, $crate::RelayBlockNumber, &'a [u8])>,
-			>(
-				iter: I,
-				max_weight: $crate::Weight,
-			) -> $crate::Weight {
-				use $crate::{TestExt, XcmpMessageHandler};
-
-				<$name as $crate::TestExt>::ext_wrapper(|| {
-					<Self as $crate::Parachain>::XcmpMessageHandler::handle_xcmp_messages(
-						iter, max_weight,
-					)
-				})
-			}
-		}
-
-		impl $crate::DmpMessageHandler for $name {
-			fn handle_dmp_messages(
-				iter: impl Iterator<Item = ($crate::RelayBlockNumber, Vec<u8>)>,
-				max_weight: $crate::Weight,
-			) -> $crate::Weight {
-				use $crate::{DmpMessageHandler, TestExt};
-
-				<$name as $crate::TestExt>::ext_wrapper(|| {
-					<Self as $crate::Parachain>::DmpMessageHandler::handle_dmp_messages(
-						iter, max_weight,
-					)
-				})
-			}
-		}
-	};
-}
-
-#[macro_export]
-=======
->>>>>>> 8769eae0
 macro_rules! __impl_test_ext_for_parachain {
 	// entry point: generate ext name
 	($name:ident, $genesis:expr, $on_init:expr) => {
@@ -856,20 +669,6 @@
 	// impl
 	(@impl $name:ident, $genesis:expr, $on_init:expr, $local_ext:ident, $global_ext:ident) => {
 		thread_local! {
-<<<<<<< HEAD
-			pub static $ext_name: $crate::RefCell<$crate::sp_io::TestExternalities>
-				= $crate::RefCell::new(<$name as $crate::TestExt>::build_new_ext($genesis));
-		}
-
-		impl $crate::TestExt for $name {
-			fn build_new_ext(storage: $crate::Storage) -> $crate::sp_io::TestExternalities {
-				let mut ext = $crate::sp_io::TestExternalities::new(storage);
-				ext.execute_with(|| {
-					#[allow(clippy::no_effect)]
-					$on_init;
-					$crate::sp_tracing::try_init_simple();
-					<Self as $crate::Parachain>::System::set_block_number(1);
-=======
 			pub static $local_ext: $crate::RefCell<$crate::TestExternalities>
 				= $crate::RefCell::new(<$name>::build_new_ext($genesis));
 		}
@@ -893,7 +692,6 @@
 					let mut block_number = <Self as Chain>::System::block_number();
 					block_number = std::cmp::max(1, block_number);
 					<Self as Chain>::System::set_block_number(block_number);
->>>>>>> 8769eae0
 				});
 				ext
 			}
@@ -964,12 +762,6 @@
 				// Initialize block
 				$local_ext.with(|v| {
 					v.borrow_mut().execute_with(|| {
-<<<<<<< HEAD
-						// Make sure it has been recorded properly
-						let relay_block_number = <$name as NetworkComponent>::Network::relay_block_number();
-						let _ = <Self as $crate::Parachain>::ParachainSystem::set_validation_data(
-							<Self as $crate::Parachain>::RuntimeOrigin::none(),
-=======
 						// Increase block number
 						let mut relay_block_number = <$name as NetworkComponent>::Network::relay_block_number();
 						relay_block_number += 1;
@@ -977,7 +769,6 @@
 
 						let _ = <Self as Parachain>::ParachainSystem::set_validation_data(
 							<Self as Chain>::RuntimeOrigin::none(),
->>>>>>> 8769eae0
 							<$name as NetworkComponent>::Network::hrmp_channel_parachain_inherent_data(para_id, relay_block_number),
 						);
 					})
@@ -991,11 +782,7 @@
 					v.borrow_mut().execute_with(|| {
 						use sp_runtime::traits::Header as HeaderT;
 
-<<<<<<< HEAD
-						let block_number = <Self as $crate::Parachain>::System::block_number();
-=======
 						let block_number = <Self as Chain>::System::block_number();
->>>>>>> 8769eae0
 						let mock_header = HeaderT::new(
 							0,
 							Default::default(),
@@ -1033,9 +820,6 @@
 						}
 
 						// clean messages
-<<<<<<< HEAD
-						<Self as $crate::Parachain>::ParachainSystem::on_initialize(block_number);
-=======
 						<Self as Parachain>::ParachainSystem::on_initialize(block_number);
 
 						// log events
@@ -1045,7 +829,6 @@
 
 						// clean events
 						<Self as Chain>::System::reset_events();
->>>>>>> 8769eae0
 					})
 				});
 
@@ -1065,103 +848,6 @@
 	};
 }
 
-<<<<<<< HEAD
-#[macro_export]
-macro_rules! __impl_parachain {
-	($network:ident, $parachain:ty) => {
-		impl $crate::NetworkComponent for $parachain {
-			type Network = $network;
-
-			fn network_name() -> &'static str {
-				stringify!($network)
-			}
-		}
-
-		impl $parachain {
-			pub fn para_id() -> $crate::ParaId {
-				use $crate::Get;
-
-				<Self as $crate::TestExt>::ext_wrapper(|| {
-					<Self as $crate::Parachain>::ParachainInfo::get()
-				})
-			}
-
-			pub fn parent_location() -> $crate::MultiLocation {
-				use $crate::xcm_prelude::*;
-
-				(Parent).into()
-			}
-
-			pub fn sibling_location_of(para_id: $crate::ParaId) -> $crate::MultiLocation {
-				use $crate::xcm_prelude::*;
-
-				(Parent, X1(Parachain(para_id.into()))).into()
-			}
-
-			pub fn account_id_of(seed: &str) -> $crate::AccountId {
-				$crate::get_account_id_from_seed::<$crate::sr25519::Public>(seed)
-			}
-
-			pub fn account_data_of(
-				account: $crate::AccountId,
-			) -> $crate::AccountData<$crate::Balance> {
-				<Self as $crate::TestExt>::ext_wrapper(|| {
-					<Self as $crate::Parachain>::System::account(account).data
-				})
-			}
-
-			pub fn sovereign_account_id_of(location: $crate::MultiLocation) -> $crate::AccountId {
-				<<Self as $crate::Parachain>::LocationToAccountId as $crate::ConvertLocation<
-					$crate::AccountId,
-				>>::convert_location(&location)
-				.unwrap()
-			}
-
-			pub fn fund_accounts(accounts: Vec<($crate::AccountId, $crate::Balance)>) {
-				<Self as $crate::TestExt>::ext_wrapper(|| {
-					for account in accounts {
-						let _ = <Self as $crate::Parachain>::Balances::force_set_balance(
-							<Self as $crate::Parachain>::RuntimeOrigin::root(),
-							account.0.into(),
-							account.1.into(),
-						);
-					}
-				});
-			}
-
-			pub fn events() -> Vec<<Self as $crate::Parachain>::RuntimeEvent> {
-				<Self as $crate::Parachain>::System::events()
-					.iter()
-					.map(|record| record.event.clone())
-					.collect()
-			}
-
-			fn prepare_for_xcmp() {
-				use $crate::{Network, NetworkComponent};
-				let para_id = Self::para_id();
-
-				<Self as $crate::TestExt>::ext_wrapper(|| {
-					use $crate::{Get, Hooks};
-
-					let block_number = <Self as $crate::Parachain>::System::block_number();
-
-					let _ = <Self as $crate::Parachain>::ParachainSystem::set_validation_data(
-						<Self as $crate::Parachain>::RuntimeOrigin::none(),
-						<Self as NetworkComponent>::Network::hrmp_channel_parachain_inherent_data(
-							para_id.into(),
-							1,
-						),
-					);
-					// set `AnnouncedHrmpMessagesPerCandidate`
-					<Self as $crate::Parachain>::ParachainSystem::on_initialize(block_number);
-				});
-			}
-		}
-	};
-}
-
-=======
->>>>>>> 8769eae0
 // Network Implementation
 #[macro_export]
 macro_rules! decl_test_networks {
@@ -1324,15 +1010,9 @@
 					// Make sure both, including the target `Network` are initialized
 					<Self::Bridge as Bridge>::init();
 
-<<<<<<< HEAD
-					while let Some(msg) = $crate::BRIDGED_MESSAGES.with(|b| b.borrow_mut().get_mut(stringify!($name)).unwrap().pop_front()) {
-						let dispatch_result = <<Self::Bridge as $crate::Bridge>::Target as $crate::TestExt>::ext_wrapper(|| {
-							<<Self::Bridge as Bridge>::Handler as $crate::BridgeMessageHandler>::dispatch_target_inbound_message(msg.clone())
-=======
 					while let Some(msg) = $crate::BRIDGED_MESSAGES.with(|b| b.borrow_mut().get_mut(Self::name()).unwrap().pop_front()) {
 						let dispatch_result = <<Self::Bridge as $crate::Bridge>::Target as TestExt>::ext_wrapper(|| {
 							<<Self::Bridge as Bridge>::Handler as BridgeMessageHandler>::dispatch_target_inbound_message(msg.clone())
->>>>>>> 8769eae0
 						});
 
 						match dispatch_result {
