--- conflicted
+++ resolved
@@ -625,11 +625,17 @@
 						let block_number = <Self as Chain>::System::block_number();
 						let mut relay_block_number = <Self as NetworkComponent>::Network::relay_block_number();
 
+						// Get parent head data
+						let header = <Self as Chain>::System::finalize();
+						let parent_head_data = $crate::HeadData(header.encode());
+
+
 						let _ = <Self as Parachain>::ParachainSystem::set_validation_data(
 							<Self as Chain>::RuntimeOrigin::none(),
 							<Self as NetworkComponent>::Network::hrmp_channel_parachain_inherent_data(
 								para_id.into(),
 								relay_block_number,
+								parent_head_data,
 							),
 						);
 						// set `AnnouncedHrmpMessagesPerCandidate`
@@ -760,34 +766,15 @@
 				// Make sure the Network is initialized
 				<$name as NetworkComponent>::Network::init();
 
-<<<<<<< HEAD
-				let mut relay_block_number = <$name as NetworkComponent>::Network::relay_block_number();
-				relay_block_number += 1;
-				<$name as NetworkComponent>::Network::set_relay_block_number(relay_block_number);
-				relay_block_number = <$name as NetworkComponent>::Network::relay_block_number();
-
-				let para_id = <$name>::para_id().into();
-
-				// Initialize block
-				$ext_name.with(|v| {
-					v.borrow_mut().execute_with(|| {
-						// Get parent head data
-						let header = <Self as Parachain>::System::finalize();
-						let parent_head_data = $crate::HeadData(header.encode());
-						let parent_hash = BlakeTwo256::hash(&parent_head_data.0);
-
-						<Self as Parachain>::System::initialize(&relay_block_number, &parent_hash, &Default::default());
-						<Self as Parachain>::ParachainSystem::on_initialize(relay_block_number);
-
-						let _ = <Self as Parachain>::ParachainSystem::set_validation_data(
-							<Self as Parachain>::RuntimeOrigin::none(),
-							<$name as NetworkComponent>::Network::hrmp_channel_parachain_inherent_data(para_id, relay_block_number, parent_head_data),
-=======
 				let para_id = <$name>::para_id().into();
 
 				// Initialize block
 				$local_ext.with(|v| {
 					v.borrow_mut().execute_with(|| {
+						// Get parent head data
+						let header = <Self as Chain>::System::finalize();
+						let parent_head_data = $crate::HeadData(header.encode());
+
 						// Increase block number
 						let mut relay_block_number = <$name as NetworkComponent>::Network::relay_block_number();
 						relay_block_number += 1;
@@ -795,24 +782,16 @@
 
 						let _ = <Self as Parachain>::ParachainSystem::set_validation_data(
 							<Self as Chain>::RuntimeOrigin::none(),
-							<$name as NetworkComponent>::Network::hrmp_channel_parachain_inherent_data(para_id, relay_block_number),
->>>>>>> 8769eae0
+							<$name as NetworkComponent>::Network::hrmp_channel_parachain_inherent_data(para_id, relay_block_number, parent_head_data),
 						);
 					})
 				});
 
 				// Execute
-<<<<<<< HEAD
-				let r = $ext_name.with(|v| v.borrow_mut().execute_with(execute));
-
-				// Finalize block
-				$ext_name.with(|v| {
-=======
 				let r = $local_ext.with(|v| v.borrow_mut().execute_with(execute));
 
 				// Finalize block and send messages if needed
 				$local_ext.with(|v| {
->>>>>>> 8769eae0
 					v.borrow_mut().execute_with(|| {
 						use sp_runtime::traits::Header as HeaderT;
 
@@ -882,110 +861,6 @@
 	};
 }
 
-<<<<<<< HEAD
-#[macro_export]
-macro_rules! __impl_parachain {
-	($network:ident, $parachain:ty) => {
-		impl $crate::NetworkComponent for $parachain {
-			type Network = $network;
-
-			fn network_name() -> &'static str {
-				stringify!($network)
-			}
-		}
-
-		impl $parachain {
-			pub fn para_id() -> $crate::ParaId {
-				Self::ext_wrapper(|| <Self as Parachain>::ParachainInfo::get())
-			}
-
-			pub fn parent_location() -> $crate::MultiLocation {
-				(Parent).into()
-			}
-
-			pub fn sibling_location_of(para_id: $crate::ParaId) -> $crate::MultiLocation {
-				(Parent, X1(Parachain(para_id.into()))).into()
-			}
-
-			pub fn account_id_of(seed: &str) -> $crate::AccountId {
-				$crate::get_account_id_from_seed::<sr25519::Public>(seed)
-			}
-
-			pub fn account_data_of(account: AccountId) -> $crate::AccountData<Balance> {
-				Self::ext_wrapper(|| <Self as Parachain>::System::account(account).data)
-			}
-
-			pub fn sovereign_account_id_of(location: $crate::MultiLocation) -> $crate::AccountId {
-				<Self as Parachain>::LocationToAccountId::convert_location(&location).unwrap()
-			}
-
-			pub fn fund_accounts(accounts: Vec<(AccountId, Balance)>) {
-				Self::ext_wrapper(|| {
-					for account in accounts {
-						let _ = <Self as Parachain>::Balances::force_set_balance(
-							<Self as Parachain>::RuntimeOrigin::root(),
-							account.0.into(),
-							account.1.into(),
-						);
-					}
-				});
-			}
-
-			pub fn events() -> Vec<<Self as Parachain>::RuntimeEvent> {
-				<Self as Parachain>::System::events()
-					.iter()
-					.map(|record| record.event.clone())
-					.collect()
-			}
-
-			fn prepare_for_xcmp() {
-				use sp_core::Encode;
-				use sp_runtime::testing::Header;
-				use $crate::{Network, NetworkComponent};
-
-				let para_id = Self::para_id();
-
-				<Self as TestExt>::ext_wrapper(|| {
-					use polkadot_primitives::HashT;
-					use sp_runtime::traits::BlakeTwo256;
-					use $crate::{Get, Hooks};
-
-					// Get parent head data
-					let mut parent_head_data = {
-						let header = <Self as Parachain>::System::finalize();
-						$crate::HeadData(header.encode())
-					};
-					let parent_hash = BlakeTwo256::hash(&parent_head_data.0);
-
-					let block_number: u32 = 1;
-
-					<Self as Parachain>::System::initialize(
-						&block_number,
-						&parent_hash,
-						&Default::default(),
-					);
-
-					// set `AnnouncedHrmpMessagesPerCandidate`
-					<Self as Parachain>::ParachainSystem::on_initialize(block_number);
-
-					let _ = <Self as Parachain>::ParachainSystem::set_validation_data(
-						<Self as Parachain>::RuntimeOrigin::none(),
-						<Self as NetworkComponent>::Network::hrmp_channel_parachain_inherent_data(
-							para_id.into(),
-							block_number,
-							parent_head_data,
-						),
-					);
-
-					<Self as Parachain>::ParachainSystem::on_finalize(block_number);
-				});
-			}
-		}
-	};
-}
-
-=======
->>>>>>> 8769eae0
 // Network Implementation
 #[macro_export]
 macro_rules! decl_test_networks {
