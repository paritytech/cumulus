--- conflicted
+++ resolved
@@ -23,13 +23,9 @@
 use polkadot_overseer::OverseerHandler;
 use polkadot_primitives::v1::{Block as PBlock, CollatorId, CollatorPair};
 use polkadot_service::{AbstractClient, Client as PClient, ClientHandle, RuntimeApiCollection};
-<<<<<<< HEAD
 use sc_client_api::{
-	Backend as BackendT, BlockBackend, BlockchainEvents, Finalizer, UsageProvider,
+	Backend as BackendT, BlockBackend, BlockchainEvents, Finalizer, StateBackend, UsageProvider,
 };
-=======
-use sc_client_api::{Backend as BackendT, BlockBackend, Finalizer, UsageProvider, StateBackend};
->>>>>>> 09b27cec
 use sc_service::{error::Result as ServiceResult, Configuration, Role, TaskManager};
 use sp_blockchain::HeaderBackend;
 use sp_consensus::{BlockImport, Environment, Error as ConsensusError, Proposer};
@@ -42,7 +38,18 @@
 type PFullNode<C> = polkadot_service::NewFull<C>;
 
 /// Parameters given to [`start_collator`].
-pub struct StartCollatorParams<'a, Block: BlockT, PF, BI, BS, Client, Backend, Spawner, PClient, PBackend> {
+pub struct StartCollatorParams<
+	'a,
+	Block: BlockT,
+	PF,
+	BI,
+	BS,
+	Client,
+	Backend,
+	Spawner,
+	PClient,
+	PBackend,
+> {
 	pub proposer_factory: PF,
 	pub inherent_data_providers: InherentDataProviders,
 	pub backend: Arc<Backend>,
@@ -138,11 +145,7 @@
 	Ok(())
 }
 
-<<<<<<< HEAD
-struct StartCollator<Block: BlockT, Backend, PF, BI, BS, Spawner> {
-=======
-struct StartCollator<Block: BlockT, Client, Backend, PF, BI, BS, Spawner, PBackend> {
->>>>>>> 09b27cec
+struct StartCollator<Block: BlockT, Backend, PF, BI, BS, Spawner, PBackend> {
 	proposer_factory: PF,
 	inherent_data_providers: InherentDataProviders,
 	backend: Arc<Backend>,
@@ -156,13 +159,8 @@
 	polkadot_backend: Arc<PBackend>,
 }
 
-<<<<<<< HEAD
-impl<Block, Backend, PF, BI, BS, Spawner> polkadot_service::ExecuteWithClient
-	for StartCollator<Block, Backend, PF, BI, BS, Spawner>
-=======
-impl<Block, Client, Backend, PF, BI, BS, Spawner, PBackend2> polkadot_service::ExecuteWithClient
-	for StartCollator<Block, Client, Backend, PF, BI, BS, Spawner, PBackend2>
->>>>>>> 09b27cec
+impl<Block, Backend, PF, BI, BS, Spawner, PBackend2> polkadot_service::ExecuteWithClient
+	for StartCollator<Block, Backend, PF, BI, BS, Spawner, PBackend2>
 where
 	Block: BlockT,
 	PF: Environment<Block> + Send + 'static,
