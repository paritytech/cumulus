--- conflicted
+++ resolved
@@ -21,11 +21,7 @@
 use cumulus_primitives::ParaId;
 use futures::{Future, FutureExt};
 use polkadot_overseer::OverseerHandler;
-<<<<<<< HEAD
-use polkadot_primitives::v1::{Block as PBlock, CollatorPair};
-=======
 use polkadot_primitives::v1::{Block as PBlock, CollatorId, CollatorPair};
->>>>>>> 76f9ecae
 use polkadot_service::{AbstractClient, Client as PClient, ClientHandle, RuntimeApiCollection};
 use sc_client_api::{Backend as BackendT, BlockBackend, Finalizer, UsageProvider};
 use sc_service::{error::Result as ServiceResult, Configuration, Role, TaskManager};
@@ -107,13 +103,9 @@
 			backend,
 			client,
 			announce_block,
-<<<<<<< HEAD
-			overseer_handler: polkadot_full_node.overseer_handler,
-=======
 			overseer_handler: polkadot_full_node
 				.overseer_handler
 				.ok_or_else(|| "Polkadot full node did not provided an `OverseerHandler`!")?,
->>>>>>> 76f9ecae
 			spawner,
 			para_id,
 			collator_key,
@@ -302,24 +294,17 @@
 /// Build the Polkadot full node using the given `config`.
 pub fn build_polkadot_full_node(
 	config: Configuration,
-<<<<<<< HEAD
-=======
 	collator_id: CollatorId,
->>>>>>> 76f9ecae
 ) -> sc_service::error::Result<PFullNode<PClient>> {
 	let is_light = matches!(config.role, Role::Light);
 	if is_light {
 		Err("Light client not supported.".into())
 	} else {
-<<<<<<< HEAD
-		polkadot_service::build_full(config, true, None)
-=======
 		polkadot_service::build_full(
 			config,
 			polkadot_service::IsCollator::Yes(collator_id),
 			None,
 			None,
 		)
->>>>>>> 76f9ecae
 	}
 }