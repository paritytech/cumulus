--- conflicted
+++ resolved
@@ -11,21 +11,6 @@
 cumulus-primitives = { path = "../primitives" }
 
 # Substrate dependencies
-<<<<<<< HEAD
-sc-service = { git = "https://github.com/cheme/substrate", branch = "rococo-branch-witness_backend" }
-sc-client-api = { git = "https://github.com/cheme/substrate", branch = "rococo-branch-witness_backend" }
-sp-consensus = { git = "https://github.com/cheme/substrate", branch = "rococo-branch-witness_backend" }
-sp-runtime = { git = "https://github.com/cheme/substrate", branch = "rococo-branch-witness_backend" }
-sp-api = { git = "https://github.com/cheme/substrate", branch = "rococo-branch-witness_backend" }
-sp-core = { git = "https://github.com/cheme/substrate", branch = "rococo-branch-witness_backend" }
-sp-inherents = { git = "https://github.com/cheme/substrate", branch = "rococo-branch-witness_backend" }
-sp-blockchain = { git = "https://github.com/cheme/substrate", branch = "rococo-branch-witness_backend" }
-
-# Polkadot dependencies
-polkadot-collator = { git = "https://github.com/cheme/polkadot-1", branch = "rococo-branch-witness_backend" }
-polkadot-primitives = { git = "https://github.com/cheme/polkadot-1", branch = "rococo-branch-witness_backend" }
-polkadot-service = { git = "https://github.com/cheme/polkadot-1", branch = "rococo-branch-witness_backend" }
-=======
 sc-service = { git = "https://github.com/paritytech/substrate", branch = "master" }
 sc-client-api = { git = "https://github.com/paritytech/substrate", branch = "master" }
 sp-consensus = { git = "https://github.com/paritytech/substrate", branch = "master" }
@@ -41,5 +26,4 @@
 polkadot-overseer = { git = "https://github.com/paritytech/polkadot", branch = "bkchr-adder-collator-integration-test" }
 
 # Other deps
-futures = "0.3.6"
->>>>>>> 76f9ecae
+futures = "0.3.6"