[package]
name = "polkadot-parachain-bin"
version = "0.9.430"
authors = ["Parity Technologies <admin@parity.io>"]
build = "build.rs"
edition = "2021"
description = "Runs a polkadot parachain node which could be a collator."

[[bin]]
name = "polkadot-parachain"
path = "src/main.rs"

[dependencies]
async-trait = "0.1.71"
clap = { version = "4.3.16", features = ["derive"] }
codec = { package = "parity-scale-codec", version = "3.0.0" }
futures = "0.3.28"
hex-literal = "0.4.1"
log = "0.4.19"
serde = { version = "1.0.171", features = ["derive"] }
serde_json = "1.0.103"

# Local
rococo-parachain-runtime = { path = "../parachains/runtimes/testing/rococo-parachain" }
shell-runtime = { path = "../parachains/runtimes/starters/shell" }
glutton-runtime = { path = "../parachains/runtimes/glutton/glutton-kusama" }
seedling-runtime = { path = "../parachains/runtimes/starters/seedling" }
asset-hub-polkadot-runtime = { path = "../parachains/runtimes/assets/asset-hub-polkadot" }
asset-hub-kusama-runtime = { path = "../parachains/runtimes/assets/asset-hub-kusama" }
asset-hub-westend-runtime = { path = "../parachains/runtimes/assets/asset-hub-westend" }
collectives-polkadot-runtime = { path = "../parachains/runtimes/collectives/collectives-polkadot" }
contracts-rococo-runtime = { path = "../parachains/runtimes/contracts/contracts-rococo" }
bridge-hub-rococo-runtime = { path = "../parachains/runtimes/bridge-hubs/bridge-hub-rococo" }
bridge-hub-kusama-runtime = { path = "../parachains/runtimes/bridge-hubs/bridge-hub-kusama" }
bridge-hub-polkadot-runtime = { path = "../parachains/runtimes/bridge-hubs/bridge-hub-polkadot" }
penpal-runtime = { path = "../parachains/runtimes/testing/penpal" }
jsonrpsee = { version = "0.16.2", features = ["server"] }
parachains-common = { path = "../parachains/common" }

# Substrate
frame-benchmarking = { git = "https://github.com/paritytech/substrate", branch = "master" }
frame-benchmarking-cli = { git = "https://github.com/paritytech/substrate", branch = "master" }
sp-runtime = { git = "https://github.com/paritytech/substrate", default-features = false, branch = "master" }
sp-io = { git = "https://github.com/paritytech/substrate", branch = "master" }
sp-core = { git = "https://github.com/paritytech/substrate", branch = "master" }
sp-session = { git = "https://github.com/paritytech/substrate", branch = "master" }
sc-consensus = { git = "https://github.com/paritytech/substrate", branch = "master" }
sc-cli = { git = "https://github.com/paritytech/substrate", branch = "master" }
sc-client-api = { git = "https://github.com/paritytech/substrate", branch = "master" }
sc-executor = { git = "https://github.com/paritytech/substrate", branch = "master" }
sc-service = { git = "https://github.com/paritytech/substrate", branch = "master" }
sc-telemetry = { git = "https://github.com/paritytech/substrate", branch = "master" }
sc-transaction-pool = { git = "https://github.com/paritytech/substrate", branch = "master" }
sp-transaction-pool = { git = "https://github.com/paritytech/substrate", branch = "master" }
sc-network = { git = "https://github.com/paritytech/substrate", branch = "master" }
sc-network-sync = { git = "https://github.com/paritytech/substrate", branch = "master" }
sc-basic-authorship = { git = "https://github.com/paritytech/substrate", branch = "master" }
sp-timestamp = { git = "https://github.com/paritytech/substrate", branch = "master" }
sp-blockchain = { git = "https://github.com/paritytech/substrate", branch = "master" }
sp-block-builder = { git = "https://github.com/paritytech/substrate", branch = "master" }
sp-keystore = { git = "https://github.com/paritytech/substrate", branch = "master" }
sc-chain-spec = { git = "https://github.com/paritytech/substrate", branch = "master" }
sc-rpc = { git = "https://github.com/paritytech/substrate", branch = "master" }
sc-tracing = { git = "https://github.com/paritytech/substrate", branch = "master" }
sp-offchain = { git = "https://github.com/paritytech/substrate", branch = "master" }
sp-api = { git = "https://github.com/paritytech/substrate", branch = "master" }
sp-consensus-aura = { git = "https://github.com/paritytech/substrate", branch = "master" }
sc-sysinfo = { git = "https://github.com/paritytech/substrate", branch = "master" }
substrate-prometheus-endpoint = { git = "https://github.com/paritytech/substrate", branch = "master" }
try-runtime-cli = { git = "https://github.com/paritytech/substrate", branch = "master", optional = true }
sc-transaction-pool-api = { git = "https://github.com/paritytech/substrate", branch = "master" }
frame-rpc-system = { package = "substrate-frame-rpc-system", git = "https://github.com/paritytech/substrate", branch = "master" }
pallet-transaction-payment-rpc = { git = "https://github.com/paritytech/substrate", branch = "master" }
substrate-state-trie-migration-rpc = { git = "https://github.com/paritytech/substrate", branch = "master" }

# Polkadot
# Use rococo-native as this is currently the default "local" relay chain
polkadot-cli = { git = "https://github.com/paritytech/polkadot", branch = "master", features = ["rococo-native"] }
polkadot-primitives = { git = "https://github.com/paritytech/polkadot", branch = "master" }
polkadot-service = { git = "https://github.com/paritytech/polkadot", branch = "master" }
xcm = { git = "https://github.com/paritytech/polkadot", branch = "master" }

# Cumulus
cumulus-client-cli = { path = "../client/cli" }
cumulus-client-consensus-aura = { path = "../client/consensus/aura" }
cumulus-client-consensus-relay-chain = { path = "../client/consensus/relay-chain" }
cumulus-client-consensus-common = { path = "../client/consensus/common" }
cumulus-client-service = { path = "../client/service" }
cumulus-primitives-core = { path = "../primitives/core" }
cumulus-primitives-parachain-inherent = { path = "../primitives/parachain-inherent" }
cumulus-relay-chain-interface = { path = "../client/relay-chain-interface" }
color-print = "0.3.4"

[build-dependencies]
substrate-build-script-utils = { git = "https://github.com/paritytech/substrate", branch = "master" }

[dev-dependencies]
assert_cmd = "2.0"
nix = { version = "0.26.1", features = ["signal"] }
tempfile = "3.6.0"
tokio = { version = "1.29.1", features = ["macros", "time", "parking_lot"] }
wait-timeout = "0.2"
<<<<<<< HEAD
# purge_chain_works works with rococo-local and needs to allow this
polkadot-cli = { git = "https://github.com/paritytech/polkadot", features = ["rococo-native"] , branch = "master" }
=======
>>>>>>> b811562c

[features]
default = []
runtime-benchmarks = [
	"polkadot-service/runtime-benchmarks",
	"asset-hub-polkadot-runtime/runtime-benchmarks",
	"asset-hub-kusama-runtime/runtime-benchmarks",
	"asset-hub-westend-runtime/runtime-benchmarks",
	"bridge-hub-rococo-runtime/runtime-benchmarks",
	"bridge-hub-kusama-runtime/runtime-benchmarks",
	"bridge-hub-polkadot-runtime/runtime-benchmarks",
	"collectives-polkadot-runtime/runtime-benchmarks",
	"rococo-parachain-runtime/runtime-benchmarks",
	"contracts-rococo-runtime/runtime-benchmarks",
	"contracts-rococo-runtime/runtime-benchmarks",
	"penpal-runtime/runtime-benchmarks",
]
try-runtime = [
	"asset-hub-polkadot-runtime/try-runtime",
	"asset-hub-kusama-runtime/try-runtime",
	"asset-hub-westend-runtime/try-runtime",
	"shell-runtime/try-runtime",
	"try-runtime-cli/try-runtime",
]<|MERGE_RESOLUTION|>--- conflicted
+++ resolved
@@ -100,11 +100,6 @@
 tempfile = "3.6.0"
 tokio = { version = "1.29.1", features = ["macros", "time", "parking_lot"] }
 wait-timeout = "0.2"
-<<<<<<< HEAD
-# purge_chain_works works with rococo-local and needs to allow this
-polkadot-cli = { git = "https://github.com/paritytech/polkadot", features = ["rococo-native"] , branch = "master" }
-=======
->>>>>>> b811562c
 
 [features]
 default = []
