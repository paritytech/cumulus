--- conflicted
+++ resolved
@@ -12,20 +12,12 @@
 
 [dependencies]
 async-trait = "0.1.72"
-<<<<<<< HEAD
-clap = { version = "4.3.17", features = ["derive"] }
-=======
 clap = { version = "4.3.19", features = ["derive"] }
->>>>>>> 610f0b15
 codec = { package = "parity-scale-codec", version = "3.0.0" }
 futures = "0.3.28"
 hex-literal = "0.4.1"
 log = "0.4.19"
-<<<<<<< HEAD
-serde = { version = "1.0.171", features = ["derive"] }
-=======
 serde = { version = "1.0.175", features = ["derive"] }
->>>>>>> 610f0b15
 serde_json = "1.0.103"
 
 # Local
