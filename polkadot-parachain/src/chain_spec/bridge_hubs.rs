// Copyright 2022 Parity Technologies (UK) Ltd.
// This file is part of Cumulus.

// Cumulus is free software: you can redistribute it and/or modify
// it under the terms of the GNU General Public License as published by
// the Free Software Foundation, either version 3 of the License, or
// (at your option) any later version.

// Cumulus is distributed in the hope that it will be useful,
// but WITHOUT ANY WARRANTY; without even the implied warranty of
// MERCHANTABILITY or FITNESS FOR A PARTICULAR PURPOSE.  See the
// GNU General Public License for more details.

// You should have received a copy of the GNU General Public License
// along with Cumulus.  If not, see <http://www.gnu.org/licenses/>.

use crate::chain_spec::{get_account_id_from_seed, get_collator_keys_from_seed};
use cumulus_primitives_core::ParaId;
use parachains_common::Balance as BridgeHubBalance;
use sc_chain_spec::ChainSpec;
use sc_cli::RuntimeVersion;
use sp_core::sr25519;
use std::{path::PathBuf, str::FromStr};

/// Collects all supported BridgeHub configurations
#[derive(Debug, PartialEq)]
pub enum BridgeHubRuntimeType {
	Rococo,
	RococoLocal,
	// used by benchmarks
	RococoDevelopment,

	Wococo,
	WococoLocal,

	Kusama,
	KusamaLocal,
	// used by benchmarks
	KusamaDevelopment,

	Polkadot,
	PolkadotLocal,
	// used by benchmarks
	PolkadotDevelopment,

	// used with kusama runtime
	Westend,
}

impl FromStr for BridgeHubRuntimeType {
	type Err = String;

	fn from_str(value: &str) -> Result<Self, Self::Err> {
		match value {
			polkadot::BRIDGE_HUB_POLKADOT => Ok(BridgeHubRuntimeType::Polkadot),
			polkadot::BRIDGE_HUB_POLKADOT_LOCAL => Ok(BridgeHubRuntimeType::PolkadotLocal),
			polkadot::BRIDGE_HUB_POLKADOT_DEVELOPMENT =>
				Ok(BridgeHubRuntimeType::PolkadotDevelopment),
			kusama::BRIDGE_HUB_KUSAMA => Ok(BridgeHubRuntimeType::Kusama),
			kusama::BRIDGE_HUB_KUSAMA_LOCAL => Ok(BridgeHubRuntimeType::KusamaLocal),
			kusama::BRIDGE_HUB_KUSAMA_DEVELOPMENT => Ok(BridgeHubRuntimeType::KusamaDevelopment),
			westend::BRIDGE_HUB_WESTEND => Ok(BridgeHubRuntimeType::Westend),
			rococo::BRIDGE_HUB_ROCOCO => Ok(BridgeHubRuntimeType::Rococo),
			rococo::BRIDGE_HUB_ROCOCO_LOCAL => Ok(BridgeHubRuntimeType::RococoLocal),
			rococo::BRIDGE_HUB_ROCOCO_DEVELOPMENT => Ok(BridgeHubRuntimeType::RococoDevelopment),
			wococo::BRIDGE_HUB_WOCOCO => Ok(BridgeHubRuntimeType::Wococo),
			wococo::BRIDGE_HUB_WOCOCO_LOCAL => Ok(BridgeHubRuntimeType::WococoLocal),
			_ => Err(format!("Value '{}' is not configured yet", value)),
		}
	}
}

impl BridgeHubRuntimeType {
	pub const ID_PREFIX: &'static str = "bridge-hub";

	pub fn chain_spec_from_json_file(&self, path: PathBuf) -> Result<Box<dyn ChainSpec>, String> {
		match self {
			BridgeHubRuntimeType::Polkadot |
			BridgeHubRuntimeType::PolkadotLocal |
			BridgeHubRuntimeType::PolkadotDevelopment =>
				Ok(Box::new(polkadot::BridgeHubChainSpec::from_json_file(path)?)),
			BridgeHubRuntimeType::Kusama |
			BridgeHubRuntimeType::KusamaLocal |
			BridgeHubRuntimeType::KusamaDevelopment =>
				Ok(Box::new(kusama::BridgeHubChainSpec::from_json_file(path)?)),
			BridgeHubRuntimeType::Westend =>
				Ok(Box::new(westend::BridgeHubChainSpec::from_json_file(path)?)),
			BridgeHubRuntimeType::Rococo |
			BridgeHubRuntimeType::RococoLocal |
			BridgeHubRuntimeType::RococoDevelopment =>
				Ok(Box::new(rococo::BridgeHubChainSpec::from_json_file(path)?)),
			BridgeHubRuntimeType::Wococo | BridgeHubRuntimeType::WococoLocal =>
				Ok(Box::new(wococo::BridgeHubChainSpec::from_json_file(path)?)),
		}
	}

	pub fn load_config(&self) -> Result<Box<dyn ChainSpec>, String> {
		match self {
			BridgeHubRuntimeType::Polkadot =>
				Ok(Box::new(polkadot::BridgeHubChainSpec::from_json_bytes(
					&include_bytes!("../../../parachains/chain-specs/bridge-hub-polkadot.json")[..],
				)?)),
			BridgeHubRuntimeType::PolkadotLocal => Ok(Box::new(polkadot::local_config(
				polkadot::BRIDGE_HUB_POLKADOT_LOCAL,
				"Polkadot BridgeHub Local",
				"polkadot-local",
				ParaId::new(1002),
			))),
			BridgeHubRuntimeType::PolkadotDevelopment => Ok(Box::new(polkadot::local_config(
				polkadot::BRIDGE_HUB_POLKADOT_DEVELOPMENT,
				"Polkadot BridgeHub Development",
				"polkadot-dev",
				ParaId::new(1002),
			))),
			BridgeHubRuntimeType::Kusama =>
				Ok(Box::new(kusama::BridgeHubChainSpec::from_json_bytes(
					&include_bytes!("../../../parachains/chain-specs/bridge-hub-kusama.json")[..],
				)?)),
			BridgeHubRuntimeType::KusamaLocal => Ok(Box::new(kusama::local_config(
				kusama::BRIDGE_HUB_KUSAMA_LOCAL,
				"Kusama BridgeHub Local",
				"kusama-local",
				ParaId::new(1003),
			))),
			BridgeHubRuntimeType::KusamaDevelopment => Ok(Box::new(kusama::local_config(
				kusama::BRIDGE_HUB_KUSAMA_DEVELOPMENT,
				"Kusama BridgeHub Development",
				"kusama-dev",
				ParaId::new(1003),
			))),
			BridgeHubRuntimeType::Westend =>
				Ok(Box::new(westend::BridgeHubChainSpec::from_json_bytes(
					&include_bytes!("../../../parachains/chain-specs/bridge-hub-westend.json")[..],
				)?)),
			BridgeHubRuntimeType::Rococo =>
				Ok(Box::new(rococo::BridgeHubChainSpec::from_json_bytes(
					&include_bytes!("../../../parachains/chain-specs/bridge-hub-rococo.json")[..],
				)?)),
			BridgeHubRuntimeType::RococoLocal => Ok(Box::new(rococo::local_config(
				rococo::BRIDGE_HUB_ROCOCO_LOCAL,
				"Rococo BridgeHub Local",
				"rococo-local",
				ParaId::new(1013),
				Some("Bob".to_string()),
				|_| (),
			))),
			BridgeHubRuntimeType::RococoDevelopment => Ok(Box::new(rococo::local_config(
				rococo::BRIDGE_HUB_ROCOCO_DEVELOPMENT,
				"Rococo BridgeHub Development",
				"rococo-dev",
				ParaId::new(1013),
				Some("Bob".to_string()),
				|_| (),
			))),
<<<<<<< HEAD
			BridgeHubRuntimeType::Wococo =>
				Ok(Box::new(rococo::BridgeHubChainSpec::from_json_bytes(
					&include_bytes!("../../../parachains/chain-specs/bridge-hub-wococo.json")[..],
				)?)),
=======
			BridgeHubRuntimeType::Wococo => Ok(Box::new(wococo::live_config(
				wococo::BRIDGE_HUB_WOCOCO,
				"Wococo BridgeHub",
				"wococo",
				ParaId::new(1014),
			))),
>>>>>>> 2e58b5fd
			BridgeHubRuntimeType::WococoLocal => Ok(Box::new(wococo::local_config(
				wococo::BRIDGE_HUB_WOCOCO_LOCAL,
				"Wococo BridgeHub Local",
				"wococo-local",
				ParaId::new(1014),
<<<<<<< HEAD
				Some("Bob".to_string()),
=======
>>>>>>> 2e58b5fd
			))),
		}
	}

	pub fn runtime_version(&self) -> &'static RuntimeVersion {
		match self {
			BridgeHubRuntimeType::Polkadot |
			BridgeHubRuntimeType::PolkadotLocal |
			BridgeHubRuntimeType::PolkadotDevelopment => &bridge_hub_polkadot_runtime::VERSION,
			BridgeHubRuntimeType::Kusama |
			BridgeHubRuntimeType::KusamaLocal |
			BridgeHubRuntimeType::KusamaDevelopment => &bridge_hub_kusama_runtime::VERSION,
			BridgeHubRuntimeType::Westend => &bridge_hub_kusama_runtime::VERSION,
			BridgeHubRuntimeType::Rococo |
			BridgeHubRuntimeType::RococoLocal |
			BridgeHubRuntimeType::RococoDevelopment |
			BridgeHubRuntimeType::Wococo |
			BridgeHubRuntimeType::WococoLocal => {
				// this is intentional, for Rococo/Wococo we just want to have one runtime, which is configured for both sides
				&bridge_hub_rococo_runtime::VERSION
			},
		}
	}
}

/// Check if 'id' satisfy BridgeHub-like format
fn ensure_id(id: &str) -> Result<&str, String> {
	if id.starts_with(BridgeHubRuntimeType::ID_PREFIX) {
		Ok(id)
	} else {
		Err(format!(
			"Invalid 'id' attribute ({}), should start with prefix: {}",
			id,
			BridgeHubRuntimeType::ID_PREFIX
		))
	}
}

/// Sub-module for Rococo setup
pub mod rococo {
	use super::{get_account_id_from_seed, get_collator_keys_from_seed, sr25519, ParaId};
	use crate::chain_spec::{Extensions, SAFE_XCM_VERSION};
	use parachains_common::{AccountId, AuraId};
	use sc_chain_spec::ChainType;

	use super::BridgeHubBalance;

	pub(crate) const BRIDGE_HUB_ROCOCO: &str = "bridge-hub-rococo";
	pub(crate) const BRIDGE_HUB_ROCOCO_LOCAL: &str = "bridge-hub-rococo-local";
	pub(crate) const BRIDGE_HUB_ROCOCO_DEVELOPMENT: &str = "bridge-hub-rococo-dev";
	const BRIDGE_HUB_ROCOCO_ED: BridgeHubBalance =
		bridge_hub_rococo_runtime::constants::currency::EXISTENTIAL_DEPOSIT;

	/// Specialized `ChainSpec` for the normal parachain runtime.
	pub type BridgeHubChainSpec =
		sc_service::GenericChainSpec<bridge_hub_rococo_runtime::GenesisConfig, Extensions>;

	pub type RuntimeApi = bridge_hub_rococo_runtime::RuntimeApi;

	pub fn local_config<ModifyProperties: Fn(&mut sc_chain_spec::Properties)>(
		id: &str,
		chain_name: &str,
		relay_chain: &str,
		para_id: ParaId,
		bridges_pallet_owner_seed: Option<String>,
		modify_props: ModifyProperties,
	) -> BridgeHubChainSpec {
		// Rococo defaults
		let mut properties = sc_chain_spec::Properties::new();
		properties.insert("ss58Format".into(), 42.into());
		properties.insert("tokenSymbol".into(), "ROC".into());
		properties.insert("tokenDecimals".into(), 12.into());
		modify_props(&mut properties);

		BridgeHubChainSpec::from_genesis(
			// Name
			chain_name,
			// ID
			super::ensure_id(id).expect("invalid id"),
			ChainType::Local,
			move || {
				genesis(
					// initial collators.
					vec![
						(
							get_account_id_from_seed::<sr25519::Public>("Alice"),
							get_collator_keys_from_seed::<AuraId>("Alice"),
						),
						(
							get_account_id_from_seed::<sr25519::Public>("Bob"),
							get_collator_keys_from_seed::<AuraId>("Bob"),
						),
					],
					vec![
						get_account_id_from_seed::<sr25519::Public>("Alice"),
						get_account_id_from_seed::<sr25519::Public>("Bob"),
						get_account_id_from_seed::<sr25519::Public>("Charlie"),
						get_account_id_from_seed::<sr25519::Public>("Dave"),
						get_account_id_from_seed::<sr25519::Public>("Eve"),
						get_account_id_from_seed::<sr25519::Public>("Ferdie"),
						get_account_id_from_seed::<sr25519::Public>("Alice//stash"),
						get_account_id_from_seed::<sr25519::Public>("Bob//stash"),
						get_account_id_from_seed::<sr25519::Public>("Charlie//stash"),
						get_account_id_from_seed::<sr25519::Public>("Dave//stash"),
						get_account_id_from_seed::<sr25519::Public>("Eve//stash"),
						get_account_id_from_seed::<sr25519::Public>("Ferdie//stash"),
					],
					para_id,
					bridges_pallet_owner_seed
						.as_ref()
						.map(|seed| get_account_id_from_seed::<sr25519::Public>(&seed)),
				)
			},
			Vec::new(),
			None,
			None,
			None,
			Some(properties),
			Extensions { relay_chain: relay_chain.to_string(), para_id: para_id.into() },
		)
	}

	fn genesis(
		invulnerables: Vec<(AccountId, AuraId)>,
		endowed_accounts: Vec<AccountId>,
		id: ParaId,
		bridges_pallet_owner: Option<AccountId>,
	) -> bridge_hub_rococo_runtime::GenesisConfig {
		bridge_hub_rococo_runtime::GenesisConfig {
			system: bridge_hub_rococo_runtime::SystemConfig {
				code: bridge_hub_rococo_runtime::WASM_BINARY
					.expect("WASM binary was not build, please build it!")
					.to_vec(),
			},
			balances: bridge_hub_rococo_runtime::BalancesConfig {
				balances: endowed_accounts.iter().cloned().map(|k| (k, 1 << 60)).collect(),
			},
			parachain_info: bridge_hub_rococo_runtime::ParachainInfoConfig { parachain_id: id },
			collator_selection: bridge_hub_rococo_runtime::CollatorSelectionConfig {
				invulnerables: invulnerables.iter().cloned().map(|(acc, _)| acc).collect(),
				candidacy_bond: BRIDGE_HUB_ROCOCO_ED * 16,
				..Default::default()
			},
			session: bridge_hub_rococo_runtime::SessionConfig {
				keys: invulnerables
					.into_iter()
					.map(|(acc, aura)| {
						(
							acc.clone(),                                     // account id
							acc,                                             // validator id
							bridge_hub_rococo_runtime::SessionKeys { aura }, // session keys
						)
					})
					.collect(),
			},
			aura: Default::default(),
			aura_ext: Default::default(),
			parachain_system: Default::default(),
			polkadot_xcm: bridge_hub_rococo_runtime::PolkadotXcmConfig {
				safe_xcm_version: Some(SAFE_XCM_VERSION),
			},
			bridge_wococo_grandpa: bridge_hub_rococo_runtime::BridgeWococoGrandpaConfig {
				owner: bridges_pallet_owner.clone(),
				..Default::default()
			},
			bridge_rococo_grandpa: bridge_hub_rococo_runtime::BridgeRococoGrandpaConfig {
				owner: bridges_pallet_owner.clone(),
				..Default::default()
			},
			bridge_rococo_messages: bridge_hub_rococo_runtime::BridgeRococoMessagesConfig {
				owner: bridges_pallet_owner.clone(),
				..Default::default()
			},
			bridge_wococo_messages: bridge_hub_rococo_runtime::BridgeWococoMessagesConfig {
				owner: bridges_pallet_owner,
				..Default::default()
			},
		}
	}
}

/// Sub-module for Wococo setup (reuses stuff from Rococo)
pub mod wococo {
	use super::ParaId;
	use crate::chain_spec::bridge_hubs::rococo;

	pub(crate) const BRIDGE_HUB_WOCOCO: &str = "bridge-hub-wococo";
	pub(crate) const BRIDGE_HUB_WOCOCO_LOCAL: &str = "bridge-hub-wococo-local";

	pub type BridgeHubChainSpec = rococo::BridgeHubChainSpec;
	pub type RuntimeApi = rococo::RuntimeApi;

	pub fn local_config(
		id: &str,
		chain_name: &str,
		relay_chain: &str,
		para_id: ParaId,
		bridges_pallet_owner_seed: Option<String>,
	) -> BridgeHubChainSpec {
		rococo::local_config(
			id,
			chain_name,
			relay_chain,
			para_id,
			bridges_pallet_owner_seed,
			|properties| {
				properties.insert("tokenSymbol".into(), "WOOK".into());
			},
		)
	}
}

/// Sub-module for Kusama setup
pub mod kusama {
	use super::{BridgeHubBalance, ParaId};
	use crate::chain_spec::{
		get_account_id_from_seed, get_collator_keys_from_seed, Extensions, SAFE_XCM_VERSION,
	};
	use parachains_common::{AccountId, AuraId};
	use sc_chain_spec::ChainType;
	use sp_core::sr25519;

	pub(crate) const BRIDGE_HUB_KUSAMA: &str = "bridge-hub-kusama";
	pub(crate) const BRIDGE_HUB_KUSAMA_LOCAL: &str = "bridge-hub-kusama-local";
	pub(crate) const BRIDGE_HUB_KUSAMA_DEVELOPMENT: &str = "bridge-hub-kusama-dev";
	const BRIDGE_HUB_KUSAMA_ED: BridgeHubBalance =
		bridge_hub_kusama_runtime::constants::currency::EXISTENTIAL_DEPOSIT;

	/// Specialized `ChainSpec` for the normal parachain runtime.
	pub type BridgeHubChainSpec =
		sc_service::GenericChainSpec<bridge_hub_kusama_runtime::GenesisConfig, Extensions>;
	pub type RuntimeApi = bridge_hub_kusama_runtime::RuntimeApi;

	pub fn local_config(
		id: &str,
		chain_name: &str,
		relay_chain: &str,
		para_id: ParaId,
	) -> BridgeHubChainSpec {
		let mut properties = sc_chain_spec::Properties::new();
		properties.insert("ss58Format".into(), 2.into());
		properties.insert("tokenSymbol".into(), "KSM".into());
		properties.insert("tokenDecimals".into(), 12.into());

		BridgeHubChainSpec::from_genesis(
			// Name
			chain_name,
			// ID
			super::ensure_id(id).expect("invalid id"),
			ChainType::Local,
			move || {
				genesis(
					// initial collators.
					vec![
						(
							get_account_id_from_seed::<sr25519::Public>("Alice"),
							get_collator_keys_from_seed::<AuraId>("Alice"),
						),
						(
							get_account_id_from_seed::<sr25519::Public>("Bob"),
							get_collator_keys_from_seed::<AuraId>("Bob"),
						),
					],
					vec![
						get_account_id_from_seed::<sr25519::Public>("Alice"),
						get_account_id_from_seed::<sr25519::Public>("Bob"),
						get_account_id_from_seed::<sr25519::Public>("Charlie"),
						get_account_id_from_seed::<sr25519::Public>("Dave"),
						get_account_id_from_seed::<sr25519::Public>("Eve"),
						get_account_id_from_seed::<sr25519::Public>("Ferdie"),
						get_account_id_from_seed::<sr25519::Public>("Alice//stash"),
						get_account_id_from_seed::<sr25519::Public>("Bob//stash"),
						get_account_id_from_seed::<sr25519::Public>("Charlie//stash"),
						get_account_id_from_seed::<sr25519::Public>("Dave//stash"),
						get_account_id_from_seed::<sr25519::Public>("Eve//stash"),
						get_account_id_from_seed::<sr25519::Public>("Ferdie//stash"),
					],
					para_id,
				)
			},
			Vec::new(),
			None,
			None,
			None,
			Some(properties),
			Extensions { relay_chain: relay_chain.to_string(), para_id: para_id.into() },
		)
	}

	fn genesis(
		invulnerables: Vec<(AccountId, AuraId)>,
		endowed_accounts: Vec<AccountId>,
		id: ParaId,
	) -> bridge_hub_kusama_runtime::GenesisConfig {
		bridge_hub_kusama_runtime::GenesisConfig {
			system: bridge_hub_kusama_runtime::SystemConfig {
				code: bridge_hub_kusama_runtime::WASM_BINARY
					.expect("WASM binary was not build, please build it!")
					.to_vec(),
			},
			balances: bridge_hub_kusama_runtime::BalancesConfig {
				balances: endowed_accounts
					.iter()
					.cloned()
					.map(|k| (k, BRIDGE_HUB_KUSAMA_ED * 524_288))
					.collect(),
			},
			parachain_info: bridge_hub_kusama_runtime::ParachainInfoConfig { parachain_id: id },
			collator_selection: bridge_hub_kusama_runtime::CollatorSelectionConfig {
				invulnerables: invulnerables.iter().cloned().map(|(acc, _)| acc).collect(),
				candidacy_bond: BRIDGE_HUB_KUSAMA_ED * 16,
				..Default::default()
			},
			session: bridge_hub_kusama_runtime::SessionConfig {
				keys: invulnerables
					.into_iter()
					.map(|(acc, aura)| {
						(
							acc.clone(),                                     // account id
							acc,                                             // validator id
							bridge_hub_kusama_runtime::SessionKeys { aura }, // session keys
						)
					})
					.collect(),
			},
			aura: Default::default(),
			aura_ext: Default::default(),
			parachain_system: Default::default(),
			polkadot_xcm: bridge_hub_kusama_runtime::PolkadotXcmConfig {
				safe_xcm_version: Some(SAFE_XCM_VERSION),
			},
		}
	}
}

/// Sub-module for Westend setup (uses Kusama runtime)
pub mod westend {
	use crate::chain_spec::bridge_hubs::kusama;

	pub(crate) const BRIDGE_HUB_WESTEND: &str = "bridge-hub-westend";
	pub type BridgeHubChainSpec = kusama::BridgeHubChainSpec;
	pub type RuntimeApi = bridge_hub_kusama_runtime::RuntimeApi;
}

/// Sub-module for Polkadot setup
pub mod polkadot {
	use super::{BridgeHubBalance, ParaId};
	use crate::chain_spec::{
		get_account_id_from_seed, get_collator_keys_from_seed, Extensions, SAFE_XCM_VERSION,
	};
	use parachains_common::{AccountId, AuraId};
	use sc_chain_spec::ChainType;
	use sp_core::sr25519;

	pub(crate) const BRIDGE_HUB_POLKADOT: &str = "bridge-hub-polkadot";
	pub(crate) const BRIDGE_HUB_POLKADOT_LOCAL: &str = "bridge-hub-polkadot-local";
	pub(crate) const BRIDGE_HUB_POLKADOT_DEVELOPMENT: &str = "bridge-hub-polkadot-dev";
	const BRIDGE_HUB_POLKADOT_ED: BridgeHubBalance =
		bridge_hub_polkadot_runtime::constants::currency::EXISTENTIAL_DEPOSIT;

	/// Specialized `ChainSpec` for the normal parachain runtime.
	pub type BridgeHubChainSpec =
		sc_service::GenericChainSpec<bridge_hub_polkadot_runtime::GenesisConfig, Extensions>;
	pub type RuntimeApi = bridge_hub_polkadot_runtime::RuntimeApi;

	pub fn local_config(
		id: &str,
		chain_name: &str,
		relay_chain: &str,
		para_id: ParaId,
	) -> BridgeHubChainSpec {
		let mut properties = sc_chain_spec::Properties::new();
		properties.insert("ss58Format".into(), 0.into());
		properties.insert("tokenSymbol".into(), "DOT".into());
		properties.insert("tokenDecimals".into(), 10.into());

		BridgeHubChainSpec::from_genesis(
			// Name
			chain_name,
			// ID
			super::ensure_id(id).expect("invalid id"),
			ChainType::Local,
			move || {
				genesis(
					// initial collators.
					vec![
						(
							get_account_id_from_seed::<sr25519::Public>("Alice"),
							get_collator_keys_from_seed::<AuraId>("Alice"),
						),
						(
							get_account_id_from_seed::<sr25519::Public>("Bob"),
							get_collator_keys_from_seed::<AuraId>("Bob"),
						),
					],
					vec![
						get_account_id_from_seed::<sr25519::Public>("Alice"),
						get_account_id_from_seed::<sr25519::Public>("Bob"),
						get_account_id_from_seed::<sr25519::Public>("Charlie"),
						get_account_id_from_seed::<sr25519::Public>("Dave"),
						get_account_id_from_seed::<sr25519::Public>("Eve"),
						get_account_id_from_seed::<sr25519::Public>("Ferdie"),
						get_account_id_from_seed::<sr25519::Public>("Alice//stash"),
						get_account_id_from_seed::<sr25519::Public>("Bob//stash"),
						get_account_id_from_seed::<sr25519::Public>("Charlie//stash"),
						get_account_id_from_seed::<sr25519::Public>("Dave//stash"),
						get_account_id_from_seed::<sr25519::Public>("Eve//stash"),
						get_account_id_from_seed::<sr25519::Public>("Ferdie//stash"),
					],
					para_id,
				)
			},
			Vec::new(),
			None,
			None,
			None,
			Some(properties),
			Extensions { relay_chain: relay_chain.to_string(), para_id: para_id.into() },
		)
	}

	fn genesis(
		invulnerables: Vec<(AccountId, AuraId)>,
		endowed_accounts: Vec<AccountId>,
		id: ParaId,
	) -> bridge_hub_polkadot_runtime::GenesisConfig {
		bridge_hub_polkadot_runtime::GenesisConfig {
			system: bridge_hub_polkadot_runtime::SystemConfig {
				code: bridge_hub_polkadot_runtime::WASM_BINARY
					.expect("WASM binary was not build, please build it!")
					.to_vec(),
			},
			balances: bridge_hub_polkadot_runtime::BalancesConfig {
				balances: endowed_accounts
					.iter()
					.cloned()
					.map(|k| (k, BRIDGE_HUB_POLKADOT_ED * 4096))
					.collect(),
			},
			parachain_info: bridge_hub_polkadot_runtime::ParachainInfoConfig { parachain_id: id },
			collator_selection: bridge_hub_polkadot_runtime::CollatorSelectionConfig {
				invulnerables: invulnerables.iter().cloned().map(|(acc, _)| acc).collect(),
				candidacy_bond: BRIDGE_HUB_POLKADOT_ED * 16,
				..Default::default()
			},
			session: bridge_hub_polkadot_runtime::SessionConfig {
				keys: invulnerables
					.into_iter()
					.map(|(acc, aura)| {
						(
							acc.clone(),                                       // account id
							acc,                                               // validator id
							bridge_hub_polkadot_runtime::SessionKeys { aura }, // session keys
						)
					})
					.collect(),
			},
			aura: Default::default(),
			aura_ext: Default::default(),
			parachain_system: Default::default(),
			polkadot_xcm: bridge_hub_polkadot_runtime::PolkadotXcmConfig {
				safe_xcm_version: Some(SAFE_XCM_VERSION),
			},
		}
	}
}<|MERGE_RESOLUTION|>--- conflicted
+++ resolved
@@ -152,28 +152,16 @@
 				Some("Bob".to_string()),
 				|_| (),
 			))),
-<<<<<<< HEAD
 			BridgeHubRuntimeType::Wococo =>
 				Ok(Box::new(rococo::BridgeHubChainSpec::from_json_bytes(
 					&include_bytes!("../../../parachains/chain-specs/bridge-hub-wococo.json")[..],
 				)?)),
-=======
-			BridgeHubRuntimeType::Wococo => Ok(Box::new(wococo::live_config(
-				wococo::BRIDGE_HUB_WOCOCO,
-				"Wococo BridgeHub",
-				"wococo",
-				ParaId::new(1014),
-			))),
->>>>>>> 2e58b5fd
 			BridgeHubRuntimeType::WococoLocal => Ok(Box::new(wococo::local_config(
 				wococo::BRIDGE_HUB_WOCOCO_LOCAL,
 				"Wococo BridgeHub Local",
 				"wococo-local",
 				ParaId::new(1014),
-<<<<<<< HEAD
 				Some("Bob".to_string()),
-=======
->>>>>>> 2e58b5fd
 			))),
 		}
 	}
