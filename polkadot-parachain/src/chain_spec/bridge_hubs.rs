// Copyright 2022 Parity Technologies (UK) Ltd.
// This file is part of Cumulus.

// Cumulus is free software: you can redistribute it and/or modify
// it under the terms of the GNU General Public License as published by
// the Free Software Foundation, either version 3 of the License, or
// (at your option) any later version.

// Cumulus is distributed in the hope that it will be useful,
// but WITHOUT ANY WARRANTY; without even the implied warranty of
// MERCHANTABILITY or FITNESS FOR A PARTICULAR PURPOSE.  See the
// GNU General Public License for more details.

// You should have received a copy of the GNU General Public License
// along with Cumulus.  If not, see <http://www.gnu.org/licenses/>.

use crate::chain_spec::{get_account_id_from_seed, get_collator_keys_from_seed};
use cumulus_primitives_core::ParaId;
use parachains_common::Balance as BridgeHubBalance;
use sc_chain_spec::ChainSpec;
use sc_cli::RuntimeVersion;
use sp_core::sr25519;
use std::{path::PathBuf, str::FromStr};

/// Collects all supported BridgeHub configurations
#[derive(Debug, PartialEq)]
pub enum BridgeHubRuntimeType {
	Rococo,
	RococoLocal,
	// used by benchmarks
	RococoDevelopment,

	Wococo,
	WococoLocal,

	Kusama,
	KusamaLocal,
	// used by benchmarks
	KusamaDevelopment,

	Polkadot,
	PolkadotLocal,
	// used by benchmarks
	PolkadotDevelopment,

	// used with kusama runtime
	Westend,
}

impl FromStr for BridgeHubRuntimeType {
	type Err = String;

	fn from_str(value: &str) -> Result<Self, Self::Err> {
		match value {
			polkadot::BRIDGE_HUB_POLKADOT => Ok(BridgeHubRuntimeType::Polkadot),
			polkadot::BRIDGE_HUB_POLKADOT_LOCAL => Ok(BridgeHubRuntimeType::PolkadotLocal),
			polkadot::BRIDGE_HUB_POLKADOT_DEVELOPMENT =>
				Ok(BridgeHubRuntimeType::PolkadotDevelopment),
			kusama::BRIDGE_HUB_KUSAMA => Ok(BridgeHubRuntimeType::Kusama),
			kusama::BRIDGE_HUB_KUSAMA_LOCAL => Ok(BridgeHubRuntimeType::KusamaLocal),
			kusama::BRIDGE_HUB_KUSAMA_DEVELOPMENT => Ok(BridgeHubRuntimeType::KusamaDevelopment),
			westend::BRIDGE_HUB_WESTEND => Ok(BridgeHubRuntimeType::Westend),
			rococo::BRIDGE_HUB_ROCOCO => Ok(BridgeHubRuntimeType::Rococo),
			rococo::BRIDGE_HUB_ROCOCO_LOCAL => Ok(BridgeHubRuntimeType::RococoLocal),
			rococo::BRIDGE_HUB_ROCOCO_DEVELOPMENT => Ok(BridgeHubRuntimeType::RococoDevelopment),
			wococo::BRIDGE_HUB_WOCOCO => Ok(BridgeHubRuntimeType::Wococo),
			wococo::BRIDGE_HUB_WOCOCO_LOCAL => Ok(BridgeHubRuntimeType::WococoLocal),
			_ => Err(format!("Value '{}' is not configured yet", value)),
		}
	}
}

impl BridgeHubRuntimeType {
	pub const ID_PREFIX: &'static str = "bridge-hub";

	pub fn chain_spec_from_json_file(&self, path: PathBuf) -> Result<Box<dyn ChainSpec>, String> {
		match self {
			BridgeHubRuntimeType::Polkadot |
			BridgeHubRuntimeType::PolkadotLocal |
			BridgeHubRuntimeType::PolkadotDevelopment =>
				Ok(Box::new(polkadot::BridgeHubChainSpec::from_json_file(path)?)),
			BridgeHubRuntimeType::Kusama |
			BridgeHubRuntimeType::KusamaLocal |
			BridgeHubRuntimeType::KusamaDevelopment =>
				Ok(Box::new(kusama::BridgeHubChainSpec::from_json_file(path)?)),
			BridgeHubRuntimeType::Westend =>
				Ok(Box::new(westend::BridgeHubChainSpec::from_json_file(path)?)),
			BridgeHubRuntimeType::Rococo |
			BridgeHubRuntimeType::RococoLocal |
			BridgeHubRuntimeType::RococoDevelopment =>
				Ok(Box::new(rococo::BridgeHubChainSpec::from_json_file(path)?)),
			BridgeHubRuntimeType::Wococo | BridgeHubRuntimeType::WococoLocal =>
				Ok(Box::new(wococo::BridgeHubChainSpec::from_json_file(path)?)),
		}
	}

	pub fn load_config(&self) -> Result<Box<dyn ChainSpec>, String> {
		match self {
			BridgeHubRuntimeType::Polkadot =>
				Ok(Box::new(polkadot::BridgeHubChainSpec::from_json_bytes(
					&include_bytes!("../../../parachains/chain-specs/bridge-hub-polkadot.json")[..],
				)?)),
			BridgeHubRuntimeType::PolkadotLocal => Ok(Box::new(polkadot::local_config(
				polkadot::BRIDGE_HUB_POLKADOT_LOCAL,
				"Polkadot BridgeHub Local",
				"polkadot-local",
				ParaId::new(1002),
				Some("Bob".to_string()),
			))),
			BridgeHubRuntimeType::PolkadotDevelopment => Ok(Box::new(polkadot::local_config(
				polkadot::BRIDGE_HUB_POLKADOT_DEVELOPMENT,
				"Polkadot BridgeHub Development",
				"polkadot-dev",
				ParaId::new(1002),
				Some("Bob".to_string()),
			))),
			BridgeHubRuntimeType::Kusama =>
				Ok(Box::new(kusama::BridgeHubChainSpec::from_json_bytes(
					&include_bytes!("../../../parachains/chain-specs/bridge-hub-kusama.json")[..],
				)?)),
			BridgeHubRuntimeType::KusamaLocal => Ok(Box::new(kusama::local_config(
				kusama::BRIDGE_HUB_KUSAMA_LOCAL,
				"Kusama BridgeHub Local",
				"kusama-local",
				ParaId::new(1002),
				Some("Bob".to_string()),
			))),
			BridgeHubRuntimeType::KusamaDevelopment => Ok(Box::new(kusama::local_config(
				kusama::BRIDGE_HUB_KUSAMA_DEVELOPMENT,
				"Kusama BridgeHub Development",
				"kusama-dev",
				ParaId::new(1002),
				Some("Bob".to_string()),
			))),
			BridgeHubRuntimeType::Westend =>
				Ok(Box::new(westend::BridgeHubChainSpec::from_json_bytes(
					&include_bytes!("../../../parachains/chain-specs/bridge-hub-westend.json")[..],
				)?)),
			BridgeHubRuntimeType::Rococo =>
				Ok(Box::new(rococo::BridgeHubChainSpec::from_json_bytes(
					&include_bytes!("../../../parachains/chain-specs/bridge-hub-rococo.json")[..],
				)?)),
			BridgeHubRuntimeType::RococoLocal => Ok(Box::new(rococo::local_config(
				rococo::BRIDGE_HUB_ROCOCO_LOCAL,
				"Rococo BridgeHub Local",
				"rococo-local",
				ParaId::new(1013),
				Some("Bob".to_string()),
				|_| (),
			))),
			BridgeHubRuntimeType::RococoDevelopment => Ok(Box::new(rococo::local_config(
				rococo::BRIDGE_HUB_ROCOCO_DEVELOPMENT,
				"Rococo BridgeHub Development",
				"rococo-dev",
				ParaId::new(1013),
				Some("Bob".to_string()),
				|_| (),
			))),
			BridgeHubRuntimeType::Wococo =>
				Ok(Box::new(wococo::BridgeHubChainSpec::from_json_bytes(
					&include_bytes!("../../../parachains/chain-specs/bridge-hub-wococo.json")[..],
				)?)),
			BridgeHubRuntimeType::WococoLocal => Ok(Box::new(wococo::local_config(
				wococo::BRIDGE_HUB_WOCOCO_LOCAL,
				"Wococo BridgeHub Local",
				"wococo-local",
				ParaId::new(1014),
				Some("Bob".to_string()),
			))),
		}
	}

	pub fn runtime_version(&self) -> &'static RuntimeVersion {
		match self {
			BridgeHubRuntimeType::Polkadot |
			BridgeHubRuntimeType::PolkadotLocal |
			BridgeHubRuntimeType::PolkadotDevelopment => &bridge_hub_polkadot_runtime::VERSION,
			BridgeHubRuntimeType::Kusama |
			BridgeHubRuntimeType::KusamaLocal |
			BridgeHubRuntimeType::KusamaDevelopment => &bridge_hub_kusama_runtime::VERSION,
			BridgeHubRuntimeType::Westend => &bridge_hub_kusama_runtime::VERSION,
			BridgeHubRuntimeType::Rococo |
			BridgeHubRuntimeType::RococoLocal |
			BridgeHubRuntimeType::RococoDevelopment |
			BridgeHubRuntimeType::Wococo |
			BridgeHubRuntimeType::WococoLocal => {
				// this is intentional, for Rococo/Wococo we just want to have one runtime, which is configured for both sides
				&bridge_hub_rococo_runtime::VERSION
			},
		}
	}
}

/// Check if 'id' satisfy BridgeHub-like format
fn ensure_id(id: &str) -> Result<&str, String> {
	if id.starts_with(BridgeHubRuntimeType::ID_PREFIX) {
		Ok(id)
	} else {
		Err(format!(
			"Invalid 'id' attribute ({}), should start with prefix: {}",
			id,
			BridgeHubRuntimeType::ID_PREFIX
		))
	}
}

/// Sub-module for Rococo setup
pub mod rococo {
	use super::{get_account_id_from_seed, get_collator_keys_from_seed, sr25519, ParaId};
	use crate::chain_spec::{Extensions, SAFE_XCM_VERSION};
	use parachains_common::{AccountId, AuraId};
	use sc_chain_spec::ChainType;

	use super::BridgeHubBalance;

	pub(crate) const BRIDGE_HUB_ROCOCO: &str = "bridge-hub-rococo";
	pub(crate) const BRIDGE_HUB_ROCOCO_LOCAL: &str = "bridge-hub-rococo-local";
	pub(crate) const BRIDGE_HUB_ROCOCO_DEVELOPMENT: &str = "bridge-hub-rococo-dev";
	const BRIDGE_HUB_ROCOCO_ED: BridgeHubBalance =
		bridge_hub_rococo_runtime::constants::currency::EXISTENTIAL_DEPOSIT;

	/// Specialized `ChainSpec` for the normal parachain runtime.
	pub type BridgeHubChainSpec =
		sc_service::GenericChainSpec<bridge_hub_rococo_runtime::RuntimeGenesisConfig, Extensions>;

	pub type RuntimeApi = bridge_hub_rococo_runtime::RuntimeApi;

	pub fn local_config<ModifyProperties: Fn(&mut sc_chain_spec::Properties)>(
		id: &str,
		chain_name: &str,
		relay_chain: &str,
		para_id: ParaId,
		bridges_pallet_owner_seed: Option<String>,
		modify_props: ModifyProperties,
	) -> BridgeHubChainSpec {
		// Rococo defaults
		let mut properties = sc_chain_spec::Properties::new();
		properties.insert("ss58Format".into(), 42.into());
		properties.insert("tokenSymbol".into(), "ROC".into());
		properties.insert("tokenDecimals".into(), 12.into());
		modify_props(&mut properties);

		BridgeHubChainSpec::from_genesis(
			// Name
			chain_name,
			// ID
			super::ensure_id(id).expect("invalid id"),
			ChainType::Local,
			move || {
				genesis(
					// initial collators.
					vec![
						(
							get_account_id_from_seed::<sr25519::Public>("Alice"),
							get_collator_keys_from_seed::<AuraId>("Alice"),
						),
						(
							get_account_id_from_seed::<sr25519::Public>("Bob"),
							get_collator_keys_from_seed::<AuraId>("Bob"),
						),
					],
					vec![
						get_account_id_from_seed::<sr25519::Public>("Alice"),
						get_account_id_from_seed::<sr25519::Public>("Bob"),
						get_account_id_from_seed::<sr25519::Public>("Charlie"),
						get_account_id_from_seed::<sr25519::Public>("Dave"),
						get_account_id_from_seed::<sr25519::Public>("Eve"),
						get_account_id_from_seed::<sr25519::Public>("Ferdie"),
						get_account_id_from_seed::<sr25519::Public>("Alice//stash"),
						get_account_id_from_seed::<sr25519::Public>("Bob//stash"),
						get_account_id_from_seed::<sr25519::Public>("Charlie//stash"),
						get_account_id_from_seed::<sr25519::Public>("Dave//stash"),
						get_account_id_from_seed::<sr25519::Public>("Eve//stash"),
						get_account_id_from_seed::<sr25519::Public>("Ferdie//stash"),
					],
					para_id,
					bridges_pallet_owner_seed
						.as_ref()
						.map(|seed| get_account_id_from_seed::<sr25519::Public>(seed)),
				)
			},
			Vec::new(),
			None,
			None,
			None,
			Some(properties),
			Extensions { relay_chain: relay_chain.to_string(), para_id: para_id.into() },
		)
	}

	fn genesis(
		invulnerables: Vec<(AccountId, AuraId)>,
		endowed_accounts: Vec<AccountId>,
		id: ParaId,
		bridges_pallet_owner: Option<AccountId>,
	) -> bridge_hub_rococo_runtime::RuntimeGenesisConfig {
		bridge_hub_rococo_runtime::RuntimeGenesisConfig {
			system: bridge_hub_rococo_runtime::SystemConfig {
				code: bridge_hub_rococo_runtime::WASM_BINARY
					.expect("WASM binary was not build, please build it!")
					.to_vec(),
			},
			balances: bridge_hub_rococo_runtime::BalancesConfig {
				balances: endowed_accounts.iter().cloned().map(|k| (k, 1 << 60)).collect(),
			},
			parachain_info: bridge_hub_rococo_runtime::ParachainInfoConfig { parachain_id: id },
			collator_selection: bridge_hub_rococo_runtime::CollatorSelectionConfig {
				invulnerables: invulnerables.iter().cloned().map(|(acc, _)| acc).collect(),
				candidacy_bond: BRIDGE_HUB_ROCOCO_ED * 16,
				..Default::default()
			},
			session: bridge_hub_rococo_runtime::SessionConfig {
				keys: invulnerables
					.into_iter()
					.map(|(acc, aura)| {
						(
							acc.clone(),                                     // account id
							acc,                                             // validator id
							bridge_hub_rococo_runtime::SessionKeys { aura }, // session keys
						)
					})
					.collect(),
			},
			aura: Default::default(),
			aura_ext: Default::default(),
			parachain_system: Default::default(),
			polkadot_xcm: bridge_hub_rococo_runtime::PolkadotXcmConfig {
				safe_xcm_version: Some(SAFE_XCM_VERSION),
			},
			bridge_wococo_grandpa: bridge_hub_rococo_runtime::BridgeWococoGrandpaConfig {
				owner: bridges_pallet_owner.clone(),
				..Default::default()
			},
			bridge_rococo_grandpa: bridge_hub_rococo_runtime::BridgeRococoGrandpaConfig {
				owner: bridges_pallet_owner.clone(),
				..Default::default()
			},
			bridge_rococo_messages: bridge_hub_rococo_runtime::BridgeRococoMessagesConfig {
				owner: bridges_pallet_owner.clone(),
				..Default::default()
			},
			bridge_wococo_messages: bridge_hub_rococo_runtime::BridgeWococoMessagesConfig {
				owner: bridges_pallet_owner,
				..Default::default()
			},
		}
	}
}

/// Sub-module for Wococo setup (reuses stuff from Rococo)
pub mod wococo {
	use super::ParaId;
	use crate::chain_spec::bridge_hubs::rococo;

	pub(crate) const BRIDGE_HUB_WOCOCO: &str = "bridge-hub-wococo";
	pub(crate) const BRIDGE_HUB_WOCOCO_LOCAL: &str = "bridge-hub-wococo-local";

	pub type BridgeHubChainSpec = rococo::BridgeHubChainSpec;
	pub type RuntimeApi = rococo::RuntimeApi;

	pub fn local_config(
		id: &str,
		chain_name: &str,
		relay_chain: &str,
		para_id: ParaId,
		bridges_pallet_owner_seed: Option<String>,
	) -> BridgeHubChainSpec {
		rococo::local_config(
			id,
			chain_name,
			relay_chain,
			para_id,
			bridges_pallet_owner_seed,
			|properties| {
				properties.insert("tokenSymbol".into(), "WOOK".into());
			},
		)
	}
}

/// Sub-module for Kusama setup
pub mod kusama {
	use super::{BridgeHubBalance, ParaId};
	use crate::chain_spec::{
		get_account_id_from_seed, get_collator_keys_from_seed, Extensions, SAFE_XCM_VERSION,
	};
	use parachains_common::{AccountId, AuraId};
	use sc_chain_spec::ChainType;
	use sp_core::sr25519;

	pub(crate) const BRIDGE_HUB_KUSAMA: &str = "bridge-hub-kusama";
	pub(crate) const BRIDGE_HUB_KUSAMA_LOCAL: &str = "bridge-hub-kusama-local";
	pub(crate) const BRIDGE_HUB_KUSAMA_DEVELOPMENT: &str = "bridge-hub-kusama-dev";
	const BRIDGE_HUB_KUSAMA_ED: BridgeHubBalance =
		bridge_hub_kusama_runtime::constants::currency::EXISTENTIAL_DEPOSIT;

	/// Specialized `ChainSpec` for the normal parachain runtime.
	pub type BridgeHubChainSpec =
		sc_service::GenericChainSpec<bridge_hub_kusama_runtime::RuntimeGenesisConfig, Extensions>;
	pub type RuntimeApi = bridge_hub_kusama_runtime::RuntimeApi;

	pub fn local_config(
		id: &str,
		chain_name: &str,
		relay_chain: &str,
		para_id: ParaId,
		bridges_pallet_owner_seed: Option<String>,
	) -> BridgeHubChainSpec {
		let mut properties = sc_chain_spec::Properties::new();
		properties.insert("ss58Format".into(), 2.into());
		properties.insert("tokenSymbol".into(), "KSM".into());
		properties.insert("tokenDecimals".into(), 12.into());

		BridgeHubChainSpec::from_genesis(
			// Name
			chain_name,
			// ID
			super::ensure_id(id).expect("invalid id"),
			ChainType::Local,
			move || {
				genesis(
					// initial collators.
					vec![
						(
							get_account_id_from_seed::<sr25519::Public>("Alice"),
							get_collator_keys_from_seed::<AuraId>("Alice"),
						),
						(
							get_account_id_from_seed::<sr25519::Public>("Bob"),
							get_collator_keys_from_seed::<AuraId>("Bob"),
						),
					],
					vec![
						get_account_id_from_seed::<sr25519::Public>("Alice"),
						get_account_id_from_seed::<sr25519::Public>("Bob"),
						get_account_id_from_seed::<sr25519::Public>("Charlie"),
						get_account_id_from_seed::<sr25519::Public>("Dave"),
						get_account_id_from_seed::<sr25519::Public>("Eve"),
						get_account_id_from_seed::<sr25519::Public>("Ferdie"),
						get_account_id_from_seed::<sr25519::Public>("Alice//stash"),
						get_account_id_from_seed::<sr25519::Public>("Bob//stash"),
						get_account_id_from_seed::<sr25519::Public>("Charlie//stash"),
						get_account_id_from_seed::<sr25519::Public>("Dave//stash"),
						get_account_id_from_seed::<sr25519::Public>("Eve//stash"),
						get_account_id_from_seed::<sr25519::Public>("Ferdie//stash"),
					],
					para_id,
					bridges_pallet_owner_seed
						.as_ref()
						.map(|seed| get_account_id_from_seed::<sr25519::Public>(&seed)),
				)
			},
			Vec::new(),
			None,
			None,
			None,
			Some(properties),
			Extensions { relay_chain: relay_chain.to_string(), para_id: para_id.into() },
		)
	}

	fn genesis(
		invulnerables: Vec<(AccountId, AuraId)>,
		endowed_accounts: Vec<AccountId>,
		id: ParaId,
<<<<<<< HEAD
		bridges_pallet_owner: Option<AccountId>,
	) -> bridge_hub_kusama_runtime::GenesisConfig {
		bridge_hub_kusama_runtime::GenesisConfig {
=======
	) -> bridge_hub_kusama_runtime::RuntimeGenesisConfig {
		bridge_hub_kusama_runtime::RuntimeGenesisConfig {
>>>>>>> 645326a8
			system: bridge_hub_kusama_runtime::SystemConfig {
				code: bridge_hub_kusama_runtime::WASM_BINARY
					.expect("WASM binary was not build, please build it!")
					.to_vec(),
			},
			balances: bridge_hub_kusama_runtime::BalancesConfig {
				balances: endowed_accounts
					.iter()
					.cloned()
					.map(|k| (k, BRIDGE_HUB_KUSAMA_ED * 524_288))
					.collect(),
			},
			parachain_info: bridge_hub_kusama_runtime::ParachainInfoConfig { parachain_id: id },
			collator_selection: bridge_hub_kusama_runtime::CollatorSelectionConfig {
				invulnerables: invulnerables.iter().cloned().map(|(acc, _)| acc).collect(),
				candidacy_bond: BRIDGE_HUB_KUSAMA_ED * 16,
				..Default::default()
			},
			session: bridge_hub_kusama_runtime::SessionConfig {
				keys: invulnerables
					.into_iter()
					.map(|(acc, aura)| {
						(
							acc.clone(),                                     // account id
							acc,                                             // validator id
							bridge_hub_kusama_runtime::SessionKeys { aura }, // session keys
						)
					})
					.collect(),
			},
			aura: Default::default(),
			aura_ext: Default::default(),
			parachain_system: Default::default(),
			polkadot_xcm: bridge_hub_kusama_runtime::PolkadotXcmConfig {
				safe_xcm_version: Some(SAFE_XCM_VERSION),
			},
			bridge_polkadot_grandpa: bridge_hub_kusama_runtime::BridgePolkadotGrandpaConfig {
				owner: bridges_pallet_owner.clone(),
				..Default::default()
			},
			bridge_polkadot_messages: bridge_hub_kusama_runtime::BridgePolkadotMessagesConfig {
				owner: bridges_pallet_owner,
				..Default::default()
			},
		}
	}
}

/// Sub-module for Westend setup (uses Kusama runtime)
pub mod westend {
	use crate::chain_spec::bridge_hubs::kusama;

	pub(crate) const BRIDGE_HUB_WESTEND: &str = "bridge-hub-westend";
	pub type BridgeHubChainSpec = kusama::BridgeHubChainSpec;
	pub type RuntimeApi = bridge_hub_kusama_runtime::RuntimeApi;
}

/// Sub-module for Polkadot setup
pub mod polkadot {
	use super::{BridgeHubBalance, ParaId};
	use crate::chain_spec::{
		get_account_id_from_seed, get_collator_keys_from_seed, Extensions, SAFE_XCM_VERSION,
	};
	use parachains_common::{AccountId, AuraId};
	use sc_chain_spec::ChainType;
	use sp_core::sr25519;

	pub(crate) const BRIDGE_HUB_POLKADOT: &str = "bridge-hub-polkadot";
	pub(crate) const BRIDGE_HUB_POLKADOT_LOCAL: &str = "bridge-hub-polkadot-local";
	pub(crate) const BRIDGE_HUB_POLKADOT_DEVELOPMENT: &str = "bridge-hub-polkadot-dev";
	const BRIDGE_HUB_POLKADOT_ED: BridgeHubBalance =
		bridge_hub_polkadot_runtime::constants::currency::EXISTENTIAL_DEPOSIT;

	/// Specialized `ChainSpec` for the normal parachain runtime.
	pub type BridgeHubChainSpec =
		sc_service::GenericChainSpec<bridge_hub_polkadot_runtime::RuntimeGenesisConfig, Extensions>;
	pub type RuntimeApi = bridge_hub_polkadot_runtime::RuntimeApi;

	pub fn local_config(
		id: &str,
		chain_name: &str,
		relay_chain: &str,
		para_id: ParaId,
		bridges_pallet_owner_seed: Option<String>,
	) -> BridgeHubChainSpec {
		let mut properties = sc_chain_spec::Properties::new();
		properties.insert("ss58Format".into(), 0.into());
		properties.insert("tokenSymbol".into(), "DOT".into());
		properties.insert("tokenDecimals".into(), 10.into());

		BridgeHubChainSpec::from_genesis(
			// Name
			chain_name,
			// ID
			super::ensure_id(id).expect("invalid id"),
			ChainType::Local,
			move || {
				genesis(
					// initial collators.
					vec![
						(
							get_account_id_from_seed::<sr25519::Public>("Alice"),
							get_collator_keys_from_seed::<AuraId>("Alice"),
						),
						(
							get_account_id_from_seed::<sr25519::Public>("Bob"),
							get_collator_keys_from_seed::<AuraId>("Bob"),
						),
					],
					vec![
						get_account_id_from_seed::<sr25519::Public>("Alice"),
						get_account_id_from_seed::<sr25519::Public>("Bob"),
						get_account_id_from_seed::<sr25519::Public>("Charlie"),
						get_account_id_from_seed::<sr25519::Public>("Dave"),
						get_account_id_from_seed::<sr25519::Public>("Eve"),
						get_account_id_from_seed::<sr25519::Public>("Ferdie"),
						get_account_id_from_seed::<sr25519::Public>("Alice//stash"),
						get_account_id_from_seed::<sr25519::Public>("Bob//stash"),
						get_account_id_from_seed::<sr25519::Public>("Charlie//stash"),
						get_account_id_from_seed::<sr25519::Public>("Dave//stash"),
						get_account_id_from_seed::<sr25519::Public>("Eve//stash"),
						get_account_id_from_seed::<sr25519::Public>("Ferdie//stash"),
					],
					para_id,
					bridges_pallet_owner_seed
						.as_ref()
						.map(|seed| get_account_id_from_seed::<sr25519::Public>(&seed)),
				)
			},
			Vec::new(),
			None,
			None,
			None,
			Some(properties),
			Extensions { relay_chain: relay_chain.to_string(), para_id: para_id.into() },
		)
	}

	fn genesis(
		invulnerables: Vec<(AccountId, AuraId)>,
		endowed_accounts: Vec<AccountId>,
		id: ParaId,
<<<<<<< HEAD
		bridges_pallet_owner: Option<AccountId>,
	) -> bridge_hub_polkadot_runtime::GenesisConfig {
		bridge_hub_polkadot_runtime::GenesisConfig {
=======
	) -> bridge_hub_polkadot_runtime::RuntimeGenesisConfig {
		bridge_hub_polkadot_runtime::RuntimeGenesisConfig {
>>>>>>> 645326a8
			system: bridge_hub_polkadot_runtime::SystemConfig {
				code: bridge_hub_polkadot_runtime::WASM_BINARY
					.expect("WASM binary was not build, please build it!")
					.to_vec(),
			},
			balances: bridge_hub_polkadot_runtime::BalancesConfig {
				balances: endowed_accounts
					.iter()
					.cloned()
					.map(|k| (k, BRIDGE_HUB_POLKADOT_ED * 4096))
					.collect(),
			},
			parachain_info: bridge_hub_polkadot_runtime::ParachainInfoConfig { parachain_id: id },
			collator_selection: bridge_hub_polkadot_runtime::CollatorSelectionConfig {
				invulnerables: invulnerables.iter().cloned().map(|(acc, _)| acc).collect(),
				candidacy_bond: BRIDGE_HUB_POLKADOT_ED * 16,
				..Default::default()
			},
			session: bridge_hub_polkadot_runtime::SessionConfig {
				keys: invulnerables
					.into_iter()
					.map(|(acc, aura)| {
						(
							acc.clone(),                                       // account id
							acc,                                               // validator id
							bridge_hub_polkadot_runtime::SessionKeys { aura }, // session keys
						)
					})
					.collect(),
			},
			aura: Default::default(),
			aura_ext: Default::default(),
			parachain_system: Default::default(),
			polkadot_xcm: bridge_hub_polkadot_runtime::PolkadotXcmConfig {
				safe_xcm_version: Some(SAFE_XCM_VERSION),
			},
			bridge_kusama_grandpa: bridge_hub_polkadot_runtime::BridgeKusamaGrandpaConfig {
				owner: bridges_pallet_owner.clone(),
				..Default::default()
			},
			bridge_kusama_messages: bridge_hub_polkadot_runtime::BridgeKusamaMessagesConfig {
				owner: bridges_pallet_owner,
				..Default::default()
			},
		}
	}
}<|MERGE_RESOLUTION|>--- conflicted
+++ resolved
@@ -463,14 +463,9 @@
 		invulnerables: Vec<(AccountId, AuraId)>,
 		endowed_accounts: Vec<AccountId>,
 		id: ParaId,
-<<<<<<< HEAD
 		bridges_pallet_owner: Option<AccountId>,
-	) -> bridge_hub_kusama_runtime::GenesisConfig {
-		bridge_hub_kusama_runtime::GenesisConfig {
-=======
 	) -> bridge_hub_kusama_runtime::RuntimeGenesisConfig {
 		bridge_hub_kusama_runtime::RuntimeGenesisConfig {
->>>>>>> 645326a8
 			system: bridge_hub_kusama_runtime::SystemConfig {
 				code: bridge_hub_kusama_runtime::WASM_BINARY
 					.expect("WASM binary was not build, please build it!")
@@ -613,14 +608,9 @@
 		invulnerables: Vec<(AccountId, AuraId)>,
 		endowed_accounts: Vec<AccountId>,
 		id: ParaId,
-<<<<<<< HEAD
 		bridges_pallet_owner: Option<AccountId>,
-	) -> bridge_hub_polkadot_runtime::GenesisConfig {
-		bridge_hub_polkadot_runtime::GenesisConfig {
-=======
-	) -> bridge_hub_polkadot_runtime::RuntimeGenesisConfig {
-		bridge_hub_polkadot_runtime::RuntimeGenesisConfig {
->>>>>>> 645326a8
+	) -> bridge_hub_kusama_runtime::RuntimeGenesisConfig {
+		bridge_hub_kusama_runtime::RuntimeGenesisConfig {
 			system: bridge_hub_polkadot_runtime::SystemConfig {
 				code: bridge_hub_polkadot_runtime::WASM_BINARY
 					.expect("WASM binary was not build, please build it!")
