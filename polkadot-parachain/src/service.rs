// Copyright 2019-2021 Parity Technologies (UK) Ltd.
// This file is part of Cumulus.

// Cumulus is free software: you can redistribute it and/or modify
// it under the terms of the GNU General Public License as published by
// the Free Software Foundation, either version 3 of the License, or
// (at your option) any later version.

// Cumulus is distributed in the hope that it will be useful,
// but WITHOUT ANY WARRANTY; without even the implied warranty of
// MERCHANTABILITY or FITNESS FOR A PARTICULAR PURPOSE.  See the
// GNU General Public License for more details.

// You should have received a copy of the GNU General Public License
// along with Cumulus.  If not, see <http://www.gnu.org/licenses/>.

use codec::Codec;
use cumulus_client_cli::CollatorOptions;
use cumulus_client_collator::service::CollatorService;
use cumulus_client_consensus_aura::collators::basic::{
	self as basic_aura, Params as BasicAuraParams,
};
use cumulus_client_consensus_common::{
	ParachainBlockImport as TParachainBlockImport, ParachainCandidate, ParachainConsensus,
};
use cumulus_client_consensus_proposer::Proposer;
#[allow(deprecated)]
use cumulus_client_service::old_consensus;
use cumulus_client_service::{
	build_network, build_relay_chain_interface, prepare_node_config, start_relay_chain_tasks,
	BuildNetworkParams, CollatorSybilResistance, DARecoveryProfile, StartRelayChainTasksParams,
};
use cumulus_primitives_core::{
	relay_chain::{Hash as PHash, PersistedValidationData},
	ParaId,
};
use cumulus_relay_chain_interface::{OverseerHandle, RelayChainInterface};
use sp_core::Pair;

use jsonrpsee::RpcModule;

use crate::rpc;
pub use parachains_common::{AccountId, Balance, Block, BlockNumber, Hash, Header, Nonce};

use cumulus_client_consensus_relay_chain::Verifier as RelayChainVerifier;
use futures::lock::Mutex;
use sc_consensus::{
	import_queue::{BasicQueue, Verifier as VerifierT},
	BlockImportParams, ImportQueue,
};
use sc_executor::{HeapAllocStrategy, WasmExecutor, DEFAULT_HEAP_ALLOC_STRATEGY};
use sc_network::{config::FullNetworkConfiguration, NetworkBlock};
use sc_network_sync::SyncingService;
use sc_service::{Configuration, PartialComponents, TFullBackend, TFullClient, TaskManager};
use sc_telemetry::{Telemetry, TelemetryHandle, TelemetryWorker, TelemetryWorkerHandle};
use sp_api::{ApiExt, ConstructRuntimeApi};
use sp_consensus_aura::AuraApi;
use sp_keystore::KeystorePtr;
use sp_runtime::{app_crypto::AppCrypto, traits::Header as HeaderT};
use std::{marker::PhantomData, sync::Arc, time::Duration};
use substrate_prometheus_endpoint::Registry;

use polkadot_primitives::CollatorPair;

#[cfg(not(feature = "runtime-benchmarks"))]
type HostFunctions = sp_io::SubstrateHostFunctions;

#[cfg(feature = "runtime-benchmarks")]
type HostFunctions =
	(sp_io::SubstrateHostFunctions, frame_benchmarking::benchmarking::HostFunctions);

type ParachainClient<RuntimeApi> = TFullClient<Block, RuntimeApi, WasmExecutor<HostFunctions>>;

type ParachainBackend = TFullBackend<Block>;

type ParachainBlockImport<RuntimeApi> =
	TParachainBlockImport<Block, Arc<ParachainClient<RuntimeApi>>, ParachainBackend>;

/// Native executor instance.
pub struct ShellRuntimeExecutor;

impl sc_executor::NativeExecutionDispatch for ShellRuntimeExecutor {
	type ExtendHostFunctions = ();

	fn dispatch(method: &str, data: &[u8]) -> Option<Vec<u8>> {
		shell_runtime::api::dispatch(method, data)
	}

	fn native_version() -> sc_executor::NativeVersion {
		shell_runtime::native_version()
	}
}

/// Native Asset Hub Polkadot (Statemint) executor instance.
pub struct AssetHubPolkadotRuntimeExecutor;

impl sc_executor::NativeExecutionDispatch for AssetHubPolkadotRuntimeExecutor {
	type ExtendHostFunctions = frame_benchmarking::benchmarking::HostFunctions;

	fn dispatch(method: &str, data: &[u8]) -> Option<Vec<u8>> {
		asset_hub_polkadot_runtime::api::dispatch(method, data)
	}

	fn native_version() -> sc_executor::NativeVersion {
		asset_hub_polkadot_runtime::native_version()
	}
}

/// Native Asset Hub Kusama (Statemine) executor instance.
pub struct AssetHubKusamaExecutor;

impl sc_executor::NativeExecutionDispatch for AssetHubKusamaExecutor {
	type ExtendHostFunctions = frame_benchmarking::benchmarking::HostFunctions;

	fn dispatch(method: &str, data: &[u8]) -> Option<Vec<u8>> {
		asset_hub_kusama_runtime::api::dispatch(method, data)
	}

	fn native_version() -> sc_executor::NativeVersion {
		asset_hub_kusama_runtime::native_version()
	}
}

/// Native Asset Hub Westend (Westmint) executor instance.
pub struct AssetHubWestendExecutor;

impl sc_executor::NativeExecutionDispatch for AssetHubWestendExecutor {
	type ExtendHostFunctions = frame_benchmarking::benchmarking::HostFunctions;

	fn dispatch(method: &str, data: &[u8]) -> Option<Vec<u8>> {
		asset_hub_westend_runtime::api::dispatch(method, data)
	}

	fn native_version() -> sc_executor::NativeVersion {
		asset_hub_westend_runtime::native_version()
	}
}

/// Native Polkadot Collectives executor instance.
pub struct CollectivesPolkadotRuntimeExecutor;

impl sc_executor::NativeExecutionDispatch for CollectivesPolkadotRuntimeExecutor {
	type ExtendHostFunctions = frame_benchmarking::benchmarking::HostFunctions;

	fn dispatch(method: &str, data: &[u8]) -> Option<Vec<u8>> {
		collectives_polkadot_runtime::api::dispatch(method, data)
	}

	fn native_version() -> sc_executor::NativeVersion {
		collectives_polkadot_runtime::native_version()
	}
}

/// Native BridgeHubPolkadot executor instance.
pub struct BridgeHubPolkadotRuntimeExecutor;

impl sc_executor::NativeExecutionDispatch for BridgeHubPolkadotRuntimeExecutor {
	type ExtendHostFunctions = frame_benchmarking::benchmarking::HostFunctions;

	fn dispatch(method: &str, data: &[u8]) -> Option<Vec<u8>> {
		bridge_hub_polkadot_runtime::api::dispatch(method, data)
	}

	fn native_version() -> sc_executor::NativeVersion {
		bridge_hub_polkadot_runtime::native_version()
	}
}

/// Native BridgeHubKusama executor instance.
pub struct BridgeHubKusamaRuntimeExecutor;

impl sc_executor::NativeExecutionDispatch for BridgeHubKusamaRuntimeExecutor {
	type ExtendHostFunctions = frame_benchmarking::benchmarking::HostFunctions;

	fn dispatch(method: &str, data: &[u8]) -> Option<Vec<u8>> {
		bridge_hub_kusama_runtime::api::dispatch(method, data)
	}

	fn native_version() -> sc_executor::NativeVersion {
		bridge_hub_kusama_runtime::native_version()
	}
}

/// Native BridgeHubRococo executor instance.
pub struct BridgeHubRococoRuntimeExecutor;

impl sc_executor::NativeExecutionDispatch for BridgeHubRococoRuntimeExecutor {
	type ExtendHostFunctions = frame_benchmarking::benchmarking::HostFunctions;

	fn dispatch(method: &str, data: &[u8]) -> Option<Vec<u8>> {
		bridge_hub_rococo_runtime::api::dispatch(method, data)
	}

	fn native_version() -> sc_executor::NativeVersion {
		bridge_hub_rococo_runtime::native_version()
	}
}

/// Native contracts executor instance.
pub struct ContractsRococoRuntimeExecutor;

impl sc_executor::NativeExecutionDispatch for ContractsRococoRuntimeExecutor {
	type ExtendHostFunctions = frame_benchmarking::benchmarking::HostFunctions;

	fn dispatch(method: &str, data: &[u8]) -> Option<Vec<u8>> {
		contracts_rococo_runtime::api::dispatch(method, data)
	}

	fn native_version() -> sc_executor::NativeVersion {
		contracts_rococo_runtime::native_version()
	}
}

/// Native Glutton executor instance.
pub struct GluttonRuntimeExecutor;

impl sc_executor::NativeExecutionDispatch for GluttonRuntimeExecutor {
	type ExtendHostFunctions = frame_benchmarking::benchmarking::HostFunctions;

	fn dispatch(method: &str, data: &[u8]) -> Option<Vec<u8>> {
		shell_runtime::api::dispatch(method, data)
	}

	fn native_version() -> sc_executor::NativeVersion {
		shell_runtime::native_version()
	}
}

/// Starts a `ServiceBuilder` for a full service.
///
/// Use this macro if you don't actually need the full service, but just the builder in order to
/// be able to perform chain operations.
pub fn new_partial<RuntimeApi, BIQ>(
	config: &Configuration,
	build_import_queue: BIQ,
) -> Result<
	PartialComponents<
		ParachainClient<RuntimeApi>,
		ParachainBackend,
		(),
		sc_consensus::DefaultImportQueue<Block>,
		sc_transaction_pool::FullPool<Block, ParachainClient<RuntimeApi>>,
		(ParachainBlockImport<RuntimeApi>, Option<Telemetry>, Option<TelemetryWorkerHandle>),
	>,
	sc_service::Error,
>
where
	RuntimeApi: ConstructRuntimeApi<Block, ParachainClient<RuntimeApi>> + Send + Sync + 'static,
	RuntimeApi::RuntimeApi: sp_transaction_pool::runtime_api::TaggedTransactionQueue<Block>
		+ sp_api::Metadata<Block>
		+ sp_session::SessionKeys<Block>
		+ sp_api::ApiExt<Block>
		+ sp_offchain::OffchainWorkerApi<Block>
		+ sp_block_builder::BlockBuilder<Block>,
	BIQ: FnOnce(
		Arc<ParachainClient<RuntimeApi>>,
		ParachainBlockImport<RuntimeApi>,
		&Configuration,
		Option<TelemetryHandle>,
		&TaskManager,
	) -> Result<sc_consensus::DefaultImportQueue<Block>, sc_service::Error>,
{
	let telemetry = config
		.telemetry_endpoints
		.clone()
		.filter(|x| !x.is_empty())
		.map(|endpoints| -> Result<_, sc_telemetry::Error> {
			let worker = TelemetryWorker::new(16)?;
			let telemetry = worker.handle().new_telemetry(endpoints);
			Ok((worker, telemetry))
		})
		.transpose()?;

	let heap_pages = config
		.default_heap_pages
		.map_or(DEFAULT_HEAP_ALLOC_STRATEGY, |h| HeapAllocStrategy::Static { extra_pages: h as _ });

	let executor = sc_executor::WasmExecutor::<HostFunctions>::builder()
		.with_execution_method(config.wasm_method)
		.with_max_runtime_instances(config.max_runtime_instances)
		.with_runtime_cache_size(config.runtime_cache_size)
		.with_onchain_heap_alloc_strategy(heap_pages)
		.with_offchain_heap_alloc_strategy(heap_pages)
		.build();

	let (client, backend, keystore_container, task_manager) =
		sc_service::new_full_parts::<Block, RuntimeApi, _>(
			config,
			telemetry.as_ref().map(|(_, telemetry)| telemetry.handle()),
			executor,
		)?;
	let client = Arc::new(client);

	let telemetry_worker_handle = telemetry.as_ref().map(|(worker, _)| worker.handle());

	let telemetry = telemetry.map(|(worker, telemetry)| {
		task_manager.spawn_handle().spawn("telemetry", None, worker.run());
		telemetry
	});

	let transaction_pool = sc_transaction_pool::BasicPool::new_full(
		config.transaction_pool.clone(),
		config.role.is_authority().into(),
		config.prometheus_registry(),
		task_manager.spawn_essential_handle(),
		client.clone(),
	);

	let block_import = ParachainBlockImport::new(client.clone(), backend.clone());

	let import_queue = build_import_queue(
		client.clone(),
		block_import.clone(),
		config,
		telemetry.as_ref().map(|telemetry| telemetry.handle()),
		&task_manager,
	)?;

	Ok(PartialComponents {
		backend,
		client,
		import_queue,
		keystore_container,
		task_manager,
		transaction_pool,
		select_chain: (),
		other: (block_import, telemetry, telemetry_worker_handle),
	})
}

/// Start a shell node with the given parachain `Configuration` and relay chain `Configuration`.
///
/// This is the actual implementation that is abstract over the executor and the runtime api for
/// shell nodes.
#[sc_tracing::logging::prefix_logs_with("Parachain")]
async fn start_shell_node_impl<RuntimeApi, RB, BIQ, SC>(
	parachain_config: Configuration,
	polkadot_config: Configuration,
	collator_options: CollatorOptions,
	sybil_resistance_level: CollatorSybilResistance,
	para_id: ParaId,
	rpc_ext_builder: RB,
	build_import_queue: BIQ,
	start_consensus: SC,
	hwbench: Option<sc_sysinfo::HwBench>,
) -> sc_service::error::Result<(TaskManager, Arc<ParachainClient<RuntimeApi>>)>
where
	RuntimeApi: ConstructRuntimeApi<Block, ParachainClient<RuntimeApi>> + Send + Sync + 'static,
	RuntimeApi::RuntimeApi: sp_transaction_pool::runtime_api::TaggedTransactionQueue<Block>
		+ sp_api::Metadata<Block>
		+ sp_session::SessionKeys<Block>
		+ sp_api::ApiExt<Block>
		+ sp_offchain::OffchainWorkerApi<Block>
		+ sp_block_builder::BlockBuilder<Block>
		+ cumulus_primitives_core::CollectCollationInfo<Block>,
	RB: Fn(Arc<ParachainClient<RuntimeApi>>) -> Result<jsonrpsee::RpcModule<()>, sc_service::Error>
		+ 'static,
	BIQ: FnOnce(
		Arc<ParachainClient<RuntimeApi>>,
		ParachainBlockImport<RuntimeApi>,
		&Configuration,
		Option<TelemetryHandle>,
		&TaskManager,
<<<<<<< HEAD
	) -> Result<
		sc_consensus::DefaultImportQueue<Block, ParachainClient<RuntimeApi>>,
		sc_service::Error,
	>,
	SC: FnOnce(
=======
	) -> Result<sc_consensus::DefaultImportQueue<Block>, sc_service::Error>,
	BIC: FnOnce(
>>>>>>> 5a9997bf
		Arc<ParachainClient<RuntimeApi>>,
		ParachainBlockImport<RuntimeApi>,
		Option<&Registry>,
		Option<TelemetryHandle>,
		&TaskManager,
		Arc<dyn RelayChainInterface>,
		Arc<sc_transaction_pool::FullPool<Block, ParachainClient<RuntimeApi>>>,
		Arc<SyncingService<Block>>,
		KeystorePtr,
		Duration,
		ParaId,
		CollatorPair,
		OverseerHandle,
		Arc<dyn Fn(Hash, Option<Vec<u8>>) + Send + Sync>,
	) -> Result<(), sc_service::Error>,
{
	let parachain_config = prepare_node_config(parachain_config);

	let params = new_partial::<RuntimeApi, BIQ>(&parachain_config, build_import_queue)?;
	let (block_import, mut telemetry, telemetry_worker_handle) = params.other;

	let client = params.client.clone();
	let backend = params.backend.clone();

	let mut task_manager = params.task_manager;

	let (relay_chain_interface, collator_key) = build_relay_chain_interface(
		polkadot_config,
		&parachain_config,
		telemetry_worker_handle,
		&mut task_manager,
		collator_options.clone(),
		hwbench.clone(),
	)
	.await
	.map_err(|e| sc_service::Error::Application(Box::new(e) as Box<_>))?;

	let validator = parachain_config.role.is_authority();
	let prometheus_registry = parachain_config.prometheus_registry().cloned();
	let transaction_pool = params.transaction_pool.clone();
	let import_queue_service = params.import_queue.service();
	let net_config = FullNetworkConfiguration::new(&parachain_config.network);

	let (network, system_rpc_tx, tx_handler_controller, start_network, sync_service) =
		build_network(BuildNetworkParams {
			parachain_config: &parachain_config,
			net_config,
			client: client.clone(),
			transaction_pool: transaction_pool.clone(),
			para_id,
			spawn_handle: task_manager.spawn_handle(),
			relay_chain_interface: relay_chain_interface.clone(),
			import_queue: params.import_queue,
			sybil_resistance_level,
		})
		.await?;

	let rpc_client = client.clone();
	let rpc_builder = Box::new(move |_, _| rpc_ext_builder(rpc_client.clone()));

	sc_service::spawn_tasks(sc_service::SpawnTasksParams {
		rpc_builder,
		client: client.clone(),
		transaction_pool: transaction_pool.clone(),
		task_manager: &mut task_manager,
		config: parachain_config,
		keystore: params.keystore_container.keystore(),
		backend: backend.clone(),
		network: network.clone(),
		sync_service: sync_service.clone(),
		system_rpc_tx,
		tx_handler_controller,
		telemetry: telemetry.as_mut(),
	})?;

	if let Some(hwbench) = hwbench {
		sc_sysinfo::print_hwbench(&hwbench);
		if validator {
			warn_if_slow_hardware(&hwbench);
		}

		if let Some(ref mut telemetry) = telemetry {
			let telemetry_handle = telemetry.handle();
			task_manager.spawn_handle().spawn(
				"telemetry_hwbench",
				None,
				sc_sysinfo::initialize_hwbench_telemetry(telemetry_handle, hwbench),
			);
		}
	}

	let announce_block = {
		let sync_service = sync_service.clone();
		Arc::new(move |hash, data| sync_service.announce_block(hash, data))
	};

	let relay_chain_slot_duration = Duration::from_secs(6);

	let overseer_handle = relay_chain_interface
		.overseer_handle()
		.map_err(|e| sc_service::Error::Application(Box::new(e)))?;

	start_relay_chain_tasks(StartRelayChainTasksParams {
		client: client.clone(),
		announce_block: announce_block.clone(),
		para_id,
		relay_chain_interface: relay_chain_interface.clone(),
		task_manager: &mut task_manager,
		da_recovery_profile: if validator {
			DARecoveryProfile::Collator
		} else {
			DARecoveryProfile::FullNode
		},
		import_queue: import_queue_service,
		relay_chain_slot_duration,
		recovery_handle: Box::new(overseer_handle.clone()),
		sync_service: sync_service.clone(),
	})?;

	if validator {
		start_consensus(
			client.clone(),
			block_import,
			prometheus_registry.as_ref(),
			telemetry.as_ref().map(|t| t.handle()),
			&task_manager,
			relay_chain_interface.clone(),
			transaction_pool,
			sync_service.clone(),
			params.keystore_container.keystore(),
			relay_chain_slot_duration,
			para_id,
			collator_key.expect("Command line arguments do not allow this. qed"),
			overseer_handle,
			announce_block,
		)?;
	}

	start_network.start_network();

	Ok((task_manager, client))
}

/// Start a node with the given parachain `Configuration` and relay chain `Configuration`.
///
/// This is the actual implementation that is abstract over the executor and the runtime api.
#[sc_tracing::logging::prefix_logs_with("Parachain")]
async fn start_node_impl<RuntimeApi, RB, BIQ, SC>(
	parachain_config: Configuration,
	polkadot_config: Configuration,
	collator_options: CollatorOptions,
	sybil_resistance_level: CollatorSybilResistance,
	para_id: ParaId,
	_rpc_ext_builder: RB,
	build_import_queue: BIQ,
	start_consensus: SC,
	hwbench: Option<sc_sysinfo::HwBench>,
) -> sc_service::error::Result<(TaskManager, Arc<ParachainClient<RuntimeApi>>)>
where
	RuntimeApi: ConstructRuntimeApi<Block, ParachainClient<RuntimeApi>> + Send + Sync + 'static,
	RuntimeApi::RuntimeApi: sp_transaction_pool::runtime_api::TaggedTransactionQueue<Block>
		+ sp_api::Metadata<Block>
		+ sp_session::SessionKeys<Block>
		+ sp_api::ApiExt<Block>
		+ sp_offchain::OffchainWorkerApi<Block>
		+ sp_block_builder::BlockBuilder<Block>
		+ cumulus_primitives_core::CollectCollationInfo<Block>
		+ pallet_transaction_payment_rpc::TransactionPaymentRuntimeApi<Block, Balance>
		+ frame_rpc_system::AccountNonceApi<Block, AccountId, Nonce>,
	RB: Fn(Arc<ParachainClient<RuntimeApi>>) -> Result<jsonrpsee::RpcModule<()>, sc_service::Error>,
	BIQ: FnOnce(
		Arc<ParachainClient<RuntimeApi>>,
		ParachainBlockImport<RuntimeApi>,
		&Configuration,
		Option<TelemetryHandle>,
		&TaskManager,
<<<<<<< HEAD
	) -> Result<
		sc_consensus::DefaultImportQueue<Block, ParachainClient<RuntimeApi>>,
		sc_service::Error,
	>,
	SC: FnOnce(
=======
	) -> Result<sc_consensus::DefaultImportQueue<Block>, sc_service::Error>,
	BIC: FnOnce(
>>>>>>> 5a9997bf
		Arc<ParachainClient<RuntimeApi>>,
		ParachainBlockImport<RuntimeApi>,
		Option<&Registry>,
		Option<TelemetryHandle>,
		&TaskManager,
		Arc<dyn RelayChainInterface>,
		Arc<sc_transaction_pool::FullPool<Block, ParachainClient<RuntimeApi>>>,
		Arc<SyncingService<Block>>,
		KeystorePtr,
		Duration,
		ParaId,
		CollatorPair,
		OverseerHandle,
		Arc<dyn Fn(Hash, Option<Vec<u8>>) + Send + Sync>,
	) -> Result<(), sc_service::Error>,
{
	let parachain_config = prepare_node_config(parachain_config);

	let params = new_partial::<RuntimeApi, BIQ>(&parachain_config, build_import_queue)?;
	let (block_import, mut telemetry, telemetry_worker_handle) = params.other;

	let client = params.client.clone();
	let backend = params.backend.clone();

	let mut task_manager = params.task_manager;
	let (relay_chain_interface, collator_key) = build_relay_chain_interface(
		polkadot_config,
		&parachain_config,
		telemetry_worker_handle,
		&mut task_manager,
		collator_options.clone(),
		hwbench.clone(),
	)
	.await
	.map_err(|e| sc_service::Error::Application(Box::new(e) as Box<_>))?;

	let validator = parachain_config.role.is_authority();
	let prometheus_registry = parachain_config.prometheus_registry().cloned();
	let transaction_pool = params.transaction_pool.clone();
	let import_queue_service = params.import_queue.service();
	let net_config = FullNetworkConfiguration::new(&parachain_config.network);

	let (network, system_rpc_tx, tx_handler_controller, start_network, sync_service) =
		build_network(BuildNetworkParams {
			parachain_config: &parachain_config,
			net_config,
			client: client.clone(),
			transaction_pool: transaction_pool.clone(),
			para_id,
			spawn_handle: task_manager.spawn_handle(),
			relay_chain_interface: relay_chain_interface.clone(),
			import_queue: params.import_queue,
			sybil_resistance_level,
		})
		.await?;

	let rpc_builder = {
		let client = client.clone();
		let transaction_pool = transaction_pool.clone();

		let backend_for_rpc = backend.clone();
		Box::new(move |deny_unsafe, _| {
			let deps = rpc::FullDeps {
				client: client.clone(),
				pool: transaction_pool.clone(),
				deny_unsafe,
			};

			rpc::create_full(deps, backend_for_rpc.clone()).map_err(Into::into)
		})
	};

	sc_service::spawn_tasks(sc_service::SpawnTasksParams {
		rpc_builder,
		client: client.clone(),
		transaction_pool: transaction_pool.clone(),
		task_manager: &mut task_manager,
		config: parachain_config,
		keystore: params.keystore_container.keystore(),
		backend: backend.clone(),
		network: network.clone(),
		sync_service: sync_service.clone(),
		system_rpc_tx,
		tx_handler_controller,
		telemetry: telemetry.as_mut(),
	})?;

	if let Some(hwbench) = hwbench {
		sc_sysinfo::print_hwbench(&hwbench);
		if validator {
			warn_if_slow_hardware(&hwbench);
		}

		if let Some(ref mut telemetry) = telemetry {
			let telemetry_handle = telemetry.handle();
			task_manager.spawn_handle().spawn(
				"telemetry_hwbench",
				None,
				sc_sysinfo::initialize_hwbench_telemetry(telemetry_handle, hwbench),
			);
		}
	}

	let announce_block = {
		let sync_service = sync_service.clone();
		Arc::new(move |hash, data| sync_service.announce_block(hash, data))
	};

	let relay_chain_slot_duration = Duration::from_secs(6);

	let overseer_handle = relay_chain_interface
		.overseer_handle()
		.map_err(|e| sc_service::Error::Application(Box::new(e)))?;

	start_relay_chain_tasks(StartRelayChainTasksParams {
		client: client.clone(),
		announce_block: announce_block.clone(),
		para_id,
		relay_chain_interface: relay_chain_interface.clone(),
		task_manager: &mut task_manager,
		da_recovery_profile: if validator {
			DARecoveryProfile::Collator
		} else {
			DARecoveryProfile::FullNode
		},
		import_queue: import_queue_service,
		relay_chain_slot_duration,
		recovery_handle: Box::new(overseer_handle.clone()),
		sync_service: sync_service.clone(),
	})?;

	if validator {
		start_consensus(
			client.clone(),
			block_import,
			prometheus_registry.as_ref(),
			telemetry.as_ref().map(|t| t.handle()),
			&task_manager,
			relay_chain_interface.clone(),
			transaction_pool,
			sync_service.clone(),
			params.keystore_container.keystore(),
			relay_chain_slot_duration,
			para_id,
			collator_key.expect("Command line arguments do not allow this. qed"),
			overseer_handle,
			announce_block,
		)?;
	}

	start_network.start_network();

	Ok((task_manager, client))
}

/// Build the import queue for the rococo parachain runtime.
pub fn rococo_parachain_build_import_queue(
	client: Arc<ParachainClient<rococo_parachain_runtime::RuntimeApi>>,
	block_import: ParachainBlockImport<rococo_parachain_runtime::RuntimeApi>,
	config: &Configuration,
	telemetry: Option<TelemetryHandle>,
	task_manager: &TaskManager,
) -> Result<sc_consensus::DefaultImportQueue<Block>, sc_service::Error> {
	let slot_duration = cumulus_client_consensus_aura::slot_duration(&*client)?;

	cumulus_client_consensus_aura::import_queue::<
		sp_consensus_aura::sr25519::AuthorityPair,
		_,
		_,
		_,
		_,
		_,
	>(cumulus_client_consensus_aura::ImportQueueParams {
		block_import,
		client,
		create_inherent_data_providers: move |_, _| async move {
			let timestamp = sp_timestamp::InherentDataProvider::from_system_time();

			let slot =
				sp_consensus_aura::inherents::InherentDataProvider::from_timestamp_and_slot_duration(
					*timestamp,
					slot_duration,
				);

			Ok((slot, timestamp))
		},
		registry: config.prometheus_registry(),
		spawner: &task_manager.spawn_essential_handle(),
		telemetry,
	})
	.map_err(Into::into)
}

/// Start a rococo parachain node.
pub async fn start_rococo_parachain_node(
	parachain_config: Configuration,
	polkadot_config: Configuration,
	collator_options: CollatorOptions,
	para_id: ParaId,
	hwbench: Option<sc_sysinfo::HwBench>,
) -> sc_service::error::Result<(
	TaskManager,
	Arc<ParachainClient<rococo_parachain_runtime::RuntimeApi>>,
)> {
	start_node_impl::<rococo_parachain_runtime::RuntimeApi, _, _, _>(
		parachain_config,
		polkadot_config,
		collator_options,
		CollatorSybilResistance::Resistant, // Aura
		para_id,
		|_| Ok(RpcModule::new(())),
		rococo_parachain_build_import_queue,
		|client,
		 block_import,
		 prometheus_registry,
		 telemetry,
		 task_manager,
		 relay_chain_interface,
		 transaction_pool,
		 sync_oracle,
		 keystore,
		 relay_chain_slot_duration,
		 para_id,
		 collator_key,
		 overseer_handle,
		 announce_block| {
			let slot_duration = cumulus_client_consensus_aura::slot_duration(&*client)?;

			let proposer_factory = sc_basic_authorship::ProposerFactory::with_proof_recording(
				task_manager.spawn_handle(),
				client.clone(),
				transaction_pool,
				prometheus_registry,
				telemetry.clone(),
			);
			let proposer = Proposer::new(proposer_factory);

			let collator_service = CollatorService::new(
				client.clone(),
				Arc::new(task_manager.spawn_handle()),
				announce_block,
				client.clone(),
			);

			let params = BasicAuraParams {
				create_inherent_data_providers: move |_, ()| async move { Ok(()) },
				block_import,
				para_client: client,
				relay_client: relay_chain_interface,
				sync_oracle,
				keystore,
				collator_key,
				para_id,
				overseer_handle,
				slot_duration,
				relay_chain_slot_duration,
				proposer,
				collator_service,
				// Very limited proposal time.
				authoring_duration: Duration::from_millis(500),
			};

			let fut = basic_aura::run::<
				Block,
				sp_consensus_aura::sr25519::AuthorityPair,
				_,
				_,
				_,
				_,
				_,
				_,
				_,
			>(params);
			task_manager.spawn_essential_handle().spawn("aura", None, fut);

			Ok(())
		},
		hwbench,
	)
	.await
}

/// Build the import queue for the shell runtime.
pub fn shell_build_import_queue<RuntimeApi>(
	client: Arc<ParachainClient<RuntimeApi>>,
	block_import: ParachainBlockImport<RuntimeApi>,
	config: &Configuration,
	_: Option<TelemetryHandle>,
	task_manager: &TaskManager,
) -> Result<sc_consensus::DefaultImportQueue<Block>, sc_service::Error>
where
	RuntimeApi: ConstructRuntimeApi<Block, ParachainClient<RuntimeApi>> + Send + Sync + 'static,
	RuntimeApi::RuntimeApi: sp_transaction_pool::runtime_api::TaggedTransactionQueue<Block>
		+ sp_api::Metadata<Block>
		+ sp_session::SessionKeys<Block>
		+ sp_api::ApiExt<Block>
		+ sp_offchain::OffchainWorkerApi<Block>
		+ sp_block_builder::BlockBuilder<Block>,
{
	cumulus_client_consensus_relay_chain::import_queue(
		client,
		block_import,
		|_, _| async { Ok(()) },
		&task_manager.spawn_essential_handle(),
		config.prometheus_registry(),
	)
	.map_err(Into::into)
}

/// Start a polkadot-shell parachain node.
pub async fn start_shell_node<RuntimeApi>(
	parachain_config: Configuration,
	polkadot_config: Configuration,
	collator_options: CollatorOptions,
	para_id: ParaId,
	hwbench: Option<sc_sysinfo::HwBench>,
) -> sc_service::error::Result<(TaskManager, Arc<ParachainClient<RuntimeApi>>)>
where
	RuntimeApi: ConstructRuntimeApi<Block, ParachainClient<RuntimeApi>> + Send + Sync + 'static,
	RuntimeApi::RuntimeApi: sp_transaction_pool::runtime_api::TaggedTransactionQueue<Block>
		+ sp_api::Metadata<Block>
		+ sp_session::SessionKeys<Block>
		+ sp_api::ApiExt<Block>
		+ sp_offchain::OffchainWorkerApi<Block>
		+ sp_block_builder::BlockBuilder<Block>
		+ cumulus_primitives_core::CollectCollationInfo<Block>,
{
	start_shell_node_impl::<RuntimeApi, _, _, _>(
		parachain_config,
		polkadot_config,
		collator_options,
		CollatorSybilResistance::Unresistant, // free-for-all consensus
		para_id,
		|_| Ok(RpcModule::new(())),
		shell_build_import_queue,
		|client,
		 block_import,
		 prometheus_registry,
		 telemetry,
		 task_manager,
		 relay_chain_interface,
		 transaction_pool,
		 _sync_oracle,
		 _keystore,
		 _relay_chain_slot_duration,
		 para_id,
		 collator_key,
		 overseer_handle,
		 announce_block| {
			let proposer_factory = sc_basic_authorship::ProposerFactory::with_proof_recording(
				task_manager.spawn_handle(),
				client.clone(),
				transaction_pool,
				prometheus_registry,
				telemetry,
			);

			let free_for_all = cumulus_client_consensus_relay_chain::build_relay_chain_consensus(
				cumulus_client_consensus_relay_chain::BuildRelayChainConsensusParams {
					para_id,
					proposer_factory,
					block_import,
					relay_chain_interface: relay_chain_interface.clone(),
					create_inherent_data_providers: move |_, (relay_parent, validation_data)| {
						let relay_chain_interface = relay_chain_interface.clone();
						async move {
							let parachain_inherent =
							cumulus_primitives_parachain_inherent::ParachainInherentData::create_at(
								relay_parent,
								&relay_chain_interface,
								&validation_data,
								para_id,
							).await;
							let parachain_inherent = parachain_inherent.ok_or_else(|| {
								Box::<dyn std::error::Error + Send + Sync>::from(
									"Failed to create parachain inherent",
								)
							})?;
							Ok(parachain_inherent)
						}
					},
				},
			);

			let spawner = task_manager.spawn_handle();

			// Required for free-for-all consensus
			#[allow(deprecated)]
			old_consensus::start_collator_sync(old_consensus::StartCollatorParams {
				para_id,
				block_status: client.clone(),
				announce_block,
				overseer_handle,
				spawner,
				key: collator_key,
				parachain_consensus: free_for_all,
				runtime_api: client.clone(),
			});

			Ok(())
		},
		hwbench,
	)
	.await
}

enum BuildOnAccess<R> {
	Uninitialized(Option<Box<dyn FnOnce() -> R + Send + Sync>>),
	Initialized(R),
}

impl<R> BuildOnAccess<R> {
	fn get_mut(&mut self) -> &mut R {
		loop {
			match self {
				Self::Uninitialized(f) => {
					*self = Self::Initialized((f.take().unwrap())());
				},
				Self::Initialized(ref mut r) => return r,
			}
		}
	}
}

/// Special [`ParachainConsensus`] implementation that waits for the upgrade from
/// shell to a parachain runtime that implements Aura.
struct WaitForAuraConsensus<Client, AuraId> {
	client: Arc<Client>,
	aura_consensus: Arc<Mutex<BuildOnAccess<Box<dyn ParachainConsensus<Block>>>>>,
	relay_chain_consensus: Arc<Mutex<Box<dyn ParachainConsensus<Block>>>>,
	_phantom: PhantomData<AuraId>,
}

impl<Client, AuraId> Clone for WaitForAuraConsensus<Client, AuraId> {
	fn clone(&self) -> Self {
		Self {
			client: self.client.clone(),
			aura_consensus: self.aura_consensus.clone(),
			relay_chain_consensus: self.relay_chain_consensus.clone(),
			_phantom: PhantomData,
		}
	}
}

#[async_trait::async_trait]
impl<Client, AuraId> ParachainConsensus<Block> for WaitForAuraConsensus<Client, AuraId>
where
	Client: sp_api::ProvideRuntimeApi<Block> + Send + Sync,
	Client::Api: AuraApi<Block, AuraId>,
	AuraId: Send + Codec + Sync,
{
	async fn produce_candidate(
		&mut self,
		parent: &Header,
		relay_parent: PHash,
		validation_data: &PersistedValidationData,
	) -> Option<ParachainCandidate<Block>> {
		if self
			.client
			.runtime_api()
			.has_api::<dyn AuraApi<Block, AuraId>>(parent.hash())
			.unwrap_or(false)
		{
			self.aura_consensus
				.lock()
				.await
				.get_mut()
				.produce_candidate(parent, relay_parent, validation_data)
				.await
		} else {
			self.relay_chain_consensus
				.lock()
				.await
				.produce_candidate(parent, relay_parent, validation_data)
				.await
		}
	}
}

struct Verifier<Client, AuraId> {
	client: Arc<Client>,
	aura_verifier: BuildOnAccess<Box<dyn VerifierT<Block>>>,
	relay_chain_verifier: Box<dyn VerifierT<Block>>,
	_phantom: PhantomData<AuraId>,
}

#[async_trait::async_trait]
impl<Client, AuraId> VerifierT<Block> for Verifier<Client, AuraId>
where
	Client: sp_api::ProvideRuntimeApi<Block> + Send + Sync,
	Client::Api: AuraApi<Block, AuraId>,
	AuraId: Send + Sync + Codec,
{
	async fn verify(
		&mut self,
		block_import: BlockImportParams<Block>,
	) -> Result<BlockImportParams<Block>, String> {
		if self
			.client
			.runtime_api()
			.has_api::<dyn AuraApi<Block, AuraId>>(*block_import.header.parent_hash())
			.unwrap_or(false)
		{
			self.aura_verifier.get_mut().verify(block_import).await
		} else {
			self.relay_chain_verifier.verify(block_import).await
		}
	}
}

/// Build the import queue for Aura-based runtimes.
pub fn aura_build_import_queue<RuntimeApi, AuraId: AppCrypto>(
	client: Arc<ParachainClient<RuntimeApi>>,
	block_import: ParachainBlockImport<RuntimeApi>,
	config: &Configuration,
	telemetry_handle: Option<TelemetryHandle>,
	task_manager: &TaskManager,
) -> Result<sc_consensus::DefaultImportQueue<Block>, sc_service::Error>
where
	RuntimeApi: ConstructRuntimeApi<Block, ParachainClient<RuntimeApi>> + Send + Sync + 'static,
	RuntimeApi::RuntimeApi: sp_transaction_pool::runtime_api::TaggedTransactionQueue<Block>
		+ sp_api::Metadata<Block>
		+ sp_session::SessionKeys<Block>
		+ sp_api::ApiExt<Block>
		+ sp_offchain::OffchainWorkerApi<Block>
		+ sp_block_builder::BlockBuilder<Block>
		+ sp_consensus_aura::AuraApi<Block, <<AuraId as AppCrypto>::Pair as Pair>::Public>,
	<<AuraId as AppCrypto>::Pair as Pair>::Signature:
		TryFrom<Vec<u8>> + std::hash::Hash + sp_runtime::traits::Member + Codec,
{
	let client2 = client.clone();

	let aura_verifier = move || {
		let slot_duration = cumulus_client_consensus_aura::slot_duration(&*client2).unwrap();

		Box::new(cumulus_client_consensus_aura::build_verifier::<
			<AuraId as AppCrypto>::Pair,
			_,
			_,
			_,
		>(cumulus_client_consensus_aura::BuildVerifierParams {
			client: client2.clone(),
			create_inherent_data_providers: move |_, _| async move {
				let timestamp = sp_timestamp::InherentDataProvider::from_system_time();

				let slot =
							sp_consensus_aura::inherents::InherentDataProvider::from_timestamp_and_slot_duration(
								*timestamp,
								slot_duration,
							);

				Ok((slot, timestamp))
			},
			telemetry: telemetry_handle,
		})) as Box<_>
	};

	let relay_chain_verifier =
		Box::new(RelayChainVerifier::new(client.clone(), |_, _| async { Ok(()) })) as Box<_>;

	let verifier = Verifier {
		client,
		relay_chain_verifier,
		aura_verifier: BuildOnAccess::Uninitialized(Some(Box::new(aura_verifier))),
		_phantom: PhantomData,
	};

	let registry = config.prometheus_registry();
	let spawner = task_manager.spawn_essential_handle();

	Ok(BasicQueue::new(verifier, Box::new(block_import), None, &spawner, registry))
}

/// Start an aura powered parachain node. Asset Hub and Collectives use this.
pub async fn start_generic_aura_node<RuntimeApi, AuraId: AppCrypto>(
	parachain_config: Configuration,
	polkadot_config: Configuration,
	collator_options: CollatorOptions,
	para_id: ParaId,
	hwbench: Option<sc_sysinfo::HwBench>,
) -> sc_service::error::Result<(TaskManager, Arc<ParachainClient<RuntimeApi>>)>
where
	RuntimeApi: ConstructRuntimeApi<Block, ParachainClient<RuntimeApi>> + Send + Sync + 'static,
	RuntimeApi::RuntimeApi: sp_transaction_pool::runtime_api::TaggedTransactionQueue<Block>
		+ sp_api::Metadata<Block>
		+ sp_session::SessionKeys<Block>
		+ sp_api::ApiExt<Block>
		+ sp_offchain::OffchainWorkerApi<Block>
		+ sp_block_builder::BlockBuilder<Block>
		+ cumulus_primitives_core::CollectCollationInfo<Block>
		+ sp_consensus_aura::AuraApi<Block, <<AuraId as AppCrypto>::Pair as Pair>::Public>
		+ pallet_transaction_payment_rpc::TransactionPaymentRuntimeApi<Block, Balance>
		+ frame_rpc_system::AccountNonceApi<Block, AccountId, Nonce>,
	<<AuraId as AppCrypto>::Pair as Pair>::Signature:
		TryFrom<Vec<u8>> + std::hash::Hash + sp_runtime::traits::Member + Codec,
{
	start_node_impl::<RuntimeApi, _, _, _>(
		parachain_config,
		polkadot_config,
		collator_options,
		CollatorSybilResistance::Resistant, // Aura
		para_id,
		|_| Ok(RpcModule::new(())),
		aura_build_import_queue::<_, AuraId>,
		|client,
		 block_import,
		 prometheus_registry,
		 telemetry,
		 task_manager,
		 relay_chain_interface,
		 transaction_pool,
		 sync_oracle,
		 keystore,
		 relay_chain_slot_duration,
		 para_id,
		 collator_key,
		 overseer_handle,
		 announce_block| {
			let slot_duration = cumulus_client_consensus_aura::slot_duration(&*client)?;

			let proposer_factory = sc_basic_authorship::ProposerFactory::with_proof_recording(
				task_manager.spawn_handle(),
				client.clone(),
				transaction_pool,
				prometheus_registry,
				telemetry.clone(),
			);
			let proposer = Proposer::new(proposer_factory);

			let collator_service = CollatorService::new(
				client.clone(),
				Arc::new(task_manager.spawn_handle()),
				announce_block,
				client.clone(),
			);

			let params = BasicAuraParams {
				create_inherent_data_providers: move |_, ()| async move { Ok(()) },
				block_import,
				para_client: client,
				relay_client: relay_chain_interface,
				sync_oracle,
				keystore,
				collator_key,
				para_id,
				overseer_handle,
				slot_duration,
				relay_chain_slot_duration,
				proposer,
				collator_service,
				// Very limited proposal time.
				authoring_duration: Duration::from_millis(500),
			};

			let fut =
				basic_aura::run::<Block, <AuraId as AppCrypto>::Pair, _, _, _, _, _, _, _>(params);
			task_manager.spawn_essential_handle().spawn("aura", None, fut);

			Ok(())
		},
		hwbench,
	)
	.await
}

#[sc_tracing::logging::prefix_logs_with("Parachain")]
async fn start_contracts_rococo_node_impl<RuntimeApi, RB, BIQ, SC>(
	parachain_config: Configuration,
	polkadot_config: Configuration,
	collator_options: CollatorOptions,
	sybil_resistance_level: CollatorSybilResistance,
	para_id: ParaId,
	_rpc_ext_builder: RB,
	build_import_queue: BIQ,
	start_consensus: SC,
	hwbench: Option<sc_sysinfo::HwBench>,
) -> sc_service::error::Result<(TaskManager, Arc<ParachainClient<RuntimeApi>>)>
where
	RuntimeApi: ConstructRuntimeApi<Block, ParachainClient<RuntimeApi>> + Send + Sync + 'static,
	RuntimeApi::RuntimeApi: sp_transaction_pool::runtime_api::TaggedTransactionQueue<Block>
		+ sp_api::Metadata<Block>
		+ sp_session::SessionKeys<Block>
		+ sp_api::ApiExt<Block>
		+ sp_offchain::OffchainWorkerApi<Block>
		+ sp_block_builder::BlockBuilder<Block>
		+ cumulus_primitives_core::CollectCollationInfo<Block>
		+ pallet_transaction_payment_rpc::TransactionPaymentRuntimeApi<Block, Balance>
		+ frame_rpc_system::AccountNonceApi<Block, AccountId, Nonce>,
	RB: Fn(Arc<ParachainClient<RuntimeApi>>) -> Result<jsonrpsee::RpcModule<()>, sc_service::Error>,
	BIQ: FnOnce(
		Arc<ParachainClient<RuntimeApi>>,
		ParachainBlockImport<RuntimeApi>,
		&Configuration,
		Option<TelemetryHandle>,
		&TaskManager,
<<<<<<< HEAD
	) -> Result<
		sc_consensus::DefaultImportQueue<Block, ParachainClient<RuntimeApi>>,
		sc_service::Error,
	>,
	SC: FnOnce(
=======
	) -> Result<sc_consensus::DefaultImportQueue<Block>, sc_service::Error>,
	BIC: FnOnce(
>>>>>>> 5a9997bf
		Arc<ParachainClient<RuntimeApi>>,
		ParachainBlockImport<RuntimeApi>,
		Option<&Registry>,
		Option<TelemetryHandle>,
		&TaskManager,
		Arc<dyn RelayChainInterface>,
		Arc<sc_transaction_pool::FullPool<Block, ParachainClient<RuntimeApi>>>,
		Arc<SyncingService<Block>>,
		KeystorePtr,
		Duration,
		ParaId,
		CollatorPair,
		OverseerHandle,
		Arc<dyn Fn(Hash, Option<Vec<u8>>) + Send + Sync>,
	) -> Result<(), sc_service::Error>,
{
	let parachain_config = prepare_node_config(parachain_config);

	let params = new_partial::<RuntimeApi, BIQ>(&parachain_config, build_import_queue)?;
	let (block_import, mut telemetry, telemetry_worker_handle) = params.other;

	let client = params.client.clone();
	let backend = params.backend.clone();
	let mut task_manager = params.task_manager;

	let (relay_chain_interface, collator_key) = build_relay_chain_interface(
		polkadot_config,
		&parachain_config,
		telemetry_worker_handle,
		&mut task_manager,
		collator_options.clone(),
		hwbench.clone(),
	)
	.await
	.map_err(|e| sc_service::Error::Application(Box::new(e) as Box<_>))?;

	let validator = parachain_config.role.is_authority();
	let prometheus_registry = parachain_config.prometheus_registry().cloned();
	let transaction_pool = params.transaction_pool.clone();
	let import_queue_service = params.import_queue.service();
	let net_config = FullNetworkConfiguration::new(&parachain_config.network);

	let (network, system_rpc_tx, tx_handler_controller, start_network, sync_service) =
		build_network(BuildNetworkParams {
			parachain_config: &parachain_config,
			net_config,
			client: client.clone(),
			transaction_pool: transaction_pool.clone(),
			para_id,
			spawn_handle: task_manager.spawn_handle(),
			relay_chain_interface: relay_chain_interface.clone(),
			import_queue: params.import_queue,
			sybil_resistance_level,
		})
		.await?;

	let rpc_builder = {
		let client = client.clone();
		let transaction_pool = transaction_pool.clone();

		Box::new(move |deny_unsafe, _| {
			let deps = crate::rpc::FullDeps {
				client: client.clone(),
				pool: transaction_pool.clone(),
				deny_unsafe,
			};

			crate::rpc::create_contracts_rococo(deps).map_err(Into::into)
		})
	};

	sc_service::spawn_tasks(sc_service::SpawnTasksParams {
		rpc_builder,
		client: client.clone(),
		transaction_pool: transaction_pool.clone(),
		task_manager: &mut task_manager,
		config: parachain_config,
		keystore: params.keystore_container.keystore(),
		backend: backend.clone(),
		network: network.clone(),
		sync_service: sync_service.clone(),
		system_rpc_tx,
		tx_handler_controller,
		telemetry: telemetry.as_mut(),
	})?;

	if let Some(hwbench) = hwbench {
		sc_sysinfo::print_hwbench(&hwbench);
		if validator {
			warn_if_slow_hardware(&hwbench);
		}

		if let Some(ref mut telemetry) = telemetry {
			let telemetry_handle = telemetry.handle();
			task_manager.spawn_handle().spawn(
				"telemetry_hwbench",
				None,
				sc_sysinfo::initialize_hwbench_telemetry(telemetry_handle, hwbench),
			);
		}
	}

	let announce_block = {
		let sync_service = sync_service.clone();
		Arc::new(move |hash, data| sync_service.announce_block(hash, data))
	};

	let relay_chain_slot_duration = Duration::from_secs(6);

	let overseer_handle = relay_chain_interface
		.overseer_handle()
		.map_err(|e| sc_service::Error::Application(Box::new(e)))?;

	start_relay_chain_tasks(StartRelayChainTasksParams {
		client: client.clone(),
		announce_block: announce_block.clone(),
		para_id,
		relay_chain_interface: relay_chain_interface.clone(),
		task_manager: &mut task_manager,
		da_recovery_profile: if validator {
			DARecoveryProfile::Collator
		} else {
			DARecoveryProfile::FullNode
		},
		import_queue: import_queue_service,
		relay_chain_slot_duration,
		recovery_handle: Box::new(overseer_handle.clone()),
		sync_service: sync_service.clone(),
	})?;

	if validator {
		start_consensus(
			client.clone(),
			block_import,
			prometheus_registry.as_ref(),
			telemetry.as_ref().map(|t| t.handle()),
			&task_manager,
			relay_chain_interface.clone(),
			transaction_pool,
			sync_service.clone(),
			params.keystore_container.keystore(),
			relay_chain_slot_duration,
			para_id,
			collator_key.expect("Command line arguments do not allow this. qed"),
			overseer_handle,
			announce_block,
		)?;
	}

	start_network.start_network();

	Ok((task_manager, client))
}

#[allow(clippy::type_complexity)]
pub fn contracts_rococo_build_import_queue(
	client: Arc<ParachainClient<contracts_rococo_runtime::RuntimeApi>>,
	block_import: ParachainBlockImport<contracts_rococo_runtime::RuntimeApi>,
	config: &Configuration,
	telemetry: Option<TelemetryHandle>,
	task_manager: &TaskManager,
) -> Result<sc_consensus::DefaultImportQueue<Block>, sc_service::Error> {
	let slot_duration = cumulus_client_consensus_aura::slot_duration(&*client)?;

	cumulus_client_consensus_aura::import_queue::<
		sp_consensus_aura::sr25519::AuthorityPair,
		_,
		_,
		_,
		_,
		_,
	>(cumulus_client_consensus_aura::ImportQueueParams {
		block_import,
		client,
		create_inherent_data_providers: move |_, _| async move {
			let timestamp = sp_timestamp::InherentDataProvider::from_system_time();

			let slot =
				sp_consensus_aura::inherents::InherentDataProvider::from_timestamp_and_slot_duration(
					*timestamp,
					slot_duration,
				);

			Ok((slot, timestamp))
		},
		registry: config.prometheus_registry(),
		spawner: &task_manager.spawn_essential_handle(),
		telemetry,
	})
	.map_err(Into::into)
}

/// Start a parachain node.
pub async fn start_contracts_rococo_node(
	parachain_config: Configuration,
	polkadot_config: Configuration,
	collator_options: CollatorOptions,
	para_id: ParaId,
	hwbench: Option<sc_sysinfo::HwBench>,
) -> sc_service::error::Result<(
	TaskManager,
	Arc<ParachainClient<contracts_rococo_runtime::RuntimeApi>>,
)> {
	start_contracts_rococo_node_impl::<contracts_rococo_runtime::RuntimeApi, _, _, _>(
		parachain_config,
		polkadot_config,
		collator_options,
		CollatorSybilResistance::Resistant, // Aura
		para_id,
		|_| Ok(RpcModule::new(())),
		contracts_rococo_build_import_queue,
		|client,
		 block_import,
		 prometheus_registry,
		 telemetry,
		 task_manager,
		 relay_chain_interface,
		 transaction_pool,
		 sync_oracle,
		 keystore,
		 relay_chain_slot_duration,
		 para_id,
		 collator_key,
		 overseer_handle,
		 announce_block| {
			let slot_duration = cumulus_client_consensus_aura::slot_duration(&*client)?;

			let proposer_factory = sc_basic_authorship::ProposerFactory::with_proof_recording(
				task_manager.spawn_handle(),
				client.clone(),
				transaction_pool,
				prometheus_registry,
				telemetry.clone(),
			);
			let proposer = Proposer::new(proposer_factory);

			let collator_service = CollatorService::new(
				client.clone(),
				Arc::new(task_manager.spawn_handle()),
				announce_block,
				client.clone(),
			);

			let params = BasicAuraParams {
				create_inherent_data_providers: move |_, ()| async move { Ok(()) },
				block_import,
				para_client: client,
				relay_client: relay_chain_interface,
				sync_oracle,
				keystore,
				collator_key,
				para_id,
				overseer_handle,
				slot_duration,
				relay_chain_slot_duration,
				proposer,
				collator_service,
				// Very limited proposal time.
				authoring_duration: Duration::from_millis(500),
			};

			let fut = basic_aura::run::<
				Block,
				sp_consensus_aura::sr25519::AuthorityPair,
				_,
				_,
				_,
				_,
				_,
				_,
				_,
			>(params);
			task_manager.spawn_essential_handle().spawn("aura", None, fut);

			Ok(())
		},
		hwbench,
	)
	.await
}

/// Checks that the hardware meets the requirements and print a warning otherwise.
fn warn_if_slow_hardware(hwbench: &sc_sysinfo::HwBench) {
	// Polkadot para-chains should generally use these requirements to ensure that the relay-chain
	// will not take longer than expected to import its blocks.
	if !frame_benchmarking_cli::SUBSTRATE_REFERENCE_HARDWARE.check_hardware(hwbench) {
		log::warn!(
			"⚠️  The hardware does not meet the minimal requirements for role 'Authority' find out more at:\n\
			https://wiki.polkadot.network/docs/maintain-guides-how-to-validate-polkadot#reference-hardware"
		);
	}
}<|MERGE_RESOLUTION|>--- conflicted
+++ resolved
@@ -361,16 +361,8 @@
 		&Configuration,
 		Option<TelemetryHandle>,
 		&TaskManager,
-<<<<<<< HEAD
-	) -> Result<
-		sc_consensus::DefaultImportQueue<Block, ParachainClient<RuntimeApi>>,
-		sc_service::Error,
-	>,
+	) -> Result<sc_consensus::DefaultImportQueue<Block>, sc_service::Error>,
 	SC: FnOnce(
-=======
-	) -> Result<sc_consensus::DefaultImportQueue<Block>, sc_service::Error>,
-	BIC: FnOnce(
->>>>>>> 5a9997bf
 		Arc<ParachainClient<RuntimeApi>>,
 		ParachainBlockImport<RuntimeApi>,
 		Option<&Registry>,
@@ -547,16 +539,8 @@
 		&Configuration,
 		Option<TelemetryHandle>,
 		&TaskManager,
-<<<<<<< HEAD
-	) -> Result<
-		sc_consensus::DefaultImportQueue<Block, ParachainClient<RuntimeApi>>,
-		sc_service::Error,
-	>,
+	) -> Result<sc_consensus::DefaultImportQueue<Block>, sc_service::Error>,
 	SC: FnOnce(
-=======
-	) -> Result<sc_consensus::DefaultImportQueue<Block>, sc_service::Error>,
-	BIC: FnOnce(
->>>>>>> 5a9997bf
 		Arc<ParachainClient<RuntimeApi>>,
 		ParachainBlockImport<RuntimeApi>,
 		Option<&Registry>,
@@ -1252,16 +1236,8 @@
 		&Configuration,
 		Option<TelemetryHandle>,
 		&TaskManager,
-<<<<<<< HEAD
-	) -> Result<
-		sc_consensus::DefaultImportQueue<Block, ParachainClient<RuntimeApi>>,
-		sc_service::Error,
-	>,
+	) -> Result<sc_consensus::DefaultImportQueue<Block>, sc_service::Error>,
 	SC: FnOnce(
-=======
-	) -> Result<sc_consensus::DefaultImportQueue<Block>, sc_service::Error>,
-	BIC: FnOnce(
->>>>>>> 5a9997bf
 		Arc<ParachainClient<RuntimeApi>>,
 		ParachainBlockImport<RuntimeApi>,
 		Option<&Registry>,
