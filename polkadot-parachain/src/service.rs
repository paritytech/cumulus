// Copyright 2019-2021 Parity Technologies (UK) Ltd.
// This file is part of Cumulus.

// Cumulus is free software: you can redistribute it and/or modify
// it under the terms of the GNU General Public License as published by
// the Free Software Foundation, either version 3 of the License, or
// (at your option) any later version.

// Cumulus is distributed in the hope that it will be useful,
// but WITHOUT ANY WARRANTY; without even the implied warranty of
// MERCHANTABILITY or FITNESS FOR A PARTICULAR PURPOSE.  See the
// GNU General Public License for more details.

// You should have received a copy of the GNU General Public License
// along with Cumulus.  If not, see <http://www.gnu.org/licenses/>.

use codec::Codec;
use cumulus_client_cli::CollatorOptions;
use cumulus_client_consensus_aura::{AuraConsensus, BuildAuraConsensusParams, SlotProportion};
use cumulus_client_consensus_common::{
	ParachainBlockImport as TParachainBlockImport, ParachainCandidate, ParachainConsensus,
};
use cumulus_client_network::BlockAnnounceValidator;
use cumulus_client_service::{
	prepare_node_config, start_collator, start_full_node, StartCollatorParams, StartFullNodeParams,
};
use cumulus_primitives_core::{
	relay_chain::v2::{Hash as PHash, PersistedValidationData},
	ParaId,
};
use cumulus_relay_chain_inprocess_interface::build_inprocess_relay_chain;
use cumulus_relay_chain_interface::{RelayChainError, RelayChainInterface, RelayChainResult};
use cumulus_relay_chain_minimal_node::build_minimal_relay_chain_node;
use polkadot_service::CollatorPair;
use sp_core::Pair;

use jsonrpsee::RpcModule;

use crate::rpc;
pub use parachains_common::{AccountId, Balance, Block, BlockNumber, Hash, Header, Index as Nonce};

use cumulus_client_consensus_relay_chain::Verifier as RelayChainVerifier;
use futures::lock::Mutex;
use sc_consensus::{
	import_queue::{BasicQueue, Verifier as VerifierT},
	BlockImportParams,
};
use sc_executor::WasmExecutor;
use sc_network::NetworkService;
use sc_network_common::service::NetworkBlock;
use sc_service::{Configuration, PartialComponents, TFullBackend, TFullClient, TaskManager};
use sc_telemetry::{Telemetry, TelemetryHandle, TelemetryWorker, TelemetryWorkerHandle};
use sp_api::{ApiExt, ConstructRuntimeApi};
use sp_consensus::CacheKeyId;
use sp_consensus_aura::AuraApi;
use sp_keystore::SyncCryptoStorePtr;
use sp_runtime::{
	app_crypto::AppKey,
	generic::BlockId,
	traits::{BlakeTwo256, Header as HeaderT},
};
use std::{marker::PhantomData, sync::Arc, time::Duration};
use substrate_prometheus_endpoint::Registry;

#[cfg(not(feature = "runtime-benchmarks"))]
type HostFunctions = sp_io::SubstrateHostFunctions;

#[cfg(feature = "runtime-benchmarks")]
type HostFunctions =
	(sp_io::SubstrateHostFunctions, frame_benchmarking::benchmarking::HostFunctions);

type ParachainClient<RuntimeApi> = TFullClient<Block, RuntimeApi, WasmExecutor<HostFunctions>>;

type ParachainBackend = TFullBackend<Block>;

type ParachainBlockImport<RuntimeApi> = TParachainBlockImport<Arc<ParachainClient<RuntimeApi>>>;

/// Native executor instance.
pub struct ShellRuntimeExecutor;

impl sc_executor::NativeExecutionDispatch for ShellRuntimeExecutor {
	type ExtendHostFunctions = ();

	fn dispatch(method: &str, data: &[u8]) -> Option<Vec<u8>> {
		shell_runtime::api::dispatch(method, data)
	}

	fn native_version() -> sc_executor::NativeVersion {
		shell_runtime::native_version()
	}
}

// Native Statemint executor instance.
pub struct StatemintRuntimeExecutor;

impl sc_executor::NativeExecutionDispatch for StatemintRuntimeExecutor {
	type ExtendHostFunctions = frame_benchmarking::benchmarking::HostFunctions;

	fn dispatch(method: &str, data: &[u8]) -> Option<Vec<u8>> {
		statemint_runtime::api::dispatch(method, data)
	}

	fn native_version() -> sc_executor::NativeVersion {
		statemint_runtime::native_version()
	}
}

/// Native Statemine executor instance.
pub struct StatemineRuntimeExecutor;

impl sc_executor::NativeExecutionDispatch for StatemineRuntimeExecutor {
	type ExtendHostFunctions = frame_benchmarking::benchmarking::HostFunctions;

	fn dispatch(method: &str, data: &[u8]) -> Option<Vec<u8>> {
		statemine_runtime::api::dispatch(method, data)
	}

	fn native_version() -> sc_executor::NativeVersion {
		statemine_runtime::native_version()
	}
}

/// Native Westmint executor instance.
pub struct WestmintRuntimeExecutor;

impl sc_executor::NativeExecutionDispatch for WestmintRuntimeExecutor {
	type ExtendHostFunctions = frame_benchmarking::benchmarking::HostFunctions;

	fn dispatch(method: &str, data: &[u8]) -> Option<Vec<u8>> {
		westmint_runtime::api::dispatch(method, data)
	}

	fn native_version() -> sc_executor::NativeVersion {
		westmint_runtime::native_version()
	}
}

// Native Polkadot Collectives executor instance.
pub struct CollectivesPolkadotRuntimeExecutor;

impl sc_executor::NativeExecutionDispatch for CollectivesPolkadotRuntimeExecutor {
	type ExtendHostFunctions = frame_benchmarking::benchmarking::HostFunctions;

	fn dispatch(method: &str, data: &[u8]) -> Option<Vec<u8>> {
		collectives_polkadot_runtime::api::dispatch(method, data)
	}

	fn native_version() -> sc_executor::NativeVersion {
		collectives_polkadot_runtime::native_version()
	}
}

/// Starts a `ServiceBuilder` for a full service.
///
/// Use this macro if you don't actually need the full service, but just the builder in order to
/// be able to perform chain operations.
pub fn new_partial<RuntimeApi, BIQ>(
	config: &Configuration,
	build_import_queue: BIQ,
) -> Result<
	PartialComponents<
		ParachainClient<RuntimeApi>,
		ParachainBackend,
		(),
		sc_consensus::DefaultImportQueue<Block, ParachainClient<RuntimeApi>>,
		sc_transaction_pool::FullPool<Block, ParachainClient<RuntimeApi>>,
		(ParachainBlockImport<RuntimeApi>, Option<Telemetry>, Option<TelemetryWorkerHandle>),
	>,
	sc_service::Error,
>
where
	RuntimeApi: ConstructRuntimeApi<Block, ParachainClient<RuntimeApi>> + Send + Sync + 'static,
	RuntimeApi::RuntimeApi: sp_transaction_pool::runtime_api::TaggedTransactionQueue<Block>
		+ sp_api::Metadata<Block>
		+ sp_session::SessionKeys<Block>
		+ sp_api::ApiExt<
			Block,
			StateBackend = sc_client_api::StateBackendFor<ParachainBackend, Block>,
		> + sp_offchain::OffchainWorkerApi<Block>
		+ sp_block_builder::BlockBuilder<Block>,
	sc_client_api::StateBackendFor<ParachainBackend, Block>: sp_api::StateBackend<BlakeTwo256>,
	BIQ: FnOnce(
<<<<<<< HEAD
		Arc<TFullClient<Block, RuntimeApi, WasmExecutor<HostFunctions>>>,
		Arc<TFullBackend<Block>>,
=======
		Arc<ParachainClient<RuntimeApi>>,
		ParachainBlockImport<RuntimeApi>,
>>>>>>> 3d257b77
		&Configuration,
		Option<TelemetryHandle>,
		&TaskManager,
	) -> Result<
		sc_consensus::DefaultImportQueue<Block, ParachainClient<RuntimeApi>>,
		sc_service::Error,
	>,
{
	let telemetry = config
		.telemetry_endpoints
		.clone()
		.filter(|x| !x.is_empty())
		.map(|endpoints| -> Result<_, sc_telemetry::Error> {
			let worker = TelemetryWorker::new(16)?;
			let telemetry = worker.handle().new_telemetry(endpoints);
			Ok((worker, telemetry))
		})
		.transpose()?;

	let executor = sc_executor::WasmExecutor::<HostFunctions>::new(
		config.wasm_method,
		config.default_heap_pages,
		config.max_runtime_instances,
		None,
		config.runtime_cache_size,
	);

	let (client, backend, keystore_container, task_manager) =
		sc_service::new_full_parts::<Block, RuntimeApi, _>(
			config,
			telemetry.as_ref().map(|(_, telemetry)| telemetry.handle()),
			executor,
		)?;
	let client = Arc::new(client);

	let telemetry_worker_handle = telemetry.as_ref().map(|(worker, _)| worker.handle());

	let telemetry = telemetry.map(|(worker, telemetry)| {
		task_manager.spawn_handle().spawn("telemetry", None, worker.run());
		telemetry
	});

	let transaction_pool = sc_transaction_pool::BasicPool::new_full(
		config.transaction_pool.clone(),
		config.role.is_authority().into(),
		config.prometheus_registry(),
		task_manager.spawn_essential_handle(),
		client.clone(),
	);

	let block_import = ParachainBlockImport::new(client.clone());

	let import_queue = build_import_queue(
		client.clone(),
<<<<<<< HEAD
		backend.clone(),
=======
		block_import.clone(),
>>>>>>> 3d257b77
		config,
		telemetry.as_ref().map(|telemetry| telemetry.handle()),
		&task_manager,
	)?;

	let params = PartialComponents {
		backend,
		client,
		import_queue,
		keystore_container,
		task_manager,
		transaction_pool,
		select_chain: (),
		other: (block_import, telemetry, telemetry_worker_handle),
	};

	Ok(params)
}

async fn build_relay_chain_interface(
	polkadot_config: Configuration,
	parachain_config: &Configuration,
	telemetry_worker_handle: Option<TelemetryWorkerHandle>,
	task_manager: &mut TaskManager,
	collator_options: CollatorOptions,
	hwbench: Option<sc_sysinfo::HwBench>,
) -> RelayChainResult<(Arc<(dyn RelayChainInterface + 'static)>, Option<CollatorPair>)> {
	match collator_options.relay_chain_rpc_url {
		Some(relay_chain_url) =>
			build_minimal_relay_chain_node(polkadot_config, task_manager, relay_chain_url).await,
		None => build_inprocess_relay_chain(
			polkadot_config,
			parachain_config,
			telemetry_worker_handle,
			task_manager,
			hwbench,
		),
	}
}

/// Start a shell node with the given parachain `Configuration` and relay chain `Configuration`.
///
/// This is the actual implementation that is abstract over the executor and the runtime api for shell nodes.
#[sc_tracing::logging::prefix_logs_with("Parachain")]
async fn start_shell_node_impl<RuntimeApi, RB, BIQ, BIC>(
	parachain_config: Configuration,
	polkadot_config: Configuration,
	collator_options: CollatorOptions,
	para_id: ParaId,
	rpc_ext_builder: RB,
	build_import_queue: BIQ,
	build_consensus: BIC,
	hwbench: Option<sc_sysinfo::HwBench>,
) -> sc_service::error::Result<(TaskManager, Arc<ParachainClient<RuntimeApi>>)>
where
	RuntimeApi: ConstructRuntimeApi<Block, ParachainClient<RuntimeApi>> + Send + Sync + 'static,
	RuntimeApi::RuntimeApi: sp_transaction_pool::runtime_api::TaggedTransactionQueue<Block>
		+ sp_api::Metadata<Block>
		+ sp_session::SessionKeys<Block>
		+ sp_api::ApiExt<
			Block,
			StateBackend = sc_client_api::StateBackendFor<ParachainBackend, Block>,
		> + sp_offchain::OffchainWorkerApi<Block>
		+ sp_block_builder::BlockBuilder<Block>
		+ cumulus_primitives_core::CollectCollationInfo<Block>,
	sc_client_api::StateBackendFor<ParachainBackend, Block>: sp_api::StateBackend<BlakeTwo256>,
	RB: Fn(Arc<ParachainClient<RuntimeApi>>) -> Result<jsonrpsee::RpcModule<()>, sc_service::Error>
		+ 'static,
	BIQ: FnOnce(
<<<<<<< HEAD
		Arc<TFullClient<Block, RuntimeApi, WasmExecutor<HostFunctions>>>,
		Arc<TFullBackend<Block>>,
=======
		Arc<ParachainClient<RuntimeApi>>,
		ParachainBlockImport<RuntimeApi>,
>>>>>>> 3d257b77
		&Configuration,
		Option<TelemetryHandle>,
		&TaskManager,
	) -> Result<
		sc_consensus::DefaultImportQueue<Block, ParachainClient<RuntimeApi>>,
		sc_service::Error,
	>,
	BIC: FnOnce(
		Arc<ParachainClient<RuntimeApi>>,
		ParachainBlockImport<RuntimeApi>,
		Option<&Registry>,
		Option<TelemetryHandle>,
		&TaskManager,
		Arc<dyn RelayChainInterface>,
		Arc<sc_transaction_pool::FullPool<Block, ParachainClient<RuntimeApi>>>,
		Arc<NetworkService<Block, Hash>>,
		SyncCryptoStorePtr,
		bool,
		Arc<TFullBackend<Block>>,
	) -> Result<Box<dyn ParachainConsensus<Block>>, sc_service::Error>,
{
	let parachain_config = prepare_node_config(parachain_config);

	let params = new_partial::<RuntimeApi, BIQ>(&parachain_config, build_import_queue)?;
	let (block_import, mut telemetry, telemetry_worker_handle) = params.other;

	let client = params.client.clone();
	let backend = params.backend.clone();

	let mut task_manager = params.task_manager;

	let (relay_chain_interface, collator_key) = build_relay_chain_interface(
		polkadot_config,
		&parachain_config,
		telemetry_worker_handle,
		&mut task_manager,
		collator_options.clone(),
		hwbench.clone(),
	)
	.await
	.map_err(|e| match e {
		RelayChainError::ServiceError(polkadot_service::Error::Sub(x)) => x,
		s => s.to_string().into(),
	})?;

	let block_announce_validator =
		BlockAnnounceValidator::new(relay_chain_interface.clone(), para_id);

	let force_authoring = parachain_config.force_authoring;
	let validator = parachain_config.role.is_authority();
	let prometheus_registry = parachain_config.prometheus_registry().cloned();
	let transaction_pool = params.transaction_pool.clone();
	let import_queue = cumulus_client_service::SharedImportQueue::new(params.import_queue);
	let (network, system_rpc_tx, tx_handler_controller, start_network) =
		sc_service::build_network(sc_service::BuildNetworkParams {
			config: &parachain_config,
			client: client.clone(),
			transaction_pool: transaction_pool.clone(),
			spawn_handle: task_manager.spawn_handle(),
			import_queue: import_queue.clone(),
			block_announce_validator_builder: Some(Box::new(|_| {
				Box::new(block_announce_validator)
			})),
			warp_sync: None,
		})?;

	let rpc_client = client.clone();
	let rpc_builder = Box::new(move |_, _| rpc_ext_builder(rpc_client.clone()));

	sc_service::spawn_tasks(sc_service::SpawnTasksParams {
		rpc_builder,
		client: client.clone(),
		transaction_pool: transaction_pool.clone(),
		task_manager: &mut task_manager,
		config: parachain_config,
		keystore: params.keystore_container.sync_keystore(),
		backend: backend.clone(),
		network: network.clone(),
		system_rpc_tx,
		tx_handler_controller,
		telemetry: telemetry.as_mut(),
	})?;

	if let Some(hwbench) = hwbench {
		sc_sysinfo::print_hwbench(&hwbench);

		if let Some(ref mut telemetry) = telemetry {
			let telemetry_handle = telemetry.handle();
			task_manager.spawn_handle().spawn(
				"telemetry_hwbench",
				None,
				sc_sysinfo::initialize_hwbench_telemetry(telemetry_handle, hwbench),
			);
		}
	}

	let announce_block = {
		let network = network.clone();
		Arc::new(move |hash, data| network.announce_block(hash, data))
	};

	let relay_chain_slot_duration = Duration::from_secs(6);

	if validator {
		let parachain_consensus = build_consensus(
			client.clone(),
			block_import,
			prometheus_registry.as_ref(),
			telemetry.as_ref().map(|t| t.handle()),
			&task_manager,
			relay_chain_interface.clone(),
			transaction_pool,
			network,
			params.keystore_container.sync_keystore(),
			force_authoring,
			backend,
		)?;

		let spawner = task_manager.spawn_handle();

		let params = StartCollatorParams {
			para_id,
			block_status: client.clone(),
			announce_block,
			client: client.clone(),
			task_manager: &mut task_manager,
			relay_chain_interface,
			spawner,
			parachain_consensus,
			import_queue,
			collator_key: collator_key.expect("Command line arguments do not allow this. qed"),
			relay_chain_slot_duration,
		};

		start_collator(params).await?;
	} else {
		let params = StartFullNodeParams {
			client: client.clone(),
			announce_block,
			task_manager: &mut task_manager,
			para_id,
			relay_chain_interface,
			relay_chain_slot_duration,
			import_queue,
		};

		start_full_node(params)?;
	}

	start_network.start_network();

	Ok((task_manager, client))
}

/// Start a node with the given parachain `Configuration` and relay chain `Configuration`.
///
/// This is the actual implementation that is abstract over the executor and the runtime api.
#[sc_tracing::logging::prefix_logs_with("Parachain")]
async fn start_node_impl<RuntimeApi, RB, BIQ, BIC>(
	parachain_config: Configuration,
	polkadot_config: Configuration,
	collator_options: CollatorOptions,
	para_id: ParaId,
	_rpc_ext_builder: RB,
	build_import_queue: BIQ,
	build_consensus: BIC,
	hwbench: Option<sc_sysinfo::HwBench>,
) -> sc_service::error::Result<(TaskManager, Arc<ParachainClient<RuntimeApi>>)>
where
	RuntimeApi: ConstructRuntimeApi<Block, ParachainClient<RuntimeApi>> + Send + Sync + 'static,
	RuntimeApi::RuntimeApi: sp_transaction_pool::runtime_api::TaggedTransactionQueue<Block>
		+ sp_api::Metadata<Block>
		+ sp_session::SessionKeys<Block>
		+ sp_api::ApiExt<
			Block,
			StateBackend = sc_client_api::StateBackendFor<ParachainBackend, Block>,
		> + sp_offchain::OffchainWorkerApi<Block>
		+ sp_block_builder::BlockBuilder<Block>
		+ cumulus_primitives_core::CollectCollationInfo<Block>
		+ pallet_transaction_payment_rpc::TransactionPaymentRuntimeApi<Block, Balance>
		+ frame_rpc_system::AccountNonceApi<Block, AccountId, Nonce>,
	sc_client_api::StateBackendFor<ParachainBackend, Block>: sp_api::StateBackend<BlakeTwo256>,
	RB: Fn(Arc<ParachainClient<RuntimeApi>>) -> Result<jsonrpsee::RpcModule<()>, sc_service::Error>,
	BIQ: FnOnce(
<<<<<<< HEAD
			Arc<TFullClient<Block, RuntimeApi, WasmExecutor<HostFunctions>>>,
			Arc<TFullBackend<Block>>,
			&Configuration,
			Option<TelemetryHandle>,
			&TaskManager,
		) -> Result<
			sc_consensus::DefaultImportQueue<
				Block,
				TFullClient<Block, RuntimeApi, WasmExecutor<HostFunctions>>,
			>,
			sc_service::Error,
		> + 'static,
=======
		Arc<ParachainClient<RuntimeApi>>,
		ParachainBlockImport<RuntimeApi>,
		&Configuration,
		Option<TelemetryHandle>,
		&TaskManager,
	) -> Result<
		sc_consensus::DefaultImportQueue<Block, ParachainClient<RuntimeApi>>,
		sc_service::Error,
	>,
>>>>>>> 3d257b77
	BIC: FnOnce(
		Arc<ParachainClient<RuntimeApi>>,
		ParachainBlockImport<RuntimeApi>,
		Option<&Registry>,
		Option<TelemetryHandle>,
		&TaskManager,
		Arc<dyn RelayChainInterface>,
		Arc<sc_transaction_pool::FullPool<Block, ParachainClient<RuntimeApi>>>,
		Arc<NetworkService<Block, Hash>>,
		SyncCryptoStorePtr,
		bool,
		Arc<TFullBackend<Block>>,
	) -> Result<Box<dyn ParachainConsensus<Block>>, sc_service::Error>,
{
	let parachain_config = prepare_node_config(parachain_config);

	let params = new_partial::<RuntimeApi, BIQ>(&parachain_config, build_import_queue)?;
	let (block_import, mut telemetry, telemetry_worker_handle) = params.other;

	let client = params.client.clone();
	let backend = params.backend.clone();

	let mut task_manager = params.task_manager;
	let (relay_chain_interface, collator_key) = build_relay_chain_interface(
		polkadot_config,
		&parachain_config,
		telemetry_worker_handle,
		&mut task_manager,
		collator_options.clone(),
		hwbench.clone(),
	)
	.await
	.map_err(|e| match e {
		RelayChainError::ServiceError(polkadot_service::Error::Sub(x)) => x,
		s => s.to_string().into(),
	})?;

	let block_announce_validator =
		BlockAnnounceValidator::new(relay_chain_interface.clone(), para_id);

	let force_authoring = parachain_config.force_authoring;
	let validator = parachain_config.role.is_authority();
	let prometheus_registry = parachain_config.prometheus_registry().cloned();
	let transaction_pool = params.transaction_pool.clone();
	let import_queue = cumulus_client_service::SharedImportQueue::new(params.import_queue);
	let (network, system_rpc_tx, tx_handler_controller, start_network) =
		sc_service::build_network(sc_service::BuildNetworkParams {
			config: &parachain_config,
			client: client.clone(),
			transaction_pool: transaction_pool.clone(),
			spawn_handle: task_manager.spawn_handle(),
			import_queue: import_queue.clone(),
			block_announce_validator_builder: Some(Box::new(|_| {
				Box::new(block_announce_validator)
			})),
			warp_sync: None,
		})?;

	let rpc_builder = {
		let client = client.clone();
		let transaction_pool = transaction_pool.clone();

		Box::new(move |deny_unsafe, _| {
			let deps = rpc::FullDeps {
				client: client.clone(),
				pool: transaction_pool.clone(),
				deny_unsafe,
			};

			rpc::create_full(deps).map_err(Into::into)
		})
	};

	sc_service::spawn_tasks(sc_service::SpawnTasksParams {
		rpc_builder,
		client: client.clone(),
		transaction_pool: transaction_pool.clone(),
		task_manager: &mut task_manager,
		config: parachain_config,
		keystore: params.keystore_container.sync_keystore(),
		backend: backend.clone(),
		network: network.clone(),
		system_rpc_tx,
		tx_handler_controller,
		telemetry: telemetry.as_mut(),
	})?;

	if let Some(hwbench) = hwbench {
		sc_sysinfo::print_hwbench(&hwbench);

		if let Some(ref mut telemetry) = telemetry {
			let telemetry_handle = telemetry.handle();
			task_manager.spawn_handle().spawn(
				"telemetry_hwbench",
				None,
				sc_sysinfo::initialize_hwbench_telemetry(telemetry_handle, hwbench),
			);
		}
	}

	let announce_block = {
		let network = network.clone();
		Arc::new(move |hash, data| network.announce_block(hash, data))
	};

	let relay_chain_slot_duration = Duration::from_secs(6);

	if validator {
		let parachain_consensus = build_consensus(
			client.clone(),
			block_import,
			prometheus_registry.as_ref(),
			telemetry.as_ref().map(|t| t.handle()),
			&task_manager,
			relay_chain_interface.clone(),
			transaction_pool,
			network,
			params.keystore_container.sync_keystore(),
			force_authoring,
			backend,
		)?;

		let spawner = task_manager.spawn_handle();

		let params = StartCollatorParams {
			para_id,
			block_status: client.clone(),
			announce_block,
			client: client.clone(),
			task_manager: &mut task_manager,
			relay_chain_interface: relay_chain_interface.clone(),
			spawner,
			parachain_consensus,
			import_queue,
			collator_key: collator_key.expect("Command line arguments do not allow this. qed"),
			relay_chain_slot_duration,
		};

		start_collator(params).await?;
	} else {
		let params = StartFullNodeParams {
			client: client.clone(),
			announce_block,
			task_manager: &mut task_manager,
			para_id,
			relay_chain_interface,
			relay_chain_slot_duration,
			import_queue,
		};

		start_full_node(params)?;
	}

	start_network.start_network();

	Ok((task_manager, client))
}

/// Build the import queue for the rococo parachain runtime.
pub fn rococo_parachain_build_import_queue(
<<<<<<< HEAD
	client: Arc<
		TFullClient<Block, rococo_parachain_runtime::RuntimeApi, WasmExecutor<HostFunctions>>,
	>,
	backend: Arc<TFullBackend<Block>>,
=======
	client: Arc<ParachainClient<rococo_parachain_runtime::RuntimeApi>>,
	block_import: ParachainBlockImport<rococo_parachain_runtime::RuntimeApi>,
>>>>>>> 3d257b77
	config: &Configuration,
	telemetry: Option<TelemetryHandle>,
	task_manager: &TaskManager,
) -> Result<
	sc_consensus::DefaultImportQueue<Block, ParachainClient<rococo_parachain_runtime::RuntimeApi>>,
	sc_service::Error,
> {
	let slot_duration = cumulus_client_consensus_aura::slot_duration(&*client)?;

	cumulus_client_consensus_aura::import_queue::<
		sp_consensus_aura::sr25519::AuthorityPair,
		_,
		_,
		_,
		_,
		_,
		_,
	>(cumulus_client_consensus_aura::ImportQueueParams {
		block_import,
		client,
		create_inherent_data_providers: move |_, _| async move {
			let timestamp = sp_timestamp::InherentDataProvider::from_system_time();

			let slot =
				sp_consensus_aura::inherents::InherentDataProvider::from_timestamp_and_slot_duration(
					*timestamp,
					slot_duration,
				);

			Ok((slot, timestamp))
		},
		registry: config.prometheus_registry(),
		spawner: &task_manager.spawn_essential_handle(),
		telemetry,
		backend,
	})
	.map_err(Into::into)
}

/// Start a rococo parachain node.
pub async fn start_rococo_parachain_node(
	parachain_config: Configuration,
	polkadot_config: Configuration,
	collator_options: CollatorOptions,
	para_id: ParaId,
	hwbench: Option<sc_sysinfo::HwBench>,
) -> sc_service::error::Result<(
	TaskManager,
	Arc<ParachainClient<rococo_parachain_runtime::RuntimeApi>>,
)> {
	start_node_impl::<rococo_parachain_runtime::RuntimeApi, _, _, _>(
		parachain_config,
		polkadot_config,
		collator_options,
		para_id,
		|_| Ok(RpcModule::new(())),
		rococo_parachain_build_import_queue,
		|client,
		 block_import,
		 prometheus_registry,
		 telemetry,
		 task_manager,
		 relay_chain_interface,
		 transaction_pool,
		 sync_oracle,
		 keystore,
		 force_authoring,
		 backend| {
			let slot_duration = cumulus_client_consensus_aura::slot_duration(&*client)?;

			let proposer_factory = sc_basic_authorship::ProposerFactory::with_proof_recording(
				task_manager.spawn_handle(),
				client.clone(),
				transaction_pool,
				prometheus_registry,
				telemetry.clone(),
			);

			Ok(
				AuraConsensus::build::<
					sp_consensus_aura::sr25519::AuthorityPair,
					_,
					_,
					_,
					_,
					_,
					_,
					_,
				>(BuildAuraConsensusParams {
					proposer_factory,
					create_inherent_data_providers: move |_, (relay_parent, validation_data)| {
						let relay_chain_interface = relay_chain_interface.clone();

						async move {
							let parachain_inherent =
							cumulus_primitives_parachain_inherent::ParachainInherentData::create_at(
								relay_parent,
								&relay_chain_interface,
								&validation_data,
								para_id,
							).await;

							let timestamp = sp_timestamp::InherentDataProvider::from_system_time();

							let slot =
							sp_consensus_aura::inherents::InherentDataProvider::from_timestamp_and_slot_duration(
								*timestamp,
								slot_duration,
							);

							let parachain_inherent = parachain_inherent.ok_or_else(|| {
								Box::<dyn std::error::Error + Send + Sync>::from(
									"Failed to create parachain inherent",
								)
							})?;

							Ok((slot, timestamp, parachain_inherent))
						}
					},
					block_import,
					para_client: client,
					backoff_authoring_blocks: Option::<()>::None,
					sync_oracle,
					keystore,
					force_authoring,
					slot_duration,
					// We got around 500ms for proposing
					block_proposal_slot_portion: SlotProportion::new(1f32 / 24f32),
					// And a maximum of 750ms if slots are skipped
					max_block_proposal_slot_portion: Some(SlotProportion::new(1f32 / 16f32)),
					telemetry,
					backend,
				}),
			)
		},
		hwbench,
	)
	.await
}

/// Build the import queue for the shell runtime.
pub fn shell_build_import_queue<RuntimeApi>(
<<<<<<< HEAD
	client: Arc<TFullClient<Block, RuntimeApi, WasmExecutor<HostFunctions>>>,
	backend: Arc<TFullBackend<Block>>,
=======
	client: Arc<ParachainClient<RuntimeApi>>,
	block_import: ParachainBlockImport<RuntimeApi>,
>>>>>>> 3d257b77
	config: &Configuration,
	_: Option<TelemetryHandle>,
	task_manager: &TaskManager,
) -> Result<sc_consensus::DefaultImportQueue<Block, ParachainClient<RuntimeApi>>, sc_service::Error>
where
	RuntimeApi: ConstructRuntimeApi<Block, ParachainClient<RuntimeApi>> + Send + Sync + 'static,
	RuntimeApi::RuntimeApi: sp_transaction_pool::runtime_api::TaggedTransactionQueue<Block>
		+ sp_api::Metadata<Block>
		+ sp_session::SessionKeys<Block>
		+ sp_api::ApiExt<
			Block,
			StateBackend = sc_client_api::StateBackendFor<ParachainBackend, Block>,
		> + sp_offchain::OffchainWorkerApi<Block>
		+ sp_block_builder::BlockBuilder<Block>,
	sc_client_api::StateBackendFor<ParachainBackend, Block>: sp_api::StateBackend<BlakeTwo256>,
{
	cumulus_client_consensus_relay_chain::import_queue(
		client.clone(),
		block_import,
		|_, _| async { Ok(()) },
		&task_manager.spawn_essential_handle(),
		config.prometheus_registry(),
		backend,
	)
	.map_err(Into::into)
}

/// Start a polkadot-shell parachain node.
pub async fn start_shell_node<RuntimeApi>(
	parachain_config: Configuration,
	polkadot_config: Configuration,
	collator_options: CollatorOptions,
	para_id: ParaId,
	hwbench: Option<sc_sysinfo::HwBench>,
) -> sc_service::error::Result<(TaskManager, Arc<ParachainClient<RuntimeApi>>)>
where
	RuntimeApi: ConstructRuntimeApi<Block, ParachainClient<RuntimeApi>> + Send + Sync + 'static,
	RuntimeApi::RuntimeApi: sp_transaction_pool::runtime_api::TaggedTransactionQueue<Block>
		+ sp_api::Metadata<Block>
		+ sp_session::SessionKeys<Block>
		+ sp_api::ApiExt<
			Block,
			StateBackend = sc_client_api::StateBackendFor<ParachainBackend, Block>,
		> + sp_offchain::OffchainWorkerApi<Block>
		+ sp_block_builder::BlockBuilder<Block>
		+ cumulus_primitives_core::CollectCollationInfo<Block>,
	sc_client_api::StateBackendFor<ParachainBackend, Block>: sp_api::StateBackend<BlakeTwo256>,
{
	start_shell_node_impl::<RuntimeApi, _, _, _>(
		parachain_config,
		polkadot_config,
		collator_options,
		para_id,
		|_| Ok(RpcModule::new(())),
		shell_build_import_queue,
		|client,
		 block_import,
		 prometheus_registry,
		 telemetry,
		 task_manager,
		 relay_chain_interface,
		 transaction_pool,
		 _,
		 _,
		 _,
		 backend| {
			let proposer_factory = sc_basic_authorship::ProposerFactory::with_proof_recording(
				task_manager.spawn_handle(),
				client,
				transaction_pool,
				prometheus_registry,
				telemetry,
			);

			Ok(cumulus_client_consensus_relay_chain::build_relay_chain_consensus(
				cumulus_client_consensus_relay_chain::BuildRelayChainConsensusParams {
					para_id,
					proposer_factory,
					block_import,
					relay_chain_interface: relay_chain_interface.clone(),
					create_inherent_data_providers: move |_, (relay_parent, validation_data)| {
						let relay_chain_interface = relay_chain_interface.clone();
						async move {
							let parachain_inherent =
							cumulus_primitives_parachain_inherent::ParachainInherentData::create_at(
								relay_parent,
								&relay_chain_interface,
								&validation_data,
								para_id,
							).await;
							let parachain_inherent = parachain_inherent.ok_or_else(|| {
								Box::<dyn std::error::Error + Send + Sync>::from(
									"Failed to create parachain inherent",
								)
							})?;
							Ok(parachain_inherent)
						}
					},
					backend,
				},
			))
		},
		hwbench,
	)
	.await
}

enum BuildOnAccess<R> {
	Uninitialized(Option<Box<dyn FnOnce() -> R + Send + Sync>>),
	Initialized(R),
}

impl<R> BuildOnAccess<R> {
	fn get_mut(&mut self) -> &mut R {
		loop {
			match self {
				Self::Uninitialized(f) => {
					*self = Self::Initialized((f.take().unwrap())());
				},
				Self::Initialized(ref mut r) => return r,
			}
		}
	}
}

/// Special [`ParachainConsensus`] implementation that waits for the upgrade from
/// shell to a parachain runtime that implements Aura.
struct WaitForAuraConsensus<Client, AuraId> {
	client: Arc<Client>,
	aura_consensus: Arc<Mutex<BuildOnAccess<Box<dyn ParachainConsensus<Block>>>>>,
	relay_chain_consensus: Arc<Mutex<Box<dyn ParachainConsensus<Block>>>>,
	_phantom: PhantomData<AuraId>,
}

impl<Client, AuraId> Clone for WaitForAuraConsensus<Client, AuraId> {
	fn clone(&self) -> Self {
		Self {
			client: self.client.clone(),
			aura_consensus: self.aura_consensus.clone(),
			relay_chain_consensus: self.relay_chain_consensus.clone(),
			_phantom: PhantomData,
		}
	}
}

#[async_trait::async_trait]
impl<Client, AuraId> ParachainConsensus<Block> for WaitForAuraConsensus<Client, AuraId>
where
	Client: sp_api::ProvideRuntimeApi<Block> + Send + Sync,
	Client::Api: AuraApi<Block, AuraId>,
	AuraId: Send + Codec + Sync,
{
	async fn produce_candidate(
		&mut self,
		parent: &Header,
		relay_parent: PHash,
		validation_data: &PersistedValidationData,
	) -> Option<ParachainCandidate<Block>> {
		let block_id = BlockId::hash(parent.hash());
		if self
			.client
			.runtime_api()
			.has_api::<dyn AuraApi<Block, AuraId>>(&block_id)
			.unwrap_or(false)
		{
			self.aura_consensus
				.lock()
				.await
				.get_mut()
				.produce_candidate(parent, relay_parent, validation_data)
				.await
		} else {
			self.relay_chain_consensus
				.lock()
				.await
				.produce_candidate(parent, relay_parent, validation_data)
				.await
		}
	}
}

struct Verifier<Client, AuraId> {
	client: Arc<Client>,
	aura_verifier: BuildOnAccess<Box<dyn VerifierT<Block>>>,
	relay_chain_verifier: Box<dyn VerifierT<Block>>,
	_phantom: PhantomData<AuraId>,
}

#[async_trait::async_trait]
impl<Client, AuraId> VerifierT<Block> for Verifier<Client, AuraId>
where
	Client: sp_api::ProvideRuntimeApi<Block> + Send + Sync,
	Client::Api: AuraApi<Block, AuraId>,
	AuraId: Send + Sync + Codec,
{
	async fn verify(
		&mut self,
		block_import: BlockImportParams<Block, ()>,
	) -> Result<(BlockImportParams<Block, ()>, Option<Vec<(CacheKeyId, Vec<u8>)>>), String> {
		let block_id = BlockId::hash(*block_import.header.parent_hash());

		if self
			.client
			.runtime_api()
			.has_api::<dyn AuraApi<Block, AuraId>>(&block_id)
			.unwrap_or(false)
		{
			self.aura_verifier.get_mut().verify(block_import).await
		} else {
			self.relay_chain_verifier.verify(block_import).await
		}
	}
}

/// Build the import queue for Statemint and other Aura-based runtimes.
pub fn aura_build_import_queue<RuntimeApi, AuraId: AppKey>(
<<<<<<< HEAD
	client: Arc<TFullClient<Block, RuntimeApi, WasmExecutor<HostFunctions>>>,
	backend: Arc<TFullBackend<Block>>,
=======
	client: Arc<ParachainClient<RuntimeApi>>,
	block_import: ParachainBlockImport<RuntimeApi>,
>>>>>>> 3d257b77
	config: &Configuration,
	telemetry_handle: Option<TelemetryHandle>,
	task_manager: &TaskManager,
) -> Result<sc_consensus::DefaultImportQueue<Block, ParachainClient<RuntimeApi>>, sc_service::Error>
where
	RuntimeApi: ConstructRuntimeApi<Block, ParachainClient<RuntimeApi>> + Send + Sync + 'static,
	RuntimeApi::RuntimeApi: sp_transaction_pool::runtime_api::TaggedTransactionQueue<Block>
		+ sp_api::Metadata<Block>
		+ sp_session::SessionKeys<Block>
		+ sp_api::ApiExt<
			Block,
			StateBackend = sc_client_api::StateBackendFor<ParachainBackend, Block>,
		> + sp_offchain::OffchainWorkerApi<Block>
		+ sp_block_builder::BlockBuilder<Block>
		+ sp_consensus_aura::AuraApi<Block, <<AuraId as AppKey>::Pair as Pair>::Public>,
	sc_client_api::StateBackendFor<ParachainBackend, Block>: sp_api::StateBackend<BlakeTwo256>,
	<<AuraId as AppKey>::Pair as Pair>::Signature:
		TryFrom<Vec<u8>> + std::hash::Hash + sp_runtime::traits::Member + Codec,
{
	let client2 = client.clone();

	let aura_verifier = move || {
		let slot_duration = cumulus_client_consensus_aura::slot_duration(&*client2).unwrap();

		Box::new(cumulus_client_consensus_aura::build_verifier::<<AuraId as AppKey>::Pair, _, _>(
			cumulus_client_consensus_aura::BuildVerifierParams {
				client: client2.clone(),
				create_inherent_data_providers: move |_, _| async move {
					let timestamp = sp_timestamp::InherentDataProvider::from_system_time();

					let slot =
							sp_consensus_aura::inherents::InherentDataProvider::from_timestamp_and_slot_duration(
								*timestamp,
								slot_duration,
							);

					Ok((slot, timestamp))
				},
				telemetry: telemetry_handle,
			},
		)) as Box<_>
	};

	let relay_chain_verifier =
		Box::new(RelayChainVerifier::new(client.clone(), |_, _| async { Ok(()) })) as Box<_>;

	let verifier = Verifier {
		client: client.clone(),
		relay_chain_verifier,
		aura_verifier: BuildOnAccess::Uninitialized(Some(Box::new(aura_verifier))),
		_phantom: PhantomData,
	};

	let registry = config.prometheus_registry();
	let spawner = task_manager.spawn_essential_handle();

<<<<<<< HEAD
	Ok(BasicQueue::new(
		verifier,
		Box::new(ParachainBlockImport::new(client, backend)),
		None,
		&spawner,
		registry,
	))
=======
	Ok(BasicQueue::new(verifier, Box::new(block_import), None, &spawner, registry))
>>>>>>> 3d257b77
}

/// Start an aura powered parachain node.
/// (collective-polkadot and statemine/t use this)
pub async fn start_generic_aura_node<RuntimeApi, AuraId: AppKey>(
	parachain_config: Configuration,
	polkadot_config: Configuration,
	collator_options: CollatorOptions,
	para_id: ParaId,
	hwbench: Option<sc_sysinfo::HwBench>,
) -> sc_service::error::Result<(TaskManager, Arc<ParachainClient<RuntimeApi>>)>
where
	RuntimeApi: ConstructRuntimeApi<Block, ParachainClient<RuntimeApi>> + Send + Sync + 'static,
	RuntimeApi::RuntimeApi: sp_transaction_pool::runtime_api::TaggedTransactionQueue<Block>
		+ sp_api::Metadata<Block>
		+ sp_session::SessionKeys<Block>
		+ sp_api::ApiExt<
			Block,
			StateBackend = sc_client_api::StateBackendFor<ParachainBackend, Block>,
		> + sp_offchain::OffchainWorkerApi<Block>
		+ sp_block_builder::BlockBuilder<Block>
		+ cumulus_primitives_core::CollectCollationInfo<Block>
		+ sp_consensus_aura::AuraApi<Block, <<AuraId as AppKey>::Pair as Pair>::Public>
		+ pallet_transaction_payment_rpc::TransactionPaymentRuntimeApi<Block, Balance>
		+ frame_rpc_system::AccountNonceApi<Block, AccountId, Nonce>,
	sc_client_api::StateBackendFor<ParachainBackend, Block>: sp_api::StateBackend<BlakeTwo256>,
	<<AuraId as AppKey>::Pair as Pair>::Signature:
		TryFrom<Vec<u8>> + std::hash::Hash + sp_runtime::traits::Member + Codec,
{
	start_node_impl::<RuntimeApi, _, _, _>(
		parachain_config,
		polkadot_config,
		collator_options,
		para_id,
		|_| Ok(RpcModule::new(())),
		aura_build_import_queue::<_, AuraId>,
		|client,
		 block_import,
		 prometheus_registry,
		 telemetry,
		 task_manager,
		 relay_chain_interface,
		 transaction_pool,
		 sync_oracle,
		 keystore,
<<<<<<< HEAD
		 force_authoring,
		 backend| {
			let client2 = client.clone();
=======
		 force_authoring| {
>>>>>>> 3d257b77
			let spawn_handle = task_manager.spawn_handle();
			let client2 = client.clone();
			let block_import2 = block_import.clone();
			let transaction_pool2 = transaction_pool.clone();
			let telemetry2 = telemetry.clone();
			let prometheus_registry2 = prometheus_registry.map(|r| (*r).clone());
			let relay_chain_for_aura = relay_chain_interface.clone();
			let backend2 = backend.clone();

			let aura_consensus = BuildOnAccess::Uninitialized(Some(Box::new(move || {
				let slot_duration =
					cumulus_client_consensus_aura::slot_duration(&*client2).unwrap();

				let proposer_factory = sc_basic_authorship::ProposerFactory::with_proof_recording(
					spawn_handle,
					client2.clone(),
					transaction_pool2,
					prometheus_registry2.as_ref(),
					telemetry2.clone(),
				);

				AuraConsensus::build::<<AuraId as AppKey>::Pair, _, _, _, _, _, _, _>(
					BuildAuraConsensusParams {
						proposer_factory,
						create_inherent_data_providers:
							move |_, (relay_parent, validation_data)| {
								let relay_chain_for_aura = relay_chain_for_aura.clone();
								async move {
									let parachain_inherent =
										cumulus_primitives_parachain_inherent::ParachainInherentData::create_at(
											relay_parent,
											&relay_chain_for_aura,
											&validation_data,
											para_id,
										).await;

									let timestamp =
										sp_timestamp::InherentDataProvider::from_system_time();

									let slot =
										sp_consensus_aura::inherents::InherentDataProvider::from_timestamp_and_slot_duration(
											*timestamp,
											slot_duration,
										);

									let parachain_inherent =
										parachain_inherent.ok_or_else(|| {
											Box::<dyn std::error::Error + Send + Sync>::from(
												"Failed to create parachain inherent",
											)
										})?;

									Ok((slot, timestamp, parachain_inherent))
								}
							},
						block_import: block_import2,
						para_client: client2,
						backoff_authoring_blocks: Option::<()>::None,
						sync_oracle,
						keystore,
						force_authoring,
						slot_duration,
						// We got around 500ms for proposing
						block_proposal_slot_portion: SlotProportion::new(1f32 / 24f32),
						// And a maximum of 750ms if slots are skipped
						max_block_proposal_slot_portion: Some(SlotProportion::new(1f32 / 16f32)),
						telemetry: telemetry2,
						backend: backend2,
					},
				)
			})));

			let proposer_factory = sc_basic_authorship::ProposerFactory::with_proof_recording(
				task_manager.spawn_handle(),
				client.clone(),
				transaction_pool,
				prometheus_registry,
				telemetry,
			);

			let relay_chain_consensus =
				cumulus_client_consensus_relay_chain::build_relay_chain_consensus(
					cumulus_client_consensus_relay_chain::BuildRelayChainConsensusParams {
						para_id,
						proposer_factory,
						block_import,
						relay_chain_interface: relay_chain_interface.clone(),
						create_inherent_data_providers:
							move |_, (relay_parent, validation_data)| {
								let relay_chain_interface = relay_chain_interface.clone();
								async move {
									let parachain_inherent =
									cumulus_primitives_parachain_inherent::ParachainInherentData::create_at(
										relay_parent,
										&relay_chain_interface,
										&validation_data,
										para_id,
									).await;
									let parachain_inherent =
										parachain_inherent.ok_or_else(|| {
											Box::<dyn std::error::Error + Send + Sync>::from(
												"Failed to create parachain inherent",
											)
										})?;
									Ok(parachain_inherent)
								}
							},
						backend,
					},
				);

			let parachain_consensus = Box::new(WaitForAuraConsensus {
				client,
				aura_consensus: Arc::new(Mutex::new(aura_consensus)),
				relay_chain_consensus: Arc::new(Mutex::new(relay_chain_consensus)),
				_phantom: PhantomData,
			});

			Ok(parachain_consensus)
		},
		hwbench,
	)
	.await
}

#[sc_tracing::logging::prefix_logs_with("Parachain")]
async fn start_contracts_rococo_node_impl<RuntimeApi, RB, BIQ, BIC>(
	parachain_config: Configuration,
	polkadot_config: Configuration,
	collator_options: CollatorOptions,
	para_id: ParaId,
	_rpc_ext_builder: RB,
	build_import_queue: BIQ,
	build_consensus: BIC,
	hwbench: Option<sc_sysinfo::HwBench>,
) -> sc_service::error::Result<(TaskManager, Arc<ParachainClient<RuntimeApi>>)>
where
	RuntimeApi: ConstructRuntimeApi<Block, ParachainClient<RuntimeApi>> + Send + Sync + 'static,
	RuntimeApi::RuntimeApi: sp_transaction_pool::runtime_api::TaggedTransactionQueue<Block>
		+ sp_api::Metadata<Block>
		+ sp_session::SessionKeys<Block>
		+ sp_api::ApiExt<
			Block,
			StateBackend = sc_client_api::StateBackendFor<ParachainBackend, Block>,
		> + sp_offchain::OffchainWorkerApi<Block>
		+ sp_block_builder::BlockBuilder<Block>
		+ cumulus_primitives_core::CollectCollationInfo<Block>
		+ pallet_transaction_payment_rpc::TransactionPaymentRuntimeApi<Block, Balance>
		+ frame_rpc_system::AccountNonceApi<Block, AccountId, Nonce>,
	sc_client_api::StateBackendFor<ParachainBackend, Block>: sp_api::StateBackend<BlakeTwo256>,
	RB: Fn(Arc<ParachainClient<RuntimeApi>>) -> Result<jsonrpsee::RpcModule<()>, sc_service::Error>,
	BIQ: FnOnce(
<<<<<<< HEAD
			Arc<TFullClient<Block, RuntimeApi, WasmExecutor<HostFunctions>>>,
			Arc<TFullBackend<Block>>,
			&Configuration,
			Option<TelemetryHandle>,
			&TaskManager,
		) -> Result<
			sc_consensus::DefaultImportQueue<
				Block,
				TFullClient<Block, RuntimeApi, WasmExecutor<HostFunctions>>,
			>,
			sc_service::Error,
		> + 'static,
=======
		Arc<ParachainClient<RuntimeApi>>,
		ParachainBlockImport<RuntimeApi>,
		&Configuration,
		Option<TelemetryHandle>,
		&TaskManager,
	) -> Result<
		sc_consensus::DefaultImportQueue<Block, ParachainClient<RuntimeApi>>,
		sc_service::Error,
	>,
>>>>>>> 3d257b77
	BIC: FnOnce(
		Arc<ParachainClient<RuntimeApi>>,
		ParachainBlockImport<RuntimeApi>,
		Option<&Registry>,
		Option<TelemetryHandle>,
		&TaskManager,
		Arc<dyn RelayChainInterface>,
		Arc<sc_transaction_pool::FullPool<Block, ParachainClient<RuntimeApi>>>,
		Arc<NetworkService<Block, Hash>>,
		SyncCryptoStorePtr,
		bool,
		Arc<TFullBackend<Block>>,
	) -> Result<Box<dyn ParachainConsensus<Block>>, sc_service::Error>,
{
	let parachain_config = prepare_node_config(parachain_config);

	let params = new_partial::<RuntimeApi, BIQ>(&parachain_config, build_import_queue)?;
	let (block_import, mut telemetry, telemetry_worker_handle) = params.other;

	let client = params.client.clone();
	let backend = params.backend.clone();
	let mut task_manager = params.task_manager;

	let (relay_chain_interface, collator_key) = build_relay_chain_interface(
		polkadot_config,
		&parachain_config,
		telemetry_worker_handle,
		&mut task_manager,
		collator_options.clone(),
		hwbench.clone(),
	)
	.await
	.map_err(|e| match e {
		RelayChainError::ServiceError(polkadot_service::Error::Sub(x)) => x,
		s => s.to_string().into(),
	})?;

	let block_announce_validator =
		BlockAnnounceValidator::new(relay_chain_interface.clone(), para_id);

	let force_authoring = parachain_config.force_authoring;
	let validator = parachain_config.role.is_authority();
	let prometheus_registry = parachain_config.prometheus_registry().cloned();
	let transaction_pool = params.transaction_pool.clone();
	let import_queue = cumulus_client_service::SharedImportQueue::new(params.import_queue);
	let (network, system_rpc_tx, tx_handler_controller, start_network) =
		sc_service::build_network(sc_service::BuildNetworkParams {
			config: &parachain_config,
			client: client.clone(),
			transaction_pool: transaction_pool.clone(),
			spawn_handle: task_manager.spawn_handle(),
			import_queue: import_queue.clone(),
			block_announce_validator_builder: Some(Box::new(|_| {
				Box::new(block_announce_validator)
			})),
			warp_sync: None,
		})?;

	let rpc_builder = {
		let client = client.clone();
		let transaction_pool = transaction_pool.clone();

		Box::new(move |deny_unsafe, _| {
			let deps = crate::rpc::FullDeps {
				client: client.clone(),
				pool: transaction_pool.clone(),
				deny_unsafe,
			};

			crate::rpc::create_contracts_rococo(deps).map_err(Into::into)
		})
	};

	sc_service::spawn_tasks(sc_service::SpawnTasksParams {
		rpc_builder,
		client: client.clone(),
		transaction_pool: transaction_pool.clone(),
		task_manager: &mut task_manager,
		config: parachain_config,
		keystore: params.keystore_container.sync_keystore(),
		backend: backend.clone(),
		network: network.clone(),
		system_rpc_tx,
		tx_handler_controller,
		telemetry: telemetry.as_mut(),
	})?;

	if let Some(hwbench) = hwbench {
		sc_sysinfo::print_hwbench(&hwbench);

		if let Some(ref mut telemetry) = telemetry {
			let telemetry_handle = telemetry.handle();
			task_manager.spawn_handle().spawn(
				"telemetry_hwbench",
				None,
				sc_sysinfo::initialize_hwbench_telemetry(telemetry_handle, hwbench),
			);
		}
	}

	let announce_block = {
		let network = network.clone();
		Arc::new(move |hash, data| network.announce_block(hash, data))
	};

	let relay_chain_slot_duration = Duration::from_secs(6);

	if validator {
		let parachain_consensus = build_consensus(
			client.clone(),
			block_import,
			prometheus_registry.as_ref(),
			telemetry.as_ref().map(|t| t.handle()),
			&task_manager,
			relay_chain_interface.clone(),
			transaction_pool,
			network,
			params.keystore_container.sync_keystore(),
			force_authoring,
			backend,
		)?;

		let spawner = task_manager.spawn_handle();

		let params = StartCollatorParams {
			para_id,
			block_status: client.clone(),
			announce_block,
			client: client.clone(),
			task_manager: &mut task_manager,
			relay_chain_interface,
			spawner,
			parachain_consensus,
			import_queue,
			collator_key: collator_key.expect("Command line arguments do not allow this. qed"),
			relay_chain_slot_duration,
		};

		start_collator(params).await?;
	} else {
		let params = StartFullNodeParams {
			client: client.clone(),
			announce_block,
			task_manager: &mut task_manager,
			para_id,
			relay_chain_interface,
			relay_chain_slot_duration,
			import_queue,
		};

		start_full_node(params)?;
	}

	start_network.start_network();

	Ok((task_manager, client))
}

#[allow(clippy::type_complexity)]
pub fn contracts_rococo_build_import_queue(
<<<<<<< HEAD
	client: Arc<
		TFullClient<Block, contracts_rococo_runtime::RuntimeApi, WasmExecutor<HostFunctions>>,
	>,
	backend: Arc<TFullBackend<Block>>,
=======
	client: Arc<ParachainClient<contracts_rococo_runtime::RuntimeApi>>,
	block_import: ParachainBlockImport<contracts_rococo_runtime::RuntimeApi>,
>>>>>>> 3d257b77
	config: &Configuration,
	telemetry: Option<TelemetryHandle>,
	task_manager: &TaskManager,
) -> Result<
	sc_consensus::DefaultImportQueue<Block, ParachainClient<contracts_rococo_runtime::RuntimeApi>>,
	sc_service::Error,
> {
	let slot_duration = cumulus_client_consensus_aura::slot_duration(&*client)?;

	cumulus_client_consensus_aura::import_queue::<
		sp_consensus_aura::sr25519::AuthorityPair,
		_,
		_,
		_,
		_,
		_,
		_,
	>(cumulus_client_consensus_aura::ImportQueueParams {
		block_import,
		client,
		create_inherent_data_providers: move |_, _| async move {
			let timestamp = sp_timestamp::InherentDataProvider::from_system_time();

			let slot =
				sp_consensus_aura::inherents::InherentDataProvider::from_timestamp_and_slot_duration(
					*timestamp,
					slot_duration,
				);

			Ok((slot, timestamp))
		},
		registry: config.prometheus_registry(),
		spawner: &task_manager.spawn_essential_handle(),
		telemetry,
		backend,
	})
	.map_err(Into::into)
}

/// Start a parachain node.
pub async fn start_contracts_rococo_node(
	parachain_config: Configuration,
	polkadot_config: Configuration,
	collator_options: CollatorOptions,
	para_id: ParaId,
	hwbench: Option<sc_sysinfo::HwBench>,
) -> sc_service::error::Result<(
	TaskManager,
	Arc<ParachainClient<contracts_rococo_runtime::RuntimeApi>>,
)> {
	start_contracts_rococo_node_impl::<contracts_rococo_runtime::RuntimeApi, _, _, _>(
		parachain_config,
		polkadot_config,
		collator_options,
		para_id,
		|_| Ok(RpcModule::new(())),
		contracts_rococo_build_import_queue,
		|client,
		 block_import,
		 prometheus_registry,
		 telemetry,
		 task_manager,
		 relay_chain_interface,
		 transaction_pool,
		 sync_oracle,
		 keystore,
		 force_authoring,
		 backend| {
			let slot_duration = cumulus_client_consensus_aura::slot_duration(&*client)?;

			let proposer_factory = sc_basic_authorship::ProposerFactory::with_proof_recording(
				task_manager.spawn_handle(),
				client.clone(),
				transaction_pool,
				prometheus_registry,
				telemetry.clone(),
			);

			Ok(
				AuraConsensus::build::<
					sp_consensus_aura::sr25519::AuthorityPair,
					_,
					_,
					_,
					_,
					_,
					_,
					_,
				>(BuildAuraConsensusParams {
					proposer_factory,
					create_inherent_data_providers: move |_, (relay_parent, validation_data)| {
						let relay_chain_interface = relay_chain_interface.clone();
						async move {
							let parachain_inherent =
								cumulus_primitives_parachain_inherent::ParachainInherentData::create_at(
									relay_parent,
									&relay_chain_interface,
									&validation_data,
									para_id,
								).await;

							let timestamp = sp_timestamp::InherentDataProvider::from_system_time();

							let slot =
								sp_consensus_aura::inherents::InherentDataProvider::from_timestamp_and_slot_duration(
									*timestamp,
									slot_duration,
								);

							let parachain_inherent = parachain_inherent.ok_or_else(|| {
								Box::<dyn std::error::Error + Send + Sync>::from(
									"Failed to create parachain inherent",
								)
							})?;

							Ok((slot, timestamp, parachain_inherent))
						}
					},
					block_import,
					para_client: client,
					backoff_authoring_blocks: Option::<()>::None,
					sync_oracle,
					keystore,
					force_authoring,
					slot_duration,
					// We got around 500ms for proposing
					block_proposal_slot_portion: SlotProportion::new(1f32 / 24f32),
					// And a maximum of 750ms if slots are skipped
					max_block_proposal_slot_portion: Some(SlotProportion::new(1f32 / 16f32)),
					telemetry,
					backend,
				}),
			)
		},
		hwbench,
	)
	.await
}<|MERGE_RESOLUTION|>--- conflicted
+++ resolved
@@ -73,7 +73,8 @@
 
 type ParachainBackend = TFullBackend<Block>;
 
-type ParachainBlockImport<RuntimeApi> = TParachainBlockImport<Arc<ParachainClient<RuntimeApi>>>;
+type ParachainBlockImport<RuntimeApi> =
+	TParachainBlockImport<Block, Arc<ParachainClient<RuntimeApi>>, ParachainBackend>;
 
 /// Native executor instance.
 pub struct ShellRuntimeExecutor;
@@ -180,13 +181,8 @@
 		+ sp_block_builder::BlockBuilder<Block>,
 	sc_client_api::StateBackendFor<ParachainBackend, Block>: sp_api::StateBackend<BlakeTwo256>,
 	BIQ: FnOnce(
-<<<<<<< HEAD
-		Arc<TFullClient<Block, RuntimeApi, WasmExecutor<HostFunctions>>>,
-		Arc<TFullBackend<Block>>,
-=======
 		Arc<ParachainClient<RuntimeApi>>,
 		ParachainBlockImport<RuntimeApi>,
->>>>>>> 3d257b77
 		&Configuration,
 		Option<TelemetryHandle>,
 		&TaskManager,
@@ -237,15 +233,11 @@
 		client.clone(),
 	);
 
-	let block_import = ParachainBlockImport::new(client.clone());
+	let block_import = ParachainBlockImport::new(client.clone(), backend.clone());
 
 	let import_queue = build_import_queue(
 		client.clone(),
-<<<<<<< HEAD
-		backend.clone(),
-=======
 		block_import.clone(),
->>>>>>> 3d257b77
 		config,
 		telemetry.as_ref().map(|telemetry| telemetry.handle()),
 		&task_manager,
@@ -315,13 +307,8 @@
 	RB: Fn(Arc<ParachainClient<RuntimeApi>>) -> Result<jsonrpsee::RpcModule<()>, sc_service::Error>
 		+ 'static,
 	BIQ: FnOnce(
-<<<<<<< HEAD
-		Arc<TFullClient<Block, RuntimeApi, WasmExecutor<HostFunctions>>>,
-		Arc<TFullBackend<Block>>,
-=======
 		Arc<ParachainClient<RuntimeApi>>,
 		ParachainBlockImport<RuntimeApi>,
->>>>>>> 3d257b77
 		&Configuration,
 		Option<TelemetryHandle>,
 		&TaskManager,
@@ -340,7 +327,6 @@
 		Arc<NetworkService<Block, Hash>>,
 		SyncCryptoStorePtr,
 		bool,
-		Arc<TFullBackend<Block>>,
 	) -> Result<Box<dyn ParachainConsensus<Block>>, sc_service::Error>,
 {
 	let parachain_config = prepare_node_config(parachain_config);
@@ -437,7 +423,6 @@
 			network,
 			params.keystore_container.sync_keystore(),
 			force_authoring,
-			backend,
 		)?;
 
 		let spawner = task_manager.spawn_handle();
@@ -506,20 +491,6 @@
 	sc_client_api::StateBackendFor<ParachainBackend, Block>: sp_api::StateBackend<BlakeTwo256>,
 	RB: Fn(Arc<ParachainClient<RuntimeApi>>) -> Result<jsonrpsee::RpcModule<()>, sc_service::Error>,
 	BIQ: FnOnce(
-<<<<<<< HEAD
-			Arc<TFullClient<Block, RuntimeApi, WasmExecutor<HostFunctions>>>,
-			Arc<TFullBackend<Block>>,
-			&Configuration,
-			Option<TelemetryHandle>,
-			&TaskManager,
-		) -> Result<
-			sc_consensus::DefaultImportQueue<
-				Block,
-				TFullClient<Block, RuntimeApi, WasmExecutor<HostFunctions>>,
-			>,
-			sc_service::Error,
-		> + 'static,
-=======
 		Arc<ParachainClient<RuntimeApi>>,
 		ParachainBlockImport<RuntimeApi>,
 		&Configuration,
@@ -529,7 +500,6 @@
 		sc_consensus::DefaultImportQueue<Block, ParachainClient<RuntimeApi>>,
 		sc_service::Error,
 	>,
->>>>>>> 3d257b77
 	BIC: FnOnce(
 		Arc<ParachainClient<RuntimeApi>>,
 		ParachainBlockImport<RuntimeApi>,
@@ -541,7 +511,6 @@
 		Arc<NetworkService<Block, Hash>>,
 		SyncCryptoStorePtr,
 		bool,
-		Arc<TFullBackend<Block>>,
 	) -> Result<Box<dyn ParachainConsensus<Block>>, sc_service::Error>,
 {
 	let parachain_config = prepare_node_config(parachain_config);
@@ -649,7 +618,6 @@
 			network,
 			params.keystore_container.sync_keystore(),
 			force_authoring,
-			backend,
 		)?;
 
 		let spawner = task_manager.spawn_handle();
@@ -690,15 +658,8 @@
 
 /// Build the import queue for the rococo parachain runtime.
 pub fn rococo_parachain_build_import_queue(
-<<<<<<< HEAD
-	client: Arc<
-		TFullClient<Block, rococo_parachain_runtime::RuntimeApi, WasmExecutor<HostFunctions>>,
-	>,
-	backend: Arc<TFullBackend<Block>>,
-=======
 	client: Arc<ParachainClient<rococo_parachain_runtime::RuntimeApi>>,
 	block_import: ParachainBlockImport<rococo_parachain_runtime::RuntimeApi>,
->>>>>>> 3d257b77
 	config: &Configuration,
 	telemetry: Option<TelemetryHandle>,
 	task_manager: &TaskManager,
@@ -710,7 +671,6 @@
 
 	cumulus_client_consensus_aura::import_queue::<
 		sp_consensus_aura::sr25519::AuthorityPair,
-		_,
 		_,
 		_,
 		_,
@@ -733,7 +693,6 @@
 		registry: config.prometheus_registry(),
 		spawner: &task_manager.spawn_essential_handle(),
 		telemetry,
-		backend,
 	})
 	.map_err(Into::into)
 }
@@ -765,8 +724,7 @@
 		 transaction_pool,
 		 sync_oracle,
 		 keystore,
-		 force_authoring,
-		 backend| {
+		 force_authoring| {
 			let slot_duration = cumulus_client_consensus_aura::slot_duration(&*client)?;
 
 			let proposer_factory = sc_basic_authorship::ProposerFactory::with_proof_recording(
@@ -777,17 +735,8 @@
 				telemetry.clone(),
 			);
 
-			Ok(
-				AuraConsensus::build::<
-					sp_consensus_aura::sr25519::AuthorityPair,
-					_,
-					_,
-					_,
-					_,
-					_,
-					_,
-					_,
-				>(BuildAuraConsensusParams {
+			Ok(AuraConsensus::build::<sp_consensus_aura::sr25519::AuthorityPair, _, _, _, _, _, _>(
+				BuildAuraConsensusParams {
 					proposer_factory,
 					create_inherent_data_providers: move |_, (relay_parent, validation_data)| {
 						let relay_chain_interface = relay_chain_interface.clone();
@@ -830,9 +779,8 @@
 					// And a maximum of 750ms if slots are skipped
 					max_block_proposal_slot_portion: Some(SlotProportion::new(1f32 / 16f32)),
 					telemetry,
-					backend,
-				}),
-			)
+				},
+			))
 		},
 		hwbench,
 	)
@@ -841,13 +789,8 @@
 
 /// Build the import queue for the shell runtime.
 pub fn shell_build_import_queue<RuntimeApi>(
-<<<<<<< HEAD
-	client: Arc<TFullClient<Block, RuntimeApi, WasmExecutor<HostFunctions>>>,
-	backend: Arc<TFullBackend<Block>>,
-=======
 	client: Arc<ParachainClient<RuntimeApi>>,
 	block_import: ParachainBlockImport<RuntimeApi>,
->>>>>>> 3d257b77
 	config: &Configuration,
 	_: Option<TelemetryHandle>,
 	task_manager: &TaskManager,
@@ -870,7 +813,6 @@
 		|_, _| async { Ok(()) },
 		&task_manager.spawn_essential_handle(),
 		config.prometheus_registry(),
-		backend,
 	)
 	.map_err(Into::into)
 }
@@ -912,8 +854,7 @@
 		 transaction_pool,
 		 _,
 		 _,
-		 _,
-		 backend| {
+		 _| {
 			let proposer_factory = sc_basic_authorship::ProposerFactory::with_proof_recording(
 				task_manager.spawn_handle(),
 				client,
@@ -946,7 +887,6 @@
 							Ok(parachain_inherent)
 						}
 					},
-					backend,
 				},
 			))
 		},
@@ -1064,13 +1004,8 @@
 
 /// Build the import queue for Statemint and other Aura-based runtimes.
 pub fn aura_build_import_queue<RuntimeApi, AuraId: AppKey>(
-<<<<<<< HEAD
-	client: Arc<TFullClient<Block, RuntimeApi, WasmExecutor<HostFunctions>>>,
-	backend: Arc<TFullBackend<Block>>,
-=======
 	client: Arc<ParachainClient<RuntimeApi>>,
 	block_import: ParachainBlockImport<RuntimeApi>,
->>>>>>> 3d257b77
 	config: &Configuration,
 	telemetry_handle: Option<TelemetryHandle>,
 	task_manager: &TaskManager,
@@ -1127,17 +1062,7 @@
 	let registry = config.prometheus_registry();
 	let spawner = task_manager.spawn_essential_handle();
 
-<<<<<<< HEAD
-	Ok(BasicQueue::new(
-		verifier,
-		Box::new(ParachainBlockImport::new(client, backend)),
-		None,
-		&spawner,
-		registry,
-	))
-=======
 	Ok(BasicQueue::new(verifier, Box::new(block_import), None, &spawner, registry))
->>>>>>> 3d257b77
 }
 
 /// Start an aura powered parachain node.
@@ -1183,13 +1108,7 @@
 		 transaction_pool,
 		 sync_oracle,
 		 keystore,
-<<<<<<< HEAD
-		 force_authoring,
-		 backend| {
-			let client2 = client.clone();
-=======
 		 force_authoring| {
->>>>>>> 3d257b77
 			let spawn_handle = task_manager.spawn_handle();
 			let client2 = client.clone();
 			let block_import2 = block_import.clone();
@@ -1197,7 +1116,6 @@
 			let telemetry2 = telemetry.clone();
 			let prometheus_registry2 = prometheus_registry.map(|r| (*r).clone());
 			let relay_chain_for_aura = relay_chain_interface.clone();
-			let backend2 = backend.clone();
 
 			let aura_consensus = BuildOnAccess::Uninitialized(Some(Box::new(move || {
 				let slot_duration =
@@ -1211,7 +1129,7 @@
 					telemetry2.clone(),
 				);
 
-				AuraConsensus::build::<<AuraId as AppKey>::Pair, _, _, _, _, _, _, _>(
+				AuraConsensus::build::<<AuraId as AppKey>::Pair, _, _, _, _, _, _>(
 					BuildAuraConsensusParams {
 						proposer_factory,
 						create_inherent_data_providers:
@@ -1257,7 +1175,6 @@
 						// And a maximum of 750ms if slots are skipped
 						max_block_proposal_slot_portion: Some(SlotProportion::new(1f32 / 16f32)),
 						telemetry: telemetry2,
-						backend: backend2,
 					},
 				)
 			})));
@@ -1297,7 +1214,6 @@
 									Ok(parachain_inherent)
 								}
 							},
-						backend,
 					},
 				);
 
@@ -1342,20 +1258,6 @@
 	sc_client_api::StateBackendFor<ParachainBackend, Block>: sp_api::StateBackend<BlakeTwo256>,
 	RB: Fn(Arc<ParachainClient<RuntimeApi>>) -> Result<jsonrpsee::RpcModule<()>, sc_service::Error>,
 	BIQ: FnOnce(
-<<<<<<< HEAD
-			Arc<TFullClient<Block, RuntimeApi, WasmExecutor<HostFunctions>>>,
-			Arc<TFullBackend<Block>>,
-			&Configuration,
-			Option<TelemetryHandle>,
-			&TaskManager,
-		) -> Result<
-			sc_consensus::DefaultImportQueue<
-				Block,
-				TFullClient<Block, RuntimeApi, WasmExecutor<HostFunctions>>,
-			>,
-			sc_service::Error,
-		> + 'static,
-=======
 		Arc<ParachainClient<RuntimeApi>>,
 		ParachainBlockImport<RuntimeApi>,
 		&Configuration,
@@ -1365,7 +1267,6 @@
 		sc_consensus::DefaultImportQueue<Block, ParachainClient<RuntimeApi>>,
 		sc_service::Error,
 	>,
->>>>>>> 3d257b77
 	BIC: FnOnce(
 		Arc<ParachainClient<RuntimeApi>>,
 		ParachainBlockImport<RuntimeApi>,
@@ -1377,7 +1278,6 @@
 		Arc<NetworkService<Block, Hash>>,
 		SyncCryptoStorePtr,
 		bool,
-		Arc<TFullBackend<Block>>,
 	) -> Result<Box<dyn ParachainConsensus<Block>>, sc_service::Error>,
 {
 	let parachain_config = prepare_node_config(parachain_config);
@@ -1485,7 +1385,6 @@
 			network,
 			params.keystore_container.sync_keystore(),
 			force_authoring,
-			backend,
 		)?;
 
 		let spawner = task_manager.spawn_handle();
@@ -1526,15 +1425,8 @@
 
 #[allow(clippy::type_complexity)]
 pub fn contracts_rococo_build_import_queue(
-<<<<<<< HEAD
-	client: Arc<
-		TFullClient<Block, contracts_rococo_runtime::RuntimeApi, WasmExecutor<HostFunctions>>,
-	>,
-	backend: Arc<TFullBackend<Block>>,
-=======
 	client: Arc<ParachainClient<contracts_rococo_runtime::RuntimeApi>>,
 	block_import: ParachainBlockImport<contracts_rococo_runtime::RuntimeApi>,
->>>>>>> 3d257b77
 	config: &Configuration,
 	telemetry: Option<TelemetryHandle>,
 	task_manager: &TaskManager,
@@ -1546,7 +1438,6 @@
 
 	cumulus_client_consensus_aura::import_queue::<
 		sp_consensus_aura::sr25519::AuthorityPair,
-		_,
 		_,
 		_,
 		_,
@@ -1569,7 +1460,6 @@
 		registry: config.prometheus_registry(),
 		spawner: &task_manager.spawn_essential_handle(),
 		telemetry,
-		backend,
 	})
 	.map_err(Into::into)
 }
@@ -1601,8 +1491,7 @@
 		 transaction_pool,
 		 sync_oracle,
 		 keystore,
-		 force_authoring,
-		 backend| {
+		 force_authoring| {
 			let slot_duration = cumulus_client_consensus_aura::slot_duration(&*client)?;
 
 			let proposer_factory = sc_basic_authorship::ProposerFactory::with_proof_recording(
@@ -1613,17 +1502,8 @@
 				telemetry.clone(),
 			);
 
-			Ok(
-				AuraConsensus::build::<
-					sp_consensus_aura::sr25519::AuthorityPair,
-					_,
-					_,
-					_,
-					_,
-					_,
-					_,
-					_,
-				>(BuildAuraConsensusParams {
+			Ok(AuraConsensus::build::<sp_consensus_aura::sr25519::AuthorityPair, _, _, _, _, _, _>(
+				BuildAuraConsensusParams {
 					proposer_factory,
 					create_inherent_data_providers: move |_, (relay_parent, validation_data)| {
 						let relay_chain_interface = relay_chain_interface.clone();
@@ -1665,9 +1545,8 @@
 					// And a maximum of 750ms if slots are skipped
 					max_block_proposal_slot_portion: Some(SlotProportion::new(1f32 / 16f32)),
 					telemetry,
-					backend,
-				}),
-			)
+				},
+			))
 		},
 		hwbench,
 	)
