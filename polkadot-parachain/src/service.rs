--- conflicted
+++ resolved
@@ -492,12 +492,8 @@
 			sc_service::Error,
 		> + 'static,
 	BIC: FnOnce(
-<<<<<<< HEAD
+		ParachainBlockImport,
 		Arc<ParachainClient<RuntimeApi>>,
-=======
-		PatachainBlockImport,
-		Arc<TFullClient<Block, RuntimeApi, WasmExecutor<HostFunctions>>>,
->>>>>>> 1ff461ee
 		Option<&Registry>,
 		Option<TelemetryHandle>,
 		&TaskManager,
