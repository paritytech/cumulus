--- conflicted
+++ resolved
@@ -150,7 +150,6 @@
 	}
 }
 
-<<<<<<< HEAD
 // Native BridgeHubKusama executor instance.
 pub struct BridgeHubKusamaRuntimeExecutor;
 
@@ -178,7 +177,9 @@
 
 	fn native_version() -> sc_executor::NativeVersion {
 		bridge_hub_rococo_runtime::native_version()
-=======
+	}
+}
+
 // Native contracts executor instance.
 pub struct ContractsRococoRuntimeExecutor;
 
@@ -191,7 +192,6 @@
 
 	fn native_version() -> sc_executor::NativeVersion {
 		contracts_rococo_runtime::native_version()
->>>>>>> 74f0ff01
 	}
 }
 
