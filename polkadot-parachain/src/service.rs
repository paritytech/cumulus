// Copyright 2019-2021 Parity Technologies (UK) Ltd.
// This file is part of Cumulus.

// Cumulus is free software: you can redistribute it and/or modify
// it under the terms of the GNU General Public License as published by
// the Free Software Foundation, either version 3 of the License, or
// (at your option) any later version.

// Cumulus is distributed in the hope that it will be useful,
// but WITHOUT ANY WARRANTY; without even the implied warranty of
// MERCHANTABILITY or FITNESS FOR A PARTICULAR PURPOSE.  See the
// GNU General Public License for more details.

// You should have received a copy of the GNU General Public License
// along with Cumulus.  If not, see <http://www.gnu.org/licenses/>.

use codec::Codec;
use cumulus_client_cli::CollatorOptions;
use cumulus_client_consensus_aura::{AuraConsensus, BuildAuraConsensusParams, SlotProportion};
use cumulus_client_consensus_common::{
	ParachainBlockImport as TParachainBlockImport, ParachainCandidate, ParachainConsensus,
};
use cumulus_client_service::{
	build_network, build_relay_chain_interface, prepare_node_config, start_collator,
	start_full_node, BuildNetworkParams, StartCollatorParams, StartFullNodeParams,
};
use cumulus_primitives_core::{
	relay_chain::{Hash as PHash, PersistedValidationData},
	ParaId,
};
use cumulus_relay_chain_interface::{RelayChainError, RelayChainInterface};
use sp_core::Pair;

use jsonrpsee::RpcModule;

use crate::rpc;
pub use parachains_common::{AccountId, Balance, Block, BlockNumber, Hash, Header, Index as Nonce};

use cumulus_client_consensus_relay_chain::Verifier as RelayChainVerifier;
use futures::lock::Mutex;
use sc_consensus::{
	import_queue::{BasicQueue, Verifier as VerifierT},
	BlockImportParams, ImportQueue,
};
use sc_executor::WasmExecutor;
use sc_network_common::service::NetworkBlock;
use sc_network_sync::SyncingService;
use sc_service::{Configuration, PartialComponents, TFullBackend, TFullClient, TaskManager};
use sc_telemetry::{Telemetry, TelemetryHandle, TelemetryWorker, TelemetryWorkerHandle};
use sp_api::{ApiExt, ConstructRuntimeApi};
use sp_consensus::CacheKeyId;
use sp_consensus_aura::AuraApi;
use sp_keystore::SyncCryptoStorePtr;
use sp_runtime::{
	app_crypto::AppKey,
	generic::BlockId,
	traits::{BlakeTwo256, Header as HeaderT},
};
use std::{marker::PhantomData, sync::Arc, time::Duration};
use substrate_prometheus_endpoint::Registry;

#[cfg(not(feature = "runtime-benchmarks"))]
type HostFunctions = sp_io::SubstrateHostFunctions;

#[cfg(feature = "runtime-benchmarks")]
type HostFunctions =
	(sp_io::SubstrateHostFunctions, frame_benchmarking::benchmarking::HostFunctions);

type ParachainClient<RuntimeApi> = TFullClient<Block, RuntimeApi, WasmExecutor<HostFunctions>>;

type ParachainBackend = TFullBackend<Block>;

type ParachainBlockImport<RuntimeApi> =
	TParachainBlockImport<Block, Arc<ParachainClient<RuntimeApi>>, ParachainBackend>;

/// Native executor instance.
pub struct ShellRuntimeExecutor;

impl sc_executor::NativeExecutionDispatch for ShellRuntimeExecutor {
	type ExtendHostFunctions = ();

	fn dispatch(method: &str, data: &[u8]) -> Option<Vec<u8>> {
		shell_runtime::api::dispatch(method, data)
	}

	fn native_version() -> sc_executor::NativeVersion {
		shell_runtime::native_version()
	}
}

// Native Statemint executor instance.
pub struct StatemintRuntimeExecutor;

impl sc_executor::NativeExecutionDispatch for StatemintRuntimeExecutor {
	type ExtendHostFunctions = frame_benchmarking::benchmarking::HostFunctions;

	fn dispatch(method: &str, data: &[u8]) -> Option<Vec<u8>> {
		statemint_runtime::api::dispatch(method, data)
	}

	fn native_version() -> sc_executor::NativeVersion {
		statemint_runtime::native_version()
	}
}

/// Native Statemine executor instance.
pub struct StatemineRuntimeExecutor;

impl sc_executor::NativeExecutionDispatch for StatemineRuntimeExecutor {
	type ExtendHostFunctions = frame_benchmarking::benchmarking::HostFunctions;

	fn dispatch(method: &str, data: &[u8]) -> Option<Vec<u8>> {
		statemine_runtime::api::dispatch(method, data)
	}

	fn native_version() -> sc_executor::NativeVersion {
		statemine_runtime::native_version()
	}
}

/// Native Westmint executor instance.
pub struct WestmintRuntimeExecutor;

impl sc_executor::NativeExecutionDispatch for WestmintRuntimeExecutor {
	type ExtendHostFunctions = frame_benchmarking::benchmarking::HostFunctions;

	fn dispatch(method: &str, data: &[u8]) -> Option<Vec<u8>> {
		westmint_runtime::api::dispatch(method, data)
	}

	fn native_version() -> sc_executor::NativeVersion {
		westmint_runtime::native_version()
	}
}

// Native Polkadot Collectives executor instance.
pub struct CollectivesPolkadotRuntimeExecutor;

impl sc_executor::NativeExecutionDispatch for CollectivesPolkadotRuntimeExecutor {
	type ExtendHostFunctions = frame_benchmarking::benchmarking::HostFunctions;

	fn dispatch(method: &str, data: &[u8]) -> Option<Vec<u8>> {
		collectives_polkadot_runtime::api::dispatch(method, data)
	}

	fn native_version() -> sc_executor::NativeVersion {
		collectives_polkadot_runtime::native_version()
	}
}

// Native BridgeHubPolkadot executor instance.
pub struct BridgeHubPolkadotRuntimeExecutor;

impl sc_executor::NativeExecutionDispatch for BridgeHubPolkadotRuntimeExecutor {
	type ExtendHostFunctions = frame_benchmarking::benchmarking::HostFunctions;

	fn dispatch(method: &str, data: &[u8]) -> Option<Vec<u8>> {
		bridge_hub_polkadot_runtime::api::dispatch(method, data)
	}

	fn native_version() -> sc_executor::NativeVersion {
		bridge_hub_polkadot_runtime::native_version()
	}
}

// Native BridgeHubKusama executor instance.
pub struct BridgeHubKusamaRuntimeExecutor;

impl sc_executor::NativeExecutionDispatch for BridgeHubKusamaRuntimeExecutor {
	type ExtendHostFunctions = frame_benchmarking::benchmarking::HostFunctions;

	fn dispatch(method: &str, data: &[u8]) -> Option<Vec<u8>> {
		bridge_hub_kusama_runtime::api::dispatch(method, data)
	}

	fn native_version() -> sc_executor::NativeVersion {
		bridge_hub_kusama_runtime::native_version()
	}
}

// Native BridgeHubRococo executor instance.
pub struct BridgeHubRococoRuntimeExecutor;

impl sc_executor::NativeExecutionDispatch for BridgeHubRococoRuntimeExecutor {
	type ExtendHostFunctions = frame_benchmarking::benchmarking::HostFunctions;

	fn dispatch(method: &str, data: &[u8]) -> Option<Vec<u8>> {
		bridge_hub_rococo_runtime::api::dispatch(method, data)
	}

	fn native_version() -> sc_executor::NativeVersion {
		bridge_hub_rococo_runtime::native_version()
	}
}

// Native contracts executor instance.
pub struct ContractsRococoRuntimeExecutor;

impl sc_executor::NativeExecutionDispatch for ContractsRococoRuntimeExecutor {
	type ExtendHostFunctions = frame_benchmarking::benchmarking::HostFunctions;

	fn dispatch(method: &str, data: &[u8]) -> Option<Vec<u8>> {
		contracts_rococo_runtime::api::dispatch(method, data)
	}

	fn native_version() -> sc_executor::NativeVersion {
		contracts_rococo_runtime::native_version()
	}
}

/// Starts a `ServiceBuilder` for a full service.
///
/// Use this macro if you don't actually need the full service, but just the builder in order to
/// be able to perform chain operations.
pub fn new_partial<RuntimeApi, BIQ>(
	config: &Configuration,
	build_import_queue: BIQ,
) -> Result<
	PartialComponents<
		ParachainClient<RuntimeApi>,
		ParachainBackend,
		(),
		sc_consensus::DefaultImportQueue<Block, ParachainClient<RuntimeApi>>,
		sc_transaction_pool::FullPool<Block, ParachainClient<RuntimeApi>>,
		(ParachainBlockImport<RuntimeApi>, Option<Telemetry>, Option<TelemetryWorkerHandle>),
	>,
	sc_service::Error,
>
where
	RuntimeApi: ConstructRuntimeApi<Block, ParachainClient<RuntimeApi>> + Send + Sync + 'static,
	RuntimeApi::RuntimeApi: sp_transaction_pool::runtime_api::TaggedTransactionQueue<Block>
		+ sp_api::Metadata<Block>
		+ sp_session::SessionKeys<Block>
		+ sp_api::ApiExt<
			Block,
			StateBackend = sc_client_api::StateBackendFor<ParachainBackend, Block>,
		> + sp_offchain::OffchainWorkerApi<Block>
		+ sp_block_builder::BlockBuilder<Block>,
	sc_client_api::StateBackendFor<ParachainBackend, Block>: sp_api::StateBackend<BlakeTwo256>,
	BIQ: FnOnce(
		Arc<ParachainClient<RuntimeApi>>,
		ParachainBlockImport<RuntimeApi>,
		&Configuration,
		Option<TelemetryHandle>,
		&TaskManager,
	) -> Result<
		sc_consensus::DefaultImportQueue<Block, ParachainClient<RuntimeApi>>,
		sc_service::Error,
	>,
{
	let telemetry = config
		.telemetry_endpoints
		.clone()
		.filter(|x| !x.is_empty())
		.map(|endpoints| -> Result<_, sc_telemetry::Error> {
			let worker = TelemetryWorker::new(16)?;
			let telemetry = worker.handle().new_telemetry(endpoints);
			Ok((worker, telemetry))
		})
		.transpose()?;

	let executor = sc_executor::WasmExecutor::<HostFunctions>::new(
		config.wasm_method,
		config.default_heap_pages,
		config.max_runtime_instances,
		None,
		config.runtime_cache_size,
	);

	let (client, backend, keystore_container, task_manager) =
		sc_service::new_full_parts::<Block, RuntimeApi, _>(
			config,
			telemetry.as_ref().map(|(_, telemetry)| telemetry.handle()),
			executor,
		)?;
	let client = Arc::new(client);

	let telemetry_worker_handle = telemetry.as_ref().map(|(worker, _)| worker.handle());

	let telemetry = telemetry.map(|(worker, telemetry)| {
		task_manager.spawn_handle().spawn("telemetry", None, worker.run());
		telemetry
	});

	let transaction_pool = sc_transaction_pool::BasicPool::new_full(
		config.transaction_pool.clone(),
		config.role.is_authority().into(),
		config.prometheus_registry(),
		task_manager.spawn_essential_handle(),
		client.clone(),
	);

	let block_import = ParachainBlockImport::new(client.clone(), backend.clone());

	let import_queue = build_import_queue(
		client.clone(),
		block_import.clone(),
		config,
		telemetry.as_ref().map(|telemetry| telemetry.handle()),
		&task_manager,
	)?;

	let params = PartialComponents {
		backend,
		client,
		import_queue,
		keystore_container,
		task_manager,
		transaction_pool,
		select_chain: (),
		other: (block_import, telemetry, telemetry_worker_handle),
	};

	Ok(params)
}

/// Start a shell node with the given parachain `Configuration` and relay chain `Configuration`.
///
/// This is the actual implementation that is abstract over the executor and the runtime api for shell nodes.
#[sc_tracing::logging::prefix_logs_with("Parachain")]
async fn start_shell_node_impl<RuntimeApi, RB, BIQ, BIC>(
	parachain_config: Configuration,
	polkadot_config: Configuration,
	collator_options: CollatorOptions,
	para_id: ParaId,
	rpc_ext_builder: RB,
	build_import_queue: BIQ,
	build_consensus: BIC,
	hwbench: Option<sc_sysinfo::HwBench>,
) -> sc_service::error::Result<(TaskManager, Arc<ParachainClient<RuntimeApi>>)>
where
	RuntimeApi: ConstructRuntimeApi<Block, ParachainClient<RuntimeApi>> + Send + Sync + 'static,
	RuntimeApi::RuntimeApi: sp_transaction_pool::runtime_api::TaggedTransactionQueue<Block>
		+ sp_api::Metadata<Block>
		+ sp_session::SessionKeys<Block>
		+ sp_api::ApiExt<
			Block,
			StateBackend = sc_client_api::StateBackendFor<ParachainBackend, Block>,
		> + sp_offchain::OffchainWorkerApi<Block>
		+ sp_block_builder::BlockBuilder<Block>
		+ cumulus_primitives_core::CollectCollationInfo<Block>,
	sc_client_api::StateBackendFor<ParachainBackend, Block>: sp_api::StateBackend<BlakeTwo256>,
	RB: Fn(Arc<ParachainClient<RuntimeApi>>) -> Result<jsonrpsee::RpcModule<()>, sc_service::Error>
		+ 'static,
	BIQ: FnOnce(
		Arc<ParachainClient<RuntimeApi>>,
		ParachainBlockImport<RuntimeApi>,
		&Configuration,
		Option<TelemetryHandle>,
		&TaskManager,
	) -> Result<
		sc_consensus::DefaultImportQueue<Block, ParachainClient<RuntimeApi>>,
		sc_service::Error,
	>,
	BIC: FnOnce(
		Arc<ParachainClient<RuntimeApi>>,
		ParachainBlockImport<RuntimeApi>,
		Option<&Registry>,
		Option<TelemetryHandle>,
		&TaskManager,
		Arc<dyn RelayChainInterface>,
		Arc<sc_transaction_pool::FullPool<Block, ParachainClient<RuntimeApi>>>,
		Arc<SyncingService<Block>>,
		SyncCryptoStorePtr,
		bool,
	) -> Result<Box<dyn ParachainConsensus<Block>>, sc_service::Error>,
{
	let parachain_config = prepare_node_config(parachain_config);

	let params = new_partial::<RuntimeApi, BIQ>(&parachain_config, build_import_queue)?;
	let (block_import, mut telemetry, telemetry_worker_handle) = params.other;

	let client = params.client.clone();
	let backend = params.backend.clone();

	let mut task_manager = params.task_manager;

	let (relay_chain_interface, collator_key) = build_relay_chain_interface(
		polkadot_config,
		&parachain_config,
		telemetry_worker_handle,
		&mut task_manager,
		collator_options.clone(),
		hwbench.clone(),
	)
	.await
	.map_err(|e| match e {
		RelayChainError::ServiceError(polkadot_service::Error::Sub(x)) => x,
		s => s.to_string().into(),
	})?;

	let force_authoring = parachain_config.force_authoring;
	let validator = parachain_config.role.is_authority();
	let prometheus_registry = parachain_config.prometheus_registry().cloned();
	let transaction_pool = params.transaction_pool.clone();
	let import_queue_service = params.import_queue.service();

<<<<<<< HEAD
	let (network, system_rpc_tx, tx_handler_controller, start_network, sync_service) =
		sc_service::build_network(sc_service::BuildNetworkParams {
			config: &parachain_config,
=======
	let (network, system_rpc_tx, tx_handler_controller, start_network) =
		build_network(BuildNetworkParams {
			parachain_config: &parachain_config,
>>>>>>> 242c1110
			client: client.clone(),
			transaction_pool: transaction_pool.clone(),
			para_id,
			spawn_handle: task_manager.spawn_handle(),
<<<<<<< HEAD
			import_queue: params.import_queue,
			block_announce_validator_builder: Some(Box::new(|_| {
				Box::new(block_announce_validator)
			})),
			warp_sync: None,
		})?;
=======
			relay_chain_interface: relay_chain_interface.clone(),
			import_queue: params.import_queue,
		})
		.await?;
>>>>>>> 242c1110

	let rpc_client = client.clone();
	let rpc_builder = Box::new(move |_, _| rpc_ext_builder(rpc_client.clone()));

	sc_service::spawn_tasks(sc_service::SpawnTasksParams {
		rpc_builder,
		client: client.clone(),
		transaction_pool: transaction_pool.clone(),
		task_manager: &mut task_manager,
		config: parachain_config,
		keystore: params.keystore_container.sync_keystore(),
		backend: backend.clone(),
		network: network.clone(),
		sync_service: sync_service.clone(),
		system_rpc_tx,
		tx_handler_controller,
		telemetry: telemetry.as_mut(),
	})?;

	if let Some(hwbench) = hwbench {
		sc_sysinfo::print_hwbench(&hwbench);
		if validator {
			warn_if_slow_hardware(&hwbench);
		}

		if let Some(ref mut telemetry) = telemetry {
			let telemetry_handle = telemetry.handle();
			task_manager.spawn_handle().spawn(
				"telemetry_hwbench",
				None,
				sc_sysinfo::initialize_hwbench_telemetry(telemetry_handle, hwbench),
			);
		}
	}

	let announce_block = {
		let sync_service = sync_service.clone();
		Arc::new(move |hash, data| sync_service.announce_block(hash, data))
	};

	let relay_chain_slot_duration = Duration::from_secs(6);

	let overseer_handle = relay_chain_interface
		.overseer_handle()
		.map_err(|e| sc_service::Error::Application(Box::new(e)))?;

	if validator {
		let parachain_consensus = build_consensus(
			client.clone(),
			block_import,
			prometheus_registry.as_ref(),
			telemetry.as_ref().map(|t| t.handle()),
			&task_manager,
			relay_chain_interface.clone(),
			transaction_pool,
			sync_service,
			params.keystore_container.sync_keystore(),
			force_authoring,
		)?;

		let spawner = task_manager.spawn_handle();

		let params = StartCollatorParams {
			para_id,
			block_status: client.clone(),
			announce_block,
			client: client.clone(),
			task_manager: &mut task_manager,
			relay_chain_interface,
			spawner,
			parachain_consensus,
			import_queue: import_queue_service,
			collator_key: collator_key.expect("Command line arguments do not allow this. qed"),
			relay_chain_slot_duration,
			recovery_handle: Box::new(overseer_handle),
		};

		start_collator(params).await?;
	} else {
		let params = StartFullNodeParams {
			client: client.clone(),
			announce_block,
			task_manager: &mut task_manager,
			para_id,
			relay_chain_interface,
			relay_chain_slot_duration,
			import_queue: import_queue_service,
<<<<<<< HEAD
=======
			recovery_handle: Box::new(overseer_handle),
>>>>>>> 242c1110
		};

		start_full_node(params)?;
	}

	start_network.start_network();

	Ok((task_manager, client))
}

/// Start a node with the given parachain `Configuration` and relay chain `Configuration`.
///
/// This is the actual implementation that is abstract over the executor and the runtime api.
#[sc_tracing::logging::prefix_logs_with("Parachain")]
async fn start_node_impl<RuntimeApi, RB, BIQ, BIC>(
	parachain_config: Configuration,
	polkadot_config: Configuration,
	collator_options: CollatorOptions,
	para_id: ParaId,
	_rpc_ext_builder: RB,
	build_import_queue: BIQ,
	build_consensus: BIC,
	hwbench: Option<sc_sysinfo::HwBench>,
) -> sc_service::error::Result<(TaskManager, Arc<ParachainClient<RuntimeApi>>)>
where
	RuntimeApi: ConstructRuntimeApi<Block, ParachainClient<RuntimeApi>> + Send + Sync + 'static,
	RuntimeApi::RuntimeApi: sp_transaction_pool::runtime_api::TaggedTransactionQueue<Block>
		+ sp_api::Metadata<Block>
		+ sp_session::SessionKeys<Block>
		+ sp_api::ApiExt<
			Block,
			StateBackend = sc_client_api::StateBackendFor<ParachainBackend, Block>,
		> + sp_offchain::OffchainWorkerApi<Block>
		+ sp_block_builder::BlockBuilder<Block>
		+ cumulus_primitives_core::CollectCollationInfo<Block>
		+ pallet_transaction_payment_rpc::TransactionPaymentRuntimeApi<Block, Balance>
		+ frame_rpc_system::AccountNonceApi<Block, AccountId, Nonce>,
	sc_client_api::StateBackendFor<ParachainBackend, Block>: sp_api::StateBackend<BlakeTwo256>,
	RB: Fn(Arc<ParachainClient<RuntimeApi>>) -> Result<jsonrpsee::RpcModule<()>, sc_service::Error>,
	BIQ: FnOnce(
		Arc<ParachainClient<RuntimeApi>>,
		ParachainBlockImport<RuntimeApi>,
		&Configuration,
		Option<TelemetryHandle>,
		&TaskManager,
	) -> Result<
		sc_consensus::DefaultImportQueue<Block, ParachainClient<RuntimeApi>>,
		sc_service::Error,
	>,
	BIC: FnOnce(
		Arc<ParachainClient<RuntimeApi>>,
		ParachainBlockImport<RuntimeApi>,
		Option<&Registry>,
		Option<TelemetryHandle>,
		&TaskManager,
		Arc<dyn RelayChainInterface>,
		Arc<sc_transaction_pool::FullPool<Block, ParachainClient<RuntimeApi>>>,
		Arc<SyncingService<Block>>,
		SyncCryptoStorePtr,
		bool,
	) -> Result<Box<dyn ParachainConsensus<Block>>, sc_service::Error>,
{
	let parachain_config = prepare_node_config(parachain_config);

	let params = new_partial::<RuntimeApi, BIQ>(&parachain_config, build_import_queue)?;
	let (block_import, mut telemetry, telemetry_worker_handle) = params.other;

	let client = params.client.clone();
	let backend = params.backend.clone();

	let mut task_manager = params.task_manager;
	let (relay_chain_interface, collator_key) = build_relay_chain_interface(
		polkadot_config,
		&parachain_config,
		telemetry_worker_handle,
		&mut task_manager,
		collator_options.clone(),
		hwbench.clone(),
	)
	.await
	.map_err(|e| match e {
		RelayChainError::ServiceError(polkadot_service::Error::Sub(x)) => x,
		s => s.to_string().into(),
	})?;

	let force_authoring = parachain_config.force_authoring;
	let validator = parachain_config.role.is_authority();
	let prometheus_registry = parachain_config.prometheus_registry().cloned();
	let transaction_pool = params.transaction_pool.clone();
	let import_queue_service = params.import_queue.service();

<<<<<<< HEAD
	let (network, system_rpc_tx, tx_handler_controller, start_network, sync_service) =
		sc_service::build_network(sc_service::BuildNetworkParams {
			config: &parachain_config,
=======
	let (network, system_rpc_tx, tx_handler_controller, start_network) =
		build_network(cumulus_client_service::BuildNetworkParams {
			parachain_config: &parachain_config,
>>>>>>> 242c1110
			client: client.clone(),
			transaction_pool: transaction_pool.clone(),
			para_id,
			spawn_handle: task_manager.spawn_handle(),
<<<<<<< HEAD
			import_queue: params.import_queue,
			block_announce_validator_builder: Some(Box::new(|_| {
				Box::new(block_announce_validator)
			})),
			warp_sync: None,
		})?;
=======
			relay_chain_interface: relay_chain_interface.clone(),
			import_queue: params.import_queue,
		})
		.await?;
>>>>>>> 242c1110

	let rpc_builder = {
		let client = client.clone();
		let transaction_pool = transaction_pool.clone();

		let backend_for_rpc = backend.clone();
		Box::new(move |deny_unsafe, _| {
			let deps = rpc::FullDeps {
				client: client.clone(),
				pool: transaction_pool.clone(),
				deny_unsafe,
			};

			rpc::create_full(deps, backend_for_rpc.clone()).map_err(Into::into)
		})
	};

	sc_service::spawn_tasks(sc_service::SpawnTasksParams {
		rpc_builder,
		client: client.clone(),
		transaction_pool: transaction_pool.clone(),
		task_manager: &mut task_manager,
		config: parachain_config,
		keystore: params.keystore_container.sync_keystore(),
		backend: backend.clone(),
		network: network.clone(),
		sync_service: sync_service.clone(),
		system_rpc_tx,
		tx_handler_controller,
		telemetry: telemetry.as_mut(),
	})?;

	if let Some(hwbench) = hwbench {
		sc_sysinfo::print_hwbench(&hwbench);
		if validator {
			warn_if_slow_hardware(&hwbench);
		}

		if let Some(ref mut telemetry) = telemetry {
			let telemetry_handle = telemetry.handle();
			task_manager.spawn_handle().spawn(
				"telemetry_hwbench",
				None,
				sc_sysinfo::initialize_hwbench_telemetry(telemetry_handle, hwbench),
			);
		}
	}

	let announce_block = {
		let sync_service = sync_service.clone();
		Arc::new(move |hash, data| sync_service.announce_block(hash, data))
	};

	let relay_chain_slot_duration = Duration::from_secs(6);

	let overseer_handle = relay_chain_interface
		.overseer_handle()
		.map_err(|e| sc_service::Error::Application(Box::new(e)))?;
	if validator {
		let parachain_consensus = build_consensus(
			client.clone(),
			block_import,
			prometheus_registry.as_ref(),
			telemetry.as_ref().map(|t| t.handle()),
			&task_manager,
			relay_chain_interface.clone(),
			transaction_pool,
			sync_service,
			params.keystore_container.sync_keystore(),
			force_authoring,
		)?;

		let spawner = task_manager.spawn_handle();

		let params = StartCollatorParams {
			para_id,
			block_status: client.clone(),
			announce_block,
			client: client.clone(),
			task_manager: &mut task_manager,
			relay_chain_interface: relay_chain_interface.clone(),
			spawner,
			parachain_consensus,
			import_queue: import_queue_service,
			collator_key: collator_key.expect("Command line arguments do not allow this. qed"),
			relay_chain_slot_duration,
			recovery_handle: Box::new(overseer_handle),
		};

		start_collator(params).await?;
	} else {
		let params = StartFullNodeParams {
			client: client.clone(),
			announce_block,
			task_manager: &mut task_manager,
			para_id,
			relay_chain_interface,
			relay_chain_slot_duration,
			import_queue: import_queue_service,
<<<<<<< HEAD
=======
			recovery_handle: Box::new(overseer_handle),
>>>>>>> 242c1110
		};

		start_full_node(params)?;
	}

	start_network.start_network();

	Ok((task_manager, client))
}

/// Build the import queue for the rococo parachain runtime.
pub fn rococo_parachain_build_import_queue(
	client: Arc<ParachainClient<rococo_parachain_runtime::RuntimeApi>>,
	block_import: ParachainBlockImport<rococo_parachain_runtime::RuntimeApi>,
	config: &Configuration,
	telemetry: Option<TelemetryHandle>,
	task_manager: &TaskManager,
) -> Result<
	sc_consensus::DefaultImportQueue<Block, ParachainClient<rococo_parachain_runtime::RuntimeApi>>,
	sc_service::Error,
> {
	let slot_duration = cumulus_client_consensus_aura::slot_duration(&*client)?;

	cumulus_client_consensus_aura::import_queue::<
		sp_consensus_aura::sr25519::AuthorityPair,
		_,
		_,
		_,
		_,
		_,
	>(cumulus_client_consensus_aura::ImportQueueParams {
		block_import,
		client,
		create_inherent_data_providers: move |_, _| async move {
			let timestamp = sp_timestamp::InherentDataProvider::from_system_time();

			let slot =
				sp_consensus_aura::inherents::InherentDataProvider::from_timestamp_and_slot_duration(
					*timestamp,
					slot_duration,
				);

			Ok((slot, timestamp))
		},
		registry: config.prometheus_registry(),
		spawner: &task_manager.spawn_essential_handle(),
		telemetry,
	})
	.map_err(Into::into)
}

/// Start a rococo parachain node.
pub async fn start_rococo_parachain_node(
	parachain_config: Configuration,
	polkadot_config: Configuration,
	collator_options: CollatorOptions,
	para_id: ParaId,
	hwbench: Option<sc_sysinfo::HwBench>,
) -> sc_service::error::Result<(
	TaskManager,
	Arc<ParachainClient<rococo_parachain_runtime::RuntimeApi>>,
)> {
	start_node_impl::<rococo_parachain_runtime::RuntimeApi, _, _, _>(
		parachain_config,
		polkadot_config,
		collator_options,
		para_id,
		|_| Ok(RpcModule::new(())),
		rococo_parachain_build_import_queue,
		|client,
		 block_import,
		 prometheus_registry,
		 telemetry,
		 task_manager,
		 relay_chain_interface,
		 transaction_pool,
		 sync_oracle,
		 keystore,
		 force_authoring| {
			let slot_duration = cumulus_client_consensus_aura::slot_duration(&*client)?;

			let proposer_factory = sc_basic_authorship::ProposerFactory::with_proof_recording(
				task_manager.spawn_handle(),
				client.clone(),
				transaction_pool,
				prometheus_registry,
				telemetry.clone(),
			);

			Ok(AuraConsensus::build::<sp_consensus_aura::sr25519::AuthorityPair, _, _, _, _, _, _>(
				BuildAuraConsensusParams {
					proposer_factory,
					create_inherent_data_providers: move |_, (relay_parent, validation_data)| {
						let relay_chain_interface = relay_chain_interface.clone();

						async move {
							let parachain_inherent =
							cumulus_primitives_parachain_inherent::ParachainInherentData::create_at(
								relay_parent,
								&relay_chain_interface,
								&validation_data,
								para_id,
							).await;

							let timestamp = sp_timestamp::InherentDataProvider::from_system_time();

							let slot =
							sp_consensus_aura::inherents::InherentDataProvider::from_timestamp_and_slot_duration(
								*timestamp,
								slot_duration,
							);

							let parachain_inherent = parachain_inherent.ok_or_else(|| {
								Box::<dyn std::error::Error + Send + Sync>::from(
									"Failed to create parachain inherent",
								)
							})?;

							Ok((slot, timestamp, parachain_inherent))
						}
					},
					block_import,
					para_client: client,
					backoff_authoring_blocks: Option::<()>::None,
					sync_oracle,
					keystore,
					force_authoring,
					slot_duration,
					// We got around 500ms for proposing
					block_proposal_slot_portion: SlotProportion::new(1f32 / 24f32),
					// And a maximum of 750ms if slots are skipped
					max_block_proposal_slot_portion: Some(SlotProportion::new(1f32 / 16f32)),
					telemetry,
				},
			))
		},
		hwbench,
	)
	.await
}

/// Build the import queue for the shell runtime.
pub fn shell_build_import_queue<RuntimeApi>(
	client: Arc<ParachainClient<RuntimeApi>>,
	block_import: ParachainBlockImport<RuntimeApi>,
	config: &Configuration,
	_: Option<TelemetryHandle>,
	task_manager: &TaskManager,
) -> Result<sc_consensus::DefaultImportQueue<Block, ParachainClient<RuntimeApi>>, sc_service::Error>
where
	RuntimeApi: ConstructRuntimeApi<Block, ParachainClient<RuntimeApi>> + Send + Sync + 'static,
	RuntimeApi::RuntimeApi: sp_transaction_pool::runtime_api::TaggedTransactionQueue<Block>
		+ sp_api::Metadata<Block>
		+ sp_session::SessionKeys<Block>
		+ sp_api::ApiExt<
			Block,
			StateBackend = sc_client_api::StateBackendFor<ParachainBackend, Block>,
		> + sp_offchain::OffchainWorkerApi<Block>
		+ sp_block_builder::BlockBuilder<Block>,
	sc_client_api::StateBackendFor<ParachainBackend, Block>: sp_api::StateBackend<BlakeTwo256>,
{
	cumulus_client_consensus_relay_chain::import_queue(
		client.clone(),
		block_import,
		|_, _| async { Ok(()) },
		&task_manager.spawn_essential_handle(),
		config.prometheus_registry(),
	)
	.map_err(Into::into)
}

/// Start a polkadot-shell parachain node.
pub async fn start_shell_node<RuntimeApi>(
	parachain_config: Configuration,
	polkadot_config: Configuration,
	collator_options: CollatorOptions,
	para_id: ParaId,
	hwbench: Option<sc_sysinfo::HwBench>,
) -> sc_service::error::Result<(TaskManager, Arc<ParachainClient<RuntimeApi>>)>
where
	RuntimeApi: ConstructRuntimeApi<Block, ParachainClient<RuntimeApi>> + Send + Sync + 'static,
	RuntimeApi::RuntimeApi: sp_transaction_pool::runtime_api::TaggedTransactionQueue<Block>
		+ sp_api::Metadata<Block>
		+ sp_session::SessionKeys<Block>
		+ sp_api::ApiExt<
			Block,
			StateBackend = sc_client_api::StateBackendFor<ParachainBackend, Block>,
		> + sp_offchain::OffchainWorkerApi<Block>
		+ sp_block_builder::BlockBuilder<Block>
		+ cumulus_primitives_core::CollectCollationInfo<Block>,
	sc_client_api::StateBackendFor<ParachainBackend, Block>: sp_api::StateBackend<BlakeTwo256>,
{
	start_shell_node_impl::<RuntimeApi, _, _, _>(
		parachain_config,
		polkadot_config,
		collator_options,
		para_id,
		|_| Ok(RpcModule::new(())),
		shell_build_import_queue,
		|client,
		 block_import,
		 prometheus_registry,
		 telemetry,
		 task_manager,
		 relay_chain_interface,
		 transaction_pool,
		 _,
		 _,
		 _| {
			let proposer_factory = sc_basic_authorship::ProposerFactory::with_proof_recording(
				task_manager.spawn_handle(),
				client,
				transaction_pool,
				prometheus_registry,
				telemetry,
			);

			Ok(cumulus_client_consensus_relay_chain::build_relay_chain_consensus(
				cumulus_client_consensus_relay_chain::BuildRelayChainConsensusParams {
					para_id,
					proposer_factory,
					block_import,
					relay_chain_interface: relay_chain_interface.clone(),
					create_inherent_data_providers: move |_, (relay_parent, validation_data)| {
						let relay_chain_interface = relay_chain_interface.clone();
						async move {
							let parachain_inherent =
							cumulus_primitives_parachain_inherent::ParachainInherentData::create_at(
								relay_parent,
								&relay_chain_interface,
								&validation_data,
								para_id,
							).await;
							let parachain_inherent = parachain_inherent.ok_or_else(|| {
								Box::<dyn std::error::Error + Send + Sync>::from(
									"Failed to create parachain inherent",
								)
							})?;
							Ok(parachain_inherent)
						}
					},
				},
			))
		},
		hwbench,
	)
	.await
}

enum BuildOnAccess<R> {
	Uninitialized(Option<Box<dyn FnOnce() -> R + Send + Sync>>),
	Initialized(R),
}

impl<R> BuildOnAccess<R> {
	fn get_mut(&mut self) -> &mut R {
		loop {
			match self {
				Self::Uninitialized(f) => {
					*self = Self::Initialized((f.take().unwrap())());
				},
				Self::Initialized(ref mut r) => return r,
			}
		}
	}
}

/// Special [`ParachainConsensus`] implementation that waits for the upgrade from
/// shell to a parachain runtime that implements Aura.
struct WaitForAuraConsensus<Client, AuraId> {
	client: Arc<Client>,
	aura_consensus: Arc<Mutex<BuildOnAccess<Box<dyn ParachainConsensus<Block>>>>>,
	relay_chain_consensus: Arc<Mutex<Box<dyn ParachainConsensus<Block>>>>,
	_phantom: PhantomData<AuraId>,
}

impl<Client, AuraId> Clone for WaitForAuraConsensus<Client, AuraId> {
	fn clone(&self) -> Self {
		Self {
			client: self.client.clone(),
			aura_consensus: self.aura_consensus.clone(),
			relay_chain_consensus: self.relay_chain_consensus.clone(),
			_phantom: PhantomData,
		}
	}
}

#[async_trait::async_trait]
impl<Client, AuraId> ParachainConsensus<Block> for WaitForAuraConsensus<Client, AuraId>
where
	Client: sp_api::ProvideRuntimeApi<Block> + Send + Sync,
	Client::Api: AuraApi<Block, AuraId>,
	AuraId: Send + Codec + Sync,
{
	async fn produce_candidate(
		&mut self,
		parent: &Header,
		relay_parent: PHash,
		validation_data: &PersistedValidationData,
	) -> Option<ParachainCandidate<Block>> {
		let block_id = BlockId::hash(parent.hash());
		if self
			.client
			.runtime_api()
			.has_api::<dyn AuraApi<Block, AuraId>>(&block_id)
			.unwrap_or(false)
		{
			self.aura_consensus
				.lock()
				.await
				.get_mut()
				.produce_candidate(parent, relay_parent, validation_data)
				.await
		} else {
			self.relay_chain_consensus
				.lock()
				.await
				.produce_candidate(parent, relay_parent, validation_data)
				.await
		}
	}
}

struct Verifier<Client, AuraId> {
	client: Arc<Client>,
	aura_verifier: BuildOnAccess<Box<dyn VerifierT<Block>>>,
	relay_chain_verifier: Box<dyn VerifierT<Block>>,
	_phantom: PhantomData<AuraId>,
}

#[async_trait::async_trait]
impl<Client, AuraId> VerifierT<Block> for Verifier<Client, AuraId>
where
	Client: sp_api::ProvideRuntimeApi<Block> + Send + Sync,
	Client::Api: AuraApi<Block, AuraId>,
	AuraId: Send + Sync + Codec,
{
	async fn verify(
		&mut self,
		block_import: BlockImportParams<Block, ()>,
	) -> Result<(BlockImportParams<Block, ()>, Option<Vec<(CacheKeyId, Vec<u8>)>>), String> {
		let block_id = BlockId::hash(*block_import.header.parent_hash());

		if self
			.client
			.runtime_api()
			.has_api::<dyn AuraApi<Block, AuraId>>(&block_id)
			.unwrap_or(false)
		{
			self.aura_verifier.get_mut().verify(block_import).await
		} else {
			self.relay_chain_verifier.verify(block_import).await
		}
	}
}

/// Build the import queue for Statemint and other Aura-based runtimes.
pub fn aura_build_import_queue<RuntimeApi, AuraId: AppKey>(
	client: Arc<ParachainClient<RuntimeApi>>,
	block_import: ParachainBlockImport<RuntimeApi>,
	config: &Configuration,
	telemetry_handle: Option<TelemetryHandle>,
	task_manager: &TaskManager,
) -> Result<sc_consensus::DefaultImportQueue<Block, ParachainClient<RuntimeApi>>, sc_service::Error>
where
	RuntimeApi: ConstructRuntimeApi<Block, ParachainClient<RuntimeApi>> + Send + Sync + 'static,
	RuntimeApi::RuntimeApi: sp_transaction_pool::runtime_api::TaggedTransactionQueue<Block>
		+ sp_api::Metadata<Block>
		+ sp_session::SessionKeys<Block>
		+ sp_api::ApiExt<
			Block,
			StateBackend = sc_client_api::StateBackendFor<ParachainBackend, Block>,
		> + sp_offchain::OffchainWorkerApi<Block>
		+ sp_block_builder::BlockBuilder<Block>
		+ sp_consensus_aura::AuraApi<Block, <<AuraId as AppKey>::Pair as Pair>::Public>,
	sc_client_api::StateBackendFor<ParachainBackend, Block>: sp_api::StateBackend<BlakeTwo256>,
	<<AuraId as AppKey>::Pair as Pair>::Signature:
		TryFrom<Vec<u8>> + std::hash::Hash + sp_runtime::traits::Member + Codec,
{
	let client2 = client.clone();

	let aura_verifier = move || {
		let slot_duration = cumulus_client_consensus_aura::slot_duration(&*client2).unwrap();

		Box::new(
			cumulus_client_consensus_aura::build_verifier::<<AuraId as AppKey>::Pair, _, _, _>(
				cumulus_client_consensus_aura::BuildVerifierParams {
					client: client2.clone(),
					create_inherent_data_providers: move |_, _| async move {
						let timestamp = sp_timestamp::InherentDataProvider::from_system_time();

						let slot =
							sp_consensus_aura::inherents::InherentDataProvider::from_timestamp_and_slot_duration(
								*timestamp,
								slot_duration,
							);

						Ok((slot, timestamp))
					},
					telemetry: telemetry_handle,
				},
			),
		) as Box<_>
	};

	let relay_chain_verifier =
		Box::new(RelayChainVerifier::new(client.clone(), |_, _| async { Ok(()) })) as Box<_>;

	let verifier = Verifier {
		client: client.clone(),
		relay_chain_verifier,
		aura_verifier: BuildOnAccess::Uninitialized(Some(Box::new(aura_verifier))),
		_phantom: PhantomData,
	};

	let registry = config.prometheus_registry();
	let spawner = task_manager.spawn_essential_handle();

	Ok(BasicQueue::new(verifier, Box::new(block_import), None, &spawner, registry))
}

/// Start an aura powered parachain node.
/// (collective-polkadot and statemine/t use this)
pub async fn start_generic_aura_node<RuntimeApi, AuraId: AppKey>(
	parachain_config: Configuration,
	polkadot_config: Configuration,
	collator_options: CollatorOptions,
	para_id: ParaId,
	hwbench: Option<sc_sysinfo::HwBench>,
) -> sc_service::error::Result<(TaskManager, Arc<ParachainClient<RuntimeApi>>)>
where
	RuntimeApi: ConstructRuntimeApi<Block, ParachainClient<RuntimeApi>> + Send + Sync + 'static,
	RuntimeApi::RuntimeApi: sp_transaction_pool::runtime_api::TaggedTransactionQueue<Block>
		+ sp_api::Metadata<Block>
		+ sp_session::SessionKeys<Block>
		+ sp_api::ApiExt<
			Block,
			StateBackend = sc_client_api::StateBackendFor<ParachainBackend, Block>,
		> + sp_offchain::OffchainWorkerApi<Block>
		+ sp_block_builder::BlockBuilder<Block>
		+ cumulus_primitives_core::CollectCollationInfo<Block>
		+ sp_consensus_aura::AuraApi<Block, <<AuraId as AppKey>::Pair as Pair>::Public>
		+ pallet_transaction_payment_rpc::TransactionPaymentRuntimeApi<Block, Balance>
		+ frame_rpc_system::AccountNonceApi<Block, AccountId, Nonce>,
	sc_client_api::StateBackendFor<ParachainBackend, Block>: sp_api::StateBackend<BlakeTwo256>,
	<<AuraId as AppKey>::Pair as Pair>::Signature:
		TryFrom<Vec<u8>> + std::hash::Hash + sp_runtime::traits::Member + Codec,
{
	start_node_impl::<RuntimeApi, _, _, _>(
		parachain_config,
		polkadot_config,
		collator_options,
		para_id,
		|_| Ok(RpcModule::new(())),
		aura_build_import_queue::<_, AuraId>,
		|client,
		 block_import,
		 prometheus_registry,
		 telemetry,
		 task_manager,
		 relay_chain_interface,
		 transaction_pool,
		 sync_oracle,
		 keystore,
		 force_authoring| {
			let spawn_handle = task_manager.spawn_handle();
			let client2 = client.clone();
			let block_import2 = block_import.clone();
			let transaction_pool2 = transaction_pool.clone();
			let telemetry2 = telemetry.clone();
			let prometheus_registry2 = prometheus_registry.map(|r| (*r).clone());
			let relay_chain_for_aura = relay_chain_interface.clone();

			let aura_consensus = BuildOnAccess::Uninitialized(Some(Box::new(move || {
				let slot_duration =
					cumulus_client_consensus_aura::slot_duration(&*client2).unwrap();

				let proposer_factory = sc_basic_authorship::ProposerFactory::with_proof_recording(
					spawn_handle,
					client2.clone(),
					transaction_pool2,
					prometheus_registry2.as_ref(),
					telemetry2.clone(),
				);

				AuraConsensus::build::<<AuraId as AppKey>::Pair, _, _, _, _, _, _>(
					BuildAuraConsensusParams {
						proposer_factory,
						create_inherent_data_providers:
							move |_, (relay_parent, validation_data)| {
								let relay_chain_for_aura = relay_chain_for_aura.clone();
								async move {
									let parachain_inherent =
										cumulus_primitives_parachain_inherent::ParachainInherentData::create_at(
											relay_parent,
											&relay_chain_for_aura,
											&validation_data,
											para_id,
										).await;

									let timestamp =
										sp_timestamp::InherentDataProvider::from_system_time();

									let slot =
										sp_consensus_aura::inherents::InherentDataProvider::from_timestamp_and_slot_duration(
											*timestamp,
											slot_duration,
										);

									let parachain_inherent =
										parachain_inherent.ok_or_else(|| {
											Box::<dyn std::error::Error + Send + Sync>::from(
												"Failed to create parachain inherent",
											)
										})?;

									Ok((slot, timestamp, parachain_inherent))
								}
							},
						block_import: block_import2,
						para_client: client2,
						backoff_authoring_blocks: Option::<()>::None,
						sync_oracle,
						keystore,
						force_authoring,
						slot_duration,
						// We got around 500ms for proposing
						block_proposal_slot_portion: SlotProportion::new(1f32 / 24f32),
						// And a maximum of 750ms if slots are skipped
						max_block_proposal_slot_portion: Some(SlotProportion::new(1f32 / 16f32)),
						telemetry: telemetry2,
					},
				)
			})));

			let proposer_factory = sc_basic_authorship::ProposerFactory::with_proof_recording(
				task_manager.spawn_handle(),
				client.clone(),
				transaction_pool,
				prometheus_registry,
				telemetry,
			);

			let relay_chain_consensus =
				cumulus_client_consensus_relay_chain::build_relay_chain_consensus(
					cumulus_client_consensus_relay_chain::BuildRelayChainConsensusParams {
						para_id,
						proposer_factory,
						block_import,
						relay_chain_interface: relay_chain_interface.clone(),
						create_inherent_data_providers:
							move |_, (relay_parent, validation_data)| {
								let relay_chain_interface = relay_chain_interface.clone();
								async move {
									let parachain_inherent =
									cumulus_primitives_parachain_inherent::ParachainInherentData::create_at(
										relay_parent,
										&relay_chain_interface,
										&validation_data,
										para_id,
									).await;
									let parachain_inherent =
										parachain_inherent.ok_or_else(|| {
											Box::<dyn std::error::Error + Send + Sync>::from(
												"Failed to create parachain inherent",
											)
										})?;
									Ok(parachain_inherent)
								}
							},
					},
				);

			let parachain_consensus = Box::new(WaitForAuraConsensus {
				client,
				aura_consensus: Arc::new(Mutex::new(aura_consensus)),
				relay_chain_consensus: Arc::new(Mutex::new(relay_chain_consensus)),
				_phantom: PhantomData,
			});

			Ok(parachain_consensus)
		},
		hwbench,
	)
	.await
}

#[sc_tracing::logging::prefix_logs_with("Parachain")]
async fn start_contracts_rococo_node_impl<RuntimeApi, RB, BIQ, BIC>(
	parachain_config: Configuration,
	polkadot_config: Configuration,
	collator_options: CollatorOptions,
	para_id: ParaId,
	_rpc_ext_builder: RB,
	build_import_queue: BIQ,
	build_consensus: BIC,
	hwbench: Option<sc_sysinfo::HwBench>,
) -> sc_service::error::Result<(TaskManager, Arc<ParachainClient<RuntimeApi>>)>
where
	RuntimeApi: ConstructRuntimeApi<Block, ParachainClient<RuntimeApi>> + Send + Sync + 'static,
	RuntimeApi::RuntimeApi: sp_transaction_pool::runtime_api::TaggedTransactionQueue<Block>
		+ sp_api::Metadata<Block>
		+ sp_session::SessionKeys<Block>
		+ sp_api::ApiExt<
			Block,
			StateBackend = sc_client_api::StateBackendFor<ParachainBackend, Block>,
		> + sp_offchain::OffchainWorkerApi<Block>
		+ sp_block_builder::BlockBuilder<Block>
		+ cumulus_primitives_core::CollectCollationInfo<Block>
		+ pallet_transaction_payment_rpc::TransactionPaymentRuntimeApi<Block, Balance>
		+ frame_rpc_system::AccountNonceApi<Block, AccountId, Nonce>,
	sc_client_api::StateBackendFor<ParachainBackend, Block>: sp_api::StateBackend<BlakeTwo256>,
	RB: Fn(Arc<ParachainClient<RuntimeApi>>) -> Result<jsonrpsee::RpcModule<()>, sc_service::Error>,
	BIQ: FnOnce(
		Arc<ParachainClient<RuntimeApi>>,
		ParachainBlockImport<RuntimeApi>,
		&Configuration,
		Option<TelemetryHandle>,
		&TaskManager,
	) -> Result<
		sc_consensus::DefaultImportQueue<Block, ParachainClient<RuntimeApi>>,
		sc_service::Error,
	>,
	BIC: FnOnce(
		Arc<ParachainClient<RuntimeApi>>,
		ParachainBlockImport<RuntimeApi>,
		Option<&Registry>,
		Option<TelemetryHandle>,
		&TaskManager,
		Arc<dyn RelayChainInterface>,
		Arc<sc_transaction_pool::FullPool<Block, ParachainClient<RuntimeApi>>>,
		Arc<SyncingService<Block>>,
		SyncCryptoStorePtr,
		bool,
	) -> Result<Box<dyn ParachainConsensus<Block>>, sc_service::Error>,
{
	let parachain_config = prepare_node_config(parachain_config);

	let params = new_partial::<RuntimeApi, BIQ>(&parachain_config, build_import_queue)?;
	let (block_import, mut telemetry, telemetry_worker_handle) = params.other;

	let client = params.client.clone();
	let backend = params.backend.clone();
	let mut task_manager = params.task_manager;

	let (relay_chain_interface, collator_key) = build_relay_chain_interface(
		polkadot_config,
		&parachain_config,
		telemetry_worker_handle,
		&mut task_manager,
		collator_options.clone(),
		hwbench.clone(),
	)
	.await
	.map_err(|e| match e {
		RelayChainError::ServiceError(polkadot_service::Error::Sub(x)) => x,
		s => s.to_string().into(),
	})?;

	let force_authoring = parachain_config.force_authoring;
	let validator = parachain_config.role.is_authority();
	let prometheus_registry = parachain_config.prometheus_registry().cloned();
	let transaction_pool = params.transaction_pool.clone();
	let import_queue_service = params.import_queue.service();

<<<<<<< HEAD
	let (network, system_rpc_tx, tx_handler_controller, start_network, sync_service) =
		sc_service::build_network(sc_service::BuildNetworkParams {
			config: &parachain_config,
=======
	let (network, system_rpc_tx, tx_handler_controller, start_network) =
		build_network(BuildNetworkParams {
			parachain_config: &parachain_config,
>>>>>>> 242c1110
			client: client.clone(),
			transaction_pool: transaction_pool.clone(),
			para_id,
			spawn_handle: task_manager.spawn_handle(),
<<<<<<< HEAD
			import_queue: params.import_queue,
			block_announce_validator_builder: Some(Box::new(|_| {
				Box::new(block_announce_validator)
			})),
			warp_sync: None,
		})?;
=======
			relay_chain_interface: relay_chain_interface.clone(),
			import_queue: params.import_queue,
		})
		.await?;
>>>>>>> 242c1110

	let rpc_builder = {
		let client = client.clone();
		let transaction_pool = transaction_pool.clone();

		Box::new(move |deny_unsafe, _| {
			let deps = crate::rpc::FullDeps {
				client: client.clone(),
				pool: transaction_pool.clone(),
				deny_unsafe,
			};

			crate::rpc::create_contracts_rococo(deps).map_err(Into::into)
		})
	};

	sc_service::spawn_tasks(sc_service::SpawnTasksParams {
		rpc_builder,
		client: client.clone(),
		transaction_pool: transaction_pool.clone(),
		task_manager: &mut task_manager,
		config: parachain_config,
		keystore: params.keystore_container.sync_keystore(),
		backend: backend.clone(),
		network: network.clone(),
		sync_service: sync_service.clone(),
		system_rpc_tx,
		tx_handler_controller,
		telemetry: telemetry.as_mut(),
	})?;

	if let Some(hwbench) = hwbench {
		sc_sysinfo::print_hwbench(&hwbench);
		if validator {
			warn_if_slow_hardware(&hwbench);
		}

		if let Some(ref mut telemetry) = telemetry {
			let telemetry_handle = telemetry.handle();
			task_manager.spawn_handle().spawn(
				"telemetry_hwbench",
				None,
				sc_sysinfo::initialize_hwbench_telemetry(telemetry_handle, hwbench),
			);
		}
	}

	let announce_block = {
		let sync_service = sync_service.clone();
		Arc::new(move |hash, data| sync_service.announce_block(hash, data))
	};

	let relay_chain_slot_duration = Duration::from_secs(6);

	let overseer_handle = relay_chain_interface
		.overseer_handle()
		.map_err(|e| sc_service::Error::Application(Box::new(e)))?;
	if validator {
		let parachain_consensus = build_consensus(
			client.clone(),
			block_import,
			prometheus_registry.as_ref(),
			telemetry.as_ref().map(|t| t.handle()),
			&task_manager,
			relay_chain_interface.clone(),
			transaction_pool,
			sync_service,
			params.keystore_container.sync_keystore(),
			force_authoring,
		)?;

		let spawner = task_manager.spawn_handle();

		let params = StartCollatorParams {
			para_id,
			block_status: client.clone(),
			announce_block,
			client: client.clone(),
			task_manager: &mut task_manager,
			relay_chain_interface,
			spawner,
			parachain_consensus,
			import_queue: import_queue_service,
			collator_key: collator_key.expect("Command line arguments do not allow this. qed"),
			relay_chain_slot_duration,
			recovery_handle: Box::new(overseer_handle),
		};

		start_collator(params).await?;
	} else {
		let params = StartFullNodeParams {
			client: client.clone(),
			announce_block,
			task_manager: &mut task_manager,
			para_id,
			relay_chain_interface,
			relay_chain_slot_duration,
			import_queue: import_queue_service,
<<<<<<< HEAD
=======
			recovery_handle: Box::new(overseer_handle),
>>>>>>> 242c1110
		};

		start_full_node(params)?;
	}

	start_network.start_network();

	Ok((task_manager, client))
}

#[allow(clippy::type_complexity)]
pub fn contracts_rococo_build_import_queue(
	client: Arc<ParachainClient<contracts_rococo_runtime::RuntimeApi>>,
	block_import: ParachainBlockImport<contracts_rococo_runtime::RuntimeApi>,
	config: &Configuration,
	telemetry: Option<TelemetryHandle>,
	task_manager: &TaskManager,
) -> Result<
	sc_consensus::DefaultImportQueue<Block, ParachainClient<contracts_rococo_runtime::RuntimeApi>>,
	sc_service::Error,
> {
	let slot_duration = cumulus_client_consensus_aura::slot_duration(&*client)?;

	cumulus_client_consensus_aura::import_queue::<
		sp_consensus_aura::sr25519::AuthorityPair,
		_,
		_,
		_,
		_,
		_,
	>(cumulus_client_consensus_aura::ImportQueueParams {
		block_import,
		client,
		create_inherent_data_providers: move |_, _| async move {
			let timestamp = sp_timestamp::InherentDataProvider::from_system_time();

			let slot =
				sp_consensus_aura::inherents::InherentDataProvider::from_timestamp_and_slot_duration(
					*timestamp,
					slot_duration,
				);

			Ok((slot, timestamp))
		},
		registry: config.prometheus_registry(),
		spawner: &task_manager.spawn_essential_handle(),
		telemetry,
	})
	.map_err(Into::into)
}

/// Start a parachain node.
pub async fn start_contracts_rococo_node(
	parachain_config: Configuration,
	polkadot_config: Configuration,
	collator_options: CollatorOptions,
	para_id: ParaId,
	hwbench: Option<sc_sysinfo::HwBench>,
) -> sc_service::error::Result<(
	TaskManager,
	Arc<ParachainClient<contracts_rococo_runtime::RuntimeApi>>,
)> {
	start_contracts_rococo_node_impl::<contracts_rococo_runtime::RuntimeApi, _, _, _>(
		parachain_config,
		polkadot_config,
		collator_options,
		para_id,
		|_| Ok(RpcModule::new(())),
		contracts_rococo_build_import_queue,
		|client,
		 block_import,
		 prometheus_registry,
		 telemetry,
		 task_manager,
		 relay_chain_interface,
		 transaction_pool,
		 sync_oracle,
		 keystore,
		 force_authoring| {
			let slot_duration = cumulus_client_consensus_aura::slot_duration(&*client)?;

			let proposer_factory = sc_basic_authorship::ProposerFactory::with_proof_recording(
				task_manager.spawn_handle(),
				client.clone(),
				transaction_pool,
				prometheus_registry,
				telemetry.clone(),
			);

			Ok(AuraConsensus::build::<sp_consensus_aura::sr25519::AuthorityPair, _, _, _, _, _, _>(
				BuildAuraConsensusParams {
					proposer_factory,
					create_inherent_data_providers: move |_, (relay_parent, validation_data)| {
						let relay_chain_interface = relay_chain_interface.clone();
						async move {
							let parachain_inherent =
								cumulus_primitives_parachain_inherent::ParachainInherentData::create_at(
									relay_parent,
									&relay_chain_interface,
									&validation_data,
									para_id,
								).await;

							let timestamp = sp_timestamp::InherentDataProvider::from_system_time();

							let slot =
								sp_consensus_aura::inherents::InherentDataProvider::from_timestamp_and_slot_duration(
									*timestamp,
									slot_duration,
								);

							let parachain_inherent = parachain_inherent.ok_or_else(|| {
								Box::<dyn std::error::Error + Send + Sync>::from(
									"Failed to create parachain inherent",
								)
							})?;

							Ok((slot, timestamp, parachain_inherent))
						}
					},
					block_import,
					para_client: client,
					backoff_authoring_blocks: Option::<()>::None,
					sync_oracle,
					keystore,
					force_authoring,
					slot_duration,
					// We got around 500ms for proposing
					block_proposal_slot_portion: SlotProportion::new(1f32 / 24f32),
					// And a maximum of 750ms if slots are skipped
					max_block_proposal_slot_portion: Some(SlotProportion::new(1f32 / 16f32)),
					telemetry,
				},
			))
		},
		hwbench,
	)
	.await
}

/// Checks that the hardware meets the requirements and print a warning otherwise.
fn warn_if_slow_hardware(hwbench: &sc_sysinfo::HwBench) {
	// Polkadot para-chains should generally use these requirements to ensure that the relay-chain
	// will not take longer than expected to import its blocks.
	if !frame_benchmarking_cli::SUBSTRATE_REFERENCE_HARDWARE.check_hardware(hwbench) {
		log::warn!(
			"⚠️  The hardware does not meet the minimal requirements for role 'Authority' find out more at:\n\
			https://wiki.polkadot.network/docs/maintain-guides-how-to-validate-polkadot#reference-hardware"
		);
	}
}<|MERGE_RESOLUTION|>--- conflicted
+++ resolved
@@ -395,32 +395,17 @@
 	let transaction_pool = params.transaction_pool.clone();
 	let import_queue_service = params.import_queue.service();
 
-<<<<<<< HEAD
 	let (network, system_rpc_tx, tx_handler_controller, start_network, sync_service) =
-		sc_service::build_network(sc_service::BuildNetworkParams {
-			config: &parachain_config,
-=======
-	let (network, system_rpc_tx, tx_handler_controller, start_network) =
 		build_network(BuildNetworkParams {
 			parachain_config: &parachain_config,
->>>>>>> 242c1110
 			client: client.clone(),
 			transaction_pool: transaction_pool.clone(),
 			para_id,
 			spawn_handle: task_manager.spawn_handle(),
-<<<<<<< HEAD
-			import_queue: params.import_queue,
-			block_announce_validator_builder: Some(Box::new(|_| {
-				Box::new(block_announce_validator)
-			})),
-			warp_sync: None,
-		})?;
-=======
 			relay_chain_interface: relay_chain_interface.clone(),
 			import_queue: params.import_queue,
 		})
 		.await?;
->>>>>>> 242c1110
 
 	let rpc_client = client.clone();
 	let rpc_builder = Box::new(move |_, _| rpc_ext_builder(rpc_client.clone()));
@@ -508,10 +493,7 @@
 			relay_chain_interface,
 			relay_chain_slot_duration,
 			import_queue: import_queue_service,
-<<<<<<< HEAD
-=======
 			recovery_handle: Box::new(overseer_handle),
->>>>>>> 242c1110
 		};
 
 		start_full_node(params)?;
@@ -603,32 +585,17 @@
 	let transaction_pool = params.transaction_pool.clone();
 	let import_queue_service = params.import_queue.service();
 
-<<<<<<< HEAD
 	let (network, system_rpc_tx, tx_handler_controller, start_network, sync_service) =
-		sc_service::build_network(sc_service::BuildNetworkParams {
-			config: &parachain_config,
-=======
-	let (network, system_rpc_tx, tx_handler_controller, start_network) =
-		build_network(cumulus_client_service::BuildNetworkParams {
+		build_network(BuildNetworkParams {
 			parachain_config: &parachain_config,
->>>>>>> 242c1110
 			client: client.clone(),
 			transaction_pool: transaction_pool.clone(),
 			para_id,
 			spawn_handle: task_manager.spawn_handle(),
-<<<<<<< HEAD
-			import_queue: params.import_queue,
-			block_announce_validator_builder: Some(Box::new(|_| {
-				Box::new(block_announce_validator)
-			})),
-			warp_sync: None,
-		})?;
-=======
 			relay_chain_interface: relay_chain_interface.clone(),
 			import_queue: params.import_queue,
 		})
 		.await?;
->>>>>>> 242c1110
 
 	let rpc_builder = {
 		let client = client.clone();
@@ -728,10 +695,7 @@
 			relay_chain_interface,
 			relay_chain_slot_duration,
 			import_queue: import_queue_service,
-<<<<<<< HEAD
-=======
 			recovery_handle: Box::new(overseer_handle),
->>>>>>> 242c1110
 		};
 
 		start_full_node(params)?;
@@ -1397,32 +1361,17 @@
 	let transaction_pool = params.transaction_pool.clone();
 	let import_queue_service = params.import_queue.service();
 
-<<<<<<< HEAD
 	let (network, system_rpc_tx, tx_handler_controller, start_network, sync_service) =
-		sc_service::build_network(sc_service::BuildNetworkParams {
-			config: &parachain_config,
-=======
-	let (network, system_rpc_tx, tx_handler_controller, start_network) =
 		build_network(BuildNetworkParams {
 			parachain_config: &parachain_config,
->>>>>>> 242c1110
 			client: client.clone(),
 			transaction_pool: transaction_pool.clone(),
 			para_id,
 			spawn_handle: task_manager.spawn_handle(),
-<<<<<<< HEAD
-			import_queue: params.import_queue,
-			block_announce_validator_builder: Some(Box::new(|_| {
-				Box::new(block_announce_validator)
-			})),
-			warp_sync: None,
-		})?;
-=======
 			relay_chain_interface: relay_chain_interface.clone(),
 			import_queue: params.import_queue,
 		})
 		.await?;
->>>>>>> 242c1110
 
 	let rpc_builder = {
 		let client = client.clone();
@@ -1521,10 +1470,7 @@
 			relay_chain_interface,
 			relay_chain_slot_duration,
 			import_queue: import_queue_service,
-<<<<<<< HEAD
-=======
 			recovery_handle: Box::new(overseer_handle),
->>>>>>> 242c1110
 		};
 
 		start_full_node(params)?;
