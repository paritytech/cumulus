--- conflicted
+++ resolved
@@ -30,12 +30,8 @@
 };
 use cumulus_relay_chain_inprocess_interface::build_inprocess_relay_chain;
 use cumulus_relay_chain_interface::{RelayChainError, RelayChainInterface, RelayChainResult};
-<<<<<<< HEAD
 use cumulus_relay_chain_mini::BlockChainRPCClient;
-use cumulus_relay_chain_rpc_interface::RelayChainRPCInterface;
-=======
 use cumulus_relay_chain_rpc_interface::{create_client_and_start_worker, RelayChainRpcInterface};
->>>>>>> dcf71da9
 use polkadot_service::CollatorPair;
 use sp_core::Pair;
 
@@ -300,41 +296,31 @@
 	collator_options: CollatorOptions,
 	hwbench: Option<sc_sysinfo::HwBench>,
 ) -> RelayChainResult<(Arc<(dyn RelayChainInterface + 'static)>, Option<CollatorPair>)> {
-<<<<<<< HEAD
 	match (collator_options.relay_chain_rpc_url, parachain_config.role.is_authority()) {
 		(Some(relay_chain_url), true) => {
+			let client = create_client_and_start_worker(relay_chain_url, task_manager).await?;
 			let collator_pair = CollatorPair::generate().0;
 			// TODO Implement error handling instead of `expect`
 			let collator_node = cumulus_relay_chain_mini::new_mini(
 				polkadot_config,
 				collator_pair.clone(),
-				Arc::new(BlockChainRPCClient::new(relay_chain_url.clone()).await),
+				Arc::new(BlockChainRPCClient::new(client.clone()).await),
 			)
 			.expect("Unable to create relay chain minimal node");
 			task_manager.add_child(collator_node.task_manager);
 			Ok((
-				Arc::new(
-					RelayChainRPCInterface::new_with_handle(
-						relay_chain_url,
-						Some(collator_node.overseer_handle),
-					)
-					.await?,
-				) as Arc<_>,
+				Arc::new(RelayChainRpcInterface::new(
+					client.clone(),
+					Some(collator_node.overseer_handle),
+				)) as Arc<_>,
 				Some(collator_pair),
 			))
 		},
 		(Some(relay_chain_url), false) => {
-			Ok((Arc::new(RelayChainRPCInterface::new(relay_chain_url).await?) as Arc<_>, None))
+			let client = create_client_and_start_worker(relay_chain_url, task_manager).await?;
+			Ok((Arc::new(RelayChainRpcInterface::new(client, None)) as Arc<_>, None))
 		},
 		(None, _) => build_inprocess_relay_chain(
-=======
-	match collator_options.relay_chain_rpc_url {
-		Some(relay_chain_url) => {
-			let client = create_client_and_start_worker(relay_chain_url, task_manager).await?;
-			Ok((Arc::new(RelayChainRpcInterface::new(client)) as Arc<_>, None))
-		},
-		None => build_inprocess_relay_chain(
->>>>>>> dcf71da9
 			polkadot_config,
 			parachain_config,
 			telemetry_worker_handle,
