// Copyright 2019-2021 Parity Technologies (UK) Ltd.
// This file is part of Cumulus.

// Cumulus is free software: you can redistribute it and/or modify
// it under the terms of the GNU General Public License as published by
// the Free Software Foundation, either version 3 of the License, or
// (at your option) any later version.

// Cumulus is distributed in the hope that it will be useful,
// but WITHOUT ANY WARRANTY; without even the implied warranty of
// MERCHANTABILITY or FITNESS FOR A PARTICULAR PURPOSE.  See the
// GNU General Public License for more details.

// You should have received a copy of the GNU General Public License
// along with Cumulus.  If not, see <http://www.gnu.org/licenses/>.

use std::net::SocketAddr;

use codec::Encode;
use cumulus_client_cli::generate_genesis_block;
use cumulus_primitives_core::ParaId;
use frame_benchmarking_cli::{BenchmarkCmd, SUBSTRATE_REFERENCE_HARDWARE};
use log::info;
use parachains_common::{AuraId, StatemintAuraId};
use sc_cli::{
	ChainSpec, CliConfiguration, DefaultConfigurationValues, ImportParams, KeystoreParams,
	NetworkParams, Result, RuntimeVersion, SharedParams, SubstrateCli,
};
use sc_service::{
	config::{BasePath, PrometheusConfig},
	TaskManager,
};
use sp_core::hexdisplay::HexDisplay;
use sp_runtime::traits::{AccountIdConversion, Block as BlockT};

use crate::{
	chain_spec,
	cli::{Cli, RelayChainCli, Subcommand},
	service::{
		new_partial, Block, ShellRuntimeExecutor, StatemineRuntimeExecutor,
		StatemintRuntimeExecutor, WestmintRuntimeExecutor,
	},
};

enum Runtime {
	/// This is the default runtime (based on rococo)
	Generic,
	Shell,
	Seedling,
	Statemint,
	Statemine,
	Westmint,
	ContractsRococo,
}

<<<<<<< HEAD
impl IdentifyChain for dyn ChainSpec {
	fn is_shell(&self) -> bool {
		self.id().starts_with("shell")
	}
	fn is_seedling(&self) -> bool {
		self.id().starts_with("seedling")
	}
	fn is_statemint(&self) -> bool {
		self.id().starts_with("statemint")
	}
	fn is_statemine(&self) -> bool {
		self.id().starts_with("statemine")
	}
	fn is_westmint(&self) -> bool {
		self.id().starts_with("westmint")
	}
	fn is_contracts_rococo(&self) -> bool {
		self.id().starts_with("contracts-rococo")
	}
}

impl<T: ChainSpec + 'static> IdentifyChain for T {
	fn is_shell(&self) -> bool {
		<dyn sc_service::ChainSpec>::is_shell(self)
	}
	fn is_seedling(&self) -> bool {
		<dyn sc_service::ChainSpec>::is_seedling(self)
	}
	fn is_statemint(&self) -> bool {
		<dyn sc_service::ChainSpec>::is_statemint(self)
=======
trait ChainType {
	fn runtime(&self) -> Runtime;
}

impl ChainType for dyn ChainSpec {
	fn runtime(&self) -> Runtime {
		runtime(self.id())
>>>>>>> e5810bb5
	}
}

use sc_chain_spec::GenericChainSpec;
impl ChainType
	for GenericChainSpec<rococo_parachain_runtime::GenesisConfig, chain_spec::Extensions>
{
	fn runtime(&self) -> Runtime {
		runtime(self.id())
	}
}

fn runtime(id: &str) -> Runtime {
	if id.starts_with("shell") {
		Runtime::Shell
	} else if id.starts_with("seedling") {
		Runtime::Seedling
	} else if id.starts_with("statemint") {
		Runtime::Statemint
	} else if id.starts_with("statemine") {
		Runtime::Statemine
	} else if id.starts_with("westmint") {
		Runtime::Westmint
	} else if id.starts_with("contracts-rococo") {
		Runtime::ContractsRococo
	} else {
		Runtime::Generic
	}
}

fn load_spec(id: &str) -> std::result::Result<Box<dyn ChainSpec>, String> {
	Ok(match id {
		"staging" => Box::new(chain_spec::staging_test_net()),
		"tick" => Box::new(chain_spec::ChainSpec::from_json_bytes(
			&include_bytes!("../../parachains/chain-specs/tick.json")[..],
		)?),
		"trick" => Box::new(chain_spec::ChainSpec::from_json_bytes(
			&include_bytes!("../../parachains/chain-specs/trick.json")[..],
		)?),
		"track" => Box::new(chain_spec::ChainSpec::from_json_bytes(
			&include_bytes!("../../parachains/chain-specs/track.json")[..],
		)?),
		"shell" => Box::new(chain_spec::shell::get_shell_chain_spec()),
		// -- Statemint
		"seedling" => Box::new(chain_spec::seedling::get_seedling_chain_spec()),
		"statemint-dev" => Box::new(chain_spec::statemint::statemint_development_config()),
		"statemint-local" => Box::new(chain_spec::statemint::statemint_local_config()),
		// the chain spec as used for generating the upgrade genesis values
		"statemint-genesis" => Box::new(chain_spec::statemint::statemint_config()),
		// the shell-based chain spec as used for syncing
		"statemint" => Box::new(chain_spec::ChainSpec::from_json_bytes(
			&include_bytes!("../../parachains/chain-specs/statemint.json")[..],
		)?),
		// -- Statemine
		"statemine-dev" => Box::new(chain_spec::statemint::statemine_development_config()),
		"statemine-local" => Box::new(chain_spec::statemint::statemine_local_config()),
		// the chain spec as used for generating the upgrade genesis values
		"statemine-genesis" => Box::new(chain_spec::statemint::statemine_config()),
		// the shell-based chain spec as used for syncing
		"statemine" => Box::new(chain_spec::ChainSpec::from_json_bytes(
			&include_bytes!("../../parachains/chain-specs/statemine.json")[..],
		)?),
		// -- Westmint
		"westmint-dev" => Box::new(chain_spec::statemint::westmint_development_config()),
		"westmint-local" => Box::new(chain_spec::statemint::westmint_local_config()),
		// the chain spec as used for generating the upgrade genesis values
		"westmint-genesis" => Box::new(chain_spec::statemint::westmint_config()),
		// the shell-based chain spec as used for syncing
		"westmint" => Box::new(chain_spec::ChainSpec::from_json_bytes(
			&include_bytes!("../../parachains/chain-specs/westmint.json")[..],
		)?),
		// -- Contracts on Rococo
		"contracts-rococo-dev" =>
			Box::new(chain_spec::contracts::contracts_rococo_development_config()),
		"contracts-rococo-local" =>
			Box::new(chain_spec::contracts::contracts_rococo_local_config()),
		"contracts-rococo-genesis" => Box::new(chain_spec::contracts::contracts_rococo_config()),
		"contracts-rococo" => Box::new(chain_spec::ChainSpec::from_json_bytes(
			&include_bytes!("../../parachains/chain-specs/contracts-rococo.json")[..],
		)?),
		// -- Fallback (generic chainspec)
		"" => Box::new(chain_spec::get_chain_spec()),
		// -- Loading a specific spec from disk
		path => {
			let chain_spec = chain_spec::ChainSpec::from_json_file(path.into())?;
			match chain_spec.runtime() {
				Runtime::Statemint => Box::new(
					chain_spec::statemint::StatemintChainSpec::from_json_file(path.into())?,
				),
				Runtime::Statemine => Box::new(
					chain_spec::statemint::StatemineChainSpec::from_json_file(path.into())?,
				),
				Runtime::Westmint =>
					Box::new(chain_spec::statemint::WestmintChainSpec::from_json_file(path.into())?),
				Runtime::Shell =>
					Box::new(chain_spec::shell::ShellChainSpec::from_json_file(path.into())?),
				Runtime::Seedling =>
					Box::new(chain_spec::seedling::SeedlingChainSpec::from_json_file(path.into())?),
				Runtime::ContractsRococo => Box::new(
					chain_spec::contracts::ContractsRococoChainSpec::from_json_file(path.into())?,
				),
				Runtime::Generic => Box::new(chain_spec),
			}
		},
	})
}

impl SubstrateCli for Cli {
	fn impl_name() -> String {
		"Polkadot parachain".into()
	}

	fn impl_version() -> String {
		env!("SUBSTRATE_CLI_IMPL_VERSION").into()
	}

	fn description() -> String {
		format!(
			"Polkadot parachain\n\nThe command-line arguments provided first will be \
		passed to the parachain node, while the arguments provided after -- will be passed \
		to the relaychain node.\n\n\
		{} [parachain-args] -- [relaychain-args]",
			Self::executable_name()
		)
	}

	fn author() -> String {
		env!("CARGO_PKG_AUTHORS").into()
	}

	fn support_url() -> String {
		"https://github.com/paritytech/cumulus/issues/new".into()
	}

	fn copyright_start_year() -> i32 {
		2017
	}

	fn load_spec(&self, id: &str) -> std::result::Result<Box<dyn sc_service::ChainSpec>, String> {
		load_spec(id)
	}

	fn native_runtime_version(chain_spec: &Box<dyn ChainSpec>) -> &'static RuntimeVersion {
		match chain_spec.runtime() {
			Runtime::Statemint => &statemint_runtime::VERSION,
			Runtime::Statemine => &statemine_runtime::VERSION,
			Runtime::Westmint => &westmint_runtime::VERSION,
			Runtime::Shell => &shell_runtime::VERSION,
			Runtime::Seedling => &seedling_runtime::VERSION,
			Runtime::ContractsRococo => &contracts_rococo_runtime::VERSION,
			Runtime::Generic => &rococo_parachain_runtime::VERSION,
		}
	}
}

impl SubstrateCli for RelayChainCli {
	fn impl_name() -> String {
		"Polkadot parachain".into()
	}

	fn impl_version() -> String {
		env!("SUBSTRATE_CLI_IMPL_VERSION").into()
	}

	fn description() -> String {
		format!(
			"Polkadot parachain\n\nThe command-line arguments provided first will be \
		passed to the parachain node, while the arguments provided after -- will be passed \
		to the relay chain node.\n\n\
		{} [parachain-args] -- [relay_chain-args]",
			Self::executable_name()
		)
	}

	fn author() -> String {
		env!("CARGO_PKG_AUTHORS").into()
	}

	fn support_url() -> String {
		"https://github.com/paritytech/cumulus/issues/new".into()
	}

	fn copyright_start_year() -> i32 {
		2017
	}

	fn load_spec(&self, id: &str) -> std::result::Result<Box<dyn sc_service::ChainSpec>, String> {
		polkadot_cli::Cli::from_iter([RelayChainCli::executable_name().to_string()].iter())
			.load_spec(id)
	}

	fn native_runtime_version(chain_spec: &Box<dyn ChainSpec>) -> &'static RuntimeVersion {
		polkadot_cli::Cli::native_runtime_version(chain_spec)
	}
}

/// Creates partial components for the runtimes that are supported by the benchmarks.
macro_rules! construct_benchmark_partials {
	($config:expr, |$partials:ident| $code:expr) => {
		match $config.chain_spec.runtime() {
			Runtime::Statemine => {
				let $partials = new_partial::<statemine_runtime::RuntimeApi, _>(
					&$config,
					crate::service::statemint_build_import_queue::<_, AuraId>,
				)?;
				$code
			},
			Runtime::Westmint => {
				let $partials = new_partial::<westmint_runtime::RuntimeApi, _>(
					&$config,
					crate::service::statemint_build_import_queue::<_, AuraId>,
				)?;
				$code
			},
			Runtime::Statemint => {
				let $partials = new_partial::<statemint_runtime::RuntimeApi, _>(
					&$config,
					crate::service::statemint_build_import_queue::<_, StatemintAuraId>,
				)?;
				$code
			},
			_ => Err("The chain is not supported".into()),
		}
	};
}

macro_rules! construct_async_run {
	(|$components:ident, $cli:ident, $cmd:ident, $config:ident| $( $code:tt )* ) => {{
		let runner = $cli.create_runner($cmd)?;
		match runner.config().chain_spec.runtime() {
			Runtime::Westmint => {
				runner.async_run(|$config| {
					let $components = new_partial::<westmint_runtime::RuntimeApi, _>(
						&$config,
						crate::service::statemint_build_import_queue::<_, AuraId>,
					)?;
					let task_manager = $components.task_manager;
					{ $( $code )* }.map(|v| (v, task_manager))
				})
			},
			Runtime::Statemine => {
				runner.async_run(|$config| {
					let $components = new_partial::<statemine_runtime::RuntimeApi, _>(
						&$config,
						crate::service::statemint_build_import_queue::<_, AuraId>,
					)?;
					let task_manager = $components.task_manager;
					{ $( $code )* }.map(|v| (v, task_manager))
				})
			},
			Runtime::Statemint => {
				runner.async_run(|$config| {
					let $components = new_partial::<statemint_runtime::RuntimeApi, _>(
						&$config,
						crate::service::statemint_build_import_queue::<_, StatemintAuraId>,
					)?;
					let task_manager = $components.task_manager;
					{ $( $code )* }.map(|v| (v, task_manager))
				})
			},
			Runtime::Shell => {
				runner.async_run(|$config| {
					let $components = new_partial::<shell_runtime::RuntimeApi, _>(
						&$config,
						crate::service::shell_build_import_queue,
					)?;
					let task_manager = $components.task_manager;
					{ $( $code )* }.map(|v| (v, task_manager))
				})
			},
			Runtime::Seedling => {
				runner.async_run(|$config| {
					let $components = new_partial::<seedling_runtime::RuntimeApi, _>(
						&$config,
						crate::service::shell_build_import_queue,
					)?;
					let task_manager = $components.task_manager;
					{ $( $code )* }.map(|v| (v, task_manager))
				})
			},
			Runtime::ContractsRococo => {
				runner.async_run(|$config| {
					let $components = new_partial::<contracts_rococo_runtime::RuntimeApi, _>(
						&$config,
						crate::service::contracts_rococo_build_import_queue,
					)?;
					let task_manager = $components.task_manager;
					{ $( $code )* }.map(|v| (v, task_manager))
				})
			},
			Runtime::Generic => {
				runner.async_run(|$config| {
					let $components = new_partial::<
						rococo_parachain_runtime::RuntimeApi,
						_
					>(
						&$config,
						crate::service::rococo_parachain_build_import_queue,
					)?;
					let task_manager = $components.task_manager;
					{ $( $code )* }.map(|v| (v, task_manager))
				})
			}
		}
	}}
}

/// Parse command line arguments into service configuration.
pub fn run() -> Result<()> {
	let cli = Cli::from_args();

	match &cli.subcommand {
		Some(Subcommand::BuildSpec(cmd)) => {
			let runner = cli.create_runner(cmd)?;
			runner.sync_run(|config| cmd.run(config.chain_spec, config.network))
		},
		Some(Subcommand::CheckBlock(cmd)) => {
			construct_async_run!(|components, cli, cmd, config| {
				Ok(cmd.run(components.client, components.import_queue))
			})
		},
		Some(Subcommand::ExportBlocks(cmd)) => {
			construct_async_run!(|components, cli, cmd, config| {
				Ok(cmd.run(components.client, config.database))
			})
		},
		Some(Subcommand::ExportState(cmd)) => {
			construct_async_run!(|components, cli, cmd, config| {
				Ok(cmd.run(components.client, config.chain_spec))
			})
		},
		Some(Subcommand::ImportBlocks(cmd)) => {
			construct_async_run!(|components, cli, cmd, config| {
				Ok(cmd.run(components.client, components.import_queue))
			})
		},
		Some(Subcommand::Revert(cmd)) => construct_async_run!(|components, cli, cmd, config| {
			Ok(cmd.run(components.client, components.backend, None))
		}),
		Some(Subcommand::PurgeChain(cmd)) => {
			let runner = cli.create_runner(cmd)?;

			runner.sync_run(|config| {
				let polkadot_cli = RelayChainCli::new(
					&config,
					[RelayChainCli::executable_name().to_string()]
						.iter()
						.chain(cli.relaychain_args.iter()),
				);

				let polkadot_config = SubstrateCli::create_configuration(
					&polkadot_cli,
					&polkadot_cli,
					config.tokio_handle.clone(),
				)
				.map_err(|err| format!("Relay chain argument error: {}", err))?;

				cmd.run(config, polkadot_config)
			})
		},
		Some(Subcommand::ExportGenesisState(cmd)) => {
			let runner = cli.create_runner(cmd)?;
			runner.sync_run(|_config| {
				let spec = cli.load_spec(&cmd.shared_params.chain.clone().unwrap_or_default())?;
				let state_version = Cli::native_runtime_version(&spec).state_version();
				cmd.run::<crate::service::Block>(&*spec, state_version)
			})
		},
		Some(Subcommand::ExportGenesisWasm(cmd)) => {
			let runner = cli.create_runner(cmd)?;
			runner.sync_run(|_config| {
				let spec = cli.load_spec(&cmd.shared_params.chain.clone().unwrap_or_default())?;
				cmd.run(&*spec)
			})
		},
		Some(Subcommand::Benchmark(cmd)) => {
			let runner = cli.create_runner(cmd)?;

			// Switch on the concrete benchmark sub-command-
			match cmd {
				BenchmarkCmd::Pallet(cmd) =>
					if cfg!(feature = "runtime-benchmarks") {
						runner.sync_run(|config| match config.chain_spec.runtime() {
							Runtime::Statemine =>
								cmd.run::<Block, StatemineRuntimeExecutor>(config),
							Runtime::Westmint => cmd.run::<Block, WestmintRuntimeExecutor>(config),
							Runtime::Statemint =>
								cmd.run::<Block, StatemintRuntimeExecutor>(config),
							_ => Err("Chain doesn't support benchmarking".into()),
						})
					} else {
						Err("Benchmarking wasn't enabled when building the node. \
				You can enable it with `--features runtime-benchmarks`."
							.into())
					},
				BenchmarkCmd::Block(cmd) => runner.sync_run(|config| {
					construct_benchmark_partials!(config, |partials| cmd.run(partials.client))
				}),
				BenchmarkCmd::Storage(cmd) => runner.sync_run(|config| {
					construct_benchmark_partials!(config, |partials| {
						let db = partials.backend.expose_db();
						let storage = partials.backend.expose_storage();

						cmd.run(config, partials.client.clone(), db, storage)
					})
				}),
				BenchmarkCmd::Overhead(_) => Err("Unsupported benchmarking command".into()),
				BenchmarkCmd::Machine(cmd) =>
					runner.sync_run(|config| cmd.run(&config, SUBSTRATE_REFERENCE_HARDWARE.clone())),
			}
		},
		Some(Subcommand::TryRuntime(cmd)) => {
			if cfg!(feature = "try-runtime") {
				// grab the task manager.
				let runner = cli.create_runner(cmd)?;
				let registry = &runner.config().prometheus_config.as_ref().map(|cfg| &cfg.registry);
				let task_manager =
					TaskManager::new(runner.config().tokio_handle.clone(), *registry)
						.map_err(|e| format!("Error: {:?}", e))?;

				match runner.config().chain_spec.runtime() {
					Runtime::Statemine => runner.async_run(|config| {
						Ok((cmd.run::<Block, StatemineRuntimeExecutor>(config), task_manager))
					}),
					Runtime::Westmint => runner.async_run(|config| {
						Ok((cmd.run::<Block, WestmintRuntimeExecutor>(config), task_manager))
					}),
					Runtime::Statemint => runner.async_run(|config| {
						Ok((cmd.run::<Block, StatemintRuntimeExecutor>(config), task_manager))
					}),
					Runtime::Shell => runner.async_run(|config| {
						Ok((cmd.run::<Block, ShellRuntimeExecutor>(config), task_manager))
					}),
					_ => Err("Chain doesn't support try-runtime".into()),
				}
			} else {
				Err("Try-runtime must be enabled by `--features try-runtime`.".into())
			}
		},
		Some(Subcommand::Key(cmd)) => Ok(cmd.run(&cli)?),
		None => {
			let runner = cli.create_runner(&cli.run.normalize())?;
			let collator_options = cli.run.collator_options();

			runner.run_node_until_exit(|config| async move {
				let hwbench = if !cli.no_hardware_benchmarks {
					config.database.path().map(|database_path| {
						let _ = std::fs::create_dir_all(&database_path);
						sc_sysinfo::gather_hwbench(Some(database_path))
					})
				} else {
					None
				};

				let para_id = chain_spec::Extensions::try_get(&*config.chain_spec)
					.map(|e| e.para_id)
					.ok_or_else(|| "Could not find parachain extension in chain-spec.")?;

				let polkadot_cli = RelayChainCli::new(
					&config,
					[RelayChainCli::executable_name().to_string()]
						.iter()
						.chain(cli.relaychain_args.iter()),
				);

				let id = ParaId::from(para_id);

				let parachain_account =
					AccountIdConversion::<polkadot_primitives::v2::AccountId>::into_account_truncating(&id);

				let state_version = Cli::native_runtime_version(&config.chain_spec).state_version();

				let block: crate::service::Block =
					generate_genesis_block(&*config.chain_spec, state_version)
						.map_err(|e| format!("{:?}", e))?;
				let genesis_state = format!("0x{:?}", HexDisplay::from(&block.header().encode()));

				let tokio_handle = config.tokio_handle.clone();
				let polkadot_config =
					SubstrateCli::create_configuration(&polkadot_cli, &polkadot_cli, tokio_handle)
						.map_err(|err| format!("Relay chain argument error: {}", err))?;

				info!("Parachain id: {:?}", id);
				info!("Parachain Account: {}", parachain_account);
				info!("Parachain genesis state: {}", genesis_state);
				info!("Is collating: {}", if config.role.is_authority() { "yes" } else { "no" });

				match config.chain_spec.runtime() {
					Runtime::Statemint => crate::service::start_statemint_node::<
						statemint_runtime::RuntimeApi,
						StatemintAuraId,
					>(config, polkadot_config, collator_options, id, hwbench)
					.await
					.map(|r| r.0)
					.map_err(Into::into),
					Runtime::Statemine => crate::service::start_statemint_node::<
						statemine_runtime::RuntimeApi,
						AuraId,
					>(config, polkadot_config, collator_options, id, hwbench)
					.await
					.map(|r| r.0)
					.map_err(Into::into),
					Runtime::Westmint => crate::service::start_statemint_node::<
						westmint_runtime::RuntimeApi,
						AuraId,
					>(config, polkadot_config, collator_options, id, hwbench)
					.await
					.map(|r| r.0)
					.map_err(Into::into),
					Runtime::Shell =>
						crate::service::start_shell_node::<shell_runtime::RuntimeApi>(
							config,
							polkadot_config,
							collator_options,
							id,
							hwbench,
						)
						.await
						.map(|r| r.0)
						.map_err(Into::into),
					Runtime::Seedling => crate::service::start_shell_node::<
						seedling_runtime::RuntimeApi,
					>(config, polkadot_config, collator_options, id, hwbench)
					.await
					.map(|r| r.0)
					.map_err(Into::into),
					Runtime::ContractsRococo => crate::service::start_contracts_rococo_node(
						config,
						polkadot_config,
						collator_options,
						id,
						hwbench,
					)
					.await
					.map(|r| r.0)
					.map_err(Into::into),
					Runtime::Generic => crate::service::start_rococo_parachain_node(
						config,
						polkadot_config,
						collator_options,
						id,
						hwbench,
					)
					.await
					.map(|r| r.0)
					.map_err(Into::into),
				}
			})
		},
	}
}

impl DefaultConfigurationValues for RelayChainCli {
	fn p2p_listen_port() -> u16 {
		30334
	}

	fn rpc_ws_listen_port() -> u16 {
		9945
	}

	fn rpc_http_listen_port() -> u16 {
		9934
	}

	fn prometheus_listen_port() -> u16 {
		9616
	}
}

impl CliConfiguration<Self> for RelayChainCli {
	fn shared_params(&self) -> &SharedParams {
		self.base.base.shared_params()
	}

	fn import_params(&self) -> Option<&ImportParams> {
		self.base.base.import_params()
	}

	fn network_params(&self) -> Option<&NetworkParams> {
		self.base.base.network_params()
	}

	fn keystore_params(&self) -> Option<&KeystoreParams> {
		self.base.base.keystore_params()
	}

	fn base_path(&self) -> Result<Option<BasePath>> {
		Ok(self
			.shared_params()
			.base_path()
			.or_else(|| self.base_path.clone().map(Into::into)))
	}

	fn rpc_http(&self, default_listen_port: u16) -> Result<Option<SocketAddr>> {
		self.base.base.rpc_http(default_listen_port)
	}

	fn rpc_ipc(&self) -> Result<Option<String>> {
		self.base.base.rpc_ipc()
	}

	fn rpc_ws(&self, default_listen_port: u16) -> Result<Option<SocketAddr>> {
		self.base.base.rpc_ws(default_listen_port)
	}

	fn prometheus_config(
		&self,
		default_listen_port: u16,
		chain_spec: &Box<dyn ChainSpec>,
	) -> Result<Option<PrometheusConfig>> {
		self.base.base.prometheus_config(default_listen_port, chain_spec)
	}

	fn init<F>(
		&self,
		_support_url: &String,
		_impl_version: &String,
		_logger_hook: F,
		_config: &sc_service::Configuration,
	) -> Result<()>
	where
		F: FnOnce(&mut sc_cli::LoggerBuilder, &sc_service::Configuration),
	{
		unreachable!("PolkadotCli is never initialized; qed");
	}

	fn chain_id(&self, is_dev: bool) -> Result<String> {
		let chain_id = self.base.base.chain_id(is_dev)?;

		Ok(if chain_id.is_empty() { self.chain_id.clone().unwrap_or_default() } else { chain_id })
	}

	fn role(&self, is_dev: bool) -> Result<sc_service::Role> {
		self.base.base.role(is_dev)
	}

	fn transaction_pool(&self) -> Result<sc_service::config::TransactionPoolOptions> {
		self.base.base.transaction_pool()
	}

	fn state_cache_child_ratio(&self) -> Result<Option<usize>> {
		self.base.base.state_cache_child_ratio()
	}

	fn rpc_methods(&self) -> Result<sc_service::config::RpcMethods> {
		self.base.base.rpc_methods()
	}

	fn rpc_ws_max_connections(&self) -> Result<Option<usize>> {
		self.base.base.rpc_ws_max_connections()
	}

	fn rpc_cors(&self, is_dev: bool) -> Result<Option<Vec<String>>> {
		self.base.base.rpc_cors(is_dev)
	}

	fn default_heap_pages(&self) -> Result<Option<u64>> {
		self.base.base.default_heap_pages()
	}

	fn force_authoring(&self) -> Result<bool> {
		self.base.base.force_authoring()
	}

	fn disable_grandpa(&self) -> Result<bool> {
		self.base.base.disable_grandpa()
	}

	fn max_runtime_instances(&self) -> Result<Option<usize>> {
		self.base.base.max_runtime_instances()
	}

	fn announce_block(&self) -> Result<bool> {
		self.base.base.announce_block()
	}

	fn telemetry_endpoints(
		&self,
		chain_spec: &Box<dyn ChainSpec>,
	) -> Result<Option<sc_telemetry::TelemetryEndpoints>> {
		self.base.base.telemetry_endpoints(chain_spec)
	}

	fn node_name(&self) -> Result<String> {
		self.base.base.node_name()
	}
}<|MERGE_RESOLUTION|>--- conflicted
+++ resolved
@@ -53,38 +53,6 @@
 	ContractsRococo,
 }
 
-<<<<<<< HEAD
-impl IdentifyChain for dyn ChainSpec {
-	fn is_shell(&self) -> bool {
-		self.id().starts_with("shell")
-	}
-	fn is_seedling(&self) -> bool {
-		self.id().starts_with("seedling")
-	}
-	fn is_statemint(&self) -> bool {
-		self.id().starts_with("statemint")
-	}
-	fn is_statemine(&self) -> bool {
-		self.id().starts_with("statemine")
-	}
-	fn is_westmint(&self) -> bool {
-		self.id().starts_with("westmint")
-	}
-	fn is_contracts_rococo(&self) -> bool {
-		self.id().starts_with("contracts-rococo")
-	}
-}
-
-impl<T: ChainSpec + 'static> IdentifyChain for T {
-	fn is_shell(&self) -> bool {
-		<dyn sc_service::ChainSpec>::is_shell(self)
-	}
-	fn is_seedling(&self) -> bool {
-		<dyn sc_service::ChainSpec>::is_seedling(self)
-	}
-	fn is_statemint(&self) -> bool {
-		<dyn sc_service::ChainSpec>::is_statemint(self)
-=======
 trait ChainType {
 	fn runtime(&self) -> Runtime;
 }
@@ -92,7 +60,6 @@
 impl ChainType for dyn ChainSpec {
 	fn runtime(&self) -> Runtime {
 		runtime(self.id())
->>>>>>> e5810bb5
 	}
 }
 
