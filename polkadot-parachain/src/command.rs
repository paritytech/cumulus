// Copyright 2019-2021 Parity Technologies (UK) Ltd.
// This file is part of Cumulus.

// Cumulus is free software: you can redistribute it and/or modify
// it under the terms of the GNU General Public License as published by
// the Free Software Foundation, either version 3 of the License, or
// (at your option) any later version.

// Cumulus is distributed in the hope that it will be useful,
// but WITHOUT ANY WARRANTY; without even the implied warranty of
// MERCHANTABILITY or FITNESS FOR A PARTICULAR PURPOSE.  See the
// GNU General Public License for more details.

// You should have received a copy of the GNU General Public License
// along with Cumulus.  If not, see <http://www.gnu.org/licenses/>.

use crate::{
	chain_spec,
	cli::{Cli, RelayChainCli, Subcommand},
	service::{
		new_partial, Block, BridgeHubKusamaRuntimeExecutor, BridgeHubPolkadotRuntimeExecutor,
		BridgeHubRococoRuntimeExecutor, CollectivesPolkadotRuntimeExecutor,
		StatemineRuntimeExecutor, StatemintRuntimeExecutor, WestmintRuntimeExecutor,
	},
};
use codec::Encode;
use cumulus_client_cli::generate_genesis_block;
use cumulus_primitives_core::ParaId;
use frame_benchmarking_cli::{BenchmarkCmd, SUBSTRATE_REFERENCE_HARDWARE};
use log::{info, warn};
use parachains_common::{AuraId, StatemintAuraId};
use sc_cli::{
	ChainSpec, CliConfiguration, DefaultConfigurationValues, ImportParams, KeystoreParams,
	NetworkParams, Result, RuntimeVersion, SharedParams, SubstrateCli,
};
use sc_service::config::{BasePath, PrometheusConfig};
use sp_core::hexdisplay::HexDisplay;
use sp_runtime::traits::{AccountIdConversion, Block as BlockT};
use std::{net::SocketAddr, path::PathBuf};

/// Helper enum that is used for better distinction of different parachain/runtime configuration
/// (it is based/calculated on ChainSpec's ID attribute)
#[derive(Debug, PartialEq, Default)]
enum Runtime {
	/// This is the default runtime (actually based on rococo)
	#[default]
	Default,
	Shell,
	Seedling,
	Statemint,
	Statemine,
	Westmint,
	Penpal(ParaId),
	ContractsRococo,
	CollectivesPolkadot,
	CollectivesWestend,
	Glutton,
	BridgeHub(chain_spec::bridge_hubs::BridgeHubRuntimeType),
}

trait RuntimeResolver {
	fn runtime(&self) -> Runtime;
}

impl RuntimeResolver for dyn ChainSpec {
	fn runtime(&self) -> Runtime {
		runtime(self.id())
	}
}

/// Implementation, that can resolve [`Runtime`] from any json configuration file
impl RuntimeResolver for PathBuf {
	fn runtime(&self) -> Runtime {
		#[derive(Debug, serde::Deserialize)]
		struct EmptyChainSpecWithId {
			id: String,
		}

		let file = std::fs::File::open(self).expect("Failed to open file");
		let reader = std::io::BufReader::new(file);
		let chain_spec: EmptyChainSpecWithId = sp_serializer::from_reader(reader)
			.expect("Failed to read 'json' file with ChainSpec configuration");

		runtime(&chain_spec.id)
	}
}

fn runtime(id: &str) -> Runtime {
	let id = id.replace('_', "-");
	let (_, id, para_id) = extract_parachain_id(&id);

	if id.starts_with("shell") {
		Runtime::Shell
	} else if id.starts_with("seedling") {
		Runtime::Seedling
	} else if id.starts_with("statemint") {
		Runtime::Statemint
	} else if id.starts_with("statemine") {
		Runtime::Statemine
	} else if id.starts_with("westmint") {
		Runtime::Westmint
	} else if id.starts_with("penpal") {
		Runtime::Penpal(para_id.unwrap_or(ParaId::new(0)))
	} else if id.starts_with("contracts-rococo") {
		Runtime::ContractsRococo
	} else if id.starts_with("collectives-polkadot") {
		Runtime::CollectivesPolkadot
	} else if id.starts_with("collectives-westend") {
		Runtime::CollectivesWestend
	} else if id.starts_with(chain_spec::bridge_hubs::BridgeHubRuntimeType::ID_PREFIX) {
		Runtime::BridgeHub(
			id.parse::<chain_spec::bridge_hubs::BridgeHubRuntimeType>()
				.expect("Invalid value"),
		)
	} else if id.starts_with("glutton") {
		Runtime::Glutton
	} else {
		log::warn!("No specific runtime was recognized for ChainSpec's id: '{}', so Runtime::default() will be used", id);
		Runtime::default()
	}
}

fn load_spec(id: &str) -> std::result::Result<Box<dyn ChainSpec>, String> {
	let (id, _, para_id) = extract_parachain_id(id);
	Ok(match id {
		// - Defaul-like
		"staging" =>
			Box::new(chain_spec::rococo_parachain::staging_rococo_parachain_local_config()),
		"tick" =>
			Box::new(chain_spec::rococo_parachain::RococoParachainChainSpec::from_json_bytes(
				&include_bytes!("../../parachains/chain-specs/tick.json")[..],
			)?),
		"trick" =>
			Box::new(chain_spec::rococo_parachain::RococoParachainChainSpec::from_json_bytes(
				&include_bytes!("../../parachains/chain-specs/trick.json")[..],
			)?),
		"track" =>
			Box::new(chain_spec::rococo_parachain::RococoParachainChainSpec::from_json_bytes(
				&include_bytes!("../../parachains/chain-specs/track.json")[..],
			)?),

		// -- Starters
		"shell" => Box::new(chain_spec::shell::get_shell_chain_spec()),
		"seedling" => Box::new(chain_spec::seedling::get_seedling_chain_spec()),

		// -- Statemint
		"statemint-dev" => Box::new(chain_spec::statemint::statemint_development_config()),
		"statemint-local" => Box::new(chain_spec::statemint::statemint_local_config()),
		// the chain spec as used for generating the upgrade genesis values
		"statemint-genesis" => Box::new(chain_spec::statemint::statemint_config()),
		// the shell-based chain spec as used for syncing
		"statemint" => Box::new(chain_spec::statemint::StatemintChainSpec::from_json_bytes(
			&include_bytes!("../../parachains/chain-specs/statemint.json")[..],
		)?),

		// -- Statemine
		"statemine-dev" => Box::new(chain_spec::statemint::statemine_development_config()),
		"statemine-local" => Box::new(chain_spec::statemint::statemine_local_config()),
		// the chain spec as used for generating the upgrade genesis values
		"statemine-genesis" => Box::new(chain_spec::statemint::statemine_config()),
		// the shell-based chain spec as used for syncing
		"statemine" => Box::new(chain_spec::statemint::StatemineChainSpec::from_json_bytes(
			&include_bytes!("../../parachains/chain-specs/statemine.json")[..],
		)?),

		// -- Westmint
		"westmint-dev" => Box::new(chain_spec::statemint::westmint_development_config()),
		"westmint-local" => Box::new(chain_spec::statemint::westmint_local_config()),
		// the chain spec as used for generating the upgrade genesis values
		"westmint-genesis" => Box::new(chain_spec::statemint::westmint_config()),
		// the shell-based chain spec as used for syncing
		"westmint" => Box::new(chain_spec::statemint::WestmintChainSpec::from_json_bytes(
			&include_bytes!("../../parachains/chain-specs/westmint.json")[..],
		)?),

		// -- Polkadot Collectives
		"collectives-polkadot-dev" =>
			Box::new(chain_spec::collectives::collectives_polkadot_development_config()),
		"collectives-polkadot-local" =>
			Box::new(chain_spec::collectives::collectives_polkadot_local_config()),
		"collectives-polkadot" =>
			Box::new(chain_spec::collectives::CollectivesPolkadotChainSpec::from_json_bytes(
				&include_bytes!("../../parachains/chain-specs/collectives-polkadot.json")[..],
			)?),
		"collectives-westend" =>
			Box::new(chain_spec::collectives::CollectivesPolkadotChainSpec::from_json_bytes(
				&include_bytes!("../../parachains/chain-specs/collectives-westend.json")[..],
			)?),

		// -- Contracts on Rococo
		"contracts-rococo-dev" =>
			Box::new(chain_spec::contracts::contracts_rococo_development_config()),
		"contracts-rococo-local" =>
			Box::new(chain_spec::contracts::contracts_rococo_local_config()),
		"contracts-rococo-genesis" => Box::new(chain_spec::contracts::contracts_rococo_config()),
		"contracts-rococo" =>
			Box::new(chain_spec::contracts::ContractsRococoChainSpec::from_json_bytes(
				&include_bytes!("../../parachains/chain-specs/contracts-rococo.json")[..],
			)?),

		// -- BridgeHub
		bridge_like_id
			if bridge_like_id
				.starts_with(chain_spec::bridge_hubs::BridgeHubRuntimeType::ID_PREFIX) =>
			bridge_like_id
				.parse::<chain_spec::bridge_hubs::BridgeHubRuntimeType>()
				.expect("invalid value")
				.load_config()?,

		// -- Penpall
		"penpal-kusama" => Box::new(chain_spec::penpal::get_penpal_chain_spec(
			para_id.expect("Must specify parachain id"),
			"kusama-local",
		)),
		"penpal-polkadot" => Box::new(chain_spec::penpal::get_penpal_chain_spec(
			para_id.expect("Must specify parachain id"),
			"polkadot-local",
		)),

		// -- Glutton
		"glutton-dev" => Box::new(chain_spec::glutton::glutton_development_config(
			para_id.expect("Must specify parachain id"),
		)),
		"glutton-local" => Box::new(chain_spec::glutton::glutton_local_config(
			para_id.expect("Must specify parachain id"),
		)),
		// the chain spec as used for generating the upgrade genesis values
		"glutton-genesis" => Box::new(chain_spec::glutton::glutton_config(
			para_id.expect("Must specify parachain id"),
		)),
		"glutton" => Box::new(chain_spec::glutton::GluttonChainSpec::from_json_bytes(
			&include_bytes!("../../parachains/chain-specs/glutton.json")[..],
		)?),

		// -- Fallback (generic chainspec)
		"" => {
			log::warn!("No ChainSpec.id specified, so using default one, based on rococo-parachain runtime");
			Box::new(chain_spec::rococo_parachain::rococo_parachain_local_config())
		},

		// -- Loading a specific spec from disk
		path => {
			let path: PathBuf = path.into();
			match path.runtime() {
				Runtime::Statemint =>
					Box::new(chain_spec::statemint::StatemintChainSpec::from_json_file(path)?),
				Runtime::Statemine =>
					Box::new(chain_spec::statemint::StatemineChainSpec::from_json_file(path)?),
				Runtime::Westmint =>
					Box::new(chain_spec::statemint::WestmintChainSpec::from_json_file(path)?),
				Runtime::CollectivesPolkadot | Runtime::CollectivesWestend => Box::new(
					chain_spec::collectives::CollectivesPolkadotChainSpec::from_json_file(path)?,
				),
				Runtime::Shell =>
					Box::new(chain_spec::shell::ShellChainSpec::from_json_file(path)?),
				Runtime::Seedling =>
					Box::new(chain_spec::seedling::SeedlingChainSpec::from_json_file(path)?),
				Runtime::ContractsRococo =>
					Box::new(chain_spec::contracts::ContractsRococoChainSpec::from_json_file(path)?),
				Runtime::BridgeHub(bridge_hub_runtime_type) =>
					bridge_hub_runtime_type.chain_spec_from_json_file(path)?,
				Runtime::Penpal(_para_id) =>
					Box::new(chain_spec::penpal::PenpalChainSpec::from_json_file(path)?),
				Runtime::Glutton =>
					Box::new(chain_spec::glutton::GluttonChainSpec::from_json_file(path)?),
				Runtime::Default => Box::new(
					chain_spec::rococo_parachain::RococoParachainChainSpec::from_json_file(path)?,
				),
			}
		},
	})
}

/// Extracts the normalized chain id and parachain id from the input chain id.
/// (H/T to Phala for the idea)
/// E.g. "penpal-kusama-2004" yields ("penpal-kusama", Some(2004))
fn extract_parachain_id(id: &str) -> (&str, &str, Option<ParaId>) {
	const KUSAMA_TEST_PARA_PREFIX: &str = "penpal-kusama-";
	const POLKADOT_TEST_PARA_PREFIX: &str = "penpal-polkadot-";

<<<<<<< HEAD
	const GLUTTON_PARA_DEV_PREFIX: &str = "glutton-dev-";
	const GLUTTON_PARA_LOCAL_PREFIX: &str = "glutton-local-";
	const GLUTTON_PARA_GENESIS_PREFIX: &str = "glutton-genesis-";

	let (norm_id, orig_id, para) = if id.starts_with(KUSAMA_TEST_PARA_PREFIX) {
		let suffix = &id[KUSAMA_TEST_PARA_PREFIX.len()..];
=======
	let (norm_id, orig_id, para) = if let Some(suffix) = id.strip_prefix(KUSAMA_TEST_PARA_PREFIX) {
>>>>>>> d4caecb7
		let para_id: u32 = suffix.parse().expect("Invalid parachain-id suffix");
		(&id[..KUSAMA_TEST_PARA_PREFIX.len() - 1], id, Some(para_id))
	} else if let Some(suffix) = id.strip_prefix(POLKADOT_TEST_PARA_PREFIX) {
		let para_id: u32 = suffix.parse().expect("Invalid parachain-id suffix");
		(&id[..POLKADOT_TEST_PARA_PREFIX.len() - 1], id, Some(para_id))
	} else if id.starts_with(GLUTTON_PARA_DEV_PREFIX) {
		let suffix = &id[GLUTTON_PARA_DEV_PREFIX.len()..];
		let para_id: u32 = suffix.parse().expect("Invalid parachain-id suffix");
		(&id[..GLUTTON_PARA_DEV_PREFIX.len() - 1], id, Some(para_id))
	} else if id.starts_with(GLUTTON_PARA_LOCAL_PREFIX) {
		let suffix = &id[GLUTTON_PARA_LOCAL_PREFIX.len()..];
		let para_id: u32 = suffix.parse().expect("Invalid parachain-id suffix");
		(&id[..GLUTTON_PARA_LOCAL_PREFIX.len() - 1], id, Some(para_id))
	} else if id.starts_with(GLUTTON_PARA_GENESIS_PREFIX) {
		let suffix = &id[GLUTTON_PARA_GENESIS_PREFIX.len()..];
		let para_id: u32 = suffix.parse().expect("Invalid parachain-id suffix");
		(&id[..GLUTTON_PARA_GENESIS_PREFIX.len() - 1], id, Some(para_id))
	} else {
		(id, id, None)
	};

	(norm_id, orig_id, para.map(Into::into))
}

impl SubstrateCli for Cli {
	fn impl_name() -> String {
		"Polkadot parachain".into()
	}

	fn impl_version() -> String {
		env!("SUBSTRATE_CLI_IMPL_VERSION").into()
	}

	fn description() -> String {
		format!(
			"Polkadot parachain\n\nThe command-line arguments provided first will be \
		passed to the parachain node, while the arguments provided after -- will be passed \
		to the relaychain node.\n\n\
		{} [parachain-args] -- [relaychain-args]",
			Self::executable_name()
		)
	}

	fn author() -> String {
		env!("CARGO_PKG_AUTHORS").into()
	}

	fn support_url() -> String {
		"https://github.com/paritytech/cumulus/issues/new".into()
	}

	fn copyright_start_year() -> i32 {
		2017
	}

	fn load_spec(&self, id: &str) -> std::result::Result<Box<dyn ChainSpec>, String> {
		load_spec(id)
	}

	fn native_runtime_version(chain_spec: &Box<dyn ChainSpec>) -> &'static RuntimeVersion {
		match chain_spec.runtime() {
			Runtime::Statemint => &statemint_runtime::VERSION,
			Runtime::Statemine => &statemine_runtime::VERSION,
			Runtime::Westmint => &westmint_runtime::VERSION,
			Runtime::CollectivesPolkadot | Runtime::CollectivesWestend =>
				&collectives_polkadot_runtime::VERSION,
			Runtime::Shell => &shell_runtime::VERSION,
			Runtime::Seedling => &seedling_runtime::VERSION,
			Runtime::ContractsRococo => &contracts_rococo_runtime::VERSION,
			Runtime::BridgeHub(bridge_hub_runtime_type) =>
				bridge_hub_runtime_type.runtime_version(),
			Runtime::Penpal(_) => &penpal_runtime::VERSION,
			Runtime::Glutton => &glutton_runtime::VERSION,
			Runtime::Default => &rococo_parachain_runtime::VERSION,
		}
	}
}

impl SubstrateCli for RelayChainCli {
	fn impl_name() -> String {
		"Polkadot parachain".into()
	}

	fn impl_version() -> String {
		env!("SUBSTRATE_CLI_IMPL_VERSION").into()
	}

	fn description() -> String {
		format!(
			"Polkadot parachain\n\nThe command-line arguments provided first will be \
		passed to the parachain node, while the arguments provided after -- will be passed \
		to the relay chain node.\n\n\
		{} [parachain-args] -- [relay_chain-args]",
			Self::executable_name()
		)
	}

	fn author() -> String {
		env!("CARGO_PKG_AUTHORS").into()
	}

	fn support_url() -> String {
		"https://github.com/paritytech/cumulus/issues/new".into()
	}

	fn copyright_start_year() -> i32 {
		2017
	}

	fn load_spec(&self, id: &str) -> std::result::Result<Box<dyn ChainSpec>, String> {
		polkadot_cli::Cli::from_iter([RelayChainCli::executable_name()].iter()).load_spec(id)
	}

	fn native_runtime_version(chain_spec: &Box<dyn ChainSpec>) -> &'static RuntimeVersion {
		polkadot_cli::Cli::native_runtime_version(chain_spec)
	}
}

/// Creates partial components for the runtimes that are supported by the benchmarks.
macro_rules! construct_benchmark_partials {
	($config:expr, |$partials:ident| $code:expr) => {
		match $config.chain_spec.runtime() {
			Runtime::Statemine => {
				let $partials = new_partial::<statemine_runtime::RuntimeApi, _>(
					&$config,
					crate::service::aura_build_import_queue::<_, AuraId>,
				)?;
				$code
			},
			Runtime::Westmint => {
				let $partials = new_partial::<westmint_runtime::RuntimeApi, _>(
					&$config,
					crate::service::aura_build_import_queue::<_, AuraId>,
				)?;
				$code
			},
			Runtime::Statemint => {
				let $partials = new_partial::<statemint_runtime::RuntimeApi, _>(
					&$config,
					crate::service::aura_build_import_queue::<_, StatemintAuraId>,
				)?;
				$code
			},
			Runtime::CollectivesPolkadot | Runtime::CollectivesWestend => {
				let $partials = new_partial::<collectives_polkadot_runtime::RuntimeApi, _>(
					&$config,
					crate::service::aura_build_import_queue::<_, AuraId>,
				)?;
				$code
			},
			_ => Err("The chain is not supported".into()),
		}
	};
}

macro_rules! construct_async_run {
	(|$components:ident, $cli:ident, $cmd:ident, $config:ident| $( $code:tt )* ) => {{
		let runner = $cli.create_runner($cmd)?;
		match runner.config().chain_spec.runtime() {
			Runtime::Westmint => {
				runner.async_run(|$config| {
					let $components = new_partial::<westmint_runtime::RuntimeApi, _>(
						&$config,
						crate::service::aura_build_import_queue::<_, AuraId>,
					)?;
					let task_manager = $components.task_manager;
					{ $( $code )* }.map(|v| (v, task_manager))
				})
			},
			Runtime::Statemine => {
				runner.async_run(|$config| {
					let $components = new_partial::<statemine_runtime::RuntimeApi, _>(
						&$config,
						crate::service::aura_build_import_queue::<_, AuraId>,
					)?;
					let task_manager = $components.task_manager;
					{ $( $code )* }.map(|v| (v, task_manager))
				})
			},
			Runtime::Statemint => {
				runner.async_run(|$config| {
					let $components = new_partial::<statemint_runtime::RuntimeApi, _>(
						&$config,
						crate::service::aura_build_import_queue::<_, StatemintAuraId>,
					)?;
					let task_manager = $components.task_manager;
					{ $( $code )* }.map(|v| (v, task_manager))
				})
			},
			Runtime::CollectivesPolkadot | Runtime::CollectivesWestend => {
				runner.async_run(|$config| {
					let $components = new_partial::<collectives_polkadot_runtime::RuntimeApi, _>(
						&$config,
						crate::service::aura_build_import_queue::<_, AuraId>,
					)?;
					let task_manager = $components.task_manager;
					{ $( $code )* }.map(|v| (v, task_manager))
				})
			},
			Runtime::Shell => {
				runner.async_run(|$config| {
					let $components = new_partial::<shell_runtime::RuntimeApi, _>(
						&$config,
						crate::service::shell_build_import_queue,
					)?;
					let task_manager = $components.task_manager;
					{ $( $code )* }.map(|v| (v, task_manager))
				})
			},
			Runtime::Seedling => {
				runner.async_run(|$config| {
					let $components = new_partial::<seedling_runtime::RuntimeApi, _>(
						&$config,
						crate::service::shell_build_import_queue,
					)?;
					let task_manager = $components.task_manager;
					{ $( $code )* }.map(|v| (v, task_manager))
				})
			},
			Runtime::ContractsRococo => {
				runner.async_run(|$config| {
					let $components = new_partial::<contracts_rococo_runtime::RuntimeApi, _>(
						&$config,
						crate::service::contracts_rococo_build_import_queue,
					)?;
					let task_manager = $components.task_manager;
					{ $( $code )* }.map(|v| (v, task_manager))
				})
			},
			Runtime::BridgeHub(bridge_hub_runtime_type) => {
				 match bridge_hub_runtime_type {
					chain_spec::bridge_hubs::BridgeHubRuntimeType::Polkadot |
					chain_spec::bridge_hubs::BridgeHubRuntimeType::PolkadotLocal |
					chain_spec::bridge_hubs::BridgeHubRuntimeType::PolkadotDevelopment => {
						runner.async_run(|$config| {
							let $components = new_partial::<chain_spec::bridge_hubs::polkadot::RuntimeApi, _>(
								&$config,
								crate::service::aura_build_import_queue::<_, AuraId>,
							)?;

							let task_manager = $components.task_manager;
							{ $( $code )* }.map(|v| (v, task_manager))
						})
					},
					chain_spec::bridge_hubs::BridgeHubRuntimeType::Kusama |
					chain_spec::bridge_hubs::BridgeHubRuntimeType::KusamaLocal |
					chain_spec::bridge_hubs::BridgeHubRuntimeType::KusamaDevelopment => {
						runner.async_run(|$config| {
							let $components = new_partial::<chain_spec::bridge_hubs::kusama::RuntimeApi, _>(
								&$config,
								crate::service::aura_build_import_queue::<_, AuraId>,
							)?;

							let task_manager = $components.task_manager;
							{ $( $code )* }.map(|v| (v, task_manager))
						})
					},
					chain_spec::bridge_hubs::BridgeHubRuntimeType::Westend => {
						runner.async_run(|$config| {
							let $components = new_partial::<chain_spec::bridge_hubs::westend::RuntimeApi, _>(
								&$config,
								crate::service::aura_build_import_queue::<_, AuraId>,
							)?;

							let task_manager = $components.task_manager;
							{ $( $code )* }.map(|v| (v, task_manager))
						})
					},
					chain_spec::bridge_hubs::BridgeHubRuntimeType::Rococo |
					chain_spec::bridge_hubs::BridgeHubRuntimeType::RococoLocal |
					chain_spec::bridge_hubs::BridgeHubRuntimeType::RococoDevelopment => {
						runner.async_run(|$config| {
							let $components = new_partial::<chain_spec::bridge_hubs::rococo::RuntimeApi, _>(
								&$config,
								crate::service::aura_build_import_queue::<_, AuraId>,
							)?;

							let task_manager = $components.task_manager;
							{ $( $code )* }.map(|v| (v, task_manager))
						})
					},
					chain_spec::bridge_hubs::BridgeHubRuntimeType::Wococo |
					chain_spec::bridge_hubs::BridgeHubRuntimeType::WococoLocal => {
						runner.async_run(|$config| {
							let $components = new_partial::<chain_spec::bridge_hubs::wococo::RuntimeApi, _>(
								&$config,
								crate::service::aura_build_import_queue::<_, AuraId>,
							)?;

							let task_manager = $components.task_manager;
							{ $( $code )* }.map(|v| (v, task_manager))
						})
					}
				}
			},
			Runtime::Penpal(_) | Runtime::Default => {
				runner.async_run(|$config| {
					let $components = new_partial::<
						rococo_parachain_runtime::RuntimeApi,
						_
					>(
						&$config,
						crate::service::rococo_parachain_build_import_queue,
					)?;
					let task_manager = $components.task_manager;
					{ $( $code )* }.map(|v| (v, task_manager))
				})
			},
			Runtime::Glutton => {
				runner.async_run(|$config| {
					let $components = new_partial::<glutton_runtime::RuntimeApi, _>(
						&$config,
						crate::service::shell_build_import_queue,
					)?;
					let task_manager = $components.task_manager;
					{ $( $code )* }.map(|v| (v, task_manager))
				})
			}
		}
	}}
}

/// Parse command line arguments into service configuration.
pub fn run() -> Result<()> {
	let cli = Cli::from_args();

	match &cli.subcommand {
		Some(Subcommand::BuildSpec(cmd)) => {
			let runner = cli.create_runner(cmd)?;
			runner.sync_run(|config| cmd.run(config.chain_spec, config.network))
		},
		Some(Subcommand::CheckBlock(cmd)) => {
			construct_async_run!(|components, cli, cmd, config| {
				Ok(cmd.run(components.client, components.import_queue))
			})
		},
		Some(Subcommand::ExportBlocks(cmd)) => {
			construct_async_run!(|components, cli, cmd, config| {
				Ok(cmd.run(components.client, config.database))
			})
		},
		Some(Subcommand::ExportState(cmd)) => {
			construct_async_run!(|components, cli, cmd, config| {
				Ok(cmd.run(components.client, config.chain_spec))
			})
		},
		Some(Subcommand::ImportBlocks(cmd)) => {
			construct_async_run!(|components, cli, cmd, config| {
				Ok(cmd.run(components.client, components.import_queue))
			})
		},
		Some(Subcommand::Revert(cmd)) => construct_async_run!(|components, cli, cmd, config| {
			Ok(cmd.run(components.client, components.backend, None))
		}),
		Some(Subcommand::PurgeChain(cmd)) => {
			let runner = cli.create_runner(cmd)?;

			runner.sync_run(|config| {
				let polkadot_cli = RelayChainCli::new(
					&config,
					[RelayChainCli::executable_name()].iter().chain(cli.relaychain_args.iter()),
				);

				let polkadot_config = SubstrateCli::create_configuration(
					&polkadot_cli,
					&polkadot_cli,
					config.tokio_handle.clone(),
				)
				.map_err(|err| format!("Relay chain argument error: {}", err))?;

				cmd.run(config, polkadot_config)
			})
		},
		Some(Subcommand::ExportGenesisState(cmd)) => {
			let runner = cli.create_runner(cmd)?;
			runner.sync_run(|_config| {
				let spec = cli.load_spec(&cmd.shared_params.chain.clone().unwrap_or_default())?;
				let state_version = Cli::native_runtime_version(&spec).state_version();
				cmd.run::<crate::service::Block>(&*spec, state_version)
			})
		},
		Some(Subcommand::ExportGenesisWasm(cmd)) => {
			let runner = cli.create_runner(cmd)?;
			runner.sync_run(|_config| {
				let spec = cli.load_spec(&cmd.shared_params.chain.clone().unwrap_or_default())?;
				cmd.run(&*spec)
			})
		},
		Some(Subcommand::Benchmark(cmd)) => {
			let runner = cli.create_runner(cmd)?;

			// Switch on the concrete benchmark sub-command-
			match cmd {
				BenchmarkCmd::Pallet(cmd) =>
					if cfg!(feature = "runtime-benchmarks") {
						runner.sync_run(|config| {
							match config.chain_spec.runtime() {
							Runtime::Statemine =>
								cmd.run::<Block, StatemineRuntimeExecutor>(config),
							Runtime::Westmint => cmd.run::<Block, WestmintRuntimeExecutor>(config),
							Runtime::Statemint =>
								cmd.run::<Block, StatemintRuntimeExecutor>(config),
							Runtime::CollectivesPolkadot | Runtime::CollectivesWestend =>
								cmd.run::<Block, CollectivesPolkadotRuntimeExecutor>(config),
							Runtime::BridgeHub(bridge_hub_runtime_type) => match bridge_hub_runtime_type {
								chain_spec::bridge_hubs::BridgeHubRuntimeType::Polkadot |
								chain_spec::bridge_hubs::BridgeHubRuntimeType::PolkadotLocal |
								chain_spec::bridge_hubs::BridgeHubRuntimeType::PolkadotDevelopment =>
									cmd.run::<Block, BridgeHubPolkadotRuntimeExecutor>(config),
								chain_spec::bridge_hubs::BridgeHubRuntimeType::Kusama |
								chain_spec::bridge_hubs::BridgeHubRuntimeType::KusamaLocal |
								chain_spec::bridge_hubs::BridgeHubRuntimeType::KusamaDevelopment =>
									cmd.run::<Block, BridgeHubKusamaRuntimeExecutor>(config),
								chain_spec::bridge_hubs::BridgeHubRuntimeType::Rococo |
								chain_spec::bridge_hubs::BridgeHubRuntimeType::RococoLocal |
								chain_spec::bridge_hubs::BridgeHubRuntimeType::RococoDevelopment =>
									cmd.run::<Block, BridgeHubRococoRuntimeExecutor>(config),
								_ => Err(format!(
									"Chain '{:?}' doesn't support benchmarking for bridge_hub_runtime_type: {:?}",
									config.chain_spec.runtime(),
									bridge_hub_runtime_type
								)
									.into()),
							}
							_ => Err(format!(
								"Chain '{:?}' doesn't support benchmarking",
								config.chain_spec.runtime()
							)
							.into()),
						}
						})
					} else {
						Err("Benchmarking wasn't enabled when building the node. \
				You can enable it with `--features runtime-benchmarks`."
							.into())
					},
				BenchmarkCmd::Block(cmd) => runner.sync_run(|config| {
					construct_benchmark_partials!(config, |partials| cmd.run(partials.client))
				}),
				#[cfg(not(feature = "runtime-benchmarks"))]
				BenchmarkCmd::Storage(_) =>
					return Err(sc_cli::Error::Input(
						"Compile with --features=runtime-benchmarks \
						to enable storage benchmarks."
							.into(),
					)
					.into()),
				#[cfg(feature = "runtime-benchmarks")]
				BenchmarkCmd::Storage(cmd) => runner.sync_run(|config| {
					construct_benchmark_partials!(config, |partials| {
						let db = partials.backend.expose_db();
						let storage = partials.backend.expose_storage();

						cmd.run(config, partials.client.clone(), db, storage)
					})
				}),
				BenchmarkCmd::Machine(cmd) =>
					runner.sync_run(|config| cmd.run(&config, SUBSTRATE_REFERENCE_HARDWARE.clone())),
				// NOTE: this allows the Client to leniently implement
				// new benchmark commands without requiring a companion MR.
				#[allow(unreachable_patterns)]
				_ => Err("Benchmarking sub-command unsupported".into()),
			}
		},
		#[cfg(feature = "try-runtime")]
		Some(Subcommand::TryRuntime(cmd)) => {
			use sc_executor::{sp_wasm_interface::ExtendedHostFunctions, NativeExecutionDispatch};
			use try_runtime_cli::block_building_info::timestamp_with_aura_info;

			// grab the task manager.
			let runner = cli.create_runner(cmd)?;
			let registry = &runner.config().prometheus_config.as_ref().map(|cfg| &cfg.registry);
			let task_manager =
				sc_service::TaskManager::new(runner.config().tokio_handle.clone(), *registry)
					.map_err(|e| format!("Error: {:?}", e))?;
			type HostFunctionsOf<E> = ExtendedHostFunctions<
				sp_io::SubstrateHostFunctions,
				<E as NativeExecutionDispatch>::ExtendHostFunctions,
			>;

			let info_provider = timestamp_with_aura_info(6000);

			match runner.config().chain_spec.runtime() {
				Runtime::Statemine => runner.async_run(|_| {
					Ok((
						cmd.run::<Block, HostFunctionsOf<StatemineRuntimeExecutor>, _>(Some(
							info_provider,
						)),
						task_manager,
					))
				}),
				Runtime::Westmint => runner.async_run(|_| {
					Ok((
						cmd.run::<Block, HostFunctionsOf<WestmintRuntimeExecutor>, _>(Some(
							info_provider,
						)),
						task_manager,
					))
				}),
				Runtime::Statemint => runner.async_run(|_| {
					Ok((
						cmd.run::<Block, HostFunctionsOf<StatemintRuntimeExecutor>, _>(Some(
							info_provider,
						)),
						task_manager,
					))
				}),
				Runtime::CollectivesPolkadot | Runtime::CollectivesWestend =>
					runner.async_run(|_| {
						Ok((
							cmd.run::<Block, HostFunctionsOf<CollectivesPolkadotRuntimeExecutor>, _>(Some(info_provider)),
							task_manager,
						))
					}),
				Runtime::BridgeHub(bridge_hub_runtime_type) =>
					match bridge_hub_runtime_type {
						chain_spec::bridge_hubs::BridgeHubRuntimeType::Polkadot |
						chain_spec::bridge_hubs::BridgeHubRuntimeType::PolkadotLocal |
						chain_spec::bridge_hubs::BridgeHubRuntimeType::PolkadotDevelopment =>
							runner.async_run(|_| {
								Ok((
							cmd.run::<Block, HostFunctionsOf<BridgeHubPolkadotRuntimeExecutor>, _>(Some(info_provider)),
							task_manager,
						))
							}),
						chain_spec::bridge_hubs::BridgeHubRuntimeType::Kusama |
						chain_spec::bridge_hubs::BridgeHubRuntimeType::KusamaLocal |
						chain_spec::bridge_hubs::BridgeHubRuntimeType::KusamaDevelopment => runner.async_run(|_| {
							Ok((
							cmd.run::<Block, HostFunctionsOf<BridgeHubKusamaRuntimeExecutor>, _>(Some(info_provider)),
							task_manager,
						))
						}),
						chain_spec::bridge_hubs::BridgeHubRuntimeType::Rococo |
						chain_spec::bridge_hubs::BridgeHubRuntimeType::RococoLocal |
						chain_spec::bridge_hubs::BridgeHubRuntimeType::RococoDevelopment => runner.async_run(|_| {
							Ok((
							cmd.run::<Block, HostFunctionsOf<BridgeHubRococoRuntimeExecutor>, _>(Some(info_provider)),
							task_manager,
						))
						}),
						_ => Err(format!(
						"Chain '{:?}' doesn't support try-runtime for bridge_hub_runtime_type: {:?}",
						runner.config().chain_spec.runtime(),
						bridge_hub_runtime_type
					)
						.into()),
					},
				Runtime::Shell => runner.async_run(|_| {
					Ok((
						cmd.run::<Block, HostFunctionsOf<crate::service::ShellRuntimeExecutor>, _>(Some(info_provider)),
						task_manager,
					))
				}),
				Runtime::ContractsRococo => runner.async_run(|_| {
					Ok((
						cmd.run::<Block, HostFunctionsOf<crate::service::ContractsRococoRuntimeExecutor>, _>(Some(info_provider)),
						task_manager,
					))
				}),
				Runtime::Glutton => runner.async_run(|_| {
					Ok((
						cmd.run::<Block, HostFunctionsOf<crate::service::GluttonRuntimeExecutor>, _>(Some(info_provider)),
						task_manager,
					))
				}),
				_ => Err("Chain doesn't support try-runtime".into()),
			}
		},
		#[cfg(not(feature = "try-runtime"))]
		Some(Subcommand::TryRuntime) => Err("Try-runtime was not enabled when building the node. \
			You can enable it with `--features try-runtime`."
			.into()),
		Some(Subcommand::Key(cmd)) => Ok(cmd.run(&cli)?),
		None => {
			let runner = cli.create_runner(&cli.run.normalize())?;
			let collator_options = cli.run.collator_options();

			runner.run_node_until_exit(|config| async move {
				let hwbench = (!cli.no_hardware_benchmarks).then_some(
					config.database.path().map(|database_path| {
						let _ = std::fs::create_dir_all(database_path);
						sc_sysinfo::gather_hwbench(Some(database_path))
					})).flatten();

				let para_id = chain_spec::Extensions::try_get(&*config.chain_spec)
					.map(|e| e.para_id)
					.ok_or("Could not find parachain extension in chain-spec.")?;

				let polkadot_cli = RelayChainCli::new(
					&config,
					[RelayChainCli::executable_name()].iter().chain(cli.relaychain_args.iter()),
				);

				let id = ParaId::from(para_id);

				let parachain_account =
					AccountIdConversion::<polkadot_primitives::AccountId>::into_account_truncating(&id);

				let state_version = Cli::native_runtime_version(&config.chain_spec).state_version();

				let block: crate::service::Block =
					generate_genesis_block(&*config.chain_spec, state_version)
						.map_err(|e| format!("{:?}", e))?;
				let genesis_state = format!("0x{:?}", HexDisplay::from(&block.header().encode()));

				let tokio_handle = config.tokio_handle.clone();
				let polkadot_config =
					SubstrateCli::create_configuration(&polkadot_cli, &polkadot_cli, tokio_handle)
						.map_err(|err| format!("Relay chain argument error: {}", err))?;

				info!("Parachain id: {:?}", id);
				info!("Parachain Account: {}", parachain_account);
				info!("Parachain genesis state: {}", genesis_state);
				info!("Is collating: {}", if config.role.is_authority() { "yes" } else { "no" });

				if !collator_options.relay_chain_rpc_urls.is_empty() && !cli.relaychain_args.is_empty() {
					warn!("Detected relay chain node arguments together with --relay-chain-rpc-url. This command starts a minimal Polkadot node that only uses a network-related subset of all relay chain CLI options.");
				}

				match config.chain_spec.runtime() {
					Runtime::Statemint => crate::service::start_generic_aura_node::<
						statemint_runtime::RuntimeApi,
						StatemintAuraId,
					>(config, polkadot_config, collator_options, id, hwbench)
					.await
					.map(|r| r.0)
					.map_err(Into::into),
					Runtime::Statemine => crate::service::start_generic_aura_node::<
						statemine_runtime::RuntimeApi,
						AuraId,
					>(config, polkadot_config, collator_options, id, hwbench)
					.await
					.map(|r| r.0)
					.map_err(Into::into),
					Runtime::Westmint => crate::service::start_generic_aura_node::<
						westmint_runtime::RuntimeApi,
						AuraId,
					>(config, polkadot_config, collator_options, id, hwbench)
					.await
					.map(|r| r.0)
					.map_err(Into::into),
					Runtime::CollectivesPolkadot | Runtime::CollectivesWestend =>
						crate::service::start_generic_aura_node::<
							collectives_polkadot_runtime::RuntimeApi,
							AuraId,
						>(config, polkadot_config, collator_options, id, hwbench)
						.await
						.map(|r| r.0)
						.map_err(Into::into),
					Runtime::Shell =>
						crate::service::start_shell_node::<shell_runtime::RuntimeApi>(
							config,
							polkadot_config,
							collator_options,
							id,
							hwbench,
						)
						.await
						.map(|r| r.0)
						.map_err(Into::into),
					Runtime::Seedling => crate::service::start_shell_node::<
						seedling_runtime::RuntimeApi,
					>(config, polkadot_config, collator_options, id, hwbench)
					.await
					.map(|r| r.0)
					.map_err(Into::into),
					Runtime::ContractsRococo => crate::service::start_contracts_rococo_node(
						config,
						polkadot_config,
						collator_options,
						id,
						hwbench,
					)
					.await
					.map(|r| r.0)
					.map_err(Into::into),
					Runtime::BridgeHub(bridge_hub_runtime_type) => match bridge_hub_runtime_type {
						chain_spec::bridge_hubs::BridgeHubRuntimeType::Polkadot |
						chain_spec::bridge_hubs::BridgeHubRuntimeType::PolkadotLocal |
						chain_spec::bridge_hubs::BridgeHubRuntimeType::PolkadotDevelopment =>
							crate::service::start_generic_aura_node::<
								chain_spec::bridge_hubs::polkadot::RuntimeApi,
								AuraId,
							>(config, polkadot_config, collator_options, id, hwbench)
								.await
								.map(|r| r.0),
						chain_spec::bridge_hubs::BridgeHubRuntimeType::Kusama |
						chain_spec::bridge_hubs::BridgeHubRuntimeType::KusamaLocal |
						chain_spec::bridge_hubs::BridgeHubRuntimeType::KusamaDevelopment =>
							crate::service::start_generic_aura_node::<
								chain_spec::bridge_hubs::kusama::RuntimeApi,
								AuraId,
							>(config, polkadot_config, collator_options, id, hwbench)
							.await
							.map(|r| r.0),
						chain_spec::bridge_hubs::BridgeHubRuntimeType::Westend =>
							crate::service::start_generic_aura_node::<
								chain_spec::bridge_hubs::westend::RuntimeApi,
								AuraId,
							>(config, polkadot_config, collator_options, id, hwbench)
							.await
							.map(|r| r.0),
						chain_spec::bridge_hubs::BridgeHubRuntimeType::Rococo |
						chain_spec::bridge_hubs::BridgeHubRuntimeType::RococoLocal |
						chain_spec::bridge_hubs::BridgeHubRuntimeType::RococoDevelopment =>
							crate::service::start_generic_aura_node::<
								chain_spec::bridge_hubs::rococo::RuntimeApi,
								AuraId,
							>(config, polkadot_config, collator_options, id, hwbench)
							.await
							.map(|r| r.0),
						chain_spec::bridge_hubs::BridgeHubRuntimeType::Wococo |
						chain_spec::bridge_hubs::BridgeHubRuntimeType::WococoLocal =>
							crate::service::start_generic_aura_node::<
								chain_spec::bridge_hubs::wococo::RuntimeApi,
								AuraId,
							>(config, polkadot_config, collator_options, id, hwbench)
							.await
							.map(|r| r.0),
					}
					.map_err(Into::into),
					Runtime::Penpal(_) | Runtime::Default =>
						crate::service::start_rococo_parachain_node(
							config,
							polkadot_config,
							collator_options,
							id,
							hwbench,
						)
						.await
						.map(|r| r.0)
						.map_err(Into::into),
					Runtime::Glutton =>
						crate::service::start_shell_node::<glutton_runtime::RuntimeApi>(
							config,
							polkadot_config,
							collator_options,
							id,
							hwbench,
						)
						.await
						.map(|r| r.0)
						.map_err(Into::into),
				}
			})
		},
	}
}

impl DefaultConfigurationValues for RelayChainCli {
	fn p2p_listen_port() -> u16 {
		30334
	}

	fn rpc_listen_port() -> u16 {
		9945
	}

	fn prometheus_listen_port() -> u16 {
		9616
	}
}

impl CliConfiguration<Self> for RelayChainCli {
	fn shared_params(&self) -> &SharedParams {
		self.base.base.shared_params()
	}

	fn import_params(&self) -> Option<&ImportParams> {
		self.base.base.import_params()
	}

	fn network_params(&self) -> Option<&NetworkParams> {
		self.base.base.network_params()
	}

	fn keystore_params(&self) -> Option<&KeystoreParams> {
		self.base.base.keystore_params()
	}

	fn base_path(&self) -> Result<Option<BasePath>> {
		Ok(self
			.shared_params()
			.base_path()?
			.or_else(|| self.base_path.clone().map(Into::into)))
	}

	fn rpc_addr(&self, default_listen_port: u16) -> Result<Option<SocketAddr>> {
		self.base.base.rpc_addr(default_listen_port)
	}

	fn prometheus_config(
		&self,
		default_listen_port: u16,
		chain_spec: &Box<dyn ChainSpec>,
	) -> Result<Option<PrometheusConfig>> {
		self.base.base.prometheus_config(default_listen_port, chain_spec)
	}

	fn init<F>(
		&self,
		_support_url: &String,
		_impl_version: &String,
		_logger_hook: F,
		_config: &sc_service::Configuration,
	) -> Result<()>
	where
		F: FnOnce(&mut sc_cli::LoggerBuilder, &sc_service::Configuration),
	{
		unreachable!("PolkadotCli is never initialized; qed");
	}

	fn chain_id(&self, is_dev: bool) -> Result<String> {
		let chain_id = self.base.base.chain_id(is_dev)?;

		Ok(if chain_id.is_empty() { self.chain_id.clone().unwrap_or_default() } else { chain_id })
	}

	fn role(&self, is_dev: bool) -> Result<sc_service::Role> {
		self.base.base.role(is_dev)
	}

	fn transaction_pool(&self, is_dev: bool) -> Result<sc_service::config::TransactionPoolOptions> {
		self.base.base.transaction_pool(is_dev)
	}

	fn trie_cache_maximum_size(&self) -> Result<Option<usize>> {
		self.base.base.trie_cache_maximum_size()
	}

	fn rpc_methods(&self) -> Result<sc_service::config::RpcMethods> {
		self.base.base.rpc_methods()
	}

	fn rpc_max_connections(&self) -> Result<u32> {
		self.base.base.rpc_max_connections()
	}

	fn rpc_cors(&self, is_dev: bool) -> Result<Option<Vec<String>>> {
		self.base.base.rpc_cors(is_dev)
	}

	fn default_heap_pages(&self) -> Result<Option<u64>> {
		self.base.base.default_heap_pages()
	}

	fn force_authoring(&self) -> Result<bool> {
		self.base.base.force_authoring()
	}

	fn disable_grandpa(&self) -> Result<bool> {
		self.base.base.disable_grandpa()
	}

	fn max_runtime_instances(&self) -> Result<Option<usize>> {
		self.base.base.max_runtime_instances()
	}

	fn announce_block(&self) -> Result<bool> {
		self.base.base.announce_block()
	}

	fn telemetry_endpoints(
		&self,
		chain_spec: &Box<dyn ChainSpec>,
	) -> Result<Option<sc_telemetry::TelemetryEndpoints>> {
		self.base.base.telemetry_endpoints(chain_spec)
	}

	fn node_name(&self) -> Result<String> {
		self.base.base.node_name()
	}
}

#[cfg(test)]
mod tests {
	use crate::{
		chain_spec::{get_account_id_from_seed, get_from_seed},
		command::{Runtime, RuntimeResolver},
	};
	use sc_chain_spec::{ChainSpec, ChainSpecExtension, ChainSpecGroup, ChainType, Extension};
	use serde::{Deserialize, Serialize};
	use sp_core::sr25519;
	use std::path::PathBuf;
	use tempfile::TempDir;

	#[derive(
		Debug, Clone, PartialEq, Serialize, Deserialize, ChainSpecGroup, ChainSpecExtension, Default,
	)]
	#[serde(deny_unknown_fields)]
	pub struct Extensions1 {
		pub attribute1: String,
		pub attribute2: u32,
	}

	#[derive(
		Debug, Clone, PartialEq, Serialize, Deserialize, ChainSpecGroup, ChainSpecExtension, Default,
	)]
	#[serde(deny_unknown_fields)]
	pub struct Extensions2 {
		pub attribute_x: String,
		pub attribute_y: String,
		pub attribute_z: u32,
	}

	fn store_configuration(dir: &TempDir, spec: Box<dyn ChainSpec>) -> PathBuf {
		let raw_output = true;
		let json = sc_service::chain_ops::build_spec(&*spec, raw_output)
			.expect("Failed to build json string");
		let mut cfg_file_path = dir.path().to_path_buf();
		cfg_file_path.push(spec.id());
		cfg_file_path.set_extension("json");
		std::fs::write(&cfg_file_path, json).expect("Failed to write to json file");
		cfg_file_path
	}

	pub type DummyChainSpec<E> =
		sc_service::GenericChainSpec<rococo_parachain_runtime::GenesisConfig, E>;

	pub fn create_default_with_extensions<E: Extension>(
		id: &str,
		extension: E,
	) -> DummyChainSpec<E> {
		DummyChainSpec::from_genesis(
			"Dummy local testnet",
			id,
			ChainType::Local,
			move || {
				crate::chain_spec::rococo_parachain::testnet_genesis(
					get_account_id_from_seed::<sr25519::Public>("Alice"),
					vec![
						get_from_seed::<rococo_parachain_runtime::AuraId>("Alice"),
						get_from_seed::<rococo_parachain_runtime::AuraId>("Bob"),
					],
					vec![get_account_id_from_seed::<sr25519::Public>("Alice")],
					1000.into(),
				)
			},
			Vec::new(),
			None,
			None,
			None,
			None,
			extension,
		)
	}

	#[test]
	fn test_resolve_runtime_for_different_configuration_files() {
		let temp_dir = tempfile::tempdir().expect("Failed to access tempdir");

		let path = store_configuration(
			&temp_dir,
			Box::new(create_default_with_extensions("shell-1", Extensions1::default())),
		);
		assert_eq!(Runtime::Shell, path.runtime());

		let path = store_configuration(
			&temp_dir,
			Box::new(create_default_with_extensions("shell-2", Extensions2::default())),
		);
		assert_eq!(Runtime::Shell, path.runtime());

		let path = store_configuration(
			&temp_dir,
			Box::new(create_default_with_extensions("seedling", Extensions2::default())),
		);
		assert_eq!(Runtime::Seedling, path.runtime());

		let path = store_configuration(
			&temp_dir,
			Box::new(crate::chain_spec::rococo_parachain::rococo_parachain_local_config()),
		);
		assert_eq!(Runtime::Default, path.runtime());

		let path = store_configuration(
			&temp_dir,
			Box::new(crate::chain_spec::statemint::statemine_local_config()),
		);
		assert_eq!(Runtime::Statemine, path.runtime());

		let path = store_configuration(
			&temp_dir,
			Box::new(crate::chain_spec::contracts::contracts_rococo_local_config()),
		);
		assert_eq!(Runtime::ContractsRococo, path.runtime());
	}
}<|MERGE_RESOLUTION|>--- conflicted
+++ resolved
@@ -278,16 +278,11 @@
 	const KUSAMA_TEST_PARA_PREFIX: &str = "penpal-kusama-";
 	const POLKADOT_TEST_PARA_PREFIX: &str = "penpal-polkadot-";
 
-<<<<<<< HEAD
 	const GLUTTON_PARA_DEV_PREFIX: &str = "glutton-dev-";
 	const GLUTTON_PARA_LOCAL_PREFIX: &str = "glutton-local-";
 	const GLUTTON_PARA_GENESIS_PREFIX: &str = "glutton-genesis-";
 
-	let (norm_id, orig_id, para) = if id.starts_with(KUSAMA_TEST_PARA_PREFIX) {
-		let suffix = &id[KUSAMA_TEST_PARA_PREFIX.len()..];
-=======
 	let (norm_id, orig_id, para) = if let Some(suffix) = id.strip_prefix(KUSAMA_TEST_PARA_PREFIX) {
->>>>>>> d4caecb7
 		let para_id: u32 = suffix.parse().expect("Invalid parachain-id suffix");
 		(&id[..KUSAMA_TEST_PARA_PREFIX.len() - 1], id, Some(para_id))
 	} else if let Some(suffix) = id.strip_prefix(POLKADOT_TEST_PARA_PREFIX) {
