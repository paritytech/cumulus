// Copyright 2019-2021 Parity Technologies (UK) Ltd.
// This file is part of Cumulus.

// Cumulus is free software: you can redistribute it and/or modify
// it under the terms of the GNU General Public License as published by
// the Free Software Foundation, either version 3 of the License, or
// (at your option) any later version.

// Cumulus is distributed in the hope that it will be useful,
// but WITHOUT ANY WARRANTY; without even the implied warranty of
// MERCHANTABILITY or FITNESS FOR A PARTICULAR PURPOSE.  See the
// GNU General Public License for more details.

// You should have received a copy of the GNU General Public License
// along with Cumulus.  If not, see <http://www.gnu.org/licenses/>.

use std::net::SocketAddr;

use codec::Encode;
use cumulus_client_cli::generate_genesis_block;
use cumulus_primitives_core::ParaId;
use frame_benchmarking_cli::{BenchmarkCmd, SUBSTRATE_REFERENCE_HARDWARE};
use log::info;
use parachains_common::{AuraId, StatemintAuraId};
use sc_cli::{
	ChainSpec, CliConfiguration, DefaultConfigurationValues, ImportParams, KeystoreParams,
	NetworkParams, Result, RuntimeVersion, SharedParams, SubstrateCli,
};
use sc_service::{
	config::{BasePath, PrometheusConfig},
	TaskManager,
};
use sp_core::hexdisplay::HexDisplay;
use sp_runtime::traits::{AccountIdConversion, Block as BlockT};
<<<<<<< HEAD
use std::{io::Write, net::SocketAddr};

trait IdentifyChain {
	fn is_shell(&self) -> bool;
	fn is_seedling(&self) -> bool;
	fn is_statemint(&self) -> bool;
	fn is_statemine(&self) -> bool;
	fn is_westmint(&self) -> bool;
	fn is_contracts_rococo(&self) -> bool;
	fn is_penpal(&self) -> bool;
}

impl IdentifyChain for dyn sc_service::ChainSpec {
	fn is_shell(&self) -> bool {
		self.id().starts_with("shell")
	}
	fn is_seedling(&self) -> bool {
		self.id().starts_with("seedling")
	}
	fn is_statemint(&self) -> bool {
		self.id().starts_with("statemint")
	}
	fn is_statemine(&self) -> bool {
		self.id().starts_with("statemine")
	}
	fn is_westmint(&self) -> bool {
		self.id().starts_with("westmint")
	}
	fn is_contracts_rococo(&self) -> bool {
		self.id().starts_with("contracts-rococo")
	}
	fn is_penpal(&self) -> bool {
		self.id().starts_with("penpal")
	}
=======

use crate::{
	chain_spec,
	cli::{Cli, RelayChainCli, Subcommand},
	service::{
		new_partial, Block, ShellRuntimeExecutor, StatemineRuntimeExecutor,
		StatemintRuntimeExecutor, WestmintRuntimeExecutor,
	},
};

enum Runtime {
	/// This is the default runtime (based on rococo)
	Generic,
	Shell,
	Seedling,
	Statemint,
	Statemine,
	Westmint,
	ContractsRococo,
}

trait ChainType {
	fn runtime(&self) -> Runtime;
>>>>>>> eff2c9e4
}

impl ChainType for dyn ChainSpec {
	fn runtime(&self) -> Runtime {
		runtime(self.id())
	}
}

use sc_chain_spec::GenericChainSpec;
impl ChainType
	for GenericChainSpec<rococo_parachain_runtime::GenesisConfig, chain_spec::Extensions>
{
	fn runtime(&self) -> Runtime {
		runtime(self.id())
	}
}

fn runtime(id: &str) -> Runtime {
	if id.starts_with("shell") {
		Runtime::Shell
	} else if id.starts_with("seedling") {
		Runtime::Seedling
	} else if id.starts_with("statemint") {
		Runtime::Statemint
	} else if id.starts_with("statemine") {
		Runtime::Statemine
	} else if id.starts_with("westmint") {
		Runtime::Westmint
	} else if id.starts_with("contracts-rococo") {
		Runtime::ContractsRococo
	} else {
		Runtime::Generic
	}
	fn is_penpal(&self) -> bool {
		<dyn sc_service::ChainSpec>::is_penpal(self)
	}
}

<<<<<<< HEAD
fn load_spec(id: &str) -> std::result::Result<Box<dyn sc_service::ChainSpec>, String> {
	let (norm_id, para_id) = extract_parachain_id(id);
	Ok(match norm_id {
=======
fn load_spec(id: &str) -> std::result::Result<Box<dyn ChainSpec>, String> {
	Ok(match id {
>>>>>>> eff2c9e4
		"staging" => Box::new(chain_spec::staging_test_net()),
		"tick" => Box::new(chain_spec::ChainSpec::from_json_bytes(
			&include_bytes!("../../parachains/chain-specs/tick.json")[..],
		)?),
		"trick" => Box::new(chain_spec::ChainSpec::from_json_bytes(
			&include_bytes!("../../parachains/chain-specs/trick.json")[..],
		)?),
		"track" => Box::new(chain_spec::ChainSpec::from_json_bytes(
			&include_bytes!("../../parachains/chain-specs/track.json")[..],
		)?),
		"shell" => Box::new(chain_spec::shell::get_shell_chain_spec()),
		// -- Statemint
		"seedling" => Box::new(chain_spec::seedling::get_seedling_chain_spec()),
		"statemint-dev" => Box::new(chain_spec::statemint::statemint_development_config()),
		"statemint-local" => Box::new(chain_spec::statemint::statemint_local_config()),
		// the chain spec as used for generating the upgrade genesis values
		"statemint-genesis" => Box::new(chain_spec::statemint::statemint_config()),
		// the shell-based chain spec as used for syncing
		"statemint" => Box::new(chain_spec::ChainSpec::from_json_bytes(
			&include_bytes!("../../parachains/chain-specs/statemint.json")[..],
		)?),
		// -- Statemine
		"statemine-dev" => Box::new(chain_spec::statemint::statemine_development_config()),
		"statemine-local" => Box::new(chain_spec::statemint::statemine_local_config()),
		// the chain spec as used for generating the upgrade genesis values
		"statemine-genesis" => Box::new(chain_spec::statemint::statemine_config()),
		// the shell-based chain spec as used for syncing
		"statemine" => Box::new(chain_spec::ChainSpec::from_json_bytes(
			&include_bytes!("../../parachains/chain-specs/statemine.json")[..],
		)?),
		// -- Westmint
		"westmint-dev" => Box::new(chain_spec::statemint::westmint_development_config()),
		"westmint-local" => Box::new(chain_spec::statemint::westmint_local_config()),
		// the chain spec as used for generating the upgrade genesis values
		"westmint-genesis" => Box::new(chain_spec::statemint::westmint_config()),
		// the shell-based chain spec as used for syncing
		"westmint" => Box::new(chain_spec::ChainSpec::from_json_bytes(
			&include_bytes!("../../parachains/chain-specs/westmint.json")[..],
		)?),
		// -- Contracts on Rococo
		"contracts-rococo-dev" =>
			Box::new(chain_spec::contracts::contracts_rococo_development_config()),
		"contracts-rococo-local" =>
			Box::new(chain_spec::contracts::contracts_rococo_local_config()),
		"contracts-rococo-genesis" => Box::new(chain_spec::contracts::contracts_rococo_config()),
		"contracts-rococo" => Box::new(chain_spec::ChainSpec::from_json_bytes(
			&include_bytes!("../../parachains/chain-specs/contracts-rococo.json")[..],
		)?),
		// -- Fallback (generic chainspec)
		"" => Box::new(chain_spec::get_chain_spec()),
		"penpal-kusama" => Box::new(chain_spec::get_penpal_chain_spec(
			para_id.expect("Must specify parachain id"),
			"kusama-local",
		)),
		"penpal-polkadot" => Box::new(chain_spec::get_penpal_chain_spec(
			para_id.expect("Must specify parachain id"),
			"polkadot-local",
		)),
		// -- Loading a specific spec from disk
		path => {
			println!("could not find a path {}", path);
			let chain_spec = chain_spec::ChainSpec::from_json_file(path.into())?;
<<<<<<< HEAD
			if chain_spec.is_statemint() {
				Box::new(chain_spec::StatemintChainSpec::from_json_file(path.into())?)
			} else if chain_spec.is_statemine() {
				Box::new(chain_spec::StatemineChainSpec::from_json_file(path.into())?)
			} else if chain_spec.is_westmint() {
				Box::new(chain_spec::WestmintChainSpec::from_json_file(path.into())?)
			} else if chain_spec.is_penpal() {
				Box::new(chain_spec::PenpalChainSpec::from_json_file(path.into())?)
            } else if chain_spec.is_shell() {
				Box::new(chain_spec::ShellChainSpec::from_json_file(path.into())?)
			} else if chain_spec.is_seedling() {
				Box::new(chain_spec::SeedlingChainSpec::from_json_file(path.into())?)
			} else if chain_spec.is_contracts_rococo() {
				Box::new(chain_spec::ContractsRococoChainSpec::from_json_file(path.into())?)
			} else {
				Box::new(chain_spec)
=======
			match chain_spec.runtime() {
				Runtime::Statemint => Box::new(
					chain_spec::statemint::StatemintChainSpec::from_json_file(path.into())?,
				),
				Runtime::Statemine => Box::new(
					chain_spec::statemint::StatemineChainSpec::from_json_file(path.into())?,
				),
				Runtime::Westmint =>
					Box::new(chain_spec::statemint::WestmintChainSpec::from_json_file(path.into())?),
				Runtime::Shell =>
					Box::new(chain_spec::shell::ShellChainSpec::from_json_file(path.into())?),
				Runtime::Seedling =>
					Box::new(chain_spec::seedling::SeedlingChainSpec::from_json_file(path.into())?),
				Runtime::ContractsRococo => Box::new(
					chain_spec::contracts::ContractsRococoChainSpec::from_json_file(path.into())?,
				),
				Runtime::Generic => Box::new(chain_spec),
>>>>>>> eff2c9e4
			}
		},
	})
}

/// Extracts the normalized chain id and parachain id from the input chain id.
/// (H/T to Phala for the idea)
/// E.g. "penpal-parachain-2004" yields ("penpal-parachain", Some(2004))
fn extract_parachain_id(id: &str) -> (&str, Option<ParaId>) {
	const KUSAMA_TEST_PARA_PREFIX: &str = "penpal-kusama-";
	const POLKADOT_TEST_PARA_PREFIX: &str = "penpal-polkadot-";

	let (norm_id, para) = if id.starts_with(KUSAMA_TEST_PARA_PREFIX) {
		let suffix = &id[KUSAMA_TEST_PARA_PREFIX.len()..];
		let para_id: u32 = suffix.parse().expect("Invalid parachain-id suffix");
		(&id[..KUSAMA_TEST_PARA_PREFIX.len() - 1], Some(para_id))
	} else if id.starts_with(POLKADOT_TEST_PARA_PREFIX) {
		let suffix = &id[POLKADOT_TEST_PARA_PREFIX.len()..];
		let para_id: u32 = suffix.parse().expect("Invalid parachain-id suffix");
		(&id[..POLKADOT_TEST_PARA_PREFIX.len() - 1], Some(para_id))
	} else {
		(id, None)
	};
	(norm_id, para.map(Into::into))
}

impl SubstrateCli for Cli {
	fn impl_name() -> String {
		"Polkadot parachain".into()
	}

	fn impl_version() -> String {
		env!("SUBSTRATE_CLI_IMPL_VERSION").into()
	}

	fn description() -> String {
		format!(
			"Polkadot parachain\n\nThe command-line arguments provided first will be \
		passed to the parachain node, while the arguments provided after -- will be passed \
		to the relaychain node.\n\n\
		{} [parachain-args] -- [relaychain-args]",
			Self::executable_name()
		)
	}

	fn author() -> String {
		env!("CARGO_PKG_AUTHORS").into()
	}

	fn support_url() -> String {
		"https://github.com/paritytech/cumulus/issues/new".into()
	}

	fn copyright_start_year() -> i32 {
		2017
	}

	fn load_spec(&self, id: &str) -> std::result::Result<Box<dyn sc_service::ChainSpec>, String> {
		load_spec(id)
	}

	fn native_runtime_version(chain_spec: &Box<dyn ChainSpec>) -> &'static RuntimeVersion {
		match chain_spec.runtime() {
			Runtime::Statemint => &statemint_runtime::VERSION,
			Runtime::Statemine => &statemine_runtime::VERSION,
			Runtime::Westmint => &westmint_runtime::VERSION,
			Runtime::Shell => &shell_runtime::VERSION,
			Runtime::Seedling => &seedling_runtime::VERSION,
			Runtime::ContractsRococo => &contracts_rococo_runtime::VERSION,
			Runtime::Generic => &rococo_parachain_runtime::VERSION,
		}
	}
}

impl SubstrateCli for RelayChainCli {
	fn impl_name() -> String {
		"Polkadot parachain".into()
	}

	fn impl_version() -> String {
		env!("SUBSTRATE_CLI_IMPL_VERSION").into()
	}

	fn description() -> String {
		format!(
			"Polkadot parachain\n\nThe command-line arguments provided first will be \
		passed to the parachain node, while the arguments provided after -- will be passed \
		to the relay chain node.\n\n\
		{} [parachain-args] -- [relay_chain-args]",
			Self::executable_name()
		)
	}

	fn author() -> String {
		env!("CARGO_PKG_AUTHORS").into()
	}

	fn support_url() -> String {
		"https://github.com/paritytech/cumulus/issues/new".into()
	}

	fn copyright_start_year() -> i32 {
		2017
	}

	fn load_spec(&self, id: &str) -> std::result::Result<Box<dyn sc_service::ChainSpec>, String> {
		polkadot_cli::Cli::from_iter([RelayChainCli::executable_name().to_string()].iter())
			.load_spec(id)
	}

	fn native_runtime_version(chain_spec: &Box<dyn ChainSpec>) -> &'static RuntimeVersion {
		polkadot_cli::Cli::native_runtime_version(chain_spec)
	}
}

/// Creates partial components for the runtimes that are supported by the benchmarks.
macro_rules! construct_benchmark_partials {
	($config:expr, |$partials:ident| $code:expr) => {
		match $config.chain_spec.runtime() {
			Runtime::Statemine => {
				let $partials = new_partial::<statemine_runtime::RuntimeApi, _>(
					&$config,
					crate::service::aura_build_import_queue::<_, AuraId>,
				)?;
				$code
			},
			Runtime::Westmint => {
				let $partials = new_partial::<westmint_runtime::RuntimeApi, _>(
					&$config,
					crate::service::aura_build_import_queue::<_, AuraId>,
				)?;
				$code
			},
			Runtime::Statemint => {
				let $partials = new_partial::<statemint_runtime::RuntimeApi, _>(
					&$config,
					crate::service::aura_build_import_queue::<_, StatemintAuraId>,
				)?;
				$code
			},
			_ => Err("The chain is not supported".into()),
		}
	};
}

macro_rules! construct_async_run {
	(|$components:ident, $cli:ident, $cmd:ident, $config:ident| $( $code:tt )* ) => {{
		let runner = $cli.create_runner($cmd)?;
		match runner.config().chain_spec.runtime() {
			Runtime::Westmint => {
				runner.async_run(|$config| {
					let $components = new_partial::<westmint_runtime::RuntimeApi, _>(
						&$config,
						crate::service::aura_build_import_queue::<_, AuraId>,
					)?;
					let task_manager = $components.task_manager;
					{ $( $code )* }.map(|v| (v, task_manager))
				})
			},
			Runtime::Statemine => {
				runner.async_run(|$config| {
					let $components = new_partial::<statemine_runtime::RuntimeApi, _>(
						&$config,
						crate::service::aura_build_import_queue::<_, AuraId>,
					)?;
					let task_manager = $components.task_manager;
					{ $( $code )* }.map(|v| (v, task_manager))
				})
			},
			Runtime::Statemint => {
				runner.async_run(|$config| {
					let $components = new_partial::<statemint_runtime::RuntimeApi, _>(
						&$config,
						crate::service::aura_build_import_queue::<_, StatemintAuraId>,
					)?;
					let task_manager = $components.task_manager;
					{ $( $code )* }.map(|v| (v, task_manager))
				})
			},
			Runtime::Shell => {
				runner.async_run(|$config| {
					let $components = new_partial::<shell_runtime::RuntimeApi, _>(
						&$config,
						crate::service::shell_build_import_queue,
					)?;
					let task_manager = $components.task_manager;
					{ $( $code )* }.map(|v| (v, task_manager))
				})
			},
			Runtime::Seedling => {
				runner.async_run(|$config| {
					let $components = new_partial::<seedling_runtime::RuntimeApi, _>(
						&$config,
						crate::service::shell_build_import_queue,
					)?;
					let task_manager = $components.task_manager;
					{ $( $code )* }.map(|v| (v, task_manager))
				})
			},
			Runtime::ContractsRococo => {
				runner.async_run(|$config| {
					let $components = new_partial::<contracts_rococo_runtime::RuntimeApi, _>(
						&$config,
						crate::service::contracts_rococo_build_import_queue,
					)?;
					let task_manager = $components.task_manager;
					{ $( $code )* }.map(|v| (v, task_manager))
				})
			},
			Runtime::Generic => {
				runner.async_run(|$config| {
					let $components = new_partial::<
						rococo_parachain_runtime::RuntimeApi,
						_
					>(
						&$config,
						crate::service::rococo_parachain_build_import_queue,
					)?;
					let task_manager = $components.task_manager;
					{ $( $code )* }.map(|v| (v, task_manager))
				})
			}
		}
	}}
}

/// Parse command line arguments into service configuration.
pub fn run() -> Result<()> {
	let cli = Cli::from_args();

	match &cli.subcommand {
		Some(Subcommand::BuildSpec(cmd)) => {
			let runner = cli.create_runner(cmd)?;
			runner.sync_run(|config| cmd.run(config.chain_spec, config.network))
		},
		Some(Subcommand::CheckBlock(cmd)) => {
			construct_async_run!(|components, cli, cmd, config| {
				Ok(cmd.run(components.client, components.import_queue))
			})
		},
		Some(Subcommand::ExportBlocks(cmd)) => {
			construct_async_run!(|components, cli, cmd, config| {
				Ok(cmd.run(components.client, config.database))
			})
		},
		Some(Subcommand::ExportState(cmd)) => {
			construct_async_run!(|components, cli, cmd, config| {
				Ok(cmd.run(components.client, config.chain_spec))
			})
		},
		Some(Subcommand::ImportBlocks(cmd)) => {
			construct_async_run!(|components, cli, cmd, config| {
				Ok(cmd.run(components.client, components.import_queue))
			})
		},
		Some(Subcommand::Revert(cmd)) => construct_async_run!(|components, cli, cmd, config| {
			Ok(cmd.run(components.client, components.backend, None))
		}),
		Some(Subcommand::PurgeChain(cmd)) => {
			let runner = cli.create_runner(cmd)?;

			runner.sync_run(|config| {
				let polkadot_cli = RelayChainCli::new(
					&config,
					[RelayChainCli::executable_name().to_string()]
						.iter()
						.chain(cli.relaychain_args.iter()),
				);

				let polkadot_config = SubstrateCli::create_configuration(
					&polkadot_cli,
					&polkadot_cli,
					config.tokio_handle.clone(),
				)
				.map_err(|err| format!("Relay chain argument error: {}", err))?;

				cmd.run(config, polkadot_config)
			})
		},
		Some(Subcommand::ExportGenesisState(cmd)) => {
			let runner = cli.create_runner(cmd)?;
			runner.sync_run(|_config| {
				let spec = cli.load_spec(&cmd.shared_params.chain.clone().unwrap_or_default())?;
				let state_version = Cli::native_runtime_version(&spec).state_version();
				cmd.run::<crate::service::Block>(&*spec, state_version)
			})
		},
		Some(Subcommand::ExportGenesisWasm(cmd)) => {
			let runner = cli.create_runner(cmd)?;
			runner.sync_run(|_config| {
				let spec = cli.load_spec(&cmd.shared_params.chain.clone().unwrap_or_default())?;
				cmd.run(&*spec)
			})
		},
		Some(Subcommand::Benchmark(cmd)) => {
			let runner = cli.create_runner(cmd)?;

			// Switch on the concrete benchmark sub-command-
			match cmd {
				BenchmarkCmd::Pallet(cmd) =>
					if cfg!(feature = "runtime-benchmarks") {
						runner.sync_run(|config| match config.chain_spec.runtime() {
							Runtime::Statemine =>
								cmd.run::<Block, StatemineRuntimeExecutor>(config),
							Runtime::Westmint => cmd.run::<Block, WestmintRuntimeExecutor>(config),
							Runtime::Statemint =>
								cmd.run::<Block, StatemintRuntimeExecutor>(config),
							_ => Err("Chain doesn't support benchmarking".into()),
						})
					} else {
						Err("Benchmarking wasn't enabled when building the node. \
				You can enable it with `--features runtime-benchmarks`."
							.into())
					},
				BenchmarkCmd::Block(cmd) => runner.sync_run(|config| {
					construct_benchmark_partials!(config, |partials| cmd.run(partials.client))
				}),
				BenchmarkCmd::Storage(cmd) => runner.sync_run(|config| {
					construct_benchmark_partials!(config, |partials| {
						let db = partials.backend.expose_db();
						let storage = partials.backend.expose_storage();

						cmd.run(config, partials.client.clone(), db, storage)
					})
				}),
				BenchmarkCmd::Overhead(_) => Err("Unsupported benchmarking command".into()),
				BenchmarkCmd::Machine(cmd) =>
					runner.sync_run(|config| cmd.run(&config, SUBSTRATE_REFERENCE_HARDWARE.clone())),
			}
		},
		Some(Subcommand::TryRuntime(cmd)) => {
			if cfg!(feature = "try-runtime") {
				// grab the task manager.
				let runner = cli.create_runner(cmd)?;
				let registry = &runner.config().prometheus_config.as_ref().map(|cfg| &cfg.registry);
				let task_manager =
					TaskManager::new(runner.config().tokio_handle.clone(), *registry)
						.map_err(|e| format!("Error: {:?}", e))?;

				match runner.config().chain_spec.runtime() {
					Runtime::Statemine => runner.async_run(|config| {
						Ok((cmd.run::<Block, StatemineRuntimeExecutor>(config), task_manager))
					}),
					Runtime::Westmint => runner.async_run(|config| {
						Ok((cmd.run::<Block, WestmintRuntimeExecutor>(config), task_manager))
					}),
					Runtime::Statemint => runner.async_run(|config| {
						Ok((cmd.run::<Block, StatemintRuntimeExecutor>(config), task_manager))
					}),
					Runtime::Shell => runner.async_run(|config| {
						Ok((cmd.run::<Block, ShellRuntimeExecutor>(config), task_manager))
					}),
					_ => Err("Chain doesn't support try-runtime".into()),
				}
			} else {
				Err("Try-runtime must be enabled by `--features try-runtime`.".into())
			}
		},
		Some(Subcommand::Key(cmd)) => Ok(cmd.run(&cli)?),
		None => {
			let runner = cli.create_runner(&cli.run.normalize())?;
			let collator_options = cli.run.collator_options();

			runner.run_node_until_exit(|config| async move {
				let hwbench = if !cli.no_hardware_benchmarks {
					config.database.path().map(|database_path| {
						let _ = std::fs::create_dir_all(&database_path);
						sc_sysinfo::gather_hwbench(Some(database_path))
					})
				} else {
					None
				};

				let para_id = chain_spec::Extensions::try_get(&*config.chain_spec)
					.map(|e| e.para_id)
					.ok_or_else(|| "Could not find parachain extension in chain-spec.")?;

				let polkadot_cli = RelayChainCli::new(
					&config,
					[RelayChainCli::executable_name().to_string()]
						.iter()
						.chain(cli.relaychain_args.iter()),
				);

				let id = ParaId::from(para_id);

				let parachain_account =
					AccountIdConversion::<polkadot_primitives::v2::AccountId>::into_account_truncating(&id);

				let state_version = Cli::native_runtime_version(&config.chain_spec).state_version();

				let block: crate::service::Block =
					generate_genesis_block(&*config.chain_spec, state_version)
						.map_err(|e| format!("{:?}", e))?;
				let genesis_state = format!("0x{:?}", HexDisplay::from(&block.header().encode()));

				let tokio_handle = config.tokio_handle.clone();
				let polkadot_config =
					SubstrateCli::create_configuration(&polkadot_cli, &polkadot_cli, tokio_handle)
						.map_err(|err| format!("Relay chain argument error: {}", err))?;

				info!("Parachain id: {:?}", id);
				info!("Parachain Account: {}", parachain_account);
				info!("Parachain genesis state: {}", genesis_state);
				info!("Is collating: {}", if config.role.is_authority() { "yes" } else { "no" });

				match config.chain_spec.runtime() {
					Runtime::Statemint => crate::service::start_generic_aura_node::<
						statemint_runtime::RuntimeApi,
						StatemintAuraId,
					>(config, polkadot_config, collator_options, id, hwbench)
					.await
					.map(|r| r.0)
					.map_err(Into::into),
					Runtime::Statemine => crate::service::start_generic_aura_node::<
						statemine_runtime::RuntimeApi,
						AuraId,
					>(config, polkadot_config, collator_options, id, hwbench)
					.await
					.map(|r| r.0)
					.map_err(Into::into),
					Runtime::Westmint => crate::service::start_generic_aura_node::<
						westmint_runtime::RuntimeApi,
						AuraId,
					>(config, polkadot_config, collator_options, id, hwbench)
					.await
					.map(|r| r.0)
					.map_err(Into::into),
					Runtime::Shell =>
						crate::service::start_shell_node::<shell_runtime::RuntimeApi>(
							config,
							polkadot_config,
							collator_options,
							id,
							hwbench,
						)
						.await
						.map(|r| r.0)
						.map_err(Into::into),
					Runtime::Seedling => crate::service::start_shell_node::<
						seedling_runtime::RuntimeApi,
					>(config, polkadot_config, collator_options, id, hwbench)
					.await
					.map(|r| r.0)
					.map_err(Into::into),
					Runtime::ContractsRococo => crate::service::start_contracts_rococo_node(
						config,
						polkadot_config,
						collator_options,
						id,
						hwbench,
					)
					.await
					.map(|r| r.0)
					.map_err(Into::into),
					Runtime::Generic => crate::service::start_rococo_parachain_node(
						config,
						polkadot_config,
						collator_options,
						id,
						hwbench,
					)
					.await
					.map(|r| r.0)
					.map_err(Into::into),
				}
			})
		},
	}
}

impl DefaultConfigurationValues for RelayChainCli {
	fn p2p_listen_port() -> u16 {
		30334
	}

	fn rpc_ws_listen_port() -> u16 {
		9945
	}

	fn rpc_http_listen_port() -> u16 {
		9934
	}

	fn prometheus_listen_port() -> u16 {
		9616
	}
}

impl CliConfiguration<Self> for RelayChainCli {
	fn shared_params(&self) -> &SharedParams {
		self.base.base.shared_params()
	}

	fn import_params(&self) -> Option<&ImportParams> {
		self.base.base.import_params()
	}

	fn network_params(&self) -> Option<&NetworkParams> {
		self.base.base.network_params()
	}

	fn keystore_params(&self) -> Option<&KeystoreParams> {
		self.base.base.keystore_params()
	}

	fn base_path(&self) -> Result<Option<BasePath>> {
		Ok(self
			.shared_params()
			.base_path()
			.or_else(|| self.base_path.clone().map(Into::into)))
	}

	fn rpc_http(&self, default_listen_port: u16) -> Result<Option<SocketAddr>> {
		self.base.base.rpc_http(default_listen_port)
	}

	fn rpc_ipc(&self) -> Result<Option<String>> {
		self.base.base.rpc_ipc()
	}

	fn rpc_ws(&self, default_listen_port: u16) -> Result<Option<SocketAddr>> {
		self.base.base.rpc_ws(default_listen_port)
	}

	fn prometheus_config(
		&self,
		default_listen_port: u16,
		chain_spec: &Box<dyn ChainSpec>,
	) -> Result<Option<PrometheusConfig>> {
		self.base.base.prometheus_config(default_listen_port, chain_spec)
	}

	fn init<F>(
		&self,
		_support_url: &String,
		_impl_version: &String,
		_logger_hook: F,
		_config: &sc_service::Configuration,
	) -> Result<()>
	where
		F: FnOnce(&mut sc_cli::LoggerBuilder, &sc_service::Configuration),
	{
		unreachable!("PolkadotCli is never initialized; qed");
	}

	fn chain_id(&self, is_dev: bool) -> Result<String> {
		let chain_id = self.base.base.chain_id(is_dev)?;

		Ok(if chain_id.is_empty() { self.chain_id.clone().unwrap_or_default() } else { chain_id })
	}

	fn role(&self, is_dev: bool) -> Result<sc_service::Role> {
		self.base.base.role(is_dev)
	}

	fn transaction_pool(&self) -> Result<sc_service::config::TransactionPoolOptions> {
		self.base.base.transaction_pool()
	}

	fn state_cache_child_ratio(&self) -> Result<Option<usize>> {
		self.base.base.state_cache_child_ratio()
	}

	fn rpc_methods(&self) -> Result<sc_service::config::RpcMethods> {
		self.base.base.rpc_methods()
	}

	fn rpc_ws_max_connections(&self) -> Result<Option<usize>> {
		self.base.base.rpc_ws_max_connections()
	}

	fn rpc_cors(&self, is_dev: bool) -> Result<Option<Vec<String>>> {
		self.base.base.rpc_cors(is_dev)
	}

	fn default_heap_pages(&self) -> Result<Option<u64>> {
		self.base.base.default_heap_pages()
	}

	fn force_authoring(&self) -> Result<bool> {
		self.base.base.force_authoring()
	}

	fn disable_grandpa(&self) -> Result<bool> {
		self.base.base.disable_grandpa()
	}

	fn max_runtime_instances(&self) -> Result<Option<usize>> {
		self.base.base.max_runtime_instances()
	}

	fn announce_block(&self) -> Result<bool> {
		self.base.base.announce_block()
	}

	fn telemetry_endpoints(
		&self,
		chain_spec: &Box<dyn ChainSpec>,
	) -> Result<Option<sc_telemetry::TelemetryEndpoints>> {
		self.base.base.telemetry_endpoints(chain_spec)
	}

	fn node_name(&self) -> Result<String> {
		self.base.base.node_name()
	}
}<|MERGE_RESOLUTION|>--- conflicted
+++ resolved
@@ -32,42 +32,6 @@
 };
 use sp_core::hexdisplay::HexDisplay;
 use sp_runtime::traits::{AccountIdConversion, Block as BlockT};
-<<<<<<< HEAD
-use std::{io::Write, net::SocketAddr};
-
-trait IdentifyChain {
-	fn is_shell(&self) -> bool;
-	fn is_seedling(&self) -> bool;
-	fn is_statemint(&self) -> bool;
-	fn is_statemine(&self) -> bool;
-	fn is_westmint(&self) -> bool;
-	fn is_contracts_rococo(&self) -> bool;
-	fn is_penpal(&self) -> bool;
-}
-
-impl IdentifyChain for dyn sc_service::ChainSpec {
-	fn is_shell(&self) -> bool {
-		self.id().starts_with("shell")
-	}
-	fn is_seedling(&self) -> bool {
-		self.id().starts_with("seedling")
-	}
-	fn is_statemint(&self) -> bool {
-		self.id().starts_with("statemint")
-	}
-	fn is_statemine(&self) -> bool {
-		self.id().starts_with("statemine")
-	}
-	fn is_westmint(&self) -> bool {
-		self.id().starts_with("westmint")
-	}
-	fn is_contracts_rococo(&self) -> bool {
-		self.id().starts_with("contracts-rococo")
-	}
-	fn is_penpal(&self) -> bool {
-		self.id().starts_with("penpal")
-	}
-=======
 
 use crate::{
 	chain_spec,
@@ -86,17 +50,20 @@
 	Statemint,
 	Statemine,
 	Westmint,
+	PenPal(NonZeroU32),
 	ContractsRococo,
 }
 
 trait ChainType {
 	fn runtime(&self) -> Runtime;
->>>>>>> eff2c9e4
 }
 
 impl ChainType for dyn ChainSpec {
 	fn runtime(&self) -> Runtime {
 		runtime(self.id())
+	}
+	fn is_penpal(&self) -> bool {
+		self.id().starts_with("penpal")
 	}
 }
 
@@ -107,9 +74,14 @@
 	fn runtime(&self) -> Runtime {
 		runtime(self.id())
 	}
-}
+	fn is_penpal(&self) -> bool {
+		<dyn sc_service::ChainSpec>::is_penpal(self)
+	}
+}
+
 
 fn runtime(id: &str) -> Runtime {
+	let (id, para_id) = extract_parachain_id(id);
 	if id.starts_with("shell") {
 		Runtime::Shell
 	} else if id.starts_with("seedling") {
@@ -120,24 +92,17 @@
 		Runtime::Statemine
 	} else if id.starts_with("westmint") {
 		Runtime::Westmint
+	} else if id.starts_with("penpal") {
+		Runtime::Penpal(para_id)
 	} else if id.starts_with("contracts-rococo") {
 		Runtime::ContractsRococo
 	} else {
 		Runtime::Generic
 	}
-	fn is_penpal(&self) -> bool {
-		<dyn sc_service::ChainSpec>::is_penpal(self)
-	}
-}
-
-<<<<<<< HEAD
-fn load_spec(id: &str) -> std::result::Result<Box<dyn sc_service::ChainSpec>, String> {
-	let (norm_id, para_id) = extract_parachain_id(id);
-	Ok(match norm_id {
-=======
+}
+
 fn load_spec(id: &str) -> std::result::Result<Box<dyn ChainSpec>, String> {
 	Ok(match id {
->>>>>>> eff2c9e4
 		"staging" => Box::new(chain_spec::staging_test_net()),
 		"tick" => Box::new(chain_spec::ChainSpec::from_json_bytes(
 			&include_bytes!("../../parachains/chain-specs/tick.json")[..],
@@ -200,24 +165,6 @@
 		path => {
 			println!("could not find a path {}", path);
 			let chain_spec = chain_spec::ChainSpec::from_json_file(path.into())?;
-<<<<<<< HEAD
-			if chain_spec.is_statemint() {
-				Box::new(chain_spec::StatemintChainSpec::from_json_file(path.into())?)
-			} else if chain_spec.is_statemine() {
-				Box::new(chain_spec::StatemineChainSpec::from_json_file(path.into())?)
-			} else if chain_spec.is_westmint() {
-				Box::new(chain_spec::WestmintChainSpec::from_json_file(path.into())?)
-			} else if chain_spec.is_penpal() {
-				Box::new(chain_spec::PenpalChainSpec::from_json_file(path.into())?)
-            } else if chain_spec.is_shell() {
-				Box::new(chain_spec::ShellChainSpec::from_json_file(path.into())?)
-			} else if chain_spec.is_seedling() {
-				Box::new(chain_spec::SeedlingChainSpec::from_json_file(path.into())?)
-			} else if chain_spec.is_contracts_rococo() {
-				Box::new(chain_spec::ContractsRococoChainSpec::from_json_file(path.into())?)
-			} else {
-				Box::new(chain_spec)
-=======
 			match chain_spec.runtime() {
 				Runtime::Statemint => Box::new(
 					chain_spec::statemint::StatemintChainSpec::from_json_file(path.into())?,
@@ -234,8 +181,8 @@
 				Runtime::ContractsRococo => Box::new(
 					chain_spec::contracts::ContractsRococoChainSpec::from_json_file(path.into())?,
 				),
+				Runtime::PenPal(_para_id) => Box::new(chain_spec::PenpalChainSpec::from_json_file(path.into())?)
 				Runtime::Generic => Box::new(chain_spec),
->>>>>>> eff2c9e4
 			}
 		},
 	})
