// Copyright 2019-2021 Parity Technologies (UK) Ltd.
// This file is part of Cumulus.

// Cumulus is free software: you can redistribute it and/or modify
// it under the terms of the GNU General Public License as published by
// the Free Software Foundation, either version 3 of the License, or
// (at your option) any later version.

// Cumulus is distributed in the hope that it will be useful,
// but WITHOUT ANY WARRANTY; without even the implied warranty of
// MERCHANTABILITY or FITNESS FOR A PARTICULAR PURPOSE.  See the
// GNU General Public License for more details.

// You should have received a copy of the GNU General Public License
// along with Cumulus.  If not, see <http://www.gnu.org/licenses/>.

use crate::{
	chain_spec,
	cli::{Cli, RelayChainCli, Subcommand},
	service::{
		new_partial, AssetHubKusamaExecutor, AssetHubPolkadotRuntimeExecutor,
		AssetHubWestendExecutor, Block, BridgeHubKusamaRuntimeExecutor,
		BridgeHubPolkadotRuntimeExecutor, BridgeHubRococoRuntimeExecutor,
		CollectivesPolkadotRuntimeExecutor, GluttonRuntimeExecutor,
	},
};
use codec::Encode;
use cumulus_client_cli::generate_genesis_block;
use cumulus_primitives_core::ParaId;
use frame_benchmarking_cli::{BenchmarkCmd, SUBSTRATE_REFERENCE_HARDWARE};
use log::{info, warn};
use parachains_common::{AssetHubPolkadotAuraId, AuraId};
use sc_cli::{
	ChainSpec, CliConfiguration, DefaultConfigurationValues, ImportParams, KeystoreParams,
	NetworkParams, Result, RuntimeVersion, SharedParams, SubstrateCli,
};
use sc_service::config::{BasePath, PrometheusConfig};
use sp_core::hexdisplay::HexDisplay;
use sp_runtime::traits::{AccountIdConversion, Block as BlockT};
use std::{net::SocketAddr, path::PathBuf};

/// Helper enum that is used for better distinction of different parachain/runtime configuration
/// (it is based/calculated on ChainSpec's ID attribute)
#[derive(Debug, PartialEq, Default)]
enum Runtime {
	/// This is the default runtime (actually based on rococo)
	#[default]
	Default,
	Shell,
	Seedling,
	AssetHubPolkadot,
	AssetHubKusama,
	AssetHubWestend,
	Penpal(ParaId),
	ContractsRococo,
	CollectivesPolkadot,
	CollectivesWestend,
	Glutton,
	BridgeHub(chain_spec::bridge_hubs::BridgeHubRuntimeType),
}

trait RuntimeResolver {
	fn runtime(&self) -> Runtime;
}

impl RuntimeResolver for dyn ChainSpec {
	fn runtime(&self) -> Runtime {
		runtime(self.id())
	}
}

/// Implementation, that can resolve [`Runtime`] from any json configuration file
impl RuntimeResolver for PathBuf {
	fn runtime(&self) -> Runtime {
		#[derive(Debug, serde::Deserialize)]
		struct EmptyChainSpecWithId {
			id: String,
		}

		let file = std::fs::File::open(self).expect("Failed to open file");
		let reader = std::io::BufReader::new(file);
		let chain_spec: EmptyChainSpecWithId = serde_json::from_reader(reader)
			.expect("Failed to read 'json' file with ChainSpec configuration");

		runtime(&chain_spec.id)
	}
}

fn runtime(id: &str) -> Runtime {
	let id = id.replace('_', "-");
	let (_, id, para_id) = extract_parachain_id(&id);

	if id.starts_with("shell") {
		Runtime::Shell
	} else if id.starts_with("seedling") {
		Runtime::Seedling
	} else if id.starts_with("asset-hub-polkadot") | id.starts_with("statemint") {
		Runtime::AssetHubPolkadot
	} else if id.starts_with("asset-hub-kusama") | id.starts_with("statemine") {
		Runtime::AssetHubKusama
	} else if id.starts_with("asset-hub-westend") | id.starts_with("westmint") {
		Runtime::AssetHubWestend
	} else if id.starts_with("penpal") {
		Runtime::Penpal(para_id.unwrap_or(ParaId::new(0)))
	} else if id.starts_with("contracts-rococo") {
		Runtime::ContractsRococo
	} else if id.starts_with("collectives-polkadot") {
		Runtime::CollectivesPolkadot
	} else if id.starts_with("collectives-westend") {
		Runtime::CollectivesWestend
	} else if id.starts_with(chain_spec::bridge_hubs::BridgeHubRuntimeType::ID_PREFIX) {
		Runtime::BridgeHub(
			id.parse::<chain_spec::bridge_hubs::BridgeHubRuntimeType>()
				.expect("Invalid value"),
		)
	} else if id.starts_with("glutton") {
		Runtime::Glutton
	} else {
		log::warn!("No specific runtime was recognized for ChainSpec's id: '{}', so Runtime::default() will be used", id);
		Runtime::default()
	}
}

fn load_spec(id: &str) -> std::result::Result<Box<dyn ChainSpec>, String> {
	let (id, _, para_id) = extract_parachain_id(id);
	Ok(match id {
		// - Defaul-like
		"staging" =>
			Box::new(chain_spec::rococo_parachain::staging_rococo_parachain_local_config()),
		"tick" =>
			Box::new(chain_spec::rococo_parachain::RococoParachainChainSpec::from_json_bytes(
				&include_bytes!("../../parachains/chain-specs/tick.json")[..],
			)?),
		"trick" =>
			Box::new(chain_spec::rococo_parachain::RococoParachainChainSpec::from_json_bytes(
				&include_bytes!("../../parachains/chain-specs/trick.json")[..],
			)?),
		"track" =>
			Box::new(chain_spec::rococo_parachain::RococoParachainChainSpec::from_json_bytes(
				&include_bytes!("../../parachains/chain-specs/track.json")[..],
			)?),

		// -- Starters
		"shell" => Box::new(chain_spec::shell::get_shell_chain_spec()),
		"seedling" => Box::new(chain_spec::seedling::get_seedling_chain_spec()),

		// -- Asset Hub Polkadot
		"asset-hub-polkadot-dev" | "statemint-dev" =>
			Box::new(chain_spec::asset_hubs::asset_hub_polkadot_development_config()),
		"asset-hub-polkadot-local" | "statemint-local" =>
			Box::new(chain_spec::asset_hubs::asset_hub_polkadot_local_config()),
		// the chain spec as used for generating the upgrade genesis values
		"asset-hub-polkadot-genesis" | "statemint-genesis" =>
			Box::new(chain_spec::asset_hubs::asset_hub_polkadot_config()),
		// the shell-based chain spec as used for syncing
		"asset-hub-polkadot" | "statemint" =>
			Box::new(chain_spec::asset_hubs::AssetHubPolkadotChainSpec::from_json_bytes(
				&include_bytes!("../../parachains/chain-specs/asset-hub-polkadot.json")[..],
			)?),

		// -- Asset Hub Kusama
		"asset-hub-kusama-dev" | "statemine-dev" =>
			Box::new(chain_spec::asset_hubs::asset_hub_kusama_development_config()),
		"asset-hub-kusama-local" | "statemine-local" =>
			Box::new(chain_spec::asset_hubs::asset_hub_kusama_local_config()),
		// the chain spec as used for generating the upgrade genesis values
		"asset-hub-kusama-genesis" | "statemine-genesis" =>
			Box::new(chain_spec::asset_hubs::asset_hub_kusama_config()),
		// the shell-based chain spec as used for syncing
		"asset-hub-kusama" | "statemine" =>
			Box::new(chain_spec::asset_hubs::AssetHubKusamaChainSpec::from_json_bytes(
				&include_bytes!("../../parachains/chain-specs/asset-hub-kusama.json")[..],
			)?),

		// -- Asset Hub Westend
		"asset-hub-westend-dev" | "westmint-dev" =>
			Box::new(chain_spec::asset_hubs::asset_hub_westend_development_config()),
		"asset-hub-westend-local" | "westmint-local" =>
			Box::new(chain_spec::asset_hubs::asset_hub_westend_local_config()),
		// the chain spec as used for generating the upgrade genesis values
		"asset-hub-westend-genesis" | "westmint-genesis" =>
			Box::new(chain_spec::asset_hubs::asset_hub_westend_config()),
		// the shell-based chain spec as used for syncing
		"asset-hub-westend" | "westmint" =>
			Box::new(chain_spec::asset_hubs::AssetHubWestendChainSpec::from_json_bytes(
				&include_bytes!("../../parachains/chain-specs/asset-hub-westend.json")[..],
			)?),

		// -- Polkadot Collectives
		"collectives-polkadot-dev" =>
			Box::new(chain_spec::collectives::collectives_polkadot_development_config()),
		"collectives-polkadot-local" =>
			Box::new(chain_spec::collectives::collectives_polkadot_local_config()),
		"collectives-polkadot" =>
			Box::new(chain_spec::collectives::CollectivesPolkadotChainSpec::from_json_bytes(
				&include_bytes!("../../parachains/chain-specs/collectives-polkadot.json")[..],
			)?),
		"collectives-westend" =>
			Box::new(chain_spec::collectives::CollectivesPolkadotChainSpec::from_json_bytes(
				&include_bytes!("../../parachains/chain-specs/collectives-westend.json")[..],
			)?),

		// -- Contracts on Rococo
		"contracts-rococo-dev" =>
			Box::new(chain_spec::contracts::contracts_rococo_development_config()),
		"contracts-rococo-local" =>
			Box::new(chain_spec::contracts::contracts_rococo_local_config()),
		"contracts-rococo-genesis" => Box::new(chain_spec::contracts::contracts_rococo_config()),
		"contracts-rococo" =>
			Box::new(chain_spec::contracts::ContractsRococoChainSpec::from_json_bytes(
				&include_bytes!("../../parachains/chain-specs/contracts-rococo.json")[..],
			)?),

		// -- BridgeHub
		bridge_like_id
			if bridge_like_id
				.starts_with(chain_spec::bridge_hubs::BridgeHubRuntimeType::ID_PREFIX) =>
			bridge_like_id
				.parse::<chain_spec::bridge_hubs::BridgeHubRuntimeType>()
				.expect("invalid value")
				.load_config()?,

		// -- Penpall
		"penpal-kusama" => Box::new(chain_spec::penpal::get_penpal_chain_spec(
			para_id.expect("Must specify parachain id"),
			"kusama-local",
		)),
		"penpal-polkadot" => Box::new(chain_spec::penpal::get_penpal_chain_spec(
			para_id.expect("Must specify parachain id"),
			"polkadot-local",
		)),

		// -- Glutton
		"glutton-kusama-dev" => Box::new(chain_spec::glutton::glutton_development_config(
			para_id.expect("Must specify parachain id"),
		)),
		"glutton-kusama-local" => Box::new(chain_spec::glutton::glutton_local_config(
			para_id.expect("Must specify parachain id"),
		)),
		// the chain spec as used for generating the upgrade genesis values
		"glutton-kusama-genesis" => Box::new(chain_spec::glutton::glutton_config(
			para_id.expect("Must specify parachain id"),
		)),

		// -- Fallback (generic chainspec)
		"" => {
			log::warn!("No ChainSpec.id specified, so using default one, based on rococo-parachain runtime");
			Box::new(chain_spec::rococo_parachain::rococo_parachain_local_config())
		},

		// -- Loading a specific spec from disk
		path => {
			let path: PathBuf = path.into();
			match path.runtime() {
				Runtime::AssetHubPolkadot => Box::new(
					chain_spec::asset_hubs::AssetHubPolkadotChainSpec::from_json_file(path)?,
				),
				Runtime::AssetHubKusama =>
					Box::new(chain_spec::asset_hubs::AssetHubKusamaChainSpec::from_json_file(path)?),
				Runtime::AssetHubWestend => Box::new(
					chain_spec::asset_hubs::AssetHubWestendChainSpec::from_json_file(path)?,
				),
				Runtime::CollectivesPolkadot | Runtime::CollectivesWestend => Box::new(
					chain_spec::collectives::CollectivesPolkadotChainSpec::from_json_file(path)?,
				),
				Runtime::Shell =>
					Box::new(chain_spec::shell::ShellChainSpec::from_json_file(path)?),
				Runtime::Seedling =>
					Box::new(chain_spec::seedling::SeedlingChainSpec::from_json_file(path)?),
				Runtime::ContractsRococo =>
					Box::new(chain_spec::contracts::ContractsRococoChainSpec::from_json_file(path)?),
				Runtime::BridgeHub(bridge_hub_runtime_type) =>
					bridge_hub_runtime_type.chain_spec_from_json_file(path)?,
				Runtime::Penpal(_para_id) =>
					Box::new(chain_spec::penpal::PenpalChainSpec::from_json_file(path)?),
				Runtime::Glutton =>
					Box::new(chain_spec::glutton::GluttonChainSpec::from_json_file(path)?),
				Runtime::Default => Box::new(
					chain_spec::rococo_parachain::RococoParachainChainSpec::from_json_file(path)?,
				),
			}
		},
	})
}

/// Extracts the normalized chain id and parachain id from the input chain id.
/// (H/T to Phala for the idea)
/// E.g. "penpal-kusama-2004" yields ("penpal-kusama", Some(2004))
fn extract_parachain_id(id: &str) -> (&str, &str, Option<ParaId>) {
	const KUSAMA_TEST_PARA_PREFIX: &str = "penpal-kusama-";
	const POLKADOT_TEST_PARA_PREFIX: &str = "penpal-polkadot-";

	const GLUTTON_PARA_DEV_PREFIX: &str = "glutton-kusama-dev-";
	const GLUTTON_PARA_LOCAL_PREFIX: &str = "glutton-kusama-local-";
	const GLUTTON_PARA_GENESIS_PREFIX: &str = "glutton-kusama-genesis-";

	let (norm_id, orig_id, para) = if let Some(suffix) = id.strip_prefix(KUSAMA_TEST_PARA_PREFIX) {
		let para_id: u32 = suffix.parse().expect("Invalid parachain-id suffix");
		(&id[..KUSAMA_TEST_PARA_PREFIX.len() - 1], id, Some(para_id))
	} else if let Some(suffix) = id.strip_prefix(POLKADOT_TEST_PARA_PREFIX) {
		let para_id: u32 = suffix.parse().expect("Invalid parachain-id suffix");
		(&id[..POLKADOT_TEST_PARA_PREFIX.len() - 1], id, Some(para_id))
	} else if let Some(suffix) = id.strip_prefix(GLUTTON_PARA_DEV_PREFIX) {
		let para_id: u32 = suffix.parse().expect("Invalid parachain-id suffix");
		(&id[..GLUTTON_PARA_DEV_PREFIX.len() - 1], id, Some(para_id))
	} else if let Some(suffix) = id.strip_prefix(GLUTTON_PARA_LOCAL_PREFIX) {
		let para_id: u32 = suffix.parse().expect("Invalid parachain-id suffix");
		(&id[..GLUTTON_PARA_LOCAL_PREFIX.len() - 1], id, Some(para_id))
	} else if let Some(suffix) = id.strip_prefix(GLUTTON_PARA_GENESIS_PREFIX) {
		let para_id: u32 = suffix.parse().expect("Invalid parachain-id suffix");
		(&id[..GLUTTON_PARA_GENESIS_PREFIX.len() - 1], id, Some(para_id))
	} else {
		(id, id, None)
	};

	(norm_id, orig_id, para.map(Into::into))
}

impl SubstrateCli for Cli {
	fn impl_name() -> String {
		"Polkadot parachain".into()
	}

	fn impl_version() -> String {
		env!("SUBSTRATE_CLI_IMPL_VERSION").into()
	}

	fn description() -> String {
		format!(
			"Polkadot parachain\n\nThe command-line arguments provided first will be \
		passed to the parachain node, while the arguments provided after -- will be passed \
		to the relaychain node.\n\n\
		{} [parachain-args] -- [relaychain-args]",
			Self::executable_name()
		)
	}

	fn author() -> String {
		env!("CARGO_PKG_AUTHORS").into()
	}

	fn support_url() -> String {
		"https://github.com/paritytech/cumulus/issues/new".into()
	}

	fn copyright_start_year() -> i32 {
		2017
	}

	fn load_spec(&self, id: &str) -> std::result::Result<Box<dyn ChainSpec>, String> {
		load_spec(id)
	}

	fn native_runtime_version(chain_spec: &Box<dyn ChainSpec>) -> &'static RuntimeVersion {
		match chain_spec.runtime() {
			Runtime::AssetHubPolkadot => &asset_hub_polkadot_runtime::VERSION,
			Runtime::AssetHubKusama => &asset_hub_kusama_runtime::VERSION,
			Runtime::AssetHubWestend => &asset_hub_westend_runtime::VERSION,
			Runtime::CollectivesPolkadot | Runtime::CollectivesWestend =>
				&collectives_polkadot_runtime::VERSION,
			Runtime::Shell => &shell_runtime::VERSION,
			Runtime::Seedling => &seedling_runtime::VERSION,
			Runtime::ContractsRococo => &contracts_rococo_runtime::VERSION,
			Runtime::BridgeHub(bridge_hub_runtime_type) =>
				bridge_hub_runtime_type.runtime_version(),
			Runtime::Penpal(_) => &penpal_runtime::VERSION,
			Runtime::Glutton => &glutton_runtime::VERSION,
			Runtime::Default => &rococo_parachain_runtime::VERSION,
		}
	}
}

impl SubstrateCli for RelayChainCli {
	fn impl_name() -> String {
		"Polkadot parachain".into()
	}

	fn impl_version() -> String {
		env!("SUBSTRATE_CLI_IMPL_VERSION").into()
	}

	fn description() -> String {
		format!(
			"Polkadot parachain\n\nThe command-line arguments provided first will be \
		passed to the parachain node, while the arguments provided after -- will be passed \
		to the relay chain node.\n\n\
		{} [parachain-args] -- [relay_chain-args]",
			Self::executable_name()
		)
	}

	fn author() -> String {
		env!("CARGO_PKG_AUTHORS").into()
	}

	fn support_url() -> String {
		"https://github.com/paritytech/cumulus/issues/new".into()
	}

	fn copyright_start_year() -> i32 {
		2017
	}

	fn load_spec(&self, id: &str) -> std::result::Result<Box<dyn ChainSpec>, String> {
		polkadot_cli::Cli::from_iter([RelayChainCli::executable_name()].iter()).load_spec(id)
	}

	fn native_runtime_version(chain_spec: &Box<dyn ChainSpec>) -> &'static RuntimeVersion {
		polkadot_cli::Cli::native_runtime_version(chain_spec)
	}
}

/// Creates partial components for the runtimes that are supported by the benchmarks.
macro_rules! construct_benchmark_partials {
	($config:expr, |$partials:ident| $code:expr) => {
		match $config.chain_spec.runtime() {
			Runtime::AssetHubKusama => {
				let $partials = new_partial::<asset_hub_kusama_runtime::RuntimeApi, _>(
					&$config,
					crate::service::aura_build_import_queue::<_, AuraId>,
				)?;
				$code
			},
			Runtime::AssetHubWestend => {
				let $partials = new_partial::<asset_hub_westend_runtime::RuntimeApi, _>(
					&$config,
					crate::service::aura_build_import_queue::<_, AuraId>,
				)?;
				$code
			},
			Runtime::AssetHubPolkadot => {
				let $partials = new_partial::<asset_hub_polkadot_runtime::RuntimeApi, _>(
					&$config,
					crate::service::aura_build_import_queue::<_, AssetHubPolkadotAuraId>,
				)?;
				$code
			},
			Runtime::CollectivesPolkadot | Runtime::CollectivesWestend => {
				let $partials = new_partial::<collectives_polkadot_runtime::RuntimeApi, _>(
					&$config,
					crate::service::aura_build_import_queue::<_, AuraId>,
				)?;
				$code
			},
			_ => Err("The chain is not supported".into()),
		}
	};
}

macro_rules! construct_async_run {
	(|$components:ident, $cli:ident, $cmd:ident, $config:ident| $( $code:tt )* ) => {{
		let runner = $cli.create_runner($cmd)?;
		match runner.config().chain_spec.runtime() {
			Runtime::AssetHubWestend => {
				runner.async_run(|$config| {
					let $components = new_partial::<asset_hub_westend_runtime::RuntimeApi, _>(
						&$config,
						crate::service::aura_build_import_queue::<_, AuraId>,
					)?;
					let task_manager = $components.task_manager;
					{ $( $code )* }.map(|v| (v, task_manager))
				})
			},
			Runtime::AssetHubKusama => {
				runner.async_run(|$config| {
					let $components = new_partial::<asset_hub_kusama_runtime::RuntimeApi, _>(
						&$config,
						crate::service::aura_build_import_queue::<_, AuraId>,
					)?;
					let task_manager = $components.task_manager;
					{ $( $code )* }.map(|v| (v, task_manager))
				})
			},
			Runtime::AssetHubPolkadot => {
				runner.async_run(|$config| {
					let $components = new_partial::<asset_hub_polkadot_runtime::RuntimeApi, _>(
						&$config,
						crate::service::aura_build_import_queue::<_, AssetHubPolkadotAuraId>,
					)?;
					let task_manager = $components.task_manager;
					{ $( $code )* }.map(|v| (v, task_manager))
				})
			},
			Runtime::CollectivesPolkadot | Runtime::CollectivesWestend => {
				runner.async_run(|$config| {
					let $components = new_partial::<collectives_polkadot_runtime::RuntimeApi, _>(
						&$config,
						crate::service::aura_build_import_queue::<_, AuraId>,
					)?;
					let task_manager = $components.task_manager;
					{ $( $code )* }.map(|v| (v, task_manager))
				})
			},
			Runtime::Shell => {
				runner.async_run(|$config| {
					let $components = new_partial::<shell_runtime::RuntimeApi, _>(
						&$config,
						crate::service::shell_build_import_queue,
					)?;
					let task_manager = $components.task_manager;
					{ $( $code )* }.map(|v| (v, task_manager))
				})
			},
			Runtime::Seedling => {
				runner.async_run(|$config| {
					let $components = new_partial::<seedling_runtime::RuntimeApi, _>(
						&$config,
						crate::service::shell_build_import_queue,
					)?;
					let task_manager = $components.task_manager;
					{ $( $code )* }.map(|v| (v, task_manager))
				})
			},
			Runtime::ContractsRococo => {
				runner.async_run(|$config| {
					let $components = new_partial::<contracts_rococo_runtime::RuntimeApi, _>(
						&$config,
						crate::service::contracts_rococo_build_import_queue,
					)?;
					let task_manager = $components.task_manager;
					{ $( $code )* }.map(|v| (v, task_manager))
				})
			},
			Runtime::BridgeHub(bridge_hub_runtime_type) => {
				 match bridge_hub_runtime_type {
					chain_spec::bridge_hubs::BridgeHubRuntimeType::Polkadot |
					chain_spec::bridge_hubs::BridgeHubRuntimeType::PolkadotLocal |
					chain_spec::bridge_hubs::BridgeHubRuntimeType::PolkadotDevelopment => {
						runner.async_run(|$config| {
							let $components = new_partial::<chain_spec::bridge_hubs::polkadot::RuntimeApi, _>(
								&$config,
								crate::service::aura_build_import_queue::<_, AuraId>,
							)?;

							let task_manager = $components.task_manager;
							{ $( $code )* }.map(|v| (v, task_manager))
						})
					},
					chain_spec::bridge_hubs::BridgeHubRuntimeType::Kusama |
					chain_spec::bridge_hubs::BridgeHubRuntimeType::KusamaLocal |
					chain_spec::bridge_hubs::BridgeHubRuntimeType::KusamaDevelopment => {
						runner.async_run(|$config| {
							let $components = new_partial::<chain_spec::bridge_hubs::kusama::RuntimeApi, _>(
								&$config,
								crate::service::aura_build_import_queue::<_, AuraId>,
							)?;

							let task_manager = $components.task_manager;
							{ $( $code )* }.map(|v| (v, task_manager))
						})
					},
					chain_spec::bridge_hubs::BridgeHubRuntimeType::Westend => {
						runner.async_run(|$config| {
							let $components = new_partial::<chain_spec::bridge_hubs::westend::RuntimeApi, _>(
								&$config,
								crate::service::aura_build_import_queue::<_, AuraId>,
							)?;

							let task_manager = $components.task_manager;
							{ $( $code )* }.map(|v| (v, task_manager))
						})
					},
					chain_spec::bridge_hubs::BridgeHubRuntimeType::Rococo |
					chain_spec::bridge_hubs::BridgeHubRuntimeType::RococoLocal |
					chain_spec::bridge_hubs::BridgeHubRuntimeType::RococoDevelopment => {
						runner.async_run(|$config| {
							let $components = new_partial::<chain_spec::bridge_hubs::rococo::RuntimeApi, _>(
								&$config,
								crate::service::aura_build_import_queue::<_, AuraId>,
							)?;

							let task_manager = $components.task_manager;
							{ $( $code )* }.map(|v| (v, task_manager))
						})
					},
					chain_spec::bridge_hubs::BridgeHubRuntimeType::Wococo |
					chain_spec::bridge_hubs::BridgeHubRuntimeType::WococoLocal => {
						runner.async_run(|$config| {
							let $components = new_partial::<chain_spec::bridge_hubs::wococo::RuntimeApi, _>(
								&$config,
								crate::service::aura_build_import_queue::<_, AuraId>,
							)?;

							let task_manager = $components.task_manager;
							{ $( $code )* }.map(|v| (v, task_manager))
						})
					}
				}
			},
			Runtime::Penpal(_) | Runtime::Default => {
				runner.async_run(|$config| {
					let $components = new_partial::<
						rococo_parachain_runtime::RuntimeApi,
						_
					>(
						&$config,
						crate::service::rococo_parachain_build_import_queue,
					)?;
					let task_manager = $components.task_manager;
					{ $( $code )* }.map(|v| (v, task_manager))
				})
			},
			Runtime::Glutton => {
				runner.async_run(|$config| {
					let $components = new_partial::<glutton_runtime::RuntimeApi, _>(
						&$config,
						crate::service::shell_build_import_queue,
					)?;
					let task_manager = $components.task_manager;
					{ $( $code )* }.map(|v| (v, task_manager))
				})
			}
		}
	}}
}

/// Parse command line arguments into service configuration.
pub fn run() -> Result<()> {
	let cli = Cli::from_args();

	match &cli.subcommand {
		Some(Subcommand::BuildSpec(cmd)) => {
			let runner = cli.create_runner(cmd)?;
			runner.sync_run(|config| cmd.run(config.chain_spec, config.network))
		},
		Some(Subcommand::CheckBlock(cmd)) => {
			construct_async_run!(|components, cli, cmd, config| {
				Ok(cmd.run(components.client, components.import_queue))
			})
		},
		Some(Subcommand::ExportBlocks(cmd)) => {
			construct_async_run!(|components, cli, cmd, config| {
				Ok(cmd.run(components.client, config.database))
			})
		},
		Some(Subcommand::ExportState(cmd)) => {
			construct_async_run!(|components, cli, cmd, config| {
				Ok(cmd.run(components.client, config.chain_spec))
			})
		},
		Some(Subcommand::ImportBlocks(cmd)) => {
			construct_async_run!(|components, cli, cmd, config| {
				Ok(cmd.run(components.client, components.import_queue))
			})
		},
		Some(Subcommand::Revert(cmd)) => construct_async_run!(|components, cli, cmd, config| {
			Ok(cmd.run(components.client, components.backend, None))
		}),
		Some(Subcommand::PurgeChain(cmd)) => {
			let runner = cli.create_runner(cmd)?;

			runner.sync_run(|config| {
				let polkadot_cli = RelayChainCli::new(
					&config,
					[RelayChainCli::executable_name()].iter().chain(cli.relaychain_args.iter()),
				);

				let polkadot_config = SubstrateCli::create_configuration(
					&polkadot_cli,
					&polkadot_cli,
					config.tokio_handle.clone(),
				)
				.map_err(|err| format!("Relay chain argument error: {}", err))?;

				cmd.run(config, polkadot_config)
			})
		},
		Some(Subcommand::ExportGenesisState(cmd)) => {
			let runner = cli.create_runner(cmd)?;
			runner.sync_run(|_config| {
				let spec = cli.load_spec(&cmd.shared_params.chain.clone().unwrap_or_default())?;
				let state_version = Cli::native_runtime_version(&spec).state_version();
				cmd.run::<crate::service::Block>(&*spec, state_version)
			})
		},
		Some(Subcommand::ExportGenesisWasm(cmd)) => {
			let runner = cli.create_runner(cmd)?;
			runner.sync_run(|_config| {
				let spec = cli.load_spec(&cmd.shared_params.chain.clone().unwrap_or_default())?;
				cmd.run(&*spec)
			})
		},
		Some(Subcommand::Benchmark(cmd)) => {
			let runner = cli.create_runner(cmd)?;

			// Switch on the concrete benchmark sub-command-
			match cmd {
				BenchmarkCmd::Pallet(cmd) =>
					if cfg!(feature = "runtime-benchmarks") {
						runner.sync_run(|config| {
							match config.chain_spec.runtime() {
							Runtime::AssetHubKusama =>
								cmd.run::<Block, AssetHubKusamaExecutor>(config),
							Runtime::AssetHubWestend => cmd.run::<Block, AssetHubWestendExecutor>(config),
							Runtime::AssetHubPolkadot =>
								cmd.run::<Block, AssetHubPolkadotRuntimeExecutor>(config),
							Runtime::CollectivesPolkadot | Runtime::CollectivesWestend =>
								cmd.run::<Block, CollectivesPolkadotRuntimeExecutor>(config),
							Runtime::BridgeHub(bridge_hub_runtime_type) => match bridge_hub_runtime_type {
								chain_spec::bridge_hubs::BridgeHubRuntimeType::Polkadot |
								chain_spec::bridge_hubs::BridgeHubRuntimeType::PolkadotLocal |
								chain_spec::bridge_hubs::BridgeHubRuntimeType::PolkadotDevelopment =>
									cmd.run::<Block, BridgeHubPolkadotRuntimeExecutor>(config),
								chain_spec::bridge_hubs::BridgeHubRuntimeType::Kusama |
								chain_spec::bridge_hubs::BridgeHubRuntimeType::KusamaLocal |
								chain_spec::bridge_hubs::BridgeHubRuntimeType::KusamaDevelopment =>
									cmd.run::<Block, BridgeHubKusamaRuntimeExecutor>(config),
								chain_spec::bridge_hubs::BridgeHubRuntimeType::Rococo |
								chain_spec::bridge_hubs::BridgeHubRuntimeType::RococoLocal |
								chain_spec::bridge_hubs::BridgeHubRuntimeType::RococoDevelopment =>
									cmd.run::<Block, BridgeHubRococoRuntimeExecutor>(config),
								_ => Err(format!(
									"Chain '{:?}' doesn't support benchmarking for bridge_hub_runtime_type: {:?}",
									config.chain_spec.runtime(),
									bridge_hub_runtime_type
								)
									.into()),
							},
							Runtime::Glutton =>
								cmd.run::<Block, GluttonRuntimeExecutor>(config),
							_ => Err(format!(
								"Chain '{:?}' doesn't support benchmarking",
								config.chain_spec.runtime()
							)
							.into()),
						}
						})
					} else {
						Err("Benchmarking wasn't enabled when building the node. \
				You can enable it with `--features runtime-benchmarks`."
							.into())
					},
				BenchmarkCmd::Block(cmd) => runner.sync_run(|config| {
					construct_benchmark_partials!(config, |partials| cmd.run(partials.client))
				}),
				#[cfg(not(feature = "runtime-benchmarks"))]
				BenchmarkCmd::Storage(_) =>
					return Err(sc_cli::Error::Input(
						"Compile with --features=runtime-benchmarks \
						to enable storage benchmarks."
							.into(),
					)
					.into()),
				#[cfg(feature = "runtime-benchmarks")]
				BenchmarkCmd::Storage(cmd) => runner.sync_run(|config| {
					construct_benchmark_partials!(config, |partials| {
						let db = partials.backend.expose_db();
						let storage = partials.backend.expose_storage();

						cmd.run(config, partials.client.clone(), db, storage)
					})
				}),
				BenchmarkCmd::Machine(cmd) =>
					runner.sync_run(|config| cmd.run(&config, SUBSTRATE_REFERENCE_HARDWARE.clone())),
				// NOTE: this allows the Client to leniently implement
				// new benchmark commands without requiring a companion MR.
				#[allow(unreachable_patterns)]
				_ => Err("Benchmarking sub-command unsupported".into()),
			}
		},
		#[cfg(feature = "try-runtime")]
		Some(Subcommand::TryRuntime(cmd)) => {
			use sc_executor::{sp_wasm_interface::ExtendedHostFunctions, NativeExecutionDispatch};
			use try_runtime_cli::block_building_info::timestamp_with_aura_info;

			// grab the task manager.
			let runner = cli.create_runner(cmd)?;
			let registry = &runner.config().prometheus_config.as_ref().map(|cfg| &cfg.registry);
			let task_manager =
				sc_service::TaskManager::new(runner.config().tokio_handle.clone(), *registry)
					.map_err(|e| format!("Error: {:?}", e))?;
			type HostFunctionsOf<E> = ExtendedHostFunctions<
				sp_io::SubstrateHostFunctions,
				<E as NativeExecutionDispatch>::ExtendHostFunctions,
			>;

			let info_provider = timestamp_with_aura_info(6000);

			match runner.config().chain_spec.runtime() {
				Runtime::AssetHubKusama => runner.async_run(|_| {
					Ok((
						cmd.run::<Block, HostFunctionsOf<AssetHubKusamaExecutor>, _>(Some(
							info_provider,
						)),
						task_manager,
					))
				}),
				Runtime::AssetHubWestend => runner.async_run(|_| {
					Ok((
						cmd.run::<Block, HostFunctionsOf<AssetHubWestendExecutor>, _>(Some(
							info_provider,
						)),
						task_manager,
					))
				}),
				Runtime::AssetHubPolkadot => runner.async_run(|_| {
					Ok((
						cmd.run::<Block, HostFunctionsOf<AssetHubPolkadotRuntimeExecutor>, _>(Some(
							info_provider,
						)),
						task_manager,
					))
				}),
				Runtime::CollectivesPolkadot | Runtime::CollectivesWestend =>
					runner.async_run(|_| {
						Ok((
							cmd.run::<Block, HostFunctionsOf<CollectivesPolkadotRuntimeExecutor>, _>(Some(info_provider)),
							task_manager,
						))
					}),
				Runtime::BridgeHub(bridge_hub_runtime_type) =>
					match bridge_hub_runtime_type {
						chain_spec::bridge_hubs::BridgeHubRuntimeType::Polkadot |
						chain_spec::bridge_hubs::BridgeHubRuntimeType::PolkadotLocal |
						chain_spec::bridge_hubs::BridgeHubRuntimeType::PolkadotDevelopment =>
							runner.async_run(|_| {
								Ok((
							cmd.run::<Block, HostFunctionsOf<BridgeHubPolkadotRuntimeExecutor>, _>(Some(info_provider)),
							task_manager,
						))
							}),
						chain_spec::bridge_hubs::BridgeHubRuntimeType::Kusama |
						chain_spec::bridge_hubs::BridgeHubRuntimeType::KusamaLocal |
						chain_spec::bridge_hubs::BridgeHubRuntimeType::KusamaDevelopment => runner.async_run(|_| {
							Ok((
							cmd.run::<Block, HostFunctionsOf<BridgeHubKusamaRuntimeExecutor>, _>(Some(info_provider)),
							task_manager,
						))
						}),
						chain_spec::bridge_hubs::BridgeHubRuntimeType::Rococo |
						chain_spec::bridge_hubs::BridgeHubRuntimeType::RococoLocal |
						chain_spec::bridge_hubs::BridgeHubRuntimeType::RococoDevelopment => runner.async_run(|_| {
							Ok((
							cmd.run::<Block, HostFunctionsOf<BridgeHubRococoRuntimeExecutor>, _>(Some(info_provider)),
							task_manager,
						))
						}),
						_ => Err(format!(
						"Chain '{:?}' doesn't support try-runtime for bridge_hub_runtime_type: {:?}",
						runner.config().chain_spec.runtime(),
						bridge_hub_runtime_type
					)
						.into()),
					},
				Runtime::Shell => runner.async_run(|_| {
					Ok((
						cmd.run::<Block, HostFunctionsOf<crate::service::ShellRuntimeExecutor>, _>(Some(info_provider)),
						task_manager,
					))
				}),
				Runtime::ContractsRococo => runner.async_run(|_| {
					Ok((
						cmd.run::<Block, HostFunctionsOf<crate::service::ContractsRococoRuntimeExecutor>, _>(Some(info_provider)),
						task_manager,
					))
				}),
				Runtime::Glutton => runner.async_run(|_| {
					Ok((
						cmd.run::<Block, HostFunctionsOf<crate::service::GluttonRuntimeExecutor>, _>(Some(info_provider)),
						task_manager,
					))
				}),
				_ => Err("Chain doesn't support try-runtime".into()),
			}
		},
		#[cfg(not(feature = "try-runtime"))]
		Some(Subcommand::TryRuntime) => Err("Try-runtime was not enabled when building the node. \
			You can enable it with `--features try-runtime`."
			.into()),
		Some(Subcommand::Key(cmd)) => Ok(cmd.run(&cli)?),
		None => {
			let runner = cli.create_runner(&cli.run.normalize())?;
			let collator_options = cli.run.collator_options();

			runner.run_node_until_exit(|config| async move {
<<<<<<< HEAD
=======
				// If Statemint (Statemine, Westmint, Rockmine) DB exists and we're using the
				// asset-hub chain spec, then rename the base path to the new chain ID. In the case
				// that both file paths exist, the node will exit, as the user must decide (by
				// deleting one path) the information that they want to use as their DB.
				let old_name = match config.chain_spec.id() {
				     "asset-hub-polkadot" => Some("statemint"),
				     "asset-hub-kusama" => Some("statemine"),
				     "asset-hub-westend" => Some("westmint"),
				     "asset-hub-rococo" => Some("rockmine"),
				     _ => None,
				};

				if let Some(old_name) = old_name {
				    let new_path = config.base_path.config_dir(config.chain_spec.id());
				    let old_path = config.base_path.config_dir(old_name);

				    if old_path.exists() && new_path.exists() {
				         return Err(format!(
							"Found legacy {} path {} and new asset-hub path {}. Delete one path such that only one exists.",
							old_name, old_path.display(), new_path.display()
						).into())
				    }

				    if old_path.exists() {
				        std::fs::rename(old_path, new_path)?;
				    }
				}

>>>>>>> badda669
				let hwbench = (!cli.no_hardware_benchmarks).then_some(
					config.database.path().map(|database_path| {
						let _ = std::fs::create_dir_all(database_path);
						sc_sysinfo::gather_hwbench(Some(database_path))
					})).flatten();

				let para_id = chain_spec::Extensions::try_get(&*config.chain_spec)
					.map(|e| e.para_id)
					.ok_or("Could not find parachain extension in chain-spec.")?;

				let polkadot_cli = RelayChainCli::new(
					&config,
					[RelayChainCli::executable_name()].iter().chain(cli.relaychain_args.iter()),
				);

				let id = ParaId::from(para_id);

				let parachain_account =
					AccountIdConversion::<polkadot_primitives::AccountId>::into_account_truncating(&id);

				let state_version = Cli::native_runtime_version(&config.chain_spec).state_version();

				let block: crate::service::Block =
					generate_genesis_block(&*config.chain_spec, state_version)
						.map_err(|e| format!("{:?}", e))?;
				let genesis_state = format!("0x{:?}", HexDisplay::from(&block.header().encode()));

				let tokio_handle = config.tokio_handle.clone();
				let polkadot_config =
					SubstrateCli::create_configuration(&polkadot_cli, &polkadot_cli, tokio_handle)
						.map_err(|err| format!("Relay chain argument error: {}", err))?;

				info!("Parachain id: {:?}", id);
				info!("Parachain Account: {}", parachain_account);
				info!("Parachain genesis state: {}", genesis_state);
				info!("Is collating: {}", if config.role.is_authority() { "yes" } else { "no" });

				if !collator_options.relay_chain_rpc_urls.is_empty() && !cli.relaychain_args.is_empty() {
					warn!("Detected relay chain node arguments together with --relay-chain-rpc-url. This command starts a minimal Polkadot node that only uses a network-related subset of all relay chain CLI options.");
				}

				match config.chain_spec.runtime() {
					Runtime::AssetHubPolkadot => crate::service::start_generic_aura_node::<
						asset_hub_polkadot_runtime::RuntimeApi,
						AssetHubPolkadotAuraId,
					>(config, polkadot_config, collator_options, id, hwbench)
					.await
					.map(|r| r.0)
					.map_err(Into::into),
					Runtime::AssetHubKusama => crate::service::start_generic_aura_node::<
						asset_hub_kusama_runtime::RuntimeApi,
						AuraId,
					>(config, polkadot_config, collator_options, id, hwbench)
					.await
					.map(|r| r.0)
					.map_err(Into::into),
					Runtime::AssetHubWestend => crate::service::start_generic_aura_node::<
						asset_hub_westend_runtime::RuntimeApi,
						AuraId,
					>(config, polkadot_config, collator_options, id, hwbench)
					.await
					.map(|r| r.0)
					.map_err(Into::into),
					Runtime::CollectivesPolkadot | Runtime::CollectivesWestend =>
						crate::service::start_generic_aura_node::<
							collectives_polkadot_runtime::RuntimeApi,
							AuraId,
						>(config, polkadot_config, collator_options, id, hwbench)
						.await
						.map(|r| r.0)
						.map_err(Into::into),
					Runtime::Shell =>
						crate::service::start_shell_node::<shell_runtime::RuntimeApi>(
							config,
							polkadot_config,
							collator_options,
							id,
							hwbench,
						)
						.await
						.map(|r| r.0)
						.map_err(Into::into),
					Runtime::Seedling => crate::service::start_shell_node::<
						seedling_runtime::RuntimeApi,
					>(config, polkadot_config, collator_options, id, hwbench)
					.await
					.map(|r| r.0)
					.map_err(Into::into),
					Runtime::ContractsRococo => crate::service::start_contracts_rococo_node(
						config,
						polkadot_config,
						collator_options,
						id,
						hwbench,
					)
					.await
					.map(|r| r.0)
					.map_err(Into::into),
					Runtime::BridgeHub(bridge_hub_runtime_type) => match bridge_hub_runtime_type {
						chain_spec::bridge_hubs::BridgeHubRuntimeType::Polkadot |
						chain_spec::bridge_hubs::BridgeHubRuntimeType::PolkadotLocal |
						chain_spec::bridge_hubs::BridgeHubRuntimeType::PolkadotDevelopment =>
							crate::service::start_generic_aura_node::<
								chain_spec::bridge_hubs::polkadot::RuntimeApi,
								AuraId,
							>(config, polkadot_config, collator_options, id, hwbench)
								.await
								.map(|r| r.0),
						chain_spec::bridge_hubs::BridgeHubRuntimeType::Kusama |
						chain_spec::bridge_hubs::BridgeHubRuntimeType::KusamaLocal |
						chain_spec::bridge_hubs::BridgeHubRuntimeType::KusamaDevelopment =>
							crate::service::start_generic_aura_node::<
								chain_spec::bridge_hubs::kusama::RuntimeApi,
								AuraId,
							>(config, polkadot_config, collator_options, id, hwbench)
							.await
							.map(|r| r.0),
						chain_spec::bridge_hubs::BridgeHubRuntimeType::Westend =>
							crate::service::start_generic_aura_node::<
								chain_spec::bridge_hubs::westend::RuntimeApi,
								AuraId,
							>(config, polkadot_config, collator_options, id, hwbench)
							.await
							.map(|r| r.0),
						chain_spec::bridge_hubs::BridgeHubRuntimeType::Rococo |
						chain_spec::bridge_hubs::BridgeHubRuntimeType::RococoLocal |
						chain_spec::bridge_hubs::BridgeHubRuntimeType::RococoDevelopment =>
							crate::service::start_generic_aura_node::<
								chain_spec::bridge_hubs::rococo::RuntimeApi,
								AuraId,
							>(config, polkadot_config, collator_options, id, hwbench)
							.await
							.map(|r| r.0),
						chain_spec::bridge_hubs::BridgeHubRuntimeType::Wococo |
						chain_spec::bridge_hubs::BridgeHubRuntimeType::WococoLocal =>
							crate::service::start_generic_aura_node::<
								chain_spec::bridge_hubs::wococo::RuntimeApi,
								AuraId,
							>(config, polkadot_config, collator_options, id, hwbench)
							.await
							.map(|r| r.0),
					}
					.map_err(Into::into),
					Runtime::Penpal(_) | Runtime::Default =>
						crate::service::start_rococo_parachain_node(
							config,
							polkadot_config,
							collator_options,
							id,
							hwbench,
						)
						.await
						.map(|r| r.0)
						.map_err(Into::into),
					Runtime::Glutton =>
						crate::service::start_shell_node::<glutton_runtime::RuntimeApi>(
							config,
							polkadot_config,
							collator_options,
							id,
							hwbench,
						)
						.await
						.map(|r| r.0)
						.map_err(Into::into),
				}
			})
		},
	}
}

impl DefaultConfigurationValues for RelayChainCli {
	fn p2p_listen_port() -> u16 {
		30334
	}

	fn rpc_listen_port() -> u16 {
		9945
	}

	fn prometheus_listen_port() -> u16 {
		9616
	}
}

impl CliConfiguration<Self> for RelayChainCli {
	fn shared_params(&self) -> &SharedParams {
		self.base.base.shared_params()
	}

	fn import_params(&self) -> Option<&ImportParams> {
		self.base.base.import_params()
	}

	fn network_params(&self) -> Option<&NetworkParams> {
		self.base.base.network_params()
	}

	fn keystore_params(&self) -> Option<&KeystoreParams> {
		self.base.base.keystore_params()
	}

	fn base_path(&self) -> Result<Option<BasePath>> {
		Ok(self
			.shared_params()
			.base_path()?
			.or_else(|| self.base_path.clone().map(Into::into)))
	}

	fn rpc_addr(&self, default_listen_port: u16) -> Result<Option<SocketAddr>> {
		self.base.base.rpc_addr(default_listen_port)
	}

	fn prometheus_config(
		&self,
		default_listen_port: u16,
		chain_spec: &Box<dyn ChainSpec>,
	) -> Result<Option<PrometheusConfig>> {
		self.base.base.prometheus_config(default_listen_port, chain_spec)
	}

	fn init<F>(
		&self,
		_support_url: &String,
		_impl_version: &String,
		_logger_hook: F,
		_config: &sc_service::Configuration,
	) -> Result<()>
	where
		F: FnOnce(&mut sc_cli::LoggerBuilder, &sc_service::Configuration),
	{
		unreachable!("PolkadotCli is never initialized; qed");
	}

	fn chain_id(&self, is_dev: bool) -> Result<String> {
		let chain_id = self.base.base.chain_id(is_dev)?;

		Ok(if chain_id.is_empty() { self.chain_id.clone().unwrap_or_default() } else { chain_id })
	}

	fn role(&self, is_dev: bool) -> Result<sc_service::Role> {
		self.base.base.role(is_dev)
	}

	fn transaction_pool(&self, is_dev: bool) -> Result<sc_service::config::TransactionPoolOptions> {
		self.base.base.transaction_pool(is_dev)
	}

	fn trie_cache_maximum_size(&self) -> Result<Option<usize>> {
		self.base.base.trie_cache_maximum_size()
	}

	fn rpc_methods(&self) -> Result<sc_service::config::RpcMethods> {
		self.base.base.rpc_methods()
	}

	fn rpc_max_connections(&self) -> Result<u32> {
		self.base.base.rpc_max_connections()
	}

	fn rpc_cors(&self, is_dev: bool) -> Result<Option<Vec<String>>> {
		self.base.base.rpc_cors(is_dev)
	}

	fn default_heap_pages(&self) -> Result<Option<u64>> {
		self.base.base.default_heap_pages()
	}

	fn force_authoring(&self) -> Result<bool> {
		self.base.base.force_authoring()
	}

	fn disable_grandpa(&self) -> Result<bool> {
		self.base.base.disable_grandpa()
	}

	fn max_runtime_instances(&self) -> Result<Option<usize>> {
		self.base.base.max_runtime_instances()
	}

	fn announce_block(&self) -> Result<bool> {
		self.base.base.announce_block()
	}

	fn telemetry_endpoints(
		&self,
		chain_spec: &Box<dyn ChainSpec>,
	) -> Result<Option<sc_telemetry::TelemetryEndpoints>> {
		self.base.base.telemetry_endpoints(chain_spec)
	}

	fn node_name(&self) -> Result<String> {
		self.base.base.node_name()
	}
}

#[cfg(test)]
mod tests {
	use crate::{
		chain_spec::{get_account_id_from_seed, get_from_seed},
		command::{Runtime, RuntimeResolver},
	};
	use sc_chain_spec::{ChainSpec, ChainSpecExtension, ChainSpecGroup, ChainType, Extension};
	use serde::{Deserialize, Serialize};
	use sp_core::sr25519;
	use std::path::PathBuf;
	use tempfile::TempDir;

	#[derive(
		Debug, Clone, PartialEq, Serialize, Deserialize, ChainSpecGroup, ChainSpecExtension, Default,
	)]
	#[serde(deny_unknown_fields)]
	pub struct Extensions1 {
		pub attribute1: String,
		pub attribute2: u32,
	}

	#[derive(
		Debug, Clone, PartialEq, Serialize, Deserialize, ChainSpecGroup, ChainSpecExtension, Default,
	)]
	#[serde(deny_unknown_fields)]
	pub struct Extensions2 {
		pub attribute_x: String,
		pub attribute_y: String,
		pub attribute_z: u32,
	}

	fn store_configuration(dir: &TempDir, spec: Box<dyn ChainSpec>) -> PathBuf {
		let raw_output = true;
		let json = sc_service::chain_ops::build_spec(&*spec, raw_output)
			.expect("Failed to build json string");
		let mut cfg_file_path = dir.path().to_path_buf();
		cfg_file_path.push(spec.id());
		cfg_file_path.set_extension("json");
		std::fs::write(&cfg_file_path, json).expect("Failed to write to json file");
		cfg_file_path
	}

	pub type DummyChainSpec<E> =
		sc_service::GenericChainSpec<rococo_parachain_runtime::GenesisConfig, E>;

	pub fn create_default_with_extensions<E: Extension>(
		id: &str,
		extension: E,
	) -> DummyChainSpec<E> {
		DummyChainSpec::from_genesis(
			"Dummy local testnet",
			id,
			ChainType::Local,
			move || {
				crate::chain_spec::rococo_parachain::testnet_genesis(
					get_account_id_from_seed::<sr25519::Public>("Alice"),
					vec![
						get_from_seed::<rococo_parachain_runtime::AuraId>("Alice"),
						get_from_seed::<rococo_parachain_runtime::AuraId>("Bob"),
					],
					vec![get_account_id_from_seed::<sr25519::Public>("Alice")],
					1000.into(),
				)
			},
			Vec::new(),
			None,
			None,
			None,
			None,
			extension,
		)
	}

	#[test]
	fn test_resolve_runtime_for_different_configuration_files() {
		let temp_dir = tempfile::tempdir().expect("Failed to access tempdir");

		let path = store_configuration(
			&temp_dir,
			Box::new(create_default_with_extensions("shell-1", Extensions1::default())),
		);
		assert_eq!(Runtime::Shell, path.runtime());

		let path = store_configuration(
			&temp_dir,
			Box::new(create_default_with_extensions("shell-2", Extensions2::default())),
		);
		assert_eq!(Runtime::Shell, path.runtime());

		let path = store_configuration(
			&temp_dir,
			Box::new(create_default_with_extensions("seedling", Extensions2::default())),
		);
		assert_eq!(Runtime::Seedling, path.runtime());

		let path = store_configuration(
			&temp_dir,
			Box::new(crate::chain_spec::rococo_parachain::rococo_parachain_local_config()),
		);
		assert_eq!(Runtime::Default, path.runtime());

		let path = store_configuration(
			&temp_dir,
			Box::new(crate::chain_spec::asset_hubs::asset_hub_kusama_local_config()),
		);
		assert_eq!(Runtime::AssetHubKusama, path.runtime());

		let path = store_configuration(
			&temp_dir,
			Box::new(crate::chain_spec::contracts::contracts_rococo_local_config()),
		);
		assert_eq!(Runtime::ContractsRococo, path.runtime());
	}
}<|MERGE_RESOLUTION|>--- conflicted
+++ resolved
@@ -873,8 +873,6 @@
 			let collator_options = cli.run.collator_options();
 
 			runner.run_node_until_exit(|config| async move {
-<<<<<<< HEAD
-=======
 				// If Statemint (Statemine, Westmint, Rockmine) DB exists and we're using the
 				// asset-hub chain spec, then rename the base path to the new chain ID. In the case
 				// that both file paths exist, the node will exit, as the user must decide (by
@@ -903,7 +901,6 @@
 				    }
 				}
 
->>>>>>> badda669
 				let hwbench = (!cli.no_hardware_benchmarks).then_some(
 					config.database.path().map(|database_path| {
 						let _ = std::fs::create_dir_all(database_path);
