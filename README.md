--- conflicted
+++ resolved
@@ -241,28 +241,4 @@
 
 The network uses horizontal message passing (HRMP) to enable communication between parachains and
 the relay chain and, in turn, between parachains. This means that every message is sent to the relay
-<<<<<<< HEAD
-chain, and from the relay chain to its destination parachain.
-=======
-chain, and from the relay chain to its destination parachain.
-
-### Containerize
-
-After building `polkadot-parachain` with cargo or with Parity CI image as documented in [this chapter](#build--launch-rococo-collators),
-the following will allow producing a new docker image where the compiled binary is injected:
-
-```bash
-./docker/scripts/build-injected-image.sh
-```
-
-Alternatively, you can build an image with a builder pattern:
-
-```bash
-docker build --tag $OWNER/$IMAGE_NAME --file ./docker/polkadot-parachain_builder.Containerfile .
-
-You may then run your new container:
-
-```bash
-docker run --rm -it $OWNER/$IMAGE_NAME --collator --tmp --chain /specs/westmint.json
-```
->>>>>>> ffb6f1e1
+chain, and from the relay chain to its destination parachain.