[package]
name = "cumulus-runtime"
version = "0.1.0"
authors = ["Parity Technologies <admin@parity.io>"]
edition = "2018"

[dependencies]
# Other dependencies
codec = { package = "parity-scale-codec", version = "1.3.0", default-features = false, features = [ "derive" ] }
hash-db = { version = "0.15.2", default-features = false }
memory-db = { version = "0.24.0", default-features = false }
trie-db = { version = "0.22.0", default-features = false }

# Cumulus dependencies
cumulus-primitives = { path = "../primitives", default-features = false }

# Substrate dependencies
<<<<<<< HEAD
sp-std = { git = "https://github.com/cheme/substrate", default-features = false, branch = "rococo-branch-witness_backend" }
sp-runtime = { git = "https://github.com/cheme/substrate", default-features = false, branch = "rococo-branch-witness_backend" }
sp-core = { git = "https://github.com/cheme/substrate", default-features = false, branch = "rococo-branch-witness_backend" }
sp-io = { git = "https://github.com/cheme/substrate", default-features = false, branch = "rococo-branch-witness_backend" }
frame-executive = { git = "https://github.com/cheme/substrate", default-features = false, branch = "rococo-branch-witness_backend" }
sp-state-machine = { git = "https://github.com/cheme/substrate", default-features = false, branch = "rococo-branch-witness_backend" }
sp-externalities = { git = "https://github.com/cheme/substrate", default-features = false, branch = "rococo-branch-witness_backend" }
sp-trie = { git = "https://github.com/cheme/substrate", default-features = false, branch = "rococo-branch-witness_backend" }

# Polkadot dependencies
parachain = { package = "polkadot-parachain", git = "https://github.com/cheme/polkadot-1", branch = "rococo-branch-witness_backend", default-features = false, features = [ "wasm-api" ] }

[dev-dependencies]
sc-block-builder = { git = "https://github.com/cheme/substrate", default-features = false, branch = "rococo-branch-witness_backend" }
sp-keyring = { git = "https://github.com/cheme/substrate", branch = "rococo-branch-witness_backend" }
sp-blockchain = { git = "https://github.com/cheme/substrate", branch = "rococo-branch-witness_backend" }
sc-executor = { git = "https://github.com/cheme/substrate", branch = "rococo-branch-witness_backend", features = ["std", "wasmtime"] }
sp-consensus = { git = "https://github.com/cheme/substrate", branch = "rococo-branch-witness_backend" }
test-client = { package = "cumulus-test-client", path = "../test/client" }
=======
sp-std = { git = "https://github.com/paritytech/substrate", default-features = false, branch = "master" }
sp-runtime = { git = "https://github.com/paritytech/substrate", default-features = false, branch = "master" }
sp-core = { git = "https://github.com/paritytech/substrate", default-features = false, branch = "master" }
sp-io = { git = "https://github.com/paritytech/substrate", default-features = false, branch = "master" }
frame-executive = { git = "https://github.com/paritytech/substrate", default-features = false, branch = "master" }
sp-trie = { git = "https://github.com/paritytech/substrate", default-features = false, branch = "master" }

# Polkadot dependencies
parachain = { package = "polkadot-parachain", git = "https://github.com/paritytech/polkadot", default-features = false, features = [ "wasm-api" ] , branch = "bkchr-adder-collator-integration-test" }

[dev-dependencies]
sc-block-builder = { git = "https://github.com/paritytech/substrate", default-features = false, branch = "master" }
sc-client-api = { git = "https://github.com/paritytech/substrate", default-features = false, branch = "master" }
sp-keyring = { git = "https://github.com/paritytech/substrate", branch = "master" }
sp-blockchain = { git = "https://github.com/paritytech/substrate", branch = "master" }
sc-executor = { git = "https://github.com/paritytech/substrate", branch = "master" }
sp-consensus = { git = "https://github.com/paritytech/substrate", branch = "master" }
cumulus-test-client = { path = "../test/client" }
env_logger = "0.7.1"
>>>>>>> 76f9ecae

[features]
default = ["std"]
std = [
	"codec/std",
	"cumulus-primitives/std",
	"sp-std/std",
	"sp-io/std",
	"sp-runtime/std",
	"sp-core/std",
	"frame-executive/std",
	"memory-db/std",
	"hash-db/std",
	"trie-db/std",
	"sp-state-machine/std",
	"sp-externalities/std",
	"sp-trie/std",
	"parachain/std",
]<|MERGE_RESOLUTION|>--- conflicted
+++ resolved
@@ -15,33 +15,14 @@
 cumulus-primitives = { path = "../primitives", default-features = false }
 
 # Substrate dependencies
-<<<<<<< HEAD
-sp-std = { git = "https://github.com/cheme/substrate", default-features = false, branch = "rococo-branch-witness_backend" }
-sp-runtime = { git = "https://github.com/cheme/substrate", default-features = false, branch = "rococo-branch-witness_backend" }
-sp-core = { git = "https://github.com/cheme/substrate", default-features = false, branch = "rococo-branch-witness_backend" }
-sp-io = { git = "https://github.com/cheme/substrate", default-features = false, branch = "rococo-branch-witness_backend" }
-frame-executive = { git = "https://github.com/cheme/substrate", default-features = false, branch = "rococo-branch-witness_backend" }
-sp-state-machine = { git = "https://github.com/cheme/substrate", default-features = false, branch = "rococo-branch-witness_backend" }
-sp-externalities = { git = "https://github.com/cheme/substrate", default-features = false, branch = "rococo-branch-witness_backend" }
-sp-trie = { git = "https://github.com/cheme/substrate", default-features = false, branch = "rococo-branch-witness_backend" }
-
-# Polkadot dependencies
-parachain = { package = "polkadot-parachain", git = "https://github.com/cheme/polkadot-1", branch = "rococo-branch-witness_backend", default-features = false, features = [ "wasm-api" ] }
-
-[dev-dependencies]
-sc-block-builder = { git = "https://github.com/cheme/substrate", default-features = false, branch = "rococo-branch-witness_backend" }
-sp-keyring = { git = "https://github.com/cheme/substrate", branch = "rococo-branch-witness_backend" }
-sp-blockchain = { git = "https://github.com/cheme/substrate", branch = "rococo-branch-witness_backend" }
-sc-executor = { git = "https://github.com/cheme/substrate", branch = "rococo-branch-witness_backend", features = ["std", "wasmtime"] }
-sp-consensus = { git = "https://github.com/cheme/substrate", branch = "rococo-branch-witness_backend" }
-test-client = { package = "cumulus-test-client", path = "../test/client" }
-=======
 sp-std = { git = "https://github.com/paritytech/substrate", default-features = false, branch = "master" }
 sp-runtime = { git = "https://github.com/paritytech/substrate", default-features = false, branch = "master" }
 sp-core = { git = "https://github.com/paritytech/substrate", default-features = false, branch = "master" }
 sp-io = { git = "https://github.com/paritytech/substrate", default-features = false, branch = "master" }
 frame-executive = { git = "https://github.com/paritytech/substrate", default-features = false, branch = "master" }
 sp-trie = { git = "https://github.com/paritytech/substrate", default-features = false, branch = "master" }
+sp-state-machine = { git = "https://github.com/paritytech/substrate", default-features = false, branch = "master" }
+sp-externalities = { git = "https://github.com/paritytech/substrate", default-features = false, branch = "master" }
 
 # Polkadot dependencies
 parachain = { package = "polkadot-parachain", git = "https://github.com/paritytech/polkadot", default-features = false, features = [ "wasm-api" ] , branch = "bkchr-adder-collator-integration-test" }
@@ -55,7 +36,6 @@
 sp-consensus = { git = "https://github.com/paritytech/substrate", branch = "master" }
 cumulus-test-client = { path = "../test/client" }
 env_logger = "0.7.1"
->>>>>>> 76f9ecae
 
 [features]
 default = ["std"]
