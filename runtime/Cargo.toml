--- conflicted
+++ resolved
@@ -16,22 +16,12 @@
 cumulus-primitives = { path = "../primitives", default-features = false }
 
 # Substrate dependencies
-<<<<<<< HEAD
 sp-std = { git = "https://github.com/paritytech/substrate", default-features = false, branch = "bkchr-cumulus-branch" }
 sp-runtime = { git = "https://github.com/paritytech/substrate", default-features = false, branch = "bkchr-cumulus-branch" }
 sp-core = { git = "https://github.com/paritytech/substrate", default-features = false, branch = "bkchr-cumulus-branch" }
 sp-io = { git = "https://github.com/paritytech/substrate", default-features = false, branch = "bkchr-cumulus-branch" }
 frame-executive = { git = "https://github.com/paritytech/substrate", default-features = false, branch = "bkchr-cumulus-branch" }
 sp-trie = { git = "https://github.com/paritytech/substrate", default-features = false, branch = "bkchr-cumulus-branch" }
-=======
-sp-std = { git = "https://github.com/paritytech/substrate", default-features = false, branch = "cumulus-branch" }
-sp-runtime = { git = "https://github.com/paritytech/substrate", default-features = false, branch = "cumulus-branch" }
-sp-core = { git = "https://github.com/paritytech/substrate", default-features = false, branch = "cumulus-branch" }
-sp-io = { git = "https://github.com/paritytech/substrate", default-features = false, branch = "cumulus-branch" }
-frame-executive = { git = "https://github.com/paritytech/substrate", default-features = false, branch = "cumulus-branch" }
-sp-trie = { git = "https://github.com/paritytech/substrate", default-features = false, branch = "cumulus-branch" }
-sp-inherents = { git = "https://github.com/paritytech/substrate", default-features = false, branch = "cumulus-branch" }
->>>>>>> c163d870
 
 # Polkadot dependencies
 parachain = { package = "polkadot-parachain", git = "https://github.com/paritytech/polkadot", branch = "bkchr-cumulus-branch", default-features = false, features = [ "wasm-api" ] }
