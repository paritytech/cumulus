[package]
name = "cumulus-runtime"
version = "0.1.0"
authors = ["Parity Technologies <admin@parity.io>"]
edition = "2018"

[dependencies]
# Other dependencies
codec = { package = "parity-scale-codec", version = "1.3.0", default-features = false, features = [ "derive" ] }
memory-db = { version = "0.18.0", default-features = false }
hash-db = { version = "0.15.2", default-features = false }
trie-db = { version = "0.20.1", default-features = false }
hashbrown = "0.6.1"

# Cumulus dependencies
cumulus-primitives = { path = "../primitives", default-features = false }

# Substrate dependencies
<<<<<<< HEAD
sp-std = { git = "https://github.com/paritytech/substrate", default-features = false, branch = "cecton-keep-unpinned-para-blocks" }
sp-runtime = { git = "https://github.com/paritytech/substrate", default-features = false, branch = "cecton-keep-unpinned-para-blocks" }
sp-core = { git = "https://github.com/paritytech/substrate", default-features = false, branch = "cecton-keep-unpinned-para-blocks" }
sp-io = { git = "https://github.com/paritytech/substrate", default-features = false, branch = "cecton-keep-unpinned-para-blocks" }
frame-executive = { git = "https://github.com/paritytech/substrate", default-features = false, branch = "cecton-keep-unpinned-para-blocks" }
sp-trie = { git = "https://github.com/paritytech/substrate", default-features = false, branch = "cecton-keep-unpinned-para-blocks" }
=======
sp-std = { git = "https://github.com/paritytech/substrate", default-features = false, branch = "cumulus-branch" }
sp-runtime = { git = "https://github.com/paritytech/substrate", default-features = false, branch = "cumulus-branch" }
sp-core = { git = "https://github.com/paritytech/substrate", default-features = false, branch = "cumulus-branch" }
sp-io = { git = "https://github.com/paritytech/substrate", default-features = false, branch = "cumulus-branch" }
frame-executive = { git = "https://github.com/paritytech/substrate", default-features = false, branch = "cumulus-branch" }
sp-trie = { git = "https://github.com/paritytech/substrate", default-features = false, branch = "cumulus-branch" }
sp-inherents = { git = "https://github.com/paritytech/substrate", default-features = false, branch = "cumulus-branch" }
>>>>>>> 45a7fe2a

# Polkadot dependencies
parachain = { package = "polkadot-parachain", git = "https://github.com/paritytech/polkadot", branch = "cecton-keep-unpinned-para-blocks", default-features = false, features = [ "wasm-api" ] }

[dev-dependencies]
sc-block-builder = { git = "https://github.com/paritytech/substrate", default-features = false, branch = "cecton-keep-unpinned-para-blocks" }
sp-keyring = { git = "https://github.com/paritytech/substrate", branch = "cecton-keep-unpinned-para-blocks" }
sp-blockchain = { git = "https://github.com/paritytech/substrate", branch = "cecton-keep-unpinned-para-blocks" }
sc-executor = { git = "https://github.com/paritytech/substrate", branch = "cecton-keep-unpinned-para-blocks" }
sp-consensus = { git = "https://github.com/paritytech/substrate", branch = "cecton-keep-unpinned-para-blocks" }
test-client = { package = "cumulus-test-client", path = "../test/client" }

[features]
default = ["std"]
std = [
	"codec/std",
	"cumulus-primitives/std",
	"sp-std/std",
	"sp-io/std",
	"sp-runtime/std",
	"sp-core/std",
	"frame-executive/std",
	"memory-db/std",
	"hash-db/std",
	"trie-db/std",
	"sp-trie/std",
	"parachain/std",
]<|MERGE_RESOLUTION|>--- conflicted
+++ resolved
@@ -16,22 +16,13 @@
 cumulus-primitives = { path = "../primitives", default-features = false }
 
 # Substrate dependencies
-<<<<<<< HEAD
 sp-std = { git = "https://github.com/paritytech/substrate", default-features = false, branch = "cecton-keep-unpinned-para-blocks" }
 sp-runtime = { git = "https://github.com/paritytech/substrate", default-features = false, branch = "cecton-keep-unpinned-para-blocks" }
 sp-core = { git = "https://github.com/paritytech/substrate", default-features = false, branch = "cecton-keep-unpinned-para-blocks" }
 sp-io = { git = "https://github.com/paritytech/substrate", default-features = false, branch = "cecton-keep-unpinned-para-blocks" }
 frame-executive = { git = "https://github.com/paritytech/substrate", default-features = false, branch = "cecton-keep-unpinned-para-blocks" }
 sp-trie = { git = "https://github.com/paritytech/substrate", default-features = false, branch = "cecton-keep-unpinned-para-blocks" }
-=======
-sp-std = { git = "https://github.com/paritytech/substrate", default-features = false, branch = "cumulus-branch" }
-sp-runtime = { git = "https://github.com/paritytech/substrate", default-features = false, branch = "cumulus-branch" }
-sp-core = { git = "https://github.com/paritytech/substrate", default-features = false, branch = "cumulus-branch" }
-sp-io = { git = "https://github.com/paritytech/substrate", default-features = false, branch = "cumulus-branch" }
-frame-executive = { git = "https://github.com/paritytech/substrate", default-features = false, branch = "cumulus-branch" }
-sp-trie = { git = "https://github.com/paritytech/substrate", default-features = false, branch = "cumulus-branch" }
-sp-inherents = { git = "https://github.com/paritytech/substrate", default-features = false, branch = "cumulus-branch" }
->>>>>>> 45a7fe2a
+sp-inherents = { git = "https://github.com/paritytech/substrate", default-features = false, branch = "cecton-keep-unpinned-para-blocks" }
 
 # Polkadot dependencies
 parachain = { package = "polkadot-parachain", git = "https://github.com/paritytech/polkadot", branch = "cecton-keep-unpinned-para-blocks", default-features = false, features = [ "wasm-api" ] }
