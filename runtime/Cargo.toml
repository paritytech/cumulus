[package]
name = "cumulus-runtime"
version = "0.1.0"
authors = ["Parity Technologies <admin@parity.io>"]
edition = "2018"

[dependencies]
# Other dependencies
codec = { package = "parity-scale-codec", version = "1.3.0", default-features = false, features = [ "derive" ] }
hash-db = { version = "0.15.2", default-features = false }
memory-db = { version = "0.24.0", default-features = false }
trie-db = { version = "0.22.0", default-features = false }

# Cumulus dependencies
cumulus-primitives = { path = "../primitives", default-features = false }

# Substrate dependencies
<<<<<<< HEAD
sp-std = { git = "https://github.com/paritytech/substrate", default-features = false, branch = "master" }
sp-runtime = { git = "https://github.com/paritytech/substrate", default-features = false, branch = "master" }
sp-core = { git = "https://github.com/paritytech/substrate", default-features = false, branch = "master" }
sp-io = { git = "https://github.com/paritytech/substrate", default-features = false, branch = "master" }
frame-executive = { git = "https://github.com/paritytech/substrate", default-features = false, branch = "master" }
sp-trie = { git = "https://github.com/paritytech/substrate", default-features = false, branch = "master" }
=======
frame-executive = { git = "https://github.com/paritytech/substrate", default-features = false, branch = "rococo-branch" }
sp-core = { git = "https://github.com/paritytech/substrate", default-features = false, branch = "rococo-branch" }
sp-io = { git = "https://github.com/paritytech/substrate", default-features = false, branch = "rococo-branch" }
sp-runtime = { git = "https://github.com/paritytech/substrate", default-features = false, branch = "rococo-branch" }
sp-std = { git = "https://github.com/paritytech/substrate", default-features = false, branch = "rococo-branch" }
sp-trie = { git = "https://github.com/paritytech/substrate", default-features = false, branch = "rococo-branch" }
>>>>>>> 4d150a01

# Polkadot dependencies
parachain = { package = "polkadot-parachain", git = "https://github.com/paritytech/polkadot", default-features = false, features = [ "wasm-api" ] , branch = "master" }

[dev-dependencies]
<<<<<<< HEAD
sc-block-builder = { git = "https://github.com/paritytech/substrate", default-features = false, branch = "master" }
sp-keyring = { git = "https://github.com/paritytech/substrate", branch = "master" }
sp-blockchain = { git = "https://github.com/paritytech/substrate", branch = "master" }
sc-executor = { git = "https://github.com/paritytech/substrate", branch = "master" }
sp-consensus = { git = "https://github.com/paritytech/substrate", branch = "master" }
=======
# Substrate dependencies
sc-block-builder = { git = "https://github.com/paritytech/substrate", default-features = false, branch = "rococo-branch" }
sc-client-api = { git = "https://github.com/paritytech/substrate", branch = "rococo-branch" }
sc-executor = { git = "https://github.com/paritytech/substrate", branch = "rococo-branch" }
sp-blockchain = { git = "https://github.com/paritytech/substrate", branch = "rococo-branch" }
sp-consensus = { git = "https://github.com/paritytech/substrate", branch = "rococo-branch" }
sp-keyring = { git = "https://github.com/paritytech/substrate", branch = "rococo-branch" }
sp-timestamp = { git = "https://github.com/paritytech/substrate", branch = "rococo-branch" }

# Cumulus dependencies
>>>>>>> 4d150a01
test-client = { package = "cumulus-test-client", path = "../test/client" }

[features]
default = ["std"]
std = [
	"codec/std",
	"cumulus-primitives/std",
	"sp-std/std",
	"sp-io/std",
	"sp-runtime/std",
	"sp-core/std",
	"frame-executive/std",
	"memory-db/std",
	"hash-db/std",
	"trie-db/std",
	"sp-trie/std",
	"parachain/std",
]<|MERGE_RESOLUTION|>--- conflicted
+++ resolved
@@ -15,44 +15,22 @@
 cumulus-primitives = { path = "../primitives", default-features = false }
 
 # Substrate dependencies
-<<<<<<< HEAD
 sp-std = { git = "https://github.com/paritytech/substrate", default-features = false, branch = "master" }
 sp-runtime = { git = "https://github.com/paritytech/substrate", default-features = false, branch = "master" }
 sp-core = { git = "https://github.com/paritytech/substrate", default-features = false, branch = "master" }
 sp-io = { git = "https://github.com/paritytech/substrate", default-features = false, branch = "master" }
 frame-executive = { git = "https://github.com/paritytech/substrate", default-features = false, branch = "master" }
 sp-trie = { git = "https://github.com/paritytech/substrate", default-features = false, branch = "master" }
-=======
-frame-executive = { git = "https://github.com/paritytech/substrate", default-features = false, branch = "rococo-branch" }
-sp-core = { git = "https://github.com/paritytech/substrate", default-features = false, branch = "rococo-branch" }
-sp-io = { git = "https://github.com/paritytech/substrate", default-features = false, branch = "rococo-branch" }
-sp-runtime = { git = "https://github.com/paritytech/substrate", default-features = false, branch = "rococo-branch" }
-sp-std = { git = "https://github.com/paritytech/substrate", default-features = false, branch = "rococo-branch" }
-sp-trie = { git = "https://github.com/paritytech/substrate", default-features = false, branch = "rococo-branch" }
->>>>>>> 4d150a01
 
 # Polkadot dependencies
 parachain = { package = "polkadot-parachain", git = "https://github.com/paritytech/polkadot", default-features = false, features = [ "wasm-api" ] , branch = "master" }
 
 [dev-dependencies]
-<<<<<<< HEAD
 sc-block-builder = { git = "https://github.com/paritytech/substrate", default-features = false, branch = "master" }
 sp-keyring = { git = "https://github.com/paritytech/substrate", branch = "master" }
 sp-blockchain = { git = "https://github.com/paritytech/substrate", branch = "master" }
 sc-executor = { git = "https://github.com/paritytech/substrate", branch = "master" }
 sp-consensus = { git = "https://github.com/paritytech/substrate", branch = "master" }
-=======
-# Substrate dependencies
-sc-block-builder = { git = "https://github.com/paritytech/substrate", default-features = false, branch = "rococo-branch" }
-sc-client-api = { git = "https://github.com/paritytech/substrate", branch = "rococo-branch" }
-sc-executor = { git = "https://github.com/paritytech/substrate", branch = "rococo-branch" }
-sp-blockchain = { git = "https://github.com/paritytech/substrate", branch = "rococo-branch" }
-sp-consensus = { git = "https://github.com/paritytech/substrate", branch = "rococo-branch" }
-sp-keyring = { git = "https://github.com/paritytech/substrate", branch = "rococo-branch" }
-sp-timestamp = { git = "https://github.com/paritytech/substrate", branch = "rococo-branch" }
-
-# Cumulus dependencies
->>>>>>> 4d150a01
 test-client = { package = "cumulus-test-client", path = "../test/client" }
 
 [features]
