--- conflicted
+++ resolved
@@ -13,30 +13,18 @@
 hashbrown = "0.6.1"
 
 # Substrate dependencies
-<<<<<<< HEAD
-rstd = { package = "sr-std", git = "https://github.com/paritytech/substrate", default-features = false, branch = "bkchr-cumulus-branch" }
-runtime-primitives = { package = "sr-primitives", git = "https://github.com/paritytech/substrate", default-features = false, branch = "bkchr-cumulus-branch" }
-primitives = { package = "substrate-primitives", git = "https://github.com/paritytech/substrate", default-features = false, branch = "bkchr-cumulus-branch" }
-rio = { package = "sr-io", git = "https://github.com/paritytech/substrate", default-features = false, branch = "bkchr-cumulus-branch" }
-support = { package = "srml-support", git = "https://github.com/paritytech/substrate", default-features = false, branch = "bkchr-cumulus-branch" }
-system = { package = "srml-system", git = "https://github.com/paritytech/substrate", default-features = false, branch = "bkchr-cumulus-branch" }
-executive = { package = "srml-executive", git = "https://github.com/paritytech/substrate", default-features = false, branch = "bkchr-cumulus-branch" }
-substrate-trie = { git = "https://github.com/paritytech/substrate", default-features = false, branch = "bkchr-cumulus-branch" }
-
-# Polkadot dependencies
-polkadot-primitives = { git = "https://github.com/paritytech/polkadot", default-features = false, branch = "bkchr-cumulus-branch" }
-parachain = { package = "polkadot-parachain", git = "https://github.com/paritytech/polkadot", branch = "bkchr-cumulus-branch", default-features = false, features = [ "wasm-api" ] }
-=======
 sp-std = { git = "https://github.com/paritytech/substrate", default-features = false, branch = "cumulus-branch" }
 sp-runtime = { git = "https://github.com/paritytech/substrate", default-features = false, branch = "cumulus-branch" }
 sp-core = { git = "https://github.com/paritytech/substrate", default-features = false, branch = "cumulus-branch" }
 sp-io = { git = "https://github.com/paritytech/substrate", default-features = false, branch = "cumulus-branch" }
 frame-executive = { git = "https://github.com/paritytech/substrate", default-features = false, branch = "cumulus-branch" }
+frame-support = { git = "https://github.com/paritytech/substrate", default-features = false, branch = "cumulus-branch" }
+frame-system = { git = "https://github.com/paritytech/substrate", default-features = false, branch = "cumulus-branch" }
 sp-trie = { git = "https://github.com/paritytech/substrate", default-features = false, branch = "cumulus-branch" }
 
 # Polkadot dependencies
 parachain = { package = "polkadot-parachain", git = "https://github.com/paritytech/polkadot", branch = "cumulus-branch", default-features = false, features = [ "wasm-api" ] }
->>>>>>> 461b971c
+polkadot-primitives = { git = "https://github.com/paritytech/polkadot", default-features = false, branch = "cumulus-branch" }
 
 [dev-dependencies]
 sc-block-builder = { git = "https://github.com/paritytech/substrate", default-features = false, branch = "cumulus-branch" }
@@ -55,14 +43,12 @@
 	"sp-runtime/std",
 	"sp-core/std",
 	"frame-executive/std",
+	"frame-support/std",
+	"frame-system/std",
 	"memory-db/std",
 	"hash-db/std",
 	"trie-db/std",
-<<<<<<< HEAD
-	"substrate-trie/std",
+	"sp-trie/std",
 	"polkadot-primitives/std",
-=======
-	"sp-trie/std",
->>>>>>> 461b971c
 	"parachain/std",
 ]