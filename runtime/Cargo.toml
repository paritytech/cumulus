--- conflicted
+++ resolved
@@ -23,11 +23,7 @@
 sp-trie = { git = "https://github.com/paritytech/substrate", default-features = false, branch = "master" }
 
 # Polkadot dependencies
-<<<<<<< HEAD
-parachain = { package = "polkadot-parachain", git = "https://github.com/paritytech/polkadot", default-features = false, features = [ "wasm-api" ] , branch = "master" }
-=======
 parachain = { package = "polkadot-parachain", git = "https://github.com/paritytech/polkadot", default-features = false, features = [ "wasm-api" ] , branch = "bkchr-adder-collator-integration-test" }
->>>>>>> 76f9ecae
 
 [dev-dependencies]
 sc-block-builder = { git = "https://github.com/paritytech/substrate", default-features = false, branch = "master" }
