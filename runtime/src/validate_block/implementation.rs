// Copyright 2019 Parity Technologies (UK) Ltd.
// This file is part of Substrate.

// Substrate is free software: you can redistribute it and/or modify
// it under the terms of the GNU General Public License as published by
// the Free Software Foundation, either version 3 of the License, or
// (at your option) any later version.

// Substrate is distributed in the hope that it will be useful,
// but WITHOUT ANY WARRANTY; without even the implied warranty of
// MERCHANTABILITY or FITNESS FOR A PARTICULAR PURPOSE.  See the
// GNU General Public License for more details.

// You should have received a copy of the GNU General Public License
// along with Cumulus. If not, see <http://www.gnu.org/licenses/>.

//! The actual implementation of the validate block functionality.

use frame_executive::ExecuteBlock;
use sp_runtime::traits::{Block as BlockT, HashFor, NumberFor, Header as HeaderT};

<<<<<<< HEAD
use sp_std::{boxed::Box, vec::Vec};

use hash_db::{HashDB, EMPTY_PREFIX};

=======
use sp_std::{boxed::Box, collections::btree_map::BTreeMap, ops::Bound, vec::Vec};
use sp_trie::{delta_trie_root, read_trie_value, Layout, MemoryDB, StorageProof};

use hash_db::{HashDB, EMPTY_PREFIX};

use trie_db::{Trie, TrieDB, TrieDBIterator};

>>>>>>> 76f9ecae
use parachain::primitives::{HeadData, ValidationCode, ValidationParams, ValidationResult};

use codec::{Decode, Encode};

use cumulus_primitives::{
	well_known_keys::{
		NEW_VALIDATION_CODE, PROCESSED_DOWNWARD_MESSAGES, UPWARD_MESSAGES, VALIDATION_DATA,
	},
	GenericUpwardMessage, ValidationData,
};
use sp_externalities::{set_and_run_with_externalities, with_externalities};
use sp_externalities::{Externalities, ExtensionStore, Error, Extension};
use sp_trie::MemoryDB;
use sp_std::{any::{TypeId, Any}};
use sp_core::storage::ChildInfo;

type StorageValue = Vec<u8>;
type StorageKey = Vec<u8>;

type Ext<'a, B: BlockT> = sp_state_machine::Ext<
	'a,
	HashFor<B>,
	NumberFor<B>,
	sp_state_machine::TrieBackend<MemoryDB<HashFor<B>>, HashFor<B>>,
>;

/// Implement `Encode` by forwarding the stored raw vec.
struct EncodeOpaqueValue(Vec<u8>);

impl Encode for EncodeOpaqueValue {
	fn using_encoded<R, F: FnOnce(&[u8]) -> R>(&self, f: F) -> R {
		f(&self.0)
	}
}

/// Validate a given parachain block on a validator.
#[doc(hidden)]
pub fn validate_block<B: BlockT, E: ExecuteBlock<B>>(params: ValidationParams) -> ValidationResult {
	let block_data = crate::ParachainBlockData::<B>::decode(&mut &params.block_data.0[..])
		.expect("Invalid parachain block data");

	let parent_head =
		B::Header::decode(&mut &params.parent_head.0[..]).expect("Invalid parent head");

	let head_data = HeadData(block_data.header.encode());

	let block = B::new(block_data.header, block_data.extrinsics);
	assert!(
		parent_head.hash() == *block.header().parent_hash(),
		"Invalid parent hash",
	);

<<<<<<< HEAD
	// make a copy for later use
	let validation_function_params = (&params).into();

	let db = block_data.storage_proof.into_memory_db();
	let root = parent_head.state_root().clone();
	if !HashDB::<HashFor<B>, _>::contains(&db, &root, EMPTY_PREFIX) {
		panic!("Witness data does not contain given storage root.");
	}
	let backend = sp_state_machine::TrieBackend::new(
		db,
		root,
	);
	let mut overlay = sp_state_machine::OverlayedChanges::default();
	let mut cache = Default::default();
	let mut ext = WitnessExt::<B> {
		inner: Ext::<B>::new(&mut overlay, &mut cache, &backend),
		params: &validation_function_params,
	};
=======
	let storage_inner = WitnessStorage::<B>::new(
		block_data.storage_proof,
		parent_head.state_root().clone(),
		params,
	)
	.expect("Witness data and storage root always match; qed");
>>>>>>> 76f9ecae

	let _guard = unsafe {
		(
			// Replace storage calls with our own implementations
			sp_io::storage::host_read.replace_implementation(host_storage_read),
			sp_io::storage::host_set.replace_implementation(host_storage_set),
			sp_io::storage::host_get.replace_implementation(host_storage_get),
			sp_io::storage::host_exists.replace_implementation(host_storage_exists),
			sp_io::storage::host_clear.replace_implementation(host_storage_clear),
			sp_io::storage::host_root.replace_implementation(host_storage_root),
			sp_io::storage::host_clear_prefix.replace_implementation(host_storage_clear_prefix),
			sp_io::storage::host_changes_root.replace_implementation(host_storage_changes_root),
			sp_io::storage::host_append.replace_implementation(host_storage_append),
			sp_io::storage::host_next_key.replace_implementation(host_storage_next_key),
			sp_io::storage::host_start_transaction.replace_implementation(host_storage_start_transaction),
			sp_io::storage::host_rollback_transaction.replace_implementation(
				host_storage_rollback_transaction
			),
			sp_io::storage::host_commit_transaction.replace_implementation(
				host_storage_commit_transaction
			),
			sp_io::default_child_storage::host_get.replace_implementation(host_default_child_storage_get),
			sp_io::default_child_storage::host_read.replace_implementation(host_default_child_storage_read),
			sp_io::default_child_storage::host_set.replace_implementation(host_default_child_storage_set),
			sp_io::default_child_storage::host_clear.replace_implementation(
				host_default_child_storage_clear
			),
			sp_io::default_child_storage::host_storage_kill.replace_implementation(
				host_default_child_storage_storage_kill
			),
			sp_io::default_child_storage::host_exists.replace_implementation(
				host_default_child_storage_exists
			),
			sp_io::default_child_storage::host_clear_prefix.replace_implementation(
				host_default_child_storage_clear_prefix
			),
			sp_io::default_child_storage::host_root.replace_implementation(host_default_child_storage_root),
			sp_io::default_child_storage::host_next_key.replace_implementation(host_default_child_storage_next_key),
		)
	};

	set_and_run_with_externalities(&mut ext, || {
		E::execute_block(block);
	});

	// If in the course of block execution new validation code was set, insert
	// its scheduled upgrade so we can validate that block number later.
<<<<<<< HEAD
	let new_validation_code = overlay.storage(NEW_VALIDATION_CODE).flatten()
		.map(|slice| slice.to_vec())
		.map(ValidationCode);
	if new_validation_code.is_some() && validation_function_params.code_upgrade_allowed.is_none() {
		panic!("Attempt to upgrade validation function when not permitted!");
	}
=======
	let new_validation_code =
		with_storage(|storage| storage.modified(NEW_VALIDATION_CODE)).map(ValidationCode);
>>>>>>> 76f9ecae

	// Extract potential upward messages from the storage.
	let upward_messages = match overlay.storage(UPWARD_MESSAGES).flatten() {
		Some(encoded) => Vec::<GenericUpwardMessage>::decode(&mut &encoded[..])
			.expect("Upward messages vec is not correctly encoded in the storage!"),
		None => Vec::new(),
	};

	let processed_downward_messages = overlay.storage(PROCESSED_DOWNWARD_MESSAGES)
		.flatten()
		.and_then(|v| Decode::decode(&mut &v[..]).ok())
		.unwrap_or_default();

	ValidationResult {
		head_data,
		new_validation_code,
		upward_messages,
		processed_downward_messages,
	}
}

/// The storage implementation used when validating a block that is using the
/// witness data as source.
<<<<<<< HEAD
struct WitnessExt<'a, B: BlockT> {
	inner: Ext<'a, B>,
	params: &'a ValidationFunctionParams,
}

impl<'a, B: BlockT> Externalities for WitnessExt<'a, B> {
	fn storage(&self, key: &[u8]) -> Option<StorageValue> {
		match key {
			VALIDATION_FUNCTION_PARAMS => Some(self.params.encode()),
			key => self.inner.storage(key),
=======
struct WitnessStorage<B: BlockT> {
	witness_data: MemoryDB<HashFor<B>>,
	overlay: BTreeMap<Vec<u8>, Option<Vec<u8>>>,
	storage_root: B::Hash,
	validation_params: ValidationParams,
}

impl<B: BlockT> WitnessStorage<B> {
	/// Initialize from the given witness data and storage root.
	///
	/// Returns an error if given storage root was not found in the witness data.
	fn new(
		storage_proof: StorageProof,
		storage_root: B::Hash,
		validation_params: ValidationParams,
	) -> Result<Self, &'static str> {
		let db = storage_proof.into_memory_db();

		if !HashDB::contains(&db, &storage_root, EMPTY_PREFIX) {
			return Err("Witness data does not contain given storage root.");
>>>>>>> 76f9ecae
		}
	}

<<<<<<< HEAD
	fn set_offchain_storage(&mut self, key: &[u8], value: Option<&[u8]>) {
		self.inner.set_offchain_storage(key, value)
	}

	fn storage_hash(&self, key: &[u8]) -> Option<Vec<u8>> {
		self.inner.storage_hash(key)
=======
		Ok(Self {
			witness_data: db,
			overlay: Default::default(),
			storage_root,
			validation_params,
		})
	}

	/// Find the next storage key after the given `key` in the trie.
	fn trie_next_key(&self, key: &[u8]) -> Option<Vec<u8>> {
		let trie = TrieDB::<Layout<HashFor<B>>>::new(&self.witness_data, &self.storage_root)
			.expect("Creates next storage key `TrieDB`");
		let mut iter = trie.iter().expect("Creates trie iterator");

		// The key just after the one given in input, basically `key++0`.
		// Note: We are sure this is the next key if:
		// * size of key has no limit (i.e. we can always add 0 to the path),
		// * and no keys can be inserted between `key` and `key++0` (this is ensured by sp-io).
		let mut potential_next_key = Vec::with_capacity(key.len() + 1);
		potential_next_key.extend_from_slice(key);
		potential_next_key.push(0);

		iter.seek(&potential_next_key).expect("Seek trie iterator");

		let next_element = iter.next();

		if let Some(next_element) = next_element {
			let (next_key, _) = next_element.expect("Extracts next key");
			Some(next_key)
		} else {
			None
		}
	}

	/// Find the next storage key after the given `key` in the overlay.
	fn overlay_next_key(&self, key: &[u8]) -> Option<(&[u8], Option<&[u8]>)> {
		let range = (Bound::Excluded(key), Bound::Unbounded);
		self.overlay
			.range::<[u8], _>(range)
			.next()
			.map(|(k, v)| (&k[..], v.as_deref()))
	}

	/// Checks that the encoded `ValidationData` in `data` is correct.
	///
	/// Should be removed with: https://github.com/paritytech/cumulus/issues/217
	fn check_validation_data(&self, mut data: &[u8]) {
		let validation_data = ValidationData::decode(&mut data).expect("Invalid `ValidationData`");

		assert_eq!(
			self.validation_params.parent_head,
			validation_data.persisted.parent_head
		);
		assert_eq!(
			self.validation_params.relay_chain_height,
			validation_data.persisted.block_number
		);
		assert_eq!(
			self.validation_params.hrmp_mqc_heads,
			validation_data.persisted.hrmp_mqc_heads
		);
>>>>>>> 76f9ecae
	}

<<<<<<< HEAD
	fn child_storage(
		&self,
		child_info: &ChildInfo,
		key: &[u8],
	) -> Option<StorageValue> {
		self.inner.child_storage(child_info, key)
	}

	fn child_storage_hash(
		&self,
		child_info: &ChildInfo,
		key: &[u8],
	) -> Option<Vec<u8>> {
		self.inner.child_storage_hash(child_info, key)
	}

	fn exists_storage(&self, key: &[u8]) -> bool {
		self.inner.exists_storage(key)
=======
impl<B: BlockT> Storage for WitnessStorage<B> {
	fn modified(&self, key: &[u8]) -> Option<Vec<u8>> {
		self.overlay.get(key).cloned().unwrap_or(None)
	}

	fn get(&self, key: &[u8]) -> Option<Vec<u8>> {
		self.overlay.get(key).cloned().unwrap_or_else(|| {
			read_trie_value::<Layout<HashFor<B>>, _>(&self.witness_data, &self.storage_root, key)
				.expect("Reading key from trie.")
		})
	}

	fn insert(&mut self, key: &[u8], value: &[u8]) {
		if key == VALIDATION_DATA {
			self.check_validation_data(value);
		}

		self.overlay.insert(key.to_vec(), Some(value.to_vec()));
>>>>>>> 76f9ecae
	}

	fn exists_child_storage(
		&self,
		child_info: &ChildInfo,
		key: &[u8],
	) -> bool {
		self.inner.exists_child_storage(child_info, key)
	}

	fn next_storage_key(&self, key: &[u8]) -> Option<StorageKey> {
		self.inner.next_storage_key(key)
	}

	fn next_child_storage_key(
		&self,
		child_info: &ChildInfo,
		key: &[u8],
	) -> Option<StorageKey> {
		self.inner.next_child_storage_key(child_info, key)
	}

	fn place_storage(&mut self, key: StorageKey, value: Option<StorageValue>) {
		self.inner.place_storage(key, value)
	}

	fn place_child_storage(
		&mut self,
		child_info: &ChildInfo,
		key: StorageKey,
		value: Option<StorageValue>,
	) {
		self.inner.place_child_storage(child_info, key, value)
	}

	fn kill_child_storage(
		&mut self,
		child_info: &ChildInfo,
	) {
		self.inner.kill_child_storage(child_info)
	}

	fn clear_prefix(&mut self, prefix: &[u8]) {
		self.inner.clear_prefix(prefix)
	}

<<<<<<< HEAD
	fn clear_child_prefix(
		&mut self,
		child_info: &ChildInfo,
		prefix: &[u8],
	) {
		self.inner.clear_child_prefix(child_info, prefix)
	}

	fn storage_append(
		&mut self,
		key: Vec<u8>,
		value: Vec<u8>,
	) {
		self.inner.storage_append(key, value)
	}

	fn chain_id(&self) -> u64 {
		42
	}

	fn storage_root(&mut self) -> Vec<u8> {
		self.inner.storage_root()
	}

	fn child_storage_root(
		&mut self,
		child_info: &ChildInfo,
	) -> Vec<u8> {
		self.inner.child_storage_root(child_info)
	}

	fn storage_changes_root(&mut self, parent_hash: &[u8]) -> Result<Option<Vec<u8>>, ()> {
		self.inner.storage_changes_root(parent_hash)
	}

	fn storage_start_transaction(&mut self) {
		self.inner.storage_start_transaction()
	}

	fn storage_rollback_transaction(&mut self) -> Result<(), ()> {
		self.inner.storage_rollback_transaction()
	}

	fn storage_commit_transaction(&mut self) -> Result<(), ()> {
		self.inner.storage_commit_transaction()
	}

	fn wipe(&mut self) {
		self.inner.wipe()
	}

	fn commit(&mut self) {
		self.inner.commit()
	}

	fn read_write_count(&self) -> (u32, u32, u32, u32) {
		self.inner.read_write_count()
	}

	fn reset_read_write_count(&mut self) {
		self.inner.reset_read_write_count()
	}

	fn set_whitelist(&mut self, new: Vec<Vec<u8>>) {
		self.inner.set_whitelist(new)
	}
}

impl<'a, B: BlockT> ExtensionStore for WitnessExt<'a, B> {
	fn extension_by_type_id(&mut self, type_id: TypeId) -> Option<&mut dyn Any> {
		self.inner.extension_by_type_id(type_id)
	}

	fn register_extension_with_type_id(
		&mut self,
		type_id: TypeId,
		extension: Box<dyn Extension>,
	) -> Result<(), Error> {
		self.inner.register_extension_with_type_id(type_id, extension)
	}

	fn deregister_extension_by_type_id(
		&mut self,
		type_id: TypeId,
	) -> Result<(), Error> {
		self.inner.deregister_extension_by_type_id(type_id)
=======
	fn storage_append(&mut self, key: &[u8], value: Vec<u8>) {
		let value_vec = sp_std::vec![EncodeOpaqueValue(value)];

		let overlay = &mut self.overlay;
		let witness_data = &self.witness_data;
		let storage_root = &self.storage_root;

		let current_value = overlay.entry(key.to_vec()).or_insert_with(|| {
			read_trie_value::<Layout<HashFor<B>>, _>(witness_data, storage_root, key)
				.ok()
				.flatten()
		});

		let item = current_value.take().unwrap_or_default();
		*current_value = Some(
			match Vec::<EncodeOpaqueValue>::append_or_new(item, &value_vec) {
				Ok(item) => item,
				Err(_) => value_vec.encode(),
			},
		);
	}

	fn next_key(&self, key: &[u8]) -> Option<Vec<u8>> {
		let next_trie_key = self.trie_next_key(key);
		let next_overlay_key = self.overlay_next_key(key);

		match (next_trie_key, next_overlay_key) {
			(Some(backend_key), Some(overlay_key)) if &backend_key[..] < overlay_key.0 => {
				Some(backend_key)
			}
			(backend_key, None) => backend_key,
			(_, Some(overlay_key)) => {
				if overlay_key.1.is_some() {
					Some(overlay_key.0.to_vec())
				} else {
					self.next_key(&overlay_key.0)
				}
			}
		}
>>>>>>> 76f9ecae
	}
}

fn host_storage_read(key: &[u8], value_out: &mut [u8], value_offset: u32) -> Option<u32> {
	match with_externalities(|ext| ext.storage(key))
		.expect("Runing with a correct environment") {
		Some(value) => {
			let value_offset = value_offset as usize;
			let data = &value[value_offset.min(value.len())..];
			let written = sp_std::cmp::min(data.len(), value_out.len());
			value_out[..written].copy_from_slice(&data[..written]);
			Some(value.len() as u32)
		}
		None => None,
	}
}

fn host_storage_set(key: &[u8], value: &[u8]) {
	with_externalities(|ext| ext.place_storage(key.to_vec(), Some(value.to_vec())))
		.expect("Runing with a correct environment");
}

fn host_storage_get(key: &[u8]) -> Option<Vec<u8>> {
	with_externalities(|ext| ext.storage(key).clone())
		.expect("Runing with a correct environment")
}

fn host_storage_exists(key: &[u8]) -> bool {
	with_externalities(|ext| ext.exists_storage(key))
		.expect("Runing with a correct environment")
}

fn host_storage_clear(key: &[u8]) {
	with_externalities(|ext| ext.place_storage(key.to_vec(), None))
		.expect("Runing with a correct environment");
}

fn host_storage_root() -> Vec<u8> {
	with_externalities(|ext| ext.storage_root())
		.expect("Runing with a correct environment")
}

fn host_storage_clear_prefix(prefix: &[u8]) {
	with_externalities(|ext| ext.clear_prefix(prefix))
		.expect("Runing with a correct environment");
}

fn host_storage_changes_root(parent_hash: &[u8]) -> Option<Vec<u8>> {
	with_externalities(|ext| ext.storage_changes_root(parent_hash).ok().flatten())
		.expect("Runing with a correct environment")
}

fn host_storage_append(key: &[u8], value: Vec<u8>) {
	with_externalities(|ext| ext.storage_append(key.to_vec(), value))
		.expect("Runing with a correct environment");
}

fn host_storage_next_key(key: &[u8]) -> Option<Vec<u8>> {
	with_externalities(|ext| ext.next_storage_key(key))
		.expect("Runing with a correct environment")
}

fn host_storage_start_transaction() {
	with_externalities(|ext| ext.storage_start_transaction())
		.expect("Runing with a correct environment")
}

fn host_storage_rollback_transaction() {
	with_externalities(|ext| ext.storage_rollback_transaction().ok())
		.flatten()
		.expect("Runing with a correct environment")
}

fn host_storage_commit_transaction() {
	with_externalities(|ext| ext.storage_commit_transaction().ok())
		.flatten()
		.expect("Runing with a correct environment")
}

fn host_default_child_storage_get(storage_key: &[u8], key: &[u8]) -> Option<Vec<u8>> {
	let child_info = ChildInfo::new_default(storage_key);
	with_externalities(|ext| ext.child_storage(&child_info, key))
		.expect("Runing with a correct environment")
}

fn host_default_child_storage_read(
	storage_key: &[u8],
	key: &[u8],
	value_out: &mut [u8],
	value_offset: u32,
) -> Option<u32> {
	let child_info = ChildInfo::new_default(storage_key);
	match with_externalities(|ext| ext.child_storage(&child_info, key))
		.expect("Runing with a correct environment") {
		Some(value) => {
			let value_offset = value_offset as usize;
			let data = &value[value_offset.min(value.len())..];
			let written = sp_std::cmp::min(data.len(), value_out.len());
			value_out[..written].copy_from_slice(&data[..written]);
			Some(value.len() as u32)
		}
		None => None,
	}
}

fn host_default_child_storage_set(
	storage_key: &[u8],
	key: &[u8],
	value: &[u8],
) {
	let child_info = ChildInfo::new_default(storage_key);
	with_externalities(|ext| ext.place_child_storage(&child_info, key.to_vec(), Some(value.to_vec())))
		.expect("Runing with a correct environment")
}

fn host_default_child_storage_clear(
	storage_key: &[u8],
	key: &[u8],
) {
	let child_info = ChildInfo::new_default(storage_key);
	with_externalities(|ext| ext.place_child_storage(&child_info, key.to_vec(), None))
		.expect("Runing with a correct environment")
}

fn host_default_child_storage_storage_kill(
	storage_key: &[u8],
) {
	let child_info = ChildInfo::new_default(storage_key);
	with_externalities(|ext| ext.kill_child_storage(&child_info))
		.expect("Runing with a correct environment")
}

fn host_default_child_storage_exists(
	storage_key: &[u8],
	key: &[u8],
) -> bool {
	let child_info = ChildInfo::new_default(storage_key);
	with_externalities(|ext| ext.exists_child_storage(&child_info, key))
		.expect("Runing with a correct environment")
}

fn host_default_child_storage_clear_prefix(
	storage_key: &[u8],
	prefix: &[u8],
) {
	let child_info = ChildInfo::new_default(storage_key);
	with_externalities(|ext| ext.clear_child_prefix(&child_info, prefix))
		.expect("Runing with a correct environment")
}

fn host_default_child_storage_root(
	storage_key: &[u8],
) -> Vec<u8> {
	let child_info = ChildInfo::new_default(storage_key);
	with_externalities(|ext| ext.child_storage_root(&child_info))
		.expect("Runing with a correct environment")
}

fn host_default_child_storage_next_key(
	storage_key: &[u8],
	key: &[u8],
) -> Option<Vec<u8>> {
	let child_info = ChildInfo::new_default(storage_key);
	with_externalities(|ext| ext.next_child_storage_key(&child_info, key))
		.expect("Runing with a correct environment")
}<|MERGE_RESOLUTION|>--- conflicted
+++ resolved
@@ -19,20 +19,10 @@
 use frame_executive::ExecuteBlock;
 use sp_runtime::traits::{Block as BlockT, HashFor, NumberFor, Header as HeaderT};
 
-<<<<<<< HEAD
 use sp_std::{boxed::Box, vec::Vec};
 
 use hash_db::{HashDB, EMPTY_PREFIX};
 
-=======
-use sp_std::{boxed::Box, collections::btree_map::BTreeMap, ops::Bound, vec::Vec};
-use sp_trie::{delta_trie_root, read_trie_value, Layout, MemoryDB, StorageProof};
-
-use hash_db::{HashDB, EMPTY_PREFIX};
-
-use trie_db::{Trie, TrieDB, TrieDBIterator};
-
->>>>>>> 76f9ecae
 use parachain::primitives::{HeadData, ValidationCode, ValidationParams, ValidationResult};
 
 use codec::{Decode, Encode};
@@ -85,9 +75,8 @@
 		"Invalid parent hash",
 	);
 
-<<<<<<< HEAD
 	// make a copy for later use
-	let validation_function_params = (&params).into();
+	let validation_params = (&params).into();
 
 	let db = block_data.storage_proof.into_memory_db();
 	let root = parent_head.state_root().clone();
@@ -102,16 +91,8 @@
 	let mut cache = Default::default();
 	let mut ext = WitnessExt::<B> {
 		inner: Ext::<B>::new(&mut overlay, &mut cache, &backend),
-		params: &validation_function_params,
+		params: &validation_params,
 	};
-=======
-	let storage_inner = WitnessStorage::<B>::new(
-		block_data.storage_proof,
-		parent_head.state_root().clone(),
-		params,
-	)
-	.expect("Witness data and storage root always match; qed");
->>>>>>> 76f9ecae
 
 	let _guard = unsafe {
 		(
@@ -159,17 +140,9 @@
 
 	// If in the course of block execution new validation code was set, insert
 	// its scheduled upgrade so we can validate that block number later.
-<<<<<<< HEAD
 	let new_validation_code = overlay.storage(NEW_VALIDATION_CODE).flatten()
 		.map(|slice| slice.to_vec())
 		.map(ValidationCode);
-	if new_validation_code.is_some() && validation_function_params.code_upgrade_allowed.is_none() {
-		panic!("Attempt to upgrade validation function when not permitted!");
-	}
-=======
-	let new_validation_code =
-		with_storage(|storage| storage.modified(NEW_VALIDATION_CODE)).map(ValidationCode);
->>>>>>> 76f9ecae
 
 	// Extract potential upward messages from the storage.
 	let upward_messages = match overlay.storage(UPWARD_MESSAGES).flatten() {
@@ -193,96 +166,16 @@
 
 /// The storage implementation used when validating a block that is using the
 /// witness data as source.
-<<<<<<< HEAD
 struct WitnessExt<'a, B: BlockT> {
 	inner: Ext<'a, B>,
-	params: &'a ValidationFunctionParams,
-}
-
-impl<'a, B: BlockT> Externalities for WitnessExt<'a, B> {
-	fn storage(&self, key: &[u8]) -> Option<StorageValue> {
-		match key {
-			VALIDATION_FUNCTION_PARAMS => Some(self.params.encode()),
-			key => self.inner.storage(key),
-=======
-struct WitnessStorage<B: BlockT> {
-	witness_data: MemoryDB<HashFor<B>>,
-	overlay: BTreeMap<Vec<u8>, Option<Vec<u8>>>,
-	storage_root: B::Hash,
-	validation_params: ValidationParams,
-}
-
-impl<B: BlockT> WitnessStorage<B> {
-	/// Initialize from the given witness data and storage root.
-	///
-	/// Returns an error if given storage root was not found in the witness data.
-	fn new(
-		storage_proof: StorageProof,
-		storage_root: B::Hash,
-		validation_params: ValidationParams,
-	) -> Result<Self, &'static str> {
-		let db = storage_proof.into_memory_db();
-
-		if !HashDB::contains(&db, &storage_root, EMPTY_PREFIX) {
-			return Err("Witness data does not contain given storage root.");
->>>>>>> 76f9ecae
-		}
-	}
-
-<<<<<<< HEAD
-	fn set_offchain_storage(&mut self, key: &[u8], value: Option<&[u8]>) {
-		self.inner.set_offchain_storage(key, value)
-	}
-
-	fn storage_hash(&self, key: &[u8]) -> Option<Vec<u8>> {
-		self.inner.storage_hash(key)
-=======
-		Ok(Self {
-			witness_data: db,
-			overlay: Default::default(),
-			storage_root,
-			validation_params,
-		})
-	}
-
-	/// Find the next storage key after the given `key` in the trie.
-	fn trie_next_key(&self, key: &[u8]) -> Option<Vec<u8>> {
-		let trie = TrieDB::<Layout<HashFor<B>>>::new(&self.witness_data, &self.storage_root)
-			.expect("Creates next storage key `TrieDB`");
-		let mut iter = trie.iter().expect("Creates trie iterator");
-
-		// The key just after the one given in input, basically `key++0`.
-		// Note: We are sure this is the next key if:
-		// * size of key has no limit (i.e. we can always add 0 to the path),
-		// * and no keys can be inserted between `key` and `key++0` (this is ensured by sp-io).
-		let mut potential_next_key = Vec::with_capacity(key.len() + 1);
-		potential_next_key.extend_from_slice(key);
-		potential_next_key.push(0);
-
-		iter.seek(&potential_next_key).expect("Seek trie iterator");
-
-		let next_element = iter.next();
-
-		if let Some(next_element) = next_element {
-			let (next_key, _) = next_element.expect("Extracts next key");
-			Some(next_key)
-		} else {
-			None
-		}
-	}
-
-	/// Find the next storage key after the given `key` in the overlay.
-	fn overlay_next_key(&self, key: &[u8]) -> Option<(&[u8], Option<&[u8]>)> {
-		let range = (Bound::Excluded(key), Bound::Unbounded);
-		self.overlay
-			.range::<[u8], _>(range)
-			.next()
-			.map(|(k, v)| (&k[..], v.as_deref()))
-	}
-
+	params: &'a ValidationParams,
+}
+
+impl<B: BlockT> WitnessExt<'a, B> {
 	/// Checks that the encoded `ValidationData` in `data` is correct.
 	///
 	/// Should be removed with: https://github.com/paritytech/cumulus/issues/217
+	/// When removed `WitnessExt` could also be removed.
 	fn check_validation_data(&self, mut data: &[u8]) {
 		let validation_data = ValidationData::decode(&mut data).expect("Invalid `ValidationData`");
 
@@ -298,10 +191,22 @@
 			self.validation_params.hrmp_mqc_heads,
 			validation_data.persisted.hrmp_mqc_heads
 		);
->>>>>>> 76f9ecae
-	}
-
-<<<<<<< HEAD
+	}
+}
+
+impl<'a, B: BlockT> Externalities for WitnessExt<'a, B> {
+	fn storage(&self, key: &[u8]) -> Option<StorageValue> {
+		self.inner.storage(key)
+	}
+
+	fn set_offchain_storage(&mut self, key: &[u8], value: Option<&[u8]>) {
+		self.inner.set_offchain_storage(key, value)
+	}
+
+	fn storage_hash(&self, key: &[u8]) -> Option<Vec<u8>> {
+		self.inner.storage_hash(key)
+	}
+
 	fn child_storage(
 		&self,
 		child_info: &ChildInfo,
@@ -320,49 +225,33 @@
 
 	fn exists_storage(&self, key: &[u8]) -> bool {
 		self.inner.exists_storage(key)
-=======
-impl<B: BlockT> Storage for WitnessStorage<B> {
-	fn modified(&self, key: &[u8]) -> Option<Vec<u8>> {
-		self.overlay.get(key).cloned().unwrap_or(None)
-	}
-
-	fn get(&self, key: &[u8]) -> Option<Vec<u8>> {
-		self.overlay.get(key).cloned().unwrap_or_else(|| {
-			read_trie_value::<Layout<HashFor<B>>, _>(&self.witness_data, &self.storage_root, key)
-				.expect("Reading key from trie.")
-		})
-	}
-
-	fn insert(&mut self, key: &[u8], value: &[u8]) {
+	}
+
+	fn exists_child_storage(
+		&self,
+		child_info: &ChildInfo,
+		key: &[u8],
+	) -> bool {
+		self.inner.exists_child_storage(child_info, key)
+	}
+
+	fn next_storage_key(&self, key: &[u8]) -> Option<StorageKey> {
+		self.inner.next_storage_key(key)
+	}
+
+	fn next_child_storage_key(
+		&self,
+		child_info: &ChildInfo,
+		key: &[u8],
+	) -> Option<StorageKey> {
+		self.inner.next_child_storage_key(child_info, key)
+	}
+
+	fn place_storage(&mut self, key: StorageKey, value: Option<StorageValue>) {
 		if key == VALIDATION_DATA {
 			self.check_validation_data(value);
 		}
 
-		self.overlay.insert(key.to_vec(), Some(value.to_vec()));
->>>>>>> 76f9ecae
-	}
-
-	fn exists_child_storage(
-		&self,
-		child_info: &ChildInfo,
-		key: &[u8],
-	) -> bool {
-		self.inner.exists_child_storage(child_info, key)
-	}
-
-	fn next_storage_key(&self, key: &[u8]) -> Option<StorageKey> {
-		self.inner.next_storage_key(key)
-	}
-
-	fn next_child_storage_key(
-		&self,
-		child_info: &ChildInfo,
-		key: &[u8],
-	) -> Option<StorageKey> {
-		self.inner.next_child_storage_key(child_info, key)
-	}
-
-	fn place_storage(&mut self, key: StorageKey, value: Option<StorageValue>) {
 		self.inner.place_storage(key, value)
 	}
 
@@ -386,7 +275,6 @@
 		self.inner.clear_prefix(prefix)
 	}
 
-<<<<<<< HEAD
 	fn clear_child_prefix(
 		&mut self,
 		child_info: &ChildInfo,
@@ -473,47 +361,6 @@
 		type_id: TypeId,
 	) -> Result<(), Error> {
 		self.inner.deregister_extension_by_type_id(type_id)
-=======
-	fn storage_append(&mut self, key: &[u8], value: Vec<u8>) {
-		let value_vec = sp_std::vec![EncodeOpaqueValue(value)];
-
-		let overlay = &mut self.overlay;
-		let witness_data = &self.witness_data;
-		let storage_root = &self.storage_root;
-
-		let current_value = overlay.entry(key.to_vec()).or_insert_with(|| {
-			read_trie_value::<Layout<HashFor<B>>, _>(witness_data, storage_root, key)
-				.ok()
-				.flatten()
-		});
-
-		let item = current_value.take().unwrap_or_default();
-		*current_value = Some(
-			match Vec::<EncodeOpaqueValue>::append_or_new(item, &value_vec) {
-				Ok(item) => item,
-				Err(_) => value_vec.encode(),
-			},
-		);
-	}
-
-	fn next_key(&self, key: &[u8]) -> Option<Vec<u8>> {
-		let next_trie_key = self.trie_next_key(key);
-		let next_overlay_key = self.overlay_next_key(key);
-
-		match (next_trie_key, next_overlay_key) {
-			(Some(backend_key), Some(overlay_key)) if &backend_key[..] < overlay_key.0 => {
-				Some(backend_key)
-			}
-			(backend_key, None) => backend_key,
-			(_, Some(overlay_key)) => {
-				if overlay_key.1.is_some() {
-					Some(overlay_key.0.to_vec())
-				} else {
-					self.next_key(&overlay_key.0)
-				}
-			}
-		}
->>>>>>> 76f9ecae
 	}
 }
 
