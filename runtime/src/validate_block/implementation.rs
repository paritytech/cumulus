// Copyright 2019 Parity Technologies (UK) Ltd.
// This file is part of Substrate.

// Substrate is free software: you can redistribute it and/or modify
// it under the terms of the GNU General Public License as published by
// the Free Software Foundation, either version 3 of the License, or
// (at your option) any later version.

// Substrate is distributed in the hope that it will be useful,
// but WITHOUT ANY WARRANTY; without even the implied warranty of
// MERCHANTABILITY or FITNESS FOR A PARTICULAR PURPOSE.  See the
// GNU General Public License for more details.

// You should have received a copy of the GNU General Public License
// along with Cumulus. If not, see <http://www.gnu.org/licenses/>.

//! The actual implementation of the validate block functionality.

use crate::WitnessData;
use frame_executive::ExecuteBlock;
use sp_runtime::traits::{Block as BlockT, HashFor, Header as HeaderT};

use sp_std::{boxed::Box, vec::Vec};
use sp_trie::{delta_trie_root, read_trie_value, Layout, MemoryDB};

use hash_db::{HashDB, EMPTY_PREFIX};

use trie_db::{Trie, TrieDB, TrieDBIterator};

use parachain::primitives::{HeadData, ValidationCode, ValidationParams, ValidationResult};

use codec::{Decode, Encode, EncodeAppend};

use cumulus_primitives::{
	validation_function_params::ValidationFunctionParams,
	well_known_keys::{NEW_VALIDATION_CODE, VALIDATION_FUNCTION_PARAMS},
};

/// Stores the global [`Storage`] instance.
///
/// As wasm is always executed with one thread, this global varibale is safe!
static mut STORAGE: Option<Box<dyn Storage>> = None;

/// Returns a mutable reference to the [`Storage`] implementation.
///
/// # Panic
///
/// Panics if the [`STORAGE`] is not initialized.
fn storage() -> &'static mut dyn Storage {
	unsafe {
		&mut **STORAGE
			.as_mut()
			.expect("`STORAGE` needs to be set before calling this function.")
	}
}

/// Abstract the storage into a trait without `Block` generic.
trait Storage {
	/// Retrieve the value for the given key.
	fn get(&self, key: &[u8]) -> Option<Vec<u8>>;

	/// Insert the given key and value.
	fn insert(&mut self, key: &[u8], value: &[u8]);

	/// Remove key and value.
	fn remove(&mut self, key: &[u8]);

	/// Calculate the storage root.
	///
	/// Returns the SCALE encoded hash.
	fn storage_root(&mut self) -> Vec<u8>;

	/// Clear all keys that start with the given prefix.
	fn clear_prefix(&mut self, prefix: &[u8]);

	/// Append the value to the given key
	fn storage_append(&mut self, key: &[u8], value: Vec<u8>);
}

/// Implement `Encode` by forwarding the stored raw vec.
struct EncodeOpaqueValue(Vec<u8>);

impl Encode for EncodeOpaqueValue {
	fn using_encoded<R, F: FnOnce(&[u8]) -> R>(&self, f: F) -> R {
		f(&self.0)
	}
}

/// Validate a given parachain block on a validator.
#[doc(hidden)]
pub fn validate_block<B: BlockT, E: ExecuteBlock<B>>(params: ValidationParams) -> ValidationResult {
	let block_data = crate::ParachainBlockData::<B>::decode(&mut &params.block_data.0[..])
		.expect("Invalid parachain block data");

	let parent_head = B::Header::decode(&mut &params.parent_head.0[..]).expect("Invalid parent head");
	// TODO: Use correct head data
	let head_data = HeadData(block_data.header.encode());

	// TODO: Add `PolkadotInherent`.
	let block = B::new(block_data.header, block_data.extrinsics);
	assert!(
		parent_head.hash() == *block.header().parent_hash(),
		"Invalid parent hash"
	);

	// make a copy for later use
	let validation_function_params = (&params).into();

	let storage_inner = WitnessStorage::<B>::new(
		block_data.witness_data,
		block_data.witness_data_storage_root,
		validation_function_params,
	)
	.expect("Witness data and storage root always match; qed");

	let _guard = unsafe {
		STORAGE = Some(Box::new(storage_inner));
		(
			// Replace storage calls with our own implementations
			sp_io::storage::host_read.replace_implementation(host_storage_read),
			sp_io::storage::host_set.replace_implementation(host_storage_set),
			sp_io::storage::host_get.replace_implementation(host_storage_get),
			sp_io::storage::host_exists.replace_implementation(host_storage_exists),
			sp_io::storage::host_clear.replace_implementation(host_storage_clear),
			sp_io::storage::host_root.replace_implementation(host_storage_root),
			sp_io::storage::host_clear_prefix.replace_implementation(host_storage_clear_prefix),
			sp_io::storage::host_changes_root.replace_implementation(host_storage_changes_root),
			sp_io::storage::host_append.replace_implementation(host_storage_append),
		)
	};

	E::execute_block(block);

	// if in the course of block execution new validation code was set, insert
	// its scheduled upgrade so we can validate that block number later
	let new_validation_code = storage().get(NEW_VALIDATION_CODE).map(ValidationCode);
	if new_validation_code.is_some() && validation_function_params.code_upgrade_allowed.is_none() {
		panic!("attempt to upgrade validation function when not permitted");
	}

	ValidationResult {
		head_data,
		new_validation_code,
	}
}

/// The storage implementation used when validating a block that is using the
/// witness data as source.
struct WitnessStorage<B: BlockT> {
	witness_data: MemoryDB<HashFor<B>>,
	overlay: hashbrown::HashMap<Vec<u8>, Option<Vec<u8>>>,
	storage_root: B::Hash,
	params: ValidationFunctionParams,
}

impl<B: BlockT> WitnessStorage<B> {
	/// Initialize from the given witness data and storage root.
	///
	/// Returns an error if given storage root was not found in the witness data.
	fn new(data: WitnessData, storage_root: B::Hash, params: ValidationFunctionParams) -> Result<Self, &'static str> {
		let mut db = MemoryDB::default();
		data.into_iter().for_each(|i| {
			db.insert(EMPTY_PREFIX, &i);
		});

		if !HashDB::contains(&db, &storage_root, EMPTY_PREFIX) {
			return Err("Witness data does not contain given storage root.");
		}

		Ok(Self {
			witness_data: db,
			overlay: Default::default(),
			storage_root,
			params,
		})
	}
}

impl<B: BlockT> Storage for WitnessStorage<B> {
	fn get(&self, key: &[u8]) -> Option<Vec<u8>> {
		match key {
			VALIDATION_FUNCTION_PARAMS => Some(self.params.encode()),
			key => {
				self.overlay
					.get(key)
					.cloned()
					.or_else(|| {
						read_trie_value::<Layout<HashFor<B>>, _>(
							&self.witness_data,
							&self.storage_root,
							key,
						)
						.ok()
					})
					.unwrap_or(None)
			}
		}
	}

	fn insert(&mut self, key: &[u8], value: &[u8]) {
		self.overlay.insert(key.to_vec(), Some(value.to_vec()));
	}

	fn remove(&mut self, key: &[u8]) {
		self.overlay.insert(key.to_vec(), None);
	}

	fn storage_root(&mut self) -> Vec<u8> {
		let root = delta_trie_root::<Layout<HashFor<B>>, _, _, _, _>(
			&mut self.witness_data,
			self.storage_root.clone(),
			self.overlay.drain(),
		).expect("Calculates storage root");

		root.encode()
	}

	fn clear_prefix(&mut self, prefix: &[u8]) {
		self.overlay.iter_mut().for_each(|(k, v)| {
			if k.starts_with(prefix) {
				*v = None;
			}
		});

		let trie = match TrieDB::<Layout<HashFor<B>>>::new(&self.witness_data, &self.storage_root)
		{
			Ok(r) => r,
			Err(_) => panic!(),
		};

		for x in TrieDBIterator::new_prefixed(&trie, prefix).expect("Creates trie iterator") {
			let (key, _) = x.expect("Iterating trie iterator");
			self.overlay.insert(key, None);
		}
	}

	fn storage_append(&mut self, key: &[u8], value: Vec<u8>) {
<<<<<<< HEAD
		let key_vec = key.to_vec();
		let mut value_vec = Vec::with_capacity(1);
		value_vec.push(EncodeOpaqueValue(value));

		if let Some(Some(item)) = self.overlay.remove(&key_vec) {
			self.overlay.insert(
				key_vec,
				match Vec::<EncodeOpaqueValue>::append_or_new(item, &value_vec) {
					Ok(item) => Some(item),
					Err(_) => Some(value_vec.encode()),
				},
			);
		} else {
			self.overlay.insert(key_vec, Some(value_vec.encode()));
		}
=======
		let value_vec = sp_std::vec![EncodeOpaqueValue(value)];
		let current_value = self.overlay.entry(key.to_vec()).or_default();

		let item = current_value.take().unwrap_or_default();
		*current_value = Some(match Vec::<EncodeOpaqueValue>::append_or_new(item, &value_vec) {
			Ok(item) => item,
			Err(_) => value_vec.encode(),
		});
>>>>>>> e810cf3b
	}
}

fn host_storage_read(key: &[u8], value_out: &mut [u8], value_offset: u32) -> Option<u32> {
	match storage().get(key) {
		Some(value) => {
			let value_offset = value_offset as usize;
			let data = &value[value_offset.min(value.len())..];
			let written = sp_std::cmp::min(data.len(), value_out.len());
			value_out[..written].copy_from_slice(&data[..written]);
			Some(value.len() as u32)
		}
		None => None,
	}
}

fn host_storage_set(key: &[u8], value: &[u8]) {
	storage().insert(key, value);
}

fn host_storage_get(key: &[u8]) -> Option<Vec<u8>> {
	storage().get(key).clone()
}

fn host_storage_exists(key: &[u8]) -> bool {
	storage().get(key).is_some()
}

fn host_storage_clear(key: &[u8]) {
	storage().remove(key);
}

fn host_storage_root() -> Vec<u8> {
	storage().storage_root()
}

fn host_storage_clear_prefix(prefix: &[u8]) {
	storage().clear_prefix(prefix)
}

fn host_storage_changes_root(_: &[u8]) -> Option<Vec<u8>> {
	// TODO implement it properly
	None
}

fn host_storage_append(key: &[u8], value: Vec<u8>) {
	storage().storage_append(key, value);
}<|MERGE_RESOLUTION|>--- conflicted
+++ resolved
@@ -235,23 +235,6 @@
 	}
 
 	fn storage_append(&mut self, key: &[u8], value: Vec<u8>) {
-<<<<<<< HEAD
-		let key_vec = key.to_vec();
-		let mut value_vec = Vec::with_capacity(1);
-		value_vec.push(EncodeOpaqueValue(value));
-
-		if let Some(Some(item)) = self.overlay.remove(&key_vec) {
-			self.overlay.insert(
-				key_vec,
-				match Vec::<EncodeOpaqueValue>::append_or_new(item, &value_vec) {
-					Ok(item) => Some(item),
-					Err(_) => Some(value_vec.encode()),
-				},
-			);
-		} else {
-			self.overlay.insert(key_vec, Some(value_vec.encode()));
-		}
-=======
 		let value_vec = sp_std::vec![EncodeOpaqueValue(value)];
 		let current_value = self.overlay.entry(key.to_vec()).or_default();
 
@@ -260,7 +243,6 @@
 			Ok(item) => item,
 			Err(_) => value_vec.encode(),
 		});
->>>>>>> e810cf3b
 	}
 }
 
