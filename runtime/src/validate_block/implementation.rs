--- conflicted
+++ resolved
@@ -27,11 +27,7 @@
 
 use trie_db::{Trie, TrieDB};
 
-<<<<<<< HEAD
 use parachain::primitives::{HeadData, ValidationCode, ValidationParams, ValidationResult};
-=======
-use parachain::primitives::{HeadData, ValidationParams, ValidationResult};
->>>>>>> 7431075d
 
 use codec::{Decode, Encode};
 
@@ -123,7 +119,6 @@
 
 	E::execute_block(block);
 
-<<<<<<< HEAD
 	// if in the course of block execution new validation code was set, insert
 	// its scheduled upgrade so we can validate that block number later
 	let new_validation_code = storage().get(NEW_VALIDATION_CODE).map(|vec| ValidationCode(vec));
@@ -133,13 +128,8 @@
 	}
 
 	ValidationResult {
-		head_data: HeadData(head_data),
+		head_data: head_data,
 		new_validation_code,
-=======
-	ValidationResult {
-		head_data,
-		new_validation_code: None,
->>>>>>> 7431075d
 	}
 }
 
