--- conflicted
+++ resolved
@@ -221,14 +221,8 @@
 		let root = delta_trie_root::<Layout<HashFor<B>>, _, _, _, _, _>(
 			&mut self.witness_data,
 			self.storage_root.clone(),
-<<<<<<< HEAD
-			self.overlay.clone().drain(),
-		)
-		.expect("Calculates storage root");
-=======
 			self.overlay.iter().map(|(k, v)| (k.as_ref(), v.as_ref().map(|v| v.as_ref()))),
 		).expect("Calculates storage root");
->>>>>>> b3603d1c
 
 		root.encode()
 	}
