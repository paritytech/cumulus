// Copyright 2019 Parity Technologies (UK) Ltd.
// This file is part of Substrate.

// Substrate is free software: you can redistribute it and/or modify
// it under the terms of the GNU General Public License as published by
// the Free Software Foundation, either version 3 of the License, or
// (at your option) any later version.

// Substrate is distributed in the hope that it will be useful,
// but WITHOUT ANY WARRANTY; without even the implied warranty of
// MERCHANTABILITY or FITNESS FOR A PARTICULAR PURPOSE.  See the
// GNU General Public License for more details.

// You should have received a copy of the GNU General Public License
// along with Cumulus.  If not, see <http://www.gnu.org/licenses/>.

use crate::ParachainBlockData;

use cumulus_primitives::{PersistedValidationData, ValidationData};
use cumulus_test_client::{
	generate_block_inherents,
	runtime::{Block, Hash, Header, UncheckedExtrinsic, WASM_BINARY},
	transfer, Client, DefaultTestClientBuilderExt, LongestChain, TestClientBuilder,
	TestClientBuilderExt,
};
use parachain::primitives::{BlockData, HeadData, ValidationParams, ValidationResult};
use sc_block_builder::BlockBuilderProvider;
use sc_executor::{
	error::Result, sp_wasm_interface::HostFunctions, WasmExecutionMethod, WasmExecutor,
};
use sp_blockchain::HeaderBackend;
use sp_consensus::SelectChain;
use sp_core::traits::CallInWasm;
use sp_io::TestExternalities;
use sp_keyring::AccountKeyring::*;
use sp_runtime::{
	generic::BlockId,
	traits::{Block as BlockT, Header as HeaderT},
};

use codec::{Decode, Encode};

fn call_validate_block(
	parent_head: Header,
	block_data: ParachainBlockData<Block>,
) -> Result<Header> {
	let mut ext = TestExternalities::default();
	let mut ext_ext = ext.ext();
	let params = ValidationParams {
		block_data: BlockData(block_data.encode()),
		parent_head: HeadData(parent_head.encode()),
		relay_chain_height: 1,
		hrmp_mqc_heads: Vec::new(),
<<<<<<< HEAD
=======
		dmq_mqc_head: Default::default(),
>>>>>>> 76f9ecae
	}
	.encode();

	let executor = WasmExecutor::new(
		WasmExecutionMethod::Interpreted,
		Some(1024),
		sp_io::SubstrateHostFunctions::host_functions(),
		1,
	);

	executor
		.call_in_wasm(
			&WASM_BINARY.expect("You need to build the WASM binaries to run the tests!"),
			None,
			"validate_block",
			&params,
			&mut ext_ext,
			sp_core::traits::MissingHostFunctions::Disallow,
		)
		.map(|v| ValidationResult::decode(&mut &v[..]).expect("Decode `ValidationResult`."))
		.map(|v| Header::decode(&mut &v.head_data.0[..]).expect("Decode `Header`."))
		.map_err(|err| err.into())
}

fn create_test_client() -> (Client, LongestChain) {
	TestClientBuilder::new()
		// NOTE: this allows easier debugging
		.set_execution_strategy(sc_client_api::ExecutionStrategy::NativeWhenPossible)
		.build_with_longest_chain()
}

fn build_block_with_proof(
	client: &Client,
	extra_extrinsics: Vec<UncheckedExtrinsic>,
	parent_head: Header,
) -> (Block, sp_trie::StorageProof) {
	let block_id = BlockId::Hash(client.info().best_hash);
	let mut builder = client
		.new_block_at(&block_id, Default::default(), true)
		.expect("Initializes new block");

	generate_block_inherents(
		client,
		Some(ValidationData {
			persisted: PersistedValidationData {
				block_number: 1,
				parent_head: parent_head.encode().into(),
				..Default::default()
			},
			..Default::default()
		}),
	)
	.into_iter()
	.for_each(|e| builder.push(e).expect("Pushes an inherent"));

	extra_extrinsics
		.into_iter()
		.for_each(|e| builder.push(e).expect("Pushes an extrinsic"));

	let built_block = builder.build().expect("Creates block");

	(
		built_block.block,
		built_block
			.proof
			.expect("We enabled proof recording before."),
	)
}

#[test]
fn validate_block_no_extra_extrinsics() {
	let _ = env_logger::try_init();

	let (client, longest_chain) = create_test_client();
	let parent_head = longest_chain.best_chain().expect("Best block exists");
	let (block, witness_data) = build_block_with_proof(&client, vec![], parent_head.clone());
	let (header, extrinsics) = block.deconstruct();

	let block_data = ParachainBlockData::new(header.clone(), extrinsics, witness_data);

	let res_header = call_validate_block(parent_head, block_data).expect("Calls `validate_block`");
	assert_eq!(header, res_header);
}

#[test]
fn validate_block_with_extra_extrinsics() {
	let _ = env_logger::try_init();

	let (client, longest_chain) = create_test_client();
	let parent_head = longest_chain.best_chain().expect("Best block exists");
	let extra_extrinsics = vec![
		transfer(&client, Alice, Bob, 69),
		transfer(&client, Bob, Charlie, 100),
		transfer(&client, Charlie, Alice, 500),
	];

	let (block, witness_data) =
		build_block_with_proof(&client, extra_extrinsics, parent_head.clone());
	let (header, extrinsics) = block.deconstruct();

	let block_data = ParachainBlockData::new(header.clone(), extrinsics, witness_data);

	let res_header = call_validate_block(parent_head, block_data).expect("Calls `validate_block`");
	assert_eq!(header, res_header);
}

#[test]
#[should_panic(expected = "Calls `validate_block`: Other(\"Trap: Trap { kind: Unreachable }\")")]
fn validate_block_invalid_parent_hash() {
	let _ = env_logger::try_init();

	let (client, longest_chain) = create_test_client();
	let parent_head = longest_chain.best_chain().expect("Best block exists");
	let (block, witness_data) = build_block_with_proof(&client, vec![], parent_head.clone());
	let (mut header, extrinsics) = block.deconstruct();
	header.set_parent_hash(Hash::from_low_u64_be(1));

	let block_data = ParachainBlockData::new(header, extrinsics, witness_data);
	call_validate_block(parent_head, block_data).expect("Calls `validate_block`");
}<|MERGE_RESOLUTION|>--- conflicted
+++ resolved
@@ -51,10 +51,7 @@
 		parent_head: HeadData(parent_head.encode()),
 		relay_chain_height: 1,
 		hrmp_mqc_heads: Vec::new(),
-<<<<<<< HEAD
-=======
 		dmq_mqc_head: Default::default(),
->>>>>>> 76f9ecae
 	}
 	.encode();
 
