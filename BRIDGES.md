--- conflicted
+++ resolved
@@ -19,11 +19,7 @@
 # 2. How to pull latest Bridges code to the `bridges` subtree
 (in practice)
 
-<<<<<<< HEAD
-Actually `bridges` repo has stabilized branch `polkadot-staging` dedicated for releasing.
-=======
 The `bridges` repo has a stabilized branch `polkadot-staging` dedicated for releasing.
->>>>>>> e20ef8f1
 
 ```
 cd <cumulus-git-repo-dir>
