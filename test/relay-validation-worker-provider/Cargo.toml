--- conflicted
+++ resolved
@@ -6,8 +6,4 @@
 build = "build.rs"
 
 [dependencies]
-<<<<<<< HEAD
-polkadot-node-core-pvf = { git = "https://github.com/paritytech/polkadot", branch = "release-v0.9.12" }
-=======
-polkadot-node-core-pvf = { git = "https://github.com/paritytech/polkadot", branch = "release-v0.9.13" }
->>>>>>> 0be8e8fc
+polkadot-node-core-pvf = { git = "https://github.com/paritytech/polkadot", branch = "release-v0.9.13" }