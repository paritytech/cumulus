[package]
name = "cumulus-test-relay-validation-worker-provider"
version = "0.1.0"
authors = ["Parity Technologies <admin@parity.io>"]
edition = "2021"
build = "build.rs"

[dependencies]

# Polkadot
<<<<<<< HEAD
polkadot-node-core-pvf = { git = "https://github.com/paritytech/polkadot", branch = "release-v0.9.28" }
=======
polkadot-node-core-pvf = { git = "https://github.com/arturgontijo/polkadot", branch = "trappist-xcm-v3" }
>>>>>>> c90b0597

[build-dependencies]
toml = "0.5.9"<|MERGE_RESOLUTION|>--- conflicted
+++ resolved
@@ -8,11 +8,7 @@
 [dependencies]
 
 # Polkadot
-<<<<<<< HEAD
-polkadot-node-core-pvf = { git = "https://github.com/paritytech/polkadot", branch = "release-v0.9.28" }
-=======
-polkadot-node-core-pvf = { git = "https://github.com/arturgontijo/polkadot", branch = "trappist-xcm-v3" }
->>>>>>> c90b0597
+polkadot-node-core-pvf = { git = "https://github.com/bernardoaraujor/polkadot", branch = "v0.9.28-xcm-v3" }
 
 [build-dependencies]
 toml = "0.5.9"