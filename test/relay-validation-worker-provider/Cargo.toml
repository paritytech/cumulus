--- conflicted
+++ resolved
@@ -6,8 +6,4 @@
 build = "build.rs"
 
 [dependencies]
-<<<<<<< HEAD
-polkadot-node-core-pvf = { git = "https://github.com/paritytech/polkadot", branch = "release-v0.9.3" }
-=======
-polkadot-node-core-pvf = { git = "https://github.com/paritytech/polkadot", branch = "release-v0.9.6" }
->>>>>>> e11ed73b
+polkadot-node-core-pvf = { git = "https://github.com/paritytech/polkadot", branch = "release-v0.9.6" }