[package]
name = "cumulus-test-relay-validation-worker-provider"
version = "0.1.0"
authors = ["Parity Technologies <admin@parity.io>"]
edition = "2021"
build = "build.rs"

[dependencies]

# Polkadot
<<<<<<< HEAD
polkadot-node-core-pvf = { git = "https://github.com/paritytech/polkadot", branch = "rh-async-backing-feature" }
=======
polkadot-node-core-pvf = { git = "https://github.com/paritytech/polkadot", branch = "master", features = ["test-utils"] }
>>>>>>> 8769eae0

[build-dependencies]
toml = "0.7.6"<|MERGE_RESOLUTION|>--- conflicted
+++ resolved
@@ -8,11 +8,7 @@
 [dependencies]
 
 # Polkadot
-<<<<<<< HEAD
-polkadot-node-core-pvf = { git = "https://github.com/paritytech/polkadot", branch = "rh-async-backing-feature" }
-=======
-polkadot-node-core-pvf = { git = "https://github.com/paritytech/polkadot", branch = "master", features = ["test-utils"] }
->>>>>>> 8769eae0
+polkadot-node-core-pvf = { git = "https://github.com/paritytech/polkadot", branch = "rh-async-backing-feature", features = ["test-utils"] }
 
 [build-dependencies]
 toml = "0.7.6"