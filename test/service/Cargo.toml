[package]
name = "cumulus-test-service"
version = "0.1.0"
authors = ["Parity Technologies <admin@parity.io>"]
edition = "2021"

[[bin]]
name = "test-parachain"
path = "src/main.rs"

[dependencies]
async-trait = "0.1.57"
clap = { version = "4.0.17", features = ["derive"] }
codec = { package = "parity-scale-codec", version = "3.0.0" }
criterion = { version = "0.4.0", features = [ "async_tokio" ] }
jsonrpsee = { version = "0.15.1", features = ["server"] }
rand = "0.8.5"
serde = { version = "1.0.145", features = ["derive"] }
tokio = { version = "1.21.2", features = ["macros"] }
tracing = "0.1.37"
url = "2.3.1"

# Substrate
<<<<<<< HEAD
frame-system = { git = "https://github.com/paritytech/substrate", branch = "polkadot-v0.9.28" }
frame-system-rpc-runtime-api = { git = "https://github.com/paritytech/substrate", branch = "polkadot-v0.9.28" }
pallet-transaction-payment = { git = "https://github.com/paritytech/substrate", branch = "polkadot-v0.9.28" }
sc-basic-authorship = { git = "https://github.com/paritytech/substrate", branch = "polkadot-v0.9.28" }
sc-chain-spec = { git = "https://github.com/paritytech/substrate", branch = "polkadot-v0.9.28" }
sc-client-api = { git = "https://github.com/paritytech/substrate", branch = "polkadot-v0.9.28" }
sc-consensus = { git = "https://github.com/paritytech/substrate", branch = "polkadot-v0.9.28" }
sc-executor = { git = "https://github.com/paritytech/substrate", features = ["wasmtime"] , branch = "polkadot-v0.9.28" }
sc-network = { git = "https://github.com/paritytech/substrate", branch = "polkadot-v0.9.28" }
sc-network-common = { git = "https://github.com/paritytech/substrate", branch = "polkadot-v0.9.28" }
sc-rpc = { git = "https://github.com/paritytech/substrate", branch = "polkadot-v0.9.28" }
sc-service = { git = "https://github.com/paritytech/substrate", features = [ "wasmtime" ] , branch = "polkadot-v0.9.28" }
sc-tracing = { git = "https://github.com/paritytech/substrate", branch = "polkadot-v0.9.28" }
sc-transaction-pool = { git = "https://github.com/paritytech/substrate", branch = "polkadot-v0.9.28" }
sc-transaction-pool-api = { git = "https://github.com/paritytech/substrate", branch = "polkadot-v0.9.28" }
sc-telemetry = { git = "https://github.com/paritytech/substrate", branch = "polkadot-v0.9.28" }
sp-arithmetic = { git = "https://github.com/paritytech/substrate", branch = "polkadot-v0.9.28" }
sp-blockchain = { git = "https://github.com/paritytech/substrate", branch = "polkadot-v0.9.28" }
sp-core = { git = "https://github.com/paritytech/substrate", branch = "polkadot-v0.9.28" }
sp-io = { git = "https://github.com/paritytech/substrate", branch = "polkadot-v0.9.28" }
sp-keyring = { git = "https://github.com/paritytech/substrate", branch = "polkadot-v0.9.28" }
sp-runtime = { git = "https://github.com/paritytech/substrate", default-features = false, branch = "polkadot-v0.9.28" }
sp-state-machine = { git = "https://github.com/paritytech/substrate", branch = "polkadot-v0.9.28" }
sp-tracing = { git = "https://github.com/paritytech/substrate", branch = "polkadot-v0.9.28" }
sp-timestamp = { git = "https://github.com/paritytech/substrate", branch = "polkadot-v0.9.28" }
sp-trie = { git = "https://github.com/paritytech/substrate", branch = "polkadot-v0.9.28" }
substrate-test-client = { git = "https://github.com/paritytech/substrate", branch = "polkadot-v0.9.28" }
sc-cli = { git = "https://github.com/paritytech/substrate", branch = "polkadot-v0.9.28" }
=======
frame-system = { git = "https://github.com/paritytech/substrate", branch = "polkadot-v0.9.31" }
frame-system-rpc-runtime-api = { git = "https://github.com/paritytech/substrate", branch = "polkadot-v0.9.31" }
pallet-transaction-payment = { git = "https://github.com/paritytech/substrate", branch = "polkadot-v0.9.31" }
sc-basic-authorship = { git = "https://github.com/paritytech/substrate", branch = "polkadot-v0.9.31" }
sc-chain-spec = { git = "https://github.com/paritytech/substrate", branch = "polkadot-v0.9.31" }
sc-client-api = { git = "https://github.com/paritytech/substrate", branch = "polkadot-v0.9.31" }
sc-consensus = { git = "https://github.com/paritytech/substrate", branch = "polkadot-v0.9.31" }
sc-executor = { git = "https://github.com/paritytech/substrate", features = ["wasmtime"] , branch = "polkadot-v0.9.31" }
sc-network = { git = "https://github.com/paritytech/substrate", branch = "polkadot-v0.9.31" }
sc-network-common = { git = "https://github.com/paritytech/substrate", branch = "polkadot-v0.9.31" }
sc-service = { git = "https://github.com/paritytech/substrate", features = [ "wasmtime" ] , branch = "polkadot-v0.9.31" }
sc-tracing = { git = "https://github.com/paritytech/substrate", branch = "polkadot-v0.9.31" }
sc-transaction-pool = { git = "https://github.com/paritytech/substrate", branch = "polkadot-v0.9.31" }
sc-transaction-pool-api = { git = "https://github.com/paritytech/substrate", branch = "polkadot-v0.9.31" }
sc-telemetry = { git = "https://github.com/paritytech/substrate", branch = "polkadot-v0.9.31" }
sp-arithmetic = { git = "https://github.com/paritytech/substrate", branch = "polkadot-v0.9.31" }
sp-blockchain = { git = "https://github.com/paritytech/substrate", branch = "polkadot-v0.9.31" }
sp-core = { git = "https://github.com/paritytech/substrate", branch = "polkadot-v0.9.31" }
sp-io = { git = "https://github.com/paritytech/substrate", branch = "polkadot-v0.9.31" }
sp-keyring = { git = "https://github.com/paritytech/substrate", branch = "polkadot-v0.9.31" }
sp-runtime = { git = "https://github.com/paritytech/substrate", default-features = false, branch = "polkadot-v0.9.31" }
sp-state-machine = { git = "https://github.com/paritytech/substrate", branch = "polkadot-v0.9.31" }
sp-tracing = { git = "https://github.com/paritytech/substrate", branch = "polkadot-v0.9.31" }
sp-timestamp = { git = "https://github.com/paritytech/substrate", branch = "polkadot-v0.9.31" }
sp-trie = { git = "https://github.com/paritytech/substrate", branch = "polkadot-v0.9.31" }
substrate-test-client = { git = "https://github.com/paritytech/substrate", branch = "polkadot-v0.9.31" }
sc-cli = { git = "https://github.com/paritytech/substrate", branch = "polkadot-v0.9.31" }
>>>>>>> 1b784118

# Polkadot
polkadot-primitives = { git = "https://github.com/paritytech/polkadot", branch = "trappist-xcm-v3" }
polkadot-service = { git = "https://github.com/paritytech/polkadot", branch = "trappist-xcm-v3" }
polkadot-test-service = { git = "https://github.com/paritytech/polkadot", branch = "trappist-xcm-v3" }
polkadot-cli = { git = "https://github.com/paritytech/polkadot", branch = "trappist-xcm-v3" }

# Cumulus
cumulus-client-cli = { path = "../../client/cli" }
parachains-common = { path = "../../parachains/common" }
cumulus-client-consensus-common = { path = "../../client/consensus/common" }
cumulus-client-consensus-relay-chain = { path = "../../client/consensus/relay-chain" }
cumulus-client-network = { path = "../../client/network" }
cumulus-client-service = { path = "../../client/service" }
cumulus-primitives-core = { path = "../../primitives/core" }
cumulus-primitives-parachain-inherent = { path = "../../primitives/parachain-inherent" }
cumulus-relay-chain-inprocess-interface = { path = "../../client/relay-chain-inprocess-interface" }
cumulus-relay-chain-interface = { path = "../../client/relay-chain-interface" }
cumulus-relay-chain-rpc-interface = { path = "../../client/relay-chain-rpc-interface" }
cumulus-test-relay-validation-worker-provider = { path = "../relay-validation-worker-provider" }
cumulus-test-runtime = { path = "../runtime" }
cumulus-relay-chain-minimal-node = { path = "../../client/relay-chain-minimal-node" }

[dev-dependencies]
futures = "0.3.24"
portpicker = "0.1.1"

# Polkadot dependencies
polkadot-test-service = { git = "https://github.com/paritytech/polkadot", branch = "trappist-xcm-v3" }

# Substrate dependencies
<<<<<<< HEAD
sc-cli = { git = "https://github.com/paritytech/substrate", branch = "polkadot-v0.9.28" }
substrate-test-utils = { git = "https://github.com/paritytech/substrate", branch = "polkadot-v0.9.28" }
=======
sc-cli = { git = "https://github.com/paritytech/substrate", branch = "polkadot-v0.9.31" }
substrate-test-utils = { git = "https://github.com/paritytech/substrate", branch = "polkadot-v0.9.31" }
>>>>>>> 1b784118

[[bench]]
name = "transaction_throughput"
harness = false<|MERGE_RESOLUTION|>--- conflicted
+++ resolved
@@ -21,36 +21,6 @@
 url = "2.3.1"
 
 # Substrate
-<<<<<<< HEAD
-frame-system = { git = "https://github.com/paritytech/substrate", branch = "polkadot-v0.9.28" }
-frame-system-rpc-runtime-api = { git = "https://github.com/paritytech/substrate", branch = "polkadot-v0.9.28" }
-pallet-transaction-payment = { git = "https://github.com/paritytech/substrate", branch = "polkadot-v0.9.28" }
-sc-basic-authorship = { git = "https://github.com/paritytech/substrate", branch = "polkadot-v0.9.28" }
-sc-chain-spec = { git = "https://github.com/paritytech/substrate", branch = "polkadot-v0.9.28" }
-sc-client-api = { git = "https://github.com/paritytech/substrate", branch = "polkadot-v0.9.28" }
-sc-consensus = { git = "https://github.com/paritytech/substrate", branch = "polkadot-v0.9.28" }
-sc-executor = { git = "https://github.com/paritytech/substrate", features = ["wasmtime"] , branch = "polkadot-v0.9.28" }
-sc-network = { git = "https://github.com/paritytech/substrate", branch = "polkadot-v0.9.28" }
-sc-network-common = { git = "https://github.com/paritytech/substrate", branch = "polkadot-v0.9.28" }
-sc-rpc = { git = "https://github.com/paritytech/substrate", branch = "polkadot-v0.9.28" }
-sc-service = { git = "https://github.com/paritytech/substrate", features = [ "wasmtime" ] , branch = "polkadot-v0.9.28" }
-sc-tracing = { git = "https://github.com/paritytech/substrate", branch = "polkadot-v0.9.28" }
-sc-transaction-pool = { git = "https://github.com/paritytech/substrate", branch = "polkadot-v0.9.28" }
-sc-transaction-pool-api = { git = "https://github.com/paritytech/substrate", branch = "polkadot-v0.9.28" }
-sc-telemetry = { git = "https://github.com/paritytech/substrate", branch = "polkadot-v0.9.28" }
-sp-arithmetic = { git = "https://github.com/paritytech/substrate", branch = "polkadot-v0.9.28" }
-sp-blockchain = { git = "https://github.com/paritytech/substrate", branch = "polkadot-v0.9.28" }
-sp-core = { git = "https://github.com/paritytech/substrate", branch = "polkadot-v0.9.28" }
-sp-io = { git = "https://github.com/paritytech/substrate", branch = "polkadot-v0.9.28" }
-sp-keyring = { git = "https://github.com/paritytech/substrate", branch = "polkadot-v0.9.28" }
-sp-runtime = { git = "https://github.com/paritytech/substrate", default-features = false, branch = "polkadot-v0.9.28" }
-sp-state-machine = { git = "https://github.com/paritytech/substrate", branch = "polkadot-v0.9.28" }
-sp-tracing = { git = "https://github.com/paritytech/substrate", branch = "polkadot-v0.9.28" }
-sp-timestamp = { git = "https://github.com/paritytech/substrate", branch = "polkadot-v0.9.28" }
-sp-trie = { git = "https://github.com/paritytech/substrate", branch = "polkadot-v0.9.28" }
-substrate-test-client = { git = "https://github.com/paritytech/substrate", branch = "polkadot-v0.9.28" }
-sc-cli = { git = "https://github.com/paritytech/substrate", branch = "polkadot-v0.9.28" }
-=======
 frame-system = { git = "https://github.com/paritytech/substrate", branch = "polkadot-v0.9.31" }
 frame-system-rpc-runtime-api = { git = "https://github.com/paritytech/substrate", branch = "polkadot-v0.9.31" }
 pallet-transaction-payment = { git = "https://github.com/paritytech/substrate", branch = "polkadot-v0.9.31" }
@@ -78,7 +48,6 @@
 sp-trie = { git = "https://github.com/paritytech/substrate", branch = "polkadot-v0.9.31" }
 substrate-test-client = { git = "https://github.com/paritytech/substrate", branch = "polkadot-v0.9.31" }
 sc-cli = { git = "https://github.com/paritytech/substrate", branch = "polkadot-v0.9.31" }
->>>>>>> 1b784118
 
 # Polkadot
 polkadot-primitives = { git = "https://github.com/paritytech/polkadot", branch = "trappist-xcm-v3" }
@@ -110,13 +79,8 @@
 polkadot-test-service = { git = "https://github.com/paritytech/polkadot", branch = "trappist-xcm-v3" }
 
 # Substrate dependencies
-<<<<<<< HEAD
-sc-cli = { git = "https://github.com/paritytech/substrate", branch = "polkadot-v0.9.28" }
-substrate-test-utils = { git = "https://github.com/paritytech/substrate", branch = "polkadot-v0.9.28" }
-=======
 sc-cli = { git = "https://github.com/paritytech/substrate", branch = "polkadot-v0.9.31" }
 substrate-test-utils = { git = "https://github.com/paritytech/substrate", branch = "polkadot-v0.9.31" }
->>>>>>> 1b784118
 
 [[bench]]
 name = "transaction_throughput"
