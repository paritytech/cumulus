--- conflicted
+++ resolved
@@ -54,13 +54,10 @@
 cumulus-primitives-parachain-inherent = { path = "../../primitives/parachain-inherent" }
 cumulus-test-runtime = { path = "../runtime" }
 cumulus-test-relay-validation-worker-provider = { path = "../relay-validation-worker-provider" }
-<<<<<<< HEAD
 cumulus-relay-chain-interface = { path = "../../client/relay-chain-interface" }
-=======
 
 criterion = { version = "0.3.5", features = [ "async_tokio" ] }
 
->>>>>>> 8b5a1e48
 # RPC related dependencies
 jsonrpc-core = "18.0.0"
 
