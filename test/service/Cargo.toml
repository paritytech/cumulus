--- conflicted
+++ resolved
@@ -12,34 +12,6 @@
 tokio = { version = "1.10", features = ["macros"] }
 
 # Substrate
-<<<<<<< HEAD
-frame-system = { git = "https://github.com/paritytech/substrate", branch = "polkadot-v0.9.12" }
-pallet-transaction-payment = { git = "https://github.com/paritytech/substrate", branch = "polkadot-v0.9.12" }
-sc-basic-authorship = { git = "https://github.com/paritytech/substrate", branch = "polkadot-v0.9.12" }
-sc-chain-spec = { git = "https://github.com/paritytech/substrate", branch = "polkadot-v0.9.12" }
-sc-client-api = { git = "https://github.com/paritytech/substrate", branch = "polkadot-v0.9.12" }
-sc-consensus = { git = "https://github.com/paritytech/substrate", branch = "polkadot-v0.9.12" }
-sc-executor = { git = "https://github.com/paritytech/substrate", branch = "polkadot-v0.9.12" }
-sc-network = { git = "https://github.com/paritytech/substrate", branch = "polkadot-v0.9.12" }
-sc-rpc = { git = "https://github.com/paritytech/substrate", branch = "polkadot-v0.9.12" }
-sc-service = { git = "https://github.com/paritytech/substrate", branch = "polkadot-v0.9.12" }
-sc-tracing = { git = "https://github.com/paritytech/substrate", branch = "polkadot-v0.9.12" }
-sc-transaction-pool = { git = "https://github.com/paritytech/substrate", branch = "polkadot-v0.9.12" }
-sp-arithmetic = { git = "https://github.com/paritytech/substrate", branch = "polkadot-v0.9.12" }
-sp-blockchain = { git = "https://github.com/paritytech/substrate", branch = "polkadot-v0.9.12" }
-sp-core = { git = "https://github.com/paritytech/substrate", branch = "polkadot-v0.9.12" }
-sp-keyring = { git = "https://github.com/paritytech/substrate", branch = "polkadot-v0.9.12" }
-sp-runtime = { git = "https://github.com/paritytech/substrate", default-features = false, branch = "polkadot-v0.9.12" }
-sp-state-machine = { git = "https://github.com/paritytech/substrate", branch = "polkadot-v0.9.12" }
-sp-timestamp = { git = "https://github.com/paritytech/substrate", branch = "polkadot-v0.9.12" }
-sp-trie = { git = "https://github.com/paritytech/substrate", branch = "polkadot-v0.9.12" }
-substrate-test-client = { git = "https://github.com/paritytech/substrate", branch = "polkadot-v0.9.12" }
-
-# Polkadot
-polkadot-primitives = { git = "https://github.com/paritytech/polkadot", branch = "release-v0.9.12" }
-polkadot-service = { git = "https://github.com/paritytech/polkadot", branch = "release-v0.9.12" }
-polkadot-test-service = { git = "https://github.com/paritytech/polkadot", branch = "release-v0.9.12" }
-=======
 frame-system = { git = "https://github.com/paritytech/substrate", branch = "polkadot-v0.9.13" }
 pallet-transaction-payment = { git = "https://github.com/paritytech/substrate", branch = "polkadot-v0.9.13" }
 frame-system-rpc-runtime-api = { git = "https://github.com/paritytech/substrate", branch = "polkadot-v0.9.13" }
@@ -70,7 +42,6 @@
 polkadot-primitives = { git = "https://github.com/paritytech/polkadot", branch = "release-v0.9.13" }
 polkadot-service = { git = "https://github.com/paritytech/polkadot", branch = "release-v0.9.13" }
 polkadot-test-service = { git = "https://github.com/paritytech/polkadot", branch = "release-v0.9.13" }
->>>>>>> 0be8e8fc
 
 # Cumulus
 cumulus-client-consensus-relay-chain = { path = "../../client/consensus/relay-chain" }
@@ -91,21 +62,11 @@
 futures = "0.3.5"
 
 # Polkadot dependencies
-<<<<<<< HEAD
-polkadot-test-service = { git = "https://github.com/paritytech/polkadot", branch = "release-v0.9.12" }
-
-# Substrate dependencies
-sc-cli = { git = "https://github.com/paritytech/substrate", branch = "polkadot-v0.9.12" }
-substrate-test-utils = { git = "https://github.com/paritytech/substrate", branch = "polkadot-v0.9.12" }
-sp-maybe-compressed-blob = { git = "https://github.com/paritytech/substrate", branch = "polkadot-v0.9.12" }
-sp-version = { git = "https://github.com/paritytech/substrate", branch = "polkadot-v0.9.12" }
-=======
 polkadot-test-service = { git = "https://github.com/paritytech/polkadot", branch = "release-v0.9.13" }
 
 # Substrate dependencies
 sc-cli = { git = "https://github.com/paritytech/substrate", branch = "polkadot-v0.9.13" }
 substrate-test-utils = { git = "https://github.com/paritytech/substrate", branch = "polkadot-v0.9.13" }
->>>>>>> 0be8e8fc
 
 [[bench]]
 name = "transaction_throughput"
