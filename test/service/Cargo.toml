--- conflicted
+++ resolved
@@ -10,20 +10,12 @@
 
 [dependencies]
 async-trait = "0.1.72"
-<<<<<<< HEAD
-clap = { version = "4.3.17", features = ["derive"] }
-=======
 clap = { version = "4.3.19", features = ["derive"] }
->>>>>>> 610f0b15
 codec = { package = "parity-scale-codec", version = "3.0.0" }
 criterion = { version = "0.5.1", features = [ "async_tokio" ] }
 jsonrpsee = { version = "0.16.2", features = ["server"] }
 rand = "0.8.5"
-<<<<<<< HEAD
-serde = { version = "1.0.171", features = ["derive"] }
-=======
 serde = { version = "1.0.175", features = ["derive"] }
->>>>>>> 610f0b15
 tokio = { version = "1.29.1", features = ["macros"] }
 tracing = "0.1.37"
 url = "2.4.0"
