[package]
name = "cumulus-test-service"
version = '0.1.0'
authors = ["Parity Technologies <admin@parity.io>"]
edition = '2018'

[dependencies]
codec = { package = 'parity-scale-codec', version = '1.0.0' }
rand = "0.7.3"
serde = { version = "1.0.101", features = ["derive"] }

# Substrate
sc-basic-authorship = { git = "https://github.com/paritytech/substrate", version = "0.8.0-rc5" , branch = "master" }
sc-block-builder = { git = "https://github.com/paritytech/substrate", branch = "master" }
sc-chain-spec = { git = "https://github.com/paritytech/substrate", branch = "master" }
sc-client-api = { git = "https://github.com/paritytech/substrate", branch = "master" }
<<<<<<< HEAD
sc-executor = { git = "https://github.com/paritytech/substrate", branch = "master" }
sc-informant = { git = "https://github.com/paritytech/substrate", branch = "master" }
=======
sc-cli = { git = "https://github.com/paritytech/substrate", branch = "master" }
sc-executor = { git = "https://github.com/paritytech/substrate", branch = "master" }
>>>>>>> 76f9ecae
sc-network = { git = "https://github.com/paritytech/substrate", branch = "master" }
sc-rpc = { git = "https://github.com/paritytech/substrate", branch = "master" }
sc-service = { git = "https://github.com/paritytech/substrate", branch = "master" }
sc-transaction-pool = { git = "https://github.com/paritytech/substrate", branch = "master" }
sp-api = { git = "https://github.com/paritytech/substrate", branch = "master" }
sp-block-builder = { git = "https://github.com/paritytech/substrate", branch = "master" }
sp-consensus = { git = "https://github.com/paritytech/substrate", branch = "master" }
sp-core = { git = "https://github.com/paritytech/substrate", branch = "master" }
sp-inherents = { git = "https://github.com/paritytech/substrate", branch = "master" }
sp-keyring = { git = "https://github.com/paritytech/substrate", branch = "master" }
sp-offchain = { git = "https://github.com/paritytech/substrate", branch = "master" }
sp-runtime = { git = "https://github.com/paritytech/substrate", default-features = false, branch = "master" }
sp-session = { git = "https://github.com/paritytech/substrate", branch = "master" }
sp-state-machine = { git = "https://github.com/paritytech/substrate", branch = "master" }
sp-timestamp = { git = "https://github.com/paritytech/substrate", branch = "master" }
sp-transaction-pool = { git = "https://github.com/paritytech/substrate", branch = "master" }
sp-trie = { git = "https://github.com/paritytech/substrate", branch = "master" }
substrate-test-client = { git = "https://github.com/paritytech/substrate", branch = "master" }

# Polkadot
<<<<<<< HEAD
polkadot-primitives = { git = "https://github.com/paritytech/polkadot", branch = "master" }
polkadot-test-service = { git = "https://github.com/paritytech/polkadot", branch = "master" }
polkadot-overseer = { git = "https://github.com/paritytech/polkadot", branch = "master" }
=======
polkadot-primitives = { git = "https://github.com/paritytech/polkadot", branch = "bkchr-adder-collator-integration-test" }
polkadot-service = { git = "https://github.com/paritytech/polkadot", branch = "bkchr-adder-collator-integration-test" }
polkadot-test-service = { git = "https://github.com/paritytech/polkadot", branch = "bkchr-adder-collator-integration-test" }
polkadot-overseer = { git = "https://github.com/paritytech/polkadot", branch = "bkchr-adder-collator-integration-test" }
>>>>>>> 76f9ecae

# Cumulus
cumulus-consensus = { path = "../../consensus" }
cumulus-network = { path = "../../network" }
cumulus-primitives = { path = "../../primitives" }
cumulus-service = { path = "../../service" }
cumulus-test-runtime = { path = "../runtime" }

# RPC related dependencies
jsonrpc-core = "15.1.0"

[dev-dependencies]
futures = { version = "0.3.5" }
tokio = { version = "0.2.21", features = ["macros"] }

# Polkadot dependencies
<<<<<<< HEAD
polkadot-test-runtime = { git = "https://github.com/paritytech/polkadot", branch = "master" }
polkadot-test-service = { git = "https://github.com/paritytech/polkadot", branch = "master" }
=======
polkadot-test-runtime = { git = "https://github.com/paritytech/polkadot", branch = "bkchr-adder-collator-integration-test" }
polkadot-test-service = { git = "https://github.com/paritytech/polkadot", branch = "bkchr-adder-collator-integration-test" }
>>>>>>> 76f9ecae

# Substrate dependencies
pallet-sudo = { git = "https://github.com/paritytech/substrate", branch = "master" }
substrate-test-runtime-client = { git = "https://github.com/paritytech/substrate", branch = "master" }
<<<<<<< HEAD
substrate-test-utils = { git = "https://github.com/paritytech/substrate", branch = "master" }
=======
substrate-test-utils = { git = "https://github.com/paritytech/substrate", branch = "master" }
sc-cli = { git = "https://github.com/paritytech/substrate", branch = "master" }
>>>>>>> 76f9ecae
<|MERGE_RESOLUTION|>--- conflicted
+++ resolved
@@ -14,13 +14,8 @@
 sc-block-builder = { git = "https://github.com/paritytech/substrate", branch = "master" }
 sc-chain-spec = { git = "https://github.com/paritytech/substrate", branch = "master" }
 sc-client-api = { git = "https://github.com/paritytech/substrate", branch = "master" }
-<<<<<<< HEAD
-sc-executor = { git = "https://github.com/paritytech/substrate", branch = "master" }
-sc-informant = { git = "https://github.com/paritytech/substrate", branch = "master" }
-=======
 sc-cli = { git = "https://github.com/paritytech/substrate", branch = "master" }
 sc-executor = { git = "https://github.com/paritytech/substrate", branch = "master" }
->>>>>>> 76f9ecae
 sc-network = { git = "https://github.com/paritytech/substrate", branch = "master" }
 sc-rpc = { git = "https://github.com/paritytech/substrate", branch = "master" }
 sc-service = { git = "https://github.com/paritytech/substrate", branch = "master" }
@@ -41,16 +36,10 @@
 substrate-test-client = { git = "https://github.com/paritytech/substrate", branch = "master" }
 
 # Polkadot
-<<<<<<< HEAD
-polkadot-primitives = { git = "https://github.com/paritytech/polkadot", branch = "master" }
-polkadot-test-service = { git = "https://github.com/paritytech/polkadot", branch = "master" }
-polkadot-overseer = { git = "https://github.com/paritytech/polkadot", branch = "master" }
-=======
 polkadot-primitives = { git = "https://github.com/paritytech/polkadot", branch = "bkchr-adder-collator-integration-test" }
 polkadot-service = { git = "https://github.com/paritytech/polkadot", branch = "bkchr-adder-collator-integration-test" }
 polkadot-test-service = { git = "https://github.com/paritytech/polkadot", branch = "bkchr-adder-collator-integration-test" }
 polkadot-overseer = { git = "https://github.com/paritytech/polkadot", branch = "bkchr-adder-collator-integration-test" }
->>>>>>> 76f9ecae
 
 # Cumulus
 cumulus-consensus = { path = "../../consensus" }
@@ -67,20 +56,11 @@
 tokio = { version = "0.2.21", features = ["macros"] }
 
 # Polkadot dependencies
-<<<<<<< HEAD
-polkadot-test-runtime = { git = "https://github.com/paritytech/polkadot", branch = "master" }
-polkadot-test-service = { git = "https://github.com/paritytech/polkadot", branch = "master" }
-=======
 polkadot-test-runtime = { git = "https://github.com/paritytech/polkadot", branch = "bkchr-adder-collator-integration-test" }
 polkadot-test-service = { git = "https://github.com/paritytech/polkadot", branch = "bkchr-adder-collator-integration-test" }
->>>>>>> 76f9ecae
 
 # Substrate dependencies
 pallet-sudo = { git = "https://github.com/paritytech/substrate", branch = "master" }
 substrate-test-runtime-client = { git = "https://github.com/paritytech/substrate", branch = "master" }
-<<<<<<< HEAD
 substrate-test-utils = { git = "https://github.com/paritytech/substrate", branch = "master" }
-=======
-substrate-test-utils = { git = "https://github.com/paritytech/substrate", branch = "master" }
-sc-cli = { git = "https://github.com/paritytech/substrate", branch = "master" }
->>>>>>> 76f9ecae
+sc-cli = { git = "https://github.com/paritytech/substrate", branch = "master" }