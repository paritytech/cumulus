[package]
name = "cumulus-test-service"
version = "0.1.0"
authors = ["Parity Technologies <admin@parity.io>"]
edition = "2018"

[dependencies]
codec = { package = "parity-scale-codec", version = "2.3.0" }
rand = "0.7.3"
serde = { version = "1.0.101", features = ["derive"] }
async-trait = "0.1.42"
tokio = { version = "1.10", features = ["macros"] }

# Substrate
frame-system = { git = "https://github.com/paritytech/substrate", branch = "master" }
pallet-transaction-payment = { git = "https://github.com/paritytech/substrate", branch = "master" }
frame-system-rpc-runtime-api = { git = "https://github.com/paritytech/substrate", branch = "master" }
sc-basic-authorship = { git = "https://github.com/paritytech/substrate", branch = "master" }
sc-chain-spec = { git = "https://github.com/paritytech/substrate", branch = "master" }
sc-client-api = { git = "https://github.com/paritytech/substrate", branch = "master" }
sc-transaction-pool-api = { git = "https://github.com/paritytech/substrate", branch = "master" }
sc-consensus = { git = "https://github.com/paritytech/substrate", branch = "master" }
sc-executor = { git = "https://github.com/paritytech/substrate", branch = "master" }
sc-network = { git = "https://github.com/paritytech/substrate", branch = "master" }
sc-rpc = { git = "https://github.com/paritytech/substrate", branch = "master" }
sc-service = { git = "https://github.com/paritytech/substrate", branch = "master" }
sc-tracing = { git = "https://github.com/paritytech/substrate", branch = "master" }
sc-transaction-pool = { git = "https://github.com/paritytech/substrate", branch = "master" }
sp-arithmetic = { git = "https://github.com/paritytech/substrate", branch = "master" }
sp-blockchain = { git = "https://github.com/paritytech/substrate", branch = "master" }
sp-core = { git = "https://github.com/paritytech/substrate", branch = "master" }
sp-io = { git = "https://github.com/paritytech/substrate", branch = "master" }
sp-keyring = { git = "https://github.com/paritytech/substrate", branch = "master" }
sp-runtime = { git = "https://github.com/paritytech/substrate", default-features = false, branch = "master" }
sp-state-machine = { git = "https://github.com/paritytech/substrate", branch = "master" }
sp-timestamp = { git = "https://github.com/paritytech/substrate", branch = "master" }
sp-trie = { git = "https://github.com/paritytech/substrate", branch = "master" }
sp-tracing = { git = "https://github.com/paritytech/substrate", branch = "master" }
substrate-test-client = { git = "https://github.com/paritytech/substrate", branch = "master" }

# Polkadot
polkadot-primitives = { git = "https://github.com/paritytech/polkadot", branch = "master" }
polkadot-service = { git = "https://github.com/paritytech/polkadot", branch = "master" }
polkadot-test-service = { git = "https://github.com/paritytech/polkadot", branch = "master" }

# Cumulus
cumulus-client-consensus-relay-chain = { path = "../../client/consensus/relay-chain" }
cumulus-client-network = { path = "../../client/network" }
cumulus-client-service = { path = "../../client/service" }
cumulus-client-consensus-common = { path = "../../client/consensus/common" }
cumulus-primitives-core = { path = "../../primitives/core" }
cumulus-primitives-parachain-inherent = { path = "../../primitives/parachain-inherent" }
cumulus-test-runtime = { path = "../runtime" }
cumulus-test-relay-validation-worker-provider = { path = "../relay-validation-worker-provider" }

criterion = { version = "0.3.5", features = [ "async_tokio" ] }
node-cli = { git = "https://github.com/paritytech/substrate", branch = "master" }
node-runtime = { git = "https://github.com/paritytech/substrate", branch = "master" }
node-primitives = { git = "https://github.com/paritytech/substrate", branch = "master" }

# RPC related dependencies
jsonrpc-core = "18.0.0"

[dev-dependencies]
futures = "0.3.5"

# Polkadot dependencies
polkadot-test-service = { git = "https://github.com/paritytech/polkadot", branch = "master" }

# Substrate dependencies
<<<<<<< HEAD
sc-cli = { git = "https://github.com/paritytech/substrate", branch = "master" }
substrate-test-utils = { git = "https://github.com/paritytech/substrate", branch = "master" }
sp-maybe-compressed-blob = { git = "https://github.com/paritytech/substrate", branch = "master" }
sp-version = { git = "https://github.com/paritytech/substrate", branch = "master" }

# Cumulus
cumulus-test-runtime-upgrade = { path = "../runtime-upgrade" }

[[bench]]
name = "transaction_pool"
harness = false
=======
sc-cli = { git = "https://github.com/paritytech/substrate", branch = "polkadot-v0.9.12" }
substrate-test-utils = { git = "https://github.com/paritytech/substrate", branch = "polkadot-v0.9.12" }
>>>>>>> e65ee55d
<|MERGE_RESOLUTION|>--- conflicted
+++ resolved
@@ -68,19 +68,9 @@
 polkadot-test-service = { git = "https://github.com/paritytech/polkadot", branch = "master" }
 
 # Substrate dependencies
-<<<<<<< HEAD
-sc-cli = { git = "https://github.com/paritytech/substrate", branch = "master" }
-substrate-test-utils = { git = "https://github.com/paritytech/substrate", branch = "master" }
-sp-maybe-compressed-blob = { git = "https://github.com/paritytech/substrate", branch = "master" }
-sp-version = { git = "https://github.com/paritytech/substrate", branch = "master" }
-
-# Cumulus
-cumulus-test-runtime-upgrade = { path = "../runtime-upgrade" }
+sc-cli = { git = "https://github.com/paritytech/substrate", branch = "polkadot-v0.9.12" }
+substrate-test-utils = { git = "https://github.com/paritytech/substrate", branch = "polkadot-v0.9.12" }
 
 [[bench]]
 name = "transaction_pool"
-harness = false
-=======
-sc-cli = { git = "https://github.com/paritytech/substrate", branch = "polkadot-v0.9.12" }
-substrate-test-utils = { git = "https://github.com/paritytech/substrate", branch = "polkadot-v0.9.12" }
->>>>>>> e65ee55d
+harness = false