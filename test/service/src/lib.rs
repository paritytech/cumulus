// Copyright 2019-2021 Parity Technologies (UK) Ltd.
// This file is part of Cumulus.

// Cumulus is free software: you can redistribute it and/or modify
// it under the terms of the GNU General Public License as published by
// the Free Software Foundation, either version 3 of the License, or
// (at your option) any later version.

// Cumulus is distributed in the hope that it will be useful,
// but WITHOUT ANY WARRANTY; without even the implied warranty of
// MERCHANTABILITY or FITNESS FOR A PARTICULAR PURPOSE.  See the
// GNU General Public License for more details.

// You should have received a copy of the GNU General Public License
// along with Cumulus.  If not, see <http://www.gnu.org/licenses/>.

//! Crate used for testing with Cumulus.

#![warn(missing_docs)]

mod chain_spec;
mod genesis;

use core::future::Future;
use cumulus_client_network::BlockAnnounceValidator;
use cumulus_client_service::{
	prepare_node_config, start_collator, start_full_node, StartCollatorParams, StartFullNodeParams,
};
use cumulus_primitives_core::ParaId;
use cumulus_test_runtime::{NodeBlock as Block, RuntimeApi};
use polkadot_primitives::v1::CollatorPair;
use sc_client_api::execution_extensions::ExecutionStrategies;
use sc_executor::native_executor_instance;
pub use sc_executor::NativeExecutor;
use sc_network::{config::TransportConfig, multiaddr, NetworkService};
use sc_service::{
	config::{
		DatabaseConfig, KeepBlocks, KeystoreConfig, MultiaddrWithPeerId, NetworkConfiguration,
		OffchainWorkerConfig, PruningMode, TransactionStorageMode, WasmExecutionMethod,
	},
	BasePath, ChainSpec, Configuration, Error as ServiceError, PartialComponents, Role,
	RpcHandlers, TFullBackend, TFullClient, TaskExecutor, TaskManager,
};
use sp_arithmetic::traits::SaturatedConversion;
use sp_blockchain::HeaderBackend;
use sp_core::{Pair, H256};
use sp_keyring::Sr25519Keyring;
use sp_runtime::{
	codec::Encode,
	generic,
	traits::BlakeTwo256
};
use sp_state_machine::BasicExternalities;
use sp_trie::PrefixedMemoryDB;
use std::sync::Arc;
use substrate_test_client::{
	BlockchainEventsExt, RpcHandlersExt, RpcTransactionError, RpcTransactionOutput,
};

pub use chain_spec::*;
pub use cumulus_test_runtime as runtime;
pub use genesis::*;
pub use sp_keyring::Sr25519Keyring as Keyring;

// Native executor instance.
native_executor_instance!(
	pub RuntimeExecutor,
	cumulus_test_runtime::api::dispatch,
	cumulus_test_runtime::native_version,
);

/// The client type being used by the test service.
pub type Client = TFullClient<runtime::NodeBlock, runtime::RuntimeApi, RuntimeExecutor>;

/// Starts a `ServiceBuilder` for a full service.
///
/// Use this macro if you don't actually need the full service, but just the builder in order to
/// be able to perform chain operations.
pub fn new_partial(
	config: &mut Configuration,
) -> Result<
	PartialComponents<
		Client,
		TFullBackend<Block>,
		(),
		sp_consensus::import_queue::BasicQueue<Block, PrefixedMemoryDB<BlakeTwo256>>,
		sc_transaction_pool::FullPool<Block, Client>,
		(),
	>,
	sc_service::Error,
> {
	let (client, backend, keystore_container, task_manager) =
		sc_service::new_full_parts::<Block, RuntimeApi, RuntimeExecutor>(&config, None)?;
	let client = Arc::new(client);

	let registry = config.prometheus_registry();

	let transaction_pool = sc_transaction_pool::BasicPool::new_full(
		config.transaction_pool.clone(),
		config.role.is_authority().into(),
		config.prometheus_registry(),
		task_manager.spawn_handle(),
		client.clone(),
	);

	let import_queue = cumulus_client_consensus_relay_chain::import_queue(
		client.clone(),
		client.clone(),
<<<<<<< HEAD
		|_, _| async move { Ok(()) },
=======
		|_, _| async { Ok(sp_timestamp::InherentDataProvider::from_system_time()) },
>>>>>>> 6364eeee
		&task_manager.spawn_essential_handle(),
		registry.clone(),
	)?;

	let params = PartialComponents {
		backend,
		client,
		import_queue,
		keystore_container,
		task_manager,
		transaction_pool,
		select_chain: (),
		other: (),
	};

	Ok(params)
}

/// Start a node with the given parachain `Configuration` and relay chain `Configuration`.
///
/// This is the actual implementation that is abstract over the executor and the runtime api.
#[sc_tracing::logging::prefix_logs_with(parachain_config.network.node_name.as_str())]
async fn start_node_impl<RB>(
	parachain_config: Configuration,
	collator_key: Option<CollatorPair>,
	relay_chain_config: Configuration,
	para_id: ParaId,
	rpc_ext_builder: RB,
) -> sc_service::error::Result<(
	TaskManager,
	Arc<TFullClient<Block, RuntimeApi, RuntimeExecutor>>,
	Arc<NetworkService<Block, H256>>,
	RpcHandlers,
)>
where
	RB: Fn(
			Arc<TFullClient<Block, RuntimeApi, RuntimeExecutor>>,
		) -> jsonrpc_core::IoHandler<sc_rpc::Metadata>
		+ Send
		+ 'static,
{
	if matches!(parachain_config.role, Role::Light) {
		return Err("Light client not supported!".into());
	}

	let mut parachain_config = prepare_node_config(parachain_config);

	let params = new_partial(&mut parachain_config)?;

	let transaction_pool = params.transaction_pool.clone();
	let mut task_manager = params.task_manager;

	let relay_chain_full_node = polkadot_test_service::new_full(
		relay_chain_config,
		if let Some(ref key) = collator_key {
			polkadot_service::IsCollator::Yes(key.clone())
		} else {
			polkadot_service::IsCollator::No
		},
		None,
	)
	.map_err(|e| match e {
		polkadot_service::Error::Sub(x) => x,
		s => format!("{}", s).into(),
	})?;

	let client = params.client.clone();
	let backend = params.backend.clone();
	let block_announce_validator = BlockAnnounceValidator::new(
		relay_chain_full_node.client.clone(),
		para_id,
		Box::new(relay_chain_full_node.network.clone()),
		relay_chain_full_node.backend.clone(),
		relay_chain_full_node.client.clone(),
	);
	let block_announce_validator_builder = move |_| Box::new(block_announce_validator) as Box<_>;

	let prometheus_registry = parachain_config.prometheus_registry().cloned();
	let import_queue = params.import_queue;
	let (network, network_status_sinks, system_rpc_tx, start_network) =
		sc_service::build_network(sc_service::BuildNetworkParams {
			config: &parachain_config,
			client: client.clone(),
			transaction_pool: transaction_pool.clone(),
			spawn_handle: task_manager.spawn_handle(),
			import_queue,
			on_demand: None,
			block_announce_validator_builder: Some(Box::new(block_announce_validator_builder)),
		})?;

	let rpc_extensions_builder = {
		let client = client.clone();

		Box::new(move |_, _| rpc_ext_builder(client.clone()))
	};

	let rpc_handlers = sc_service::spawn_tasks(sc_service::SpawnTasksParams {
		on_demand: None,
		remote_blockchain: None,
		rpc_extensions_builder,
		client: client.clone(),
		transaction_pool: transaction_pool.clone(),
		task_manager: &mut task_manager,
		config: parachain_config,
		keystore: params.keystore_container.sync_keystore(),
		backend,
		network: network.clone(),
		network_status_sinks,
		system_rpc_tx,
		telemetry: None,
	})?;

	let announce_block = {
		let network = network.clone();
		Arc::new(move |hash, data| network.announce_block(hash, data))
	};

	if let Some(collator_key) = collator_key {
		let proposer_factory = sc_basic_authorship::ProposerFactory::with_proof_recording(
			task_manager.spawn_handle(),
			client.clone(),
			transaction_pool,
			prometheus_registry.as_ref(),
			None,
		);

		let relay_chain_client = relay_chain_full_node.client.clone();
		let relay_chain_backend = relay_chain_full_node.backend.clone();

		let parachain_consensus = cumulus_client_consensus_relay_chain::RelayChainConsensus::new(
			para_id,
			proposer_factory,
<<<<<<< HEAD
			move |_, (relay_parent, validation_data)| {
				let parachain_inherent =
					cumulus_primitives_parachain_inherent::ParachainInherentData::create_at(
						relay_parent,
						&*relay_chain_client,
						&*relay_chain_backend,
						&validation_data,
						para_id,
					);
				async move {
					let time = sp_timestamp::InherentDataProvider::from_system_time();

					let parachain_inherent = parachain_inherent.ok_or_else(|| {
						Box::<dyn std::error::Error + Send + Sync>::from(String::from("error"))
					})?;
					Ok((time, parachain_inherent))
				}
			},
=======
			|_, _| async { Ok(sp_timestamp::InherentDataProvider::from_system_time()) },
>>>>>>> 6364eeee
			client.clone(),
			relay_chain_full_node.client.clone(),
			relay_chain_full_node.backend.clone(),
		);

		let relay_chain_full_node =
			relay_chain_full_node.with_client(polkadot_test_service::TestClient);

		let params = StartCollatorParams {
			backend: params.backend,
			block_status: client.clone(),
			announce_block,
			client: client.clone(),
			spawner: task_manager.spawn_handle(),
			task_manager: &mut task_manager,
			para_id,
			collator_key,
			parachain_consensus: Box::new(parachain_consensus),
			relay_chain_full_node,
		};

		start_collator(params).await?;
	} else {
		let relay_chain_full_node =
			relay_chain_full_node.with_client(polkadot_test_service::TestClient);

		let params = StartFullNodeParams {
			client: client.clone(),
			announce_block,
			task_manager: &mut task_manager,
			para_id,
			polkadot_full_node: relay_chain_full_node,
		};

		start_full_node(params)?;
	}

	start_network.start_network();

	Ok((task_manager, client, network, rpc_handlers))
}

/// A Cumulus test node instance used for testing.
pub struct TestNode {
	/// TaskManager's instance.
	pub task_manager: TaskManager,
	/// Client's instance.
	pub client: Arc<Client>,
	/// Node's network.
	pub network: Arc<NetworkService<Block, H256>>,
	/// The `MultiaddrWithPeerId` to this node. This is useful if you want to pass it as "boot node"
	/// to other nodes.
	pub addr: MultiaddrWithPeerId,
	/// RPCHandlers to make RPC queries.
	pub rpc_handlers: RpcHandlers,
}


/// A builder to create a [`TestNode`].
pub struct TestNodeBuilder {
	para_id: ParaId,
	task_executor: TaskExecutor,
	key: Sr25519Keyring,
	collator_key: Option<CollatorPair>,
	parachain_nodes: Vec<MultiaddrWithPeerId>,
	parachain_nodes_exclusive: bool,
	relay_chain_nodes: Vec<MultiaddrWithPeerId>,
	storage_update_func_parachain: Option<Box<dyn Fn()>>,
	storage_update_func_relay_chain: Option<Box<dyn Fn()>>,
}

impl TestNodeBuilder {
	/// Create a new instance of `Self`.
	///
	/// `para_id` - The parachain id this node is running for.
	/// `task_executor` - The task executor to use.
	/// `key` - The key that will be used to generate the name and that will be passed as `dev_seed`.
	pub fn new(para_id: ParaId, task_executor: TaskExecutor, key: Sr25519Keyring) -> Self {
		TestNodeBuilder {
			key,
			para_id,
			task_executor,
			collator_key: None,
			parachain_nodes: Vec::new(),
			parachain_nodes_exclusive: false,
			relay_chain_nodes: Vec::new(),
			storage_update_func_parachain: None,
			storage_update_func_relay_chain: None,
		}
	}

	/// Enable collator for this node.
	pub fn enable_collator(mut self) -> Self {
		let collator_key = CollatorPair::generate().0;
		self.collator_key = Some(collator_key);
		self
	}

	/// Instruct the node to exclusively connect to registered parachain nodes.
	///
	/// Parachain nodes can be registered using [`Self::connect_to_parachain_node`] and
	/// [`Self::connect_to_parachain_nodes`].
	pub fn exclusively_connect_to_registered_parachain_nodes(mut self) -> Self {
		self.parachain_nodes_exclusive = true;
		self
	}

	/// Make the node connect to the given parachain node.
	///
	/// By default the node will not be connected to any node or will be able to discover any other
	/// node.
	pub fn connect_to_parachain_node(mut self, node: &TestNode) -> Self {
		self.parachain_nodes.push(node.addr.clone());
		self
	}

	/// Make the node connect to the given parachain nodes.
	///
	/// By default the node will not be connected to any node or will be able to discover any other
	/// node.
	pub fn connect_to_parachain_nodes<'a>(
		mut self,
		nodes: impl Iterator<Item = &'a TestNode>,
	) -> Self {
		self.parachain_nodes.extend(nodes.map(|n| n.addr.clone()));
		self
	}

	/// Make the node connect to the given relay chain node.
	///
	/// By default the node will not be connected to any node or will be able to discover any other
	/// node.
	pub fn connect_to_relay_chain_node(
		mut self,
		node: &polkadot_test_service::PolkadotTestNode,
	) -> Self {
		self.relay_chain_nodes.push(node.addr.clone());
		self
	}

	/// Make the node connect to the given relay chain nodes.
	///
	/// By default the node will not be connected to any node or will be able to discover any other
	/// node.
	pub fn connect_to_relay_chain_nodes<'a>(
		mut self,
		nodes: impl IntoIterator<Item = &'a polkadot_test_service::PolkadotTestNode>,
	) -> Self {
		self.relay_chain_nodes.extend(nodes.into_iter().map(|n| n.addr.clone()));
		self
	}

	/// Allows accessing the parachain storage before the test node is built.
	pub fn update_storage_parachain(
		mut self,
		updater: impl Fn() + 'static,
	) -> Self {
		self.storage_update_func_parachain = Some(Box::new(updater));
		self
	}

	/// Allows accessing the relay chain storage before the test node is built.
	pub fn update_storage_relay_chain(
		mut self,
		updater: impl Fn() + 'static,
	) -> Self {
		self.storage_update_func_relay_chain = Some(Box::new(updater));
		self
	}

	/// Build the [`TestNode`].
	pub async fn build(self) -> TestNode {
		let parachain_config = node_config(
			self.storage_update_func_parachain.unwrap_or_else(|| Box::new(|| ())),
			self.task_executor.clone(),
			self.key.clone(),
			self.parachain_nodes,
			self.parachain_nodes_exclusive,
			self.para_id,
			self.collator_key.is_some(),
		)
		.expect("could not generate Configuration");
		let mut relay_chain_config = polkadot_test_service::node_config(
			self.storage_update_func_relay_chain.unwrap_or_else(|| Box::new(|| ())),
			self.task_executor,
			self.key,
			self.relay_chain_nodes,
			false,
		);

		relay_chain_config.network.node_name =
			format!("{} (relay chain)", relay_chain_config.network.node_name);

		let multiaddr = parachain_config.network.listen_addresses[0].clone();
		let (task_manager, client, network, rpc_handlers) = start_node_impl(
			parachain_config,
			self.collator_key,
			relay_chain_config,
			self.para_id,
			|_| Default::default(),
		)
		.await
		.expect("could not create Cumulus test service");

		let peer_id = network.local_peer_id().clone();
		let addr = MultiaddrWithPeerId { multiaddr, peer_id };

		TestNode {
			task_manager,
			client,
			network,
			addr,
			rpc_handlers,
		}
	}
}

/// Create a Cumulus `Configuration`.
///
/// By default an in-memory socket will be used, therefore you need to provide nodes if you want the
/// node to be connected to other nodes. If `nodes_exclusive` is `true`, the node will only connect
/// to the given `nodes` and not to any other node. The `storage_update_func` can be used to make
/// adjustments to the runtime genesis.
pub fn node_config(
	storage_update_func: impl Fn(),
	task_executor: TaskExecutor,
	key: Sr25519Keyring,
	nodes: Vec<MultiaddrWithPeerId>,
	nodes_exlusive: bool,
	para_id: ParaId,
	is_collator: bool,
) -> Result<Configuration, ServiceError> {
	let base_path = BasePath::new_temp_dir()?;
	let root = base_path.path().to_path_buf();
	let role = if is_collator {
		Role::Authority
	} else {
		Role::Full
	};
	let key_seed = key.to_seed();
	let mut spec = Box::new(chain_spec::get_chain_spec(para_id));

	let mut storage = spec
		.as_storage_builder()
		.build_storage()
		.expect("could not build storage");

	BasicExternalities::execute_with_storage(&mut storage, storage_update_func);
	spec.set_storage(storage);

	let mut network_config = NetworkConfiguration::new(
		format!("{} (parachain)", key_seed.to_string()),
		"network/test/0.1",
		Default::default(),
		None,
	);

	if nodes_exlusive {
		network_config.default_peers_set.reserved_nodes = nodes;
		network_config.default_peers_set.non_reserved_mode =
			sc_network::config::NonReservedPeerMode::Deny;
	} else {
		network_config.boot_nodes = nodes;
	}

	network_config.allow_non_globals_in_dht = true;

	network_config
		.listen_addresses
		.push(multiaddr::Protocol::Memory(rand::random()).into());

	network_config.transport = TransportConfig::MemoryOnly;

	Ok(Configuration {
		impl_name: "cumulus-test-node".to_string(),
		impl_version: "0.1".to_string(),
		role,
		task_executor,
		transaction_pool: Default::default(),
		network: network_config,
		keystore: KeystoreConfig::InMemory,
		keystore_remote: Default::default(),
		database: DatabaseConfig::RocksDb {
			path: root.join("db"),
			cache_size: 128,
		},
		state_cache_size: 67108864,
		state_cache_child_ratio: None,
		state_pruning: PruningMode::ArchiveAll,
		keep_blocks: KeepBlocks::All,
		transaction_storage: TransactionStorageMode::BlockBody,
		chain_spec: spec,
		wasm_method: WasmExecutionMethod::Interpreted,
		// NOTE: we enforce the use of the native runtime to make the errors more debuggable
		execution_strategies: ExecutionStrategies {
			syncing: sc_client_api::ExecutionStrategy::NativeWhenPossible,
			importing: sc_client_api::ExecutionStrategy::NativeWhenPossible,
			block_construction: sc_client_api::ExecutionStrategy::NativeWhenPossible,
			offchain_worker: sc_client_api::ExecutionStrategy::NativeWhenPossible,
			other: sc_client_api::ExecutionStrategy::NativeWhenPossible,
		},
		rpc_http: None,
		rpc_ws: None,
		rpc_ipc: None,
		rpc_ws_max_connections: None,
		rpc_cors: None,
		rpc_methods: Default::default(),
		prometheus_config: None,
		telemetry_endpoints: None,
		telemetry_external_transport: None,
		default_heap_pages: None,
		offchain_worker: OffchainWorkerConfig {
			enabled: true,
			indexing_enabled: false,
		},
		force_authoring: false,
		disable_grandpa: false,
		dev_key_seed: Some(key_seed),
		tracing_targets: None,
		tracing_receiver: Default::default(),
		max_runtime_instances: 8,
		announce_block: true,
		base_path: Some(base_path),
		informant_output_format: Default::default(),
		wasm_runtime_overrides: None,
		disable_log_reloading: false,
	})
}

impl TestNode {
	/// Wait for `count` blocks to be imported in the node and then exit. This function will not
	/// return if no blocks are ever created, thus you should restrict the maximum amount of time of
	/// the test execution.
	pub fn wait_for_blocks(&self, count: usize) -> impl Future<Output = ()> {
		self.client.wait_for_blocks(count)
	}

	/// Send an extrinsic to this node.
	pub async fn send_extrinsic(
		&self,
		function: impl Into<runtime::Call>,
		caller: Sr25519Keyring,
	) -> Result<RpcTransactionOutput, RpcTransactionError> {
		let extrinsic = construct_extrinsic(&*self.client, function, caller);

		self.rpc_handlers.send_transaction(extrinsic.into()).await
	}

	/// Register a parachain at this relay chain.
	pub async fn schedule_upgrade(&self, validation: Vec<u8>) -> Result<(), RpcTransactionError> {
		let call = frame_system::Call::set_code_without_checks(validation);

		self.send_extrinsic(
			runtime::SudoCall::sudo_unchecked_weight(Box::new(call.into()), 1_000),
			Sr25519Keyring::Alice,
		).await.map(drop)
	}
}

/// Construct an extrinsic that can be applied to the test runtime.
pub fn construct_extrinsic(
	client: &Client,
	function: impl Into<runtime::Call>,
	caller: Sr25519Keyring,
) -> runtime::UncheckedExtrinsic {
	let function = function.into();
	let current_block_hash = client.info().best_hash;
	let current_block = client.info().best_number.saturated_into();
	let genesis_block = client.hash(0).unwrap().unwrap();
	let nonce = 0;
	let period = runtime::BlockHashCount::get()
		.checked_next_power_of_two()
		.map(|c| c / 2)
		.unwrap_or(2) as u64;
	let tip = 0;
	let extra: runtime::SignedExtra = (
		frame_system::CheckSpecVersion::<runtime::Runtime>::new(),
		frame_system::CheckGenesis::<runtime::Runtime>::new(),
		frame_system::CheckEra::<runtime::Runtime>::from(generic::Era::mortal(period, current_block)),
		frame_system::CheckNonce::<runtime::Runtime>::from(nonce),
		frame_system::CheckWeight::<runtime::Runtime>::new(),
		pallet_transaction_payment::ChargeTransactionPayment::<runtime::Runtime>::from(tip),
	);
	let raw_payload = runtime::SignedPayload::from_raw(
		function.clone(),
		extra.clone(),
		(
			runtime::VERSION.spec_version,
			genesis_block,
			current_block_hash,
			(),
			(),
			(),
		),
	);
	let signature = raw_payload.using_encoded(|e| caller.sign(e));
	runtime::UncheckedExtrinsic::new_signed(
		function.clone(),
		caller.public().into(),
		runtime::Signature::Sr25519(signature.clone()),
		extra.clone(),
	)
}

/// Run a relay-chain validator node.
///
/// This is essentially a wrapper around
/// [`run_validator_node`](polkadot_test_service::run_validator_node).
pub fn run_relay_chain_validator_node(
	task_executor: TaskExecutor,
	key: Sr25519Keyring,
	storage_update_func: impl Fn(),
	boot_nodes: Vec<MultiaddrWithPeerId>,
) -> polkadot_test_service::PolkadotTestNode {
	polkadot_test_service::run_validator_node(
		task_executor,
		key,
		storage_update_func,
		boot_nodes,
		Some(cumulus_test_relay_validation_worker_provider::VALIDATION_WORKER.into()),
	)
}<|MERGE_RESOLUTION|>--- conflicted
+++ resolved
@@ -106,11 +106,7 @@
 	let import_queue = cumulus_client_consensus_relay_chain::import_queue(
 		client.clone(),
 		client.clone(),
-<<<<<<< HEAD
-		|_, _| async move { Ok(()) },
-=======
 		|_, _| async { Ok(sp_timestamp::InherentDataProvider::from_system_time()) },
->>>>>>> 6364eeee
 		&task_manager.spawn_essential_handle(),
 		registry.clone(),
 	)?;
@@ -243,7 +239,6 @@
 		let parachain_consensus = cumulus_client_consensus_relay_chain::RelayChainConsensus::new(
 			para_id,
 			proposer_factory,
-<<<<<<< HEAD
 			move |_, (relay_parent, validation_data)| {
 				let parachain_inherent =
 					cumulus_primitives_parachain_inherent::ParachainInherentData::create_at(
@@ -262,9 +257,6 @@
 					Ok((time, parachain_inherent))
 				}
 			},
-=======
-			|_, _| async { Ok(sp_timestamp::InherentDataProvider::from_system_time()) },
->>>>>>> 6364eeee
 			client.clone(),
 			relay_chain_full_node.client.clone(),
 			relay_chain_full_node.backend.clone(),
