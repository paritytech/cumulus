--- conflicted
+++ resolved
@@ -17,11 +17,7 @@
 use cumulus_primitives_core::{
 	relay_chain, AbridgedHostConfiguration, AbridgedHrmpChannel, ParaId,
 };
-<<<<<<< HEAD
-use polkadot_primitives::v3::UpgradeGoAhead;
-=======
 use polkadot_primitives::UpgradeGoAhead;
->>>>>>> e949f21a
 use sp_runtime::traits::HashFor;
 use sp_state_machine::MemoryDB;
 use sp_std::collections::btree_map::BTreeMap;
@@ -45,13 +41,8 @@
 	pub relay_dispatch_queue_size: Option<(u32, u32)>,
 	pub hrmp_ingress_channel_index: Option<Vec<ParaId>>,
 	pub hrmp_egress_channel_index: Option<Vec<ParaId>>,
-<<<<<<< HEAD
-	pub hrmp_channels: BTreeMap<relay_chain::v3::HrmpChannelId, AbridgedHrmpChannel>,
-	pub current_slot: relay_chain::v3::Slot,
-=======
 	pub hrmp_channels: BTreeMap<relay_chain::HrmpChannelId, AbridgedHrmpChannel>,
 	pub current_slot: relay_chain::Slot,
->>>>>>> e949f21a
 	pub current_epoch: u64,
 	pub randomness: relay_chain::Hash,
 }
@@ -97,11 +88,7 @@
 		}
 
 		self.hrmp_channels
-<<<<<<< HEAD
-			.entry(relay_chain::v3::HrmpChannelId { sender, recipient: self.para_id })
-=======
 			.entry(relay_chain::HrmpChannelId { sender, recipient: self.para_id })
->>>>>>> e949f21a
 			.or_insert_with(|| AbridgedHrmpChannel {
 				max_capacity: 0,
 				max_total_size: 0,
@@ -114,13 +101,8 @@
 
 	pub fn into_state_root_and_proof(
 		self,
-<<<<<<< HEAD
-	) -> (polkadot_primitives::v3::Hash, sp_state_machine::StorageProof) {
-		let (db, root) = MemoryDB::<HashFor<polkadot_primitives::v3::Block>>::default_with_root();
-=======
 	) -> (polkadot_primitives::Hash, sp_state_machine::StorageProof) {
 		let (db, root) = MemoryDB::<HashFor<polkadot_primitives::Block>>::default_with_root();
->>>>>>> e949f21a
 		let state_version = Default::default(); // for test using default.
 		let mut backend = sp_state_machine::TrieBackendBuilder::new(db, root).build();
 
