--- conflicted
+++ resolved
@@ -8,21 +8,12 @@
 codec = { package = "parity-scale-codec", version = "3.0.0", default-features = false, features = [ "derive" ] }
 
 # Substrate
-<<<<<<< HEAD
 sp-runtime = { git = "https://github.com/paritytech/substrate", default-features = false, branch = "polkadot-v0.9.28" }
 sp-state-machine = { git = "https://github.com/paritytech/substrate", default-features = false, branch = "polkadot-v0.9.28" }
 sp-std = { git = "https://github.com/paritytech/substrate", default-features = false, branch = "polkadot-v0.9.28" }
 
 # Polkadot
-polkadot-primitives = { git = "https://github.com/paritytech/polkadot", default-features = false, branch = "release-v0.9.28" }
-=======
-sp-runtime = { git = "https://github.com/arturgontijo/substrate", default-features = false, branch = "master" }
-sp-state-machine = { git = "https://github.com/arturgontijo/substrate", default-features = false, branch = "master" }
-sp-std = { git = "https://github.com/arturgontijo/substrate", default-features = false, branch = "master" }
-
-# Polkadot
-polkadot-primitives = { git = "https://github.com/arturgontijo/polkadot", default-features = false, branch = "trappist-xcm-v3" }
->>>>>>> c90b0597
+polkadot-primitives = { git = "https://github.com/bernardoaraujor/polkadot", default-features = false, branch = "v0.9.28-xcm-v3" }
 
 # Cumulus
 cumulus-primitives-core = { path = "../../primitives/core", default-features = false }
