[package]
name = "cumulus-test-runtime"
version = "0.1.0"
authors = ["Parity Technologies <admin@parity.io>"]
edition = "2018"
build = "build.rs"

[dependencies]
runtime = { package = "cumulus-runtime", path = "../../runtime", default-features = false }
<<<<<<< HEAD
substrate-test-runtime = { git = "https://github.com/paritytech/substrate", default-features = false, branch = "bkchr-cumulus-branch" }
=======
substrate-test-runtime = { git = "https://github.com/paritytech/substrate", default-features = false, branch = "cumulus-branch", version = "2.0.0-rc2" }
>>>>>>> b3603d1c

[build-dependencies]
wasm-builder-runner = { package = "substrate-wasm-builder-runner", version = " 1.0.6" }

[features]
default = ["std"]
std = [
	"runtime/std",
	"substrate-test-runtime/std",
]<|MERGE_RESOLUTION|>--- conflicted
+++ resolved
@@ -7,11 +7,7 @@
 
 [dependencies]
 runtime = { package = "cumulus-runtime", path = "../../runtime", default-features = false }
-<<<<<<< HEAD
 substrate-test-runtime = { git = "https://github.com/paritytech/substrate", default-features = false, branch = "bkchr-cumulus-branch" }
-=======
-substrate-test-runtime = { git = "https://github.com/paritytech/substrate", default-features = false, branch = "cumulus-branch", version = "2.0.0-rc2" }
->>>>>>> b3603d1c
 
 [build-dependencies]
 wasm-builder-runner = { package = "substrate-wasm-builder-runner", version = " 1.0.6" }
