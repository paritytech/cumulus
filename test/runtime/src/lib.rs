--- conflicted
+++ resolved
@@ -327,12 +327,8 @@
 	Block,
 	frame_system::ChainContext<Runtime>,
 	Runtime,
-<<<<<<< HEAD
 	AllPalletsWithSystem,
-=======
-	AllPallets,
 	TestOnRuntimeUpgrade,
->>>>>>> 9b6db48a
 >;
 /// The payload being signed in transactions.
 pub type SignedPayload = generic::SignedPayload<Call, SignedExtra>;
