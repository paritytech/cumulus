--- conflicted
+++ resolved
@@ -393,30 +393,7 @@
 			jsonrpsee::transport::http::HttpTransportClient::new("http://127.0.0.1:27018");
 		let mut client_cumulus_dave = jsonrpsee::raw::RawClient::new(transport_client_cumulus_dave);
 
-<<<<<<< HEAD
-		// wait for parachain blocks to be produced
-		let number_of_blocks = 4;
-		let mut previous_blocks = HashSet::with_capacity(number_of_blocks);
-		loop {
-			let current_block_hash = Chain::block_hash(&mut client_cumulus_dave, None)
-				.await
-				.unwrap()
-				.unwrap();
-
-			if previous_blocks.insert(current_block_hash) {
-				eprintln!("new parachain block: {}", current_block_hash);
-
-				if previous_blocks.len() == number_of_blocks {
-					break;
-				}
-			}
-
-			sleep(Duration::from_secs(2)).await;
-		}
-		panic!("boo!");
-=======
 		wait_for_blocks(4, &mut client_cumulus_dave).await;
->>>>>>> 21dba8c7
 	}
 	.fuse();
 
