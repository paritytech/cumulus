--- conflicted
+++ resolved
@@ -24,40 +24,22 @@
 parachain-runtime = { package = "cumulus-test-parachain-runtime", path = "runtime" }
 
 # Substrate dependencies
-<<<<<<< HEAD
-sp-runtime = { git = "https://github.com/paritytech/substrate", default-features = false, branch = "bkchr-sync-stuff-fixes" }
-sp-io = { git = "https://github.com/paritytech/substrate", branch = "bkchr-sync-stuff-fixes" }
-sp-core = { git = "https://github.com/paritytech/substrate", branch = "bkchr-sync-stuff-fixes" }
-sp-inherents = { git = "https://github.com/paritytech/substrate", branch = "bkchr-sync-stuff-fixes" }
-sp-consensus = { git = "https://github.com/paritytech/substrate", branch = "bkchr-sync-stuff-fixes" }
-sc-consensus = { git = "https://github.com/paritytech/substrate", branch = "bkchr-sync-stuff-fixes" }
-sc-cli = { git = "https://github.com/paritytech/substrate", branch = "bkchr-sync-stuff-fixes" }
-sc-executor = { git = "https://github.com/paritytech/substrate", branch = "bkchr-sync-stuff-fixes" }
-sc-service = { git = "https://github.com/paritytech/substrate", branch = "bkchr-sync-stuff-fixes" }
-sc-transaction-pool = { git = "https://github.com/paritytech/substrate", branch = "bkchr-sync-stuff-fixes" }
-sp-transaction-pool = { git = "https://github.com/paritytech/substrate", branch = "bkchr-sync-stuff-fixes" }
-sc-network = { git = "https://github.com/paritytech/substrate", branch = "bkchr-sync-stuff-fixes" }
-sc-basic-authorship = { git = "https://github.com/paritytech/substrate", branch = "bkchr-sync-stuff-fixes", version = "0.8.0-alpha.5" }
-sp-timestamp = { git = "https://github.com/paritytech/substrate", branch = "bkchr-sync-stuff-fixes" }
-sc-finality-grandpa = { git = "https://github.com/paritytech/substrate", branch = "bkchr-sync-stuff-fixes" }
-=======
-sp-runtime = { git = "https://github.com/paritytech/substrate", default-features = false, branch = "cumulus-branch" }
-sp-io = { git = "https://github.com/paritytech/substrate", branch = "cumulus-branch" }
-sp-core = { git = "https://github.com/paritytech/substrate", branch = "cumulus-branch" }
-sp-inherents = { git = "https://github.com/paritytech/substrate", branch = "cumulus-branch" }
-sp-consensus = { git = "https://github.com/paritytech/substrate", branch = "cumulus-branch" }
-sc-consensus = { git = "https://github.com/paritytech/substrate", branch = "cumulus-branch" }
-sc-cli = { git = "https://github.com/paritytech/substrate", branch = "cumulus-branch" }
-sc-executor = { git = "https://github.com/paritytech/substrate", branch = "cumulus-branch" }
-sc-service = { git = "https://github.com/paritytech/substrate", branch = "cumulus-branch" }
-sc-transaction-pool = { git = "https://github.com/paritytech/substrate", branch = "cumulus-branch" }
-sp-transaction-pool = { git = "https://github.com/paritytech/substrate", branch = "cumulus-branch" }
-sc-network = { git = "https://github.com/paritytech/substrate", branch = "cumulus-branch" }
-sc-basic-authorship = { git = "https://github.com/paritytech/substrate", branch = "cumulus-branch", version = "0.8.0-alpha.5" }
-sp-timestamp = { git = "https://github.com/paritytech/substrate", branch = "cumulus-branch" }
-sc-finality-grandpa = { git = "https://github.com/paritytech/substrate", branch = "cumulus-branch" }
-sc-informant = { git = "https://github.com/paritytech/substrate", branch = "cumulus-branch" }
->>>>>>> 6a6fec66
+sp-runtime = { git = "https://github.com/paritytech/substrate", default-features = false, branch = "bkchr-cumulus-branch" }
+sp-io = { git = "https://github.com/paritytech/substrate", branch = "bkchr-cumulus-branch" }
+sp-core = { git = "https://github.com/paritytech/substrate", branch = "bkchr-cumulus-branch" }
+sp-inherents = { git = "https://github.com/paritytech/substrate", branch = "bkchr-cumulus-branch" }
+sp-consensus = { git = "https://github.com/paritytech/substrate", branch = "bkchr-cumulus-branch" }
+sc-consensus = { git = "https://github.com/paritytech/substrate", branch = "bkchr-cumulus-branch" }
+sc-cli = { git = "https://github.com/paritytech/substrate", branch = "bkchr-cumulus-branch" }
+sc-executor = { git = "https://github.com/paritytech/substrate", branch = "bkchr-cumulus-branch" }
+sc-service = { git = "https://github.com/paritytech/substrate", branch = "bkchr-cumulus-branch" }
+sc-transaction-pool = { git = "https://github.com/paritytech/substrate", branch = "bkchr-cumulus-branch" }
+sp-transaction-pool = { git = "https://github.com/paritytech/substrate", branch = "bkchr-cumulus-branch" }
+sc-network = { git = "https://github.com/paritytech/substrate", branch = "bkchr-cumulus-branch" }
+sc-basic-authorship = { git = "https://github.com/paritytech/substrate", branch = "bkchr-cumulus-branch", version = "0.8.0-alpha.5" }
+sp-timestamp = { git = "https://github.com/paritytech/substrate", branch = "bkchr-cumulus-branch" }
+sc-finality-grandpa = { git = "https://github.com/paritytech/substrate", branch = "bkchr-cumulus-branch" }
+sc-informant = { git = "https://github.com/paritytech/substrate", branch = "bkchr-cumulus-branch" }
 
 # Cumulus dependencies
 cumulus-consensus = { path = "../../consensus" }
@@ -66,14 +48,14 @@
 cumulus-primitives = { path = "../../primitives" }
 
 # Polkadot dependencies
-polkadot-primitives = { git = "https://github.com/paritytech/polkadot", branch = "bkchr-sync-stuff-fixes" }
-polkadot-parachain = { git = "https://github.com/paritytech/polkadot", branch = "bkchr-sync-stuff-fixes" }
-polkadot-collator = { git = "https://github.com/paritytech/polkadot", branch = "bkchr-sync-stuff-fixes" }
-polkadot-service = { git = "https://github.com/paritytech/polkadot", branch = "bkchr-sync-stuff-fixes" }
-polkadot-cli = { git = "https://github.com/paritytech/polkadot", branch = "bkchr-sync-stuff-fixes" }
+polkadot-primitives = { git = "https://github.com/paritytech/polkadot", branch = "bkchr-cumulus-branch" }
+polkadot-parachain = { git = "https://github.com/paritytech/polkadot", branch = "bkchr-cumulus-branch" }
+polkadot-collator = { git = "https://github.com/paritytech/polkadot", branch = "bkchr-cumulus-branch" }
+polkadot-service = { git = "https://github.com/paritytech/polkadot", branch = "bkchr-cumulus-branch" }
+polkadot-cli = { git = "https://github.com/paritytech/polkadot", branch = "bkchr-cumulus-branch" }
 
 [build-dependencies]
-substrate-build-script-utils = { git = "https://github.com/paritytech/substrate", branch = "bkchr-sync-stuff-fixes" }
+substrate-build-script-utils = { git = "https://github.com/paritytech/substrate", branch = "bkchr-cumulus-branch" }
 
 [dev-dependencies]
 assert_cmd = "0.12"
@@ -85,14 +67,14 @@
 serde_json = "1.0"
 
 # Polkadot dependencies
-polkadot-runtime-common = { git = "https://github.com/paritytech/polkadot", branch = "bkchr-sync-stuff-fixes" }
-polkadot-runtime = { git = "https://github.com/paritytech/polkadot", branch = "bkchr-sync-stuff-fixes" }
+polkadot-runtime-common = { git = "https://github.com/paritytech/polkadot", branch = "bkchr-cumulus-branch" }
+polkadot-runtime = { git = "https://github.com/paritytech/polkadot", branch = "bkchr-cumulus-branch" }
 
 # Substrate dependencies
-substrate-test-runtime-client = { git = "https://github.com/paritytech/substrate", branch = "bkchr-sync-stuff-fixes" }
-frame-system = { git = "https://github.com/paritytech/substrate", branch = "bkchr-sync-stuff-fixes" }
-pallet-grandpa = { git = "https://github.com/paritytech/substrate", branch = "bkchr-sync-stuff-fixes" }
-pallet-transaction-payment = { git = "https://github.com/paritytech/substrate", branch = "bkchr-sync-stuff-fixes" }
-sp-arithmetic = { git = "https://github.com/paritytech/substrate", branch = "bkchr-sync-stuff-fixes" }
-sp-version = { git = "https://github.com/paritytech/substrate", branch = "bkchr-sync-stuff-fixes" }
-pallet-sudo = { git = "https://github.com/paritytech/substrate", branch = "bkchr-sync-stuff-fixes" }+substrate-test-runtime-client = { git = "https://github.com/paritytech/substrate", branch = "bkchr-cumulus-branch" }
+frame-system = { git = "https://github.com/paritytech/substrate", branch = "bkchr-cumulus-branch" }
+pallet-grandpa = { git = "https://github.com/paritytech/substrate", branch = "bkchr-cumulus-branch" }
+pallet-transaction-payment = { git = "https://github.com/paritytech/substrate", branch = "bkchr-cumulus-branch" }
+sp-arithmetic = { git = "https://github.com/paritytech/substrate", branch = "bkchr-cumulus-branch" }
+sp-version = { git = "https://github.com/paritytech/substrate", branch = "bkchr-cumulus-branch" }
+pallet-sudo = { git = "https://github.com/paritytech/substrate", branch = "bkchr-cumulus-branch" }