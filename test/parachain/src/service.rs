--- conflicted
+++ resolved
@@ -17,13 +17,8 @@
 use ansi_term::Color;
 use cumulus_collator::{prepare_collator_config, CollatorBuilder};
 use cumulus_network::DelayedBlockAnnounceValidator;
-<<<<<<< HEAD
-use futures::FutureExt;
+use futures::{FutureExt, future::ready};
 use polkadot_primitives::parachain::{CollatorPair, Id as ParaId};
-=======
-use futures::{FutureExt, future::ready};
-use polkadot_primitives::parachain::CollatorPair;
->>>>>>> 416c9703
 use sc_executor::native_executor_instance;
 pub use sc_executor::NativeExecutor;
 use sc_finality_grandpa::{
@@ -155,15 +150,6 @@
 		enable_color: true,
 		prefix: format!("[{}] ", Color::Blue.bold().paint("Relaychain")),
 	};
-<<<<<<< HEAD
-	let polkadot_future = polkadot_collator::start_collator(
-		builder,
-		id,
-		key,
-		polkadot_config,
-	//).map(|err| panic!("================== {:?}", err));
-	).map(|_| ());
-=======
 
 	let (polkadot_future, task_manager) =
 		polkadot_collator::start_collator(builder, id, key, polkadot_config)?;
@@ -171,7 +157,6 @@
 	// Make sure the polkadot task manager survives as long as the service.
 	let polkadot_future = polkadot_future.then(move |_| { let _ = task_manager; ready(())});
 
->>>>>>> 416c9703
 	service.task_manager.spawn_essential_handle().spawn("polkadot", polkadot_future);
 
 	Ok(service)
