// Copyright 2019 Parity Technologies (UK) Ltd.
// This file is part of Cumulus.

// Cumulus is free software: you can redistribute it and/or modify
// it under the terms of the GNU General Public License as published by
// the Free Software Foundation, either version 3 of the License, or
// (at your option) any later version.

// Cumulus is distributed in the hope that it will be useful,
// but WITHOUT ANY WARRANTY; without even the implied warranty of
// MERCHANTABILITY or FITNESS FOR A PARTICULAR PURPOSE.  See the
// GNU General Public License for more details.

// You should have received a copy of the GNU General Public License
// along with Cumulus.  If not, see <http://www.gnu.org/licenses/>.

use std::sync::Arc;
use sc_executor::native_executor_instance;
use sc_service::{AbstractService, Configuration};
use sc_finality_grandpa::{FinalityProofProvider as GrandpaFinalityProofProvider, StorageAndProofProvider};
use polkadot_primitives::parachain::CollatorPair;
use cumulus_collator::{CollatorBuilder, prepare_collator_config};
use futures::FutureExt;
pub use sc_executor::NativeExecutor;
use cumulus_network::DelayedBlockAnnounceValidator;

// Our native executor instance.
native_executor_instance!(
	pub Executor,
	parachain_runtime::api::dispatch,
	parachain_runtime::native_version,
);

/// Starts a `ServiceBuilder` for a full service.
///
/// Use this macro if you don't actually need the full service, but just the builder in order to
/// be able to perform chain operations.
macro_rules! new_full_start {
	($config:expr) => {{
		let inherent_data_providers = sp_inherents::InherentDataProviders::new();

		let builder = sc_service::ServiceBuilder::new_full::<
			parachain_runtime::opaque::Block,
			parachain_runtime::RuntimeApi,
			crate::service::Executor,
		>($config)?
		.with_select_chain(|_config, backend| Ok(sc_consensus::LongestChain::new(backend.clone())))?
		.with_transaction_pool(|config, client, _fetcher, prometheus_registry| {
			let pool_api = Arc::new(sc_transaction_pool::FullChainApi::new(client.clone()));
			let pool = sc_transaction_pool::BasicPool::new(config, pool_api, prometheus_registry);
			Ok(pool)
		})?
<<<<<<< HEAD
		.with_import_queue(|_config, client, _, _, spawner, registry| {
=======
		.with_import_queue(|
			_config,
			client,
			_,
			_,
			spawn_task_handle,
			registry,
		| {
>>>>>>> b3603d1c
			let import_queue = cumulus_consensus::import_queue::import_queue(
				client.clone(),
				client,
				inherent_data_providers.clone(),
<<<<<<< HEAD
				spawner,
=======
				spawn_task_handle,
>>>>>>> b3603d1c
				registry,
			)?;

			Ok(import_queue)
		})?;

		(builder, inherent_data_providers)
		}};
}

/// Run a collator node with the given parachain `Configuration` and relaychain `Configuration`
///
/// This function blocks until done.
pub fn run_collator(
	parachain_config: Configuration,
	key: Arc<CollatorPair>,
	polkadot_config: polkadot_collator::Configuration,
) -> sc_service::error::Result<impl AbstractService> {
	let parachain_config = prepare_collator_config(parachain_config);

	let (builder, inherent_data_providers) = new_full_start!(parachain_config);
	inherent_data_providers
		.register_provider(sp_timestamp::InherentDataProvider)
		.unwrap();

	let block_announce_validator = DelayedBlockAnnounceValidator::new();
	let block_announce_validator_copy = block_announce_validator.clone();
	let service = builder
		.with_finality_proof_provider(|client, backend| {
			// GenesisAuthoritySetProvider is implemented for StorageAndProofProvider
			let provider = client as Arc<dyn StorageAndProofProvider<_, _>>;
			Ok(Arc::new(GrandpaFinalityProofProvider::new(backend, provider)) as _)
		})?
		.with_block_announce_validator(|_client| {
			Box::new(block_announce_validator_copy)
		})?
		.build()?;

	let registry = service.prometheus_registry();

	let proposer_factory = sc_basic_authorship::ProposerFactory::new(
		service.client(),
		service.transaction_pool(),
<<<<<<< HEAD
		service.prometheus_registry().as_ref(),
=======
		registry.as_ref(),
>>>>>>> b3603d1c
	);

	let block_import = service.client();
	let client = service.client();
	let network = service.network();
	let announce_block = Arc::new(move |hash, data| {
		network.announce_block(hash, data)
	});
	let builder = CollatorBuilder::new(
		proposer_factory,
		inherent_data_providers,
		block_import,
		crate::PARA_ID,
		client,
		announce_block,
		block_announce_validator,
	);

	let polkadot_future = polkadot_collator::start_collator(
		builder,
		crate::PARA_ID,
		key,
		polkadot_config,
	).map(|_| ());
	service.spawn_essential_task("polkadot", polkadot_future);

	Ok(service)
}<|MERGE_RESOLUTION|>--- conflicted
+++ resolved
@@ -50,27 +50,12 @@
 			let pool = sc_transaction_pool::BasicPool::new(config, pool_api, prometheus_registry);
 			Ok(pool)
 		})?
-<<<<<<< HEAD
 		.with_import_queue(|_config, client, _, _, spawner, registry| {
-=======
-		.with_import_queue(|
-			_config,
-			client,
-			_,
-			_,
-			spawn_task_handle,
-			registry,
-		| {
->>>>>>> b3603d1c
 			let import_queue = cumulus_consensus::import_queue::import_queue(
 				client.clone(),
 				client,
 				inherent_data_providers.clone(),
-<<<<<<< HEAD
 				spawner,
-=======
-				spawn_task_handle,
->>>>>>> b3603d1c
 				registry,
 			)?;
 
@@ -114,11 +99,7 @@
 	let proposer_factory = sc_basic_authorship::ProposerFactory::new(
 		service.client(),
 		service.transaction_pool(),
-<<<<<<< HEAD
-		service.prometheus_registry().as_ref(),
-=======
 		registry.as_ref(),
->>>>>>> b3603d1c
 	);
 
 	let block_import = service.client();
