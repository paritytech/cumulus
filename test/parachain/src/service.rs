--- conflicted
+++ resolved
@@ -58,36 +58,6 @@
 			parachain_runtime::opaque::Block,
 			parachain_runtime::RuntimeApi,
 			crate::service::Executor,
-<<<<<<< HEAD
-		>($config)?
-		.with_select_chain(|_config, backend| Ok(sc_consensus::LongestChain::new(backend.clone())))?
-		.with_transaction_pool(|builder| {
-			let client = builder.client();
-			let pool_api = Arc::new(sc_transaction_pool::FullChainApi::new(
-				client.clone(),
-				builder.prometheus_registry(),
-			));
-			let pool = sc_transaction_pool::BasicPool::new_full(
-				builder.config().transaction_pool.clone(),
-				pool_api,
-				builder.prometheus_registry(),
-				builder.spawn_handle(),
-				builder.client().clone(),
-			);
-			Ok(pool)
-		})?
-		.with_import_queue(|_config, client, _, _, spawner, registry| {
-			let import_queue = cumulus_consensus::import_queue::import_queue(
-				client.clone(),
-				client,
-				inherent_data_providers.clone(),
-				spawner,
-				registry,
-			)?;
-
-			Ok(import_queue)
-		})?;
-=======
 		>(&config)?;
 	let client = Arc::new(client);
 	//let select_chain = sc_consensus::LongestChain::new(backend.clone());
@@ -109,7 +79,6 @@
 		&task_manager.spawn_handle(),
 		registry.clone(),
 	)?;
->>>>>>> 9843ebc1
 
 	let params = PartialComponents {
 		backend,
@@ -140,9 +109,6 @@
 	Arc<TFullClient<parachain_runtime::opaque::Block, parachain_runtime::RuntimeApi, crate::service::Executor>>,
 )> {
 	if matches!(parachain_config.role, Role::Light) {
-		return Err("Light client not supported!".into());
-	}
-	if matches!(polkadot_config.role, Role::Light) {
 		return Err("Light client not supported!".into());
 	}
 
