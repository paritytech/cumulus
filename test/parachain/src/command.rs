--- conflicted
+++ resolved
@@ -130,14 +130,8 @@
 	}
 }
 
-<<<<<<< HEAD
-fn generate_genesis_state(chain_spec: &Box<dyn sc_service::ChainSpec>) -> Result<Block> {
+pub fn generate_genesis_state(chain_spec: &Box<dyn sc_service::ChainSpec>) -> Result<Block> {
 	let storage = chain_spec.build_storage()?;
-=======
-/// Generate the genesis block
-pub fn generate_genesis_state(para_id: ParaId) -> Result<Block> {
-	let storage = (&chain_spec::get_chain_spec(para_id)).build_storage()?;
->>>>>>> ec40d451
 
 	let child_roots = storage.children_default.iter().map(|(sk, child_content)| {
 		let state_root = <<<Block as BlockT>::Header as HeaderT>::Hashing as HashT>::trie_root(
@@ -200,7 +194,6 @@
 
 			Ok(())
 		}
-<<<<<<< HEAD
 		Some(Subcommand::ExportGenesisWasm(params)) => {
 			sc_cli::init_logger("");
 
@@ -215,39 +208,6 @@
 
 			Ok(())
 		}
-		Some(Subcommand::Polkadot(polkadot_cli)) => {
-			let runner = polkadot_cli.create_runner(&polkadot_cli.run.base)?;
-			let authority_discovery_enabled = polkadot_cli.run.authority_discovery_enabled;
-			let grandpa_pause = if polkadot_cli.run.grandpa_pause.is_empty() {
-				None
-			} else {
-				Some((
-					polkadot_cli.run.grandpa_pause[0],
-					polkadot_cli.run.grandpa_pause[1],
-				))
-			};
-
-			runner.run_node_until_exit(|config| match config.role {
-				Role::Light => polkadot_service::polkadot_new_light(config).map(|r| r.0),
-				_ => polkadot_service::polkadot_new_full(
-					config,
-					None,
-					None,
-					authority_discovery_enabled,
-					6000,
-					grandpa_pause,
-				)
-				.map(|(s, _, _)| s),
-			})
-		}
-		Some(Subcommand::PolkadotValidationWorker(cmd)) => {
-			sc_cli::init_logger("");
-			polkadot_service::run_validation_worker(&cmd.mem_id)?;
-
-			Ok(())
-		}
-=======
->>>>>>> ec40d451
 		None => {
 			let runner = cli.create_runner(&*cli.run)?;
 
