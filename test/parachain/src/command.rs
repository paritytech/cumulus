--- conflicted
+++ resolved
@@ -23,11 +23,7 @@
 	CliConfiguration, Error, ImportParams, KeystoreParams, NetworkParams, Result, SharedParams,
 	SubstrateCli,
 };
-<<<<<<< HEAD
 use sc_executor::NativeExecutionDispatch;
-use sc_service::client::genesis;
-=======
->>>>>>> c163d870
 use sc_network::config::TransportConfig;
 use sc_service::config::{NetworkConfiguration, NodeKeyConfig, PrometheusConfig};
 use sp_core::hexdisplay::HexDisplay;
@@ -145,7 +141,7 @@
 				let extrinsics_root = <<<Block as BlockT>::Header as HeaderT>::Hashing as HashT>::trie_root(
 					Vec::new(),
 				);
-			
+
 				Block::new(
 					<<Block as BlockT>::Header as HeaderT>::new(
 						Zero::zero(),
