--- conflicted
+++ resolved
@@ -214,25 +214,7 @@
 			polkadot_cli.base_path = cli.run.base_path()?.map(|x| x.join("polkadot"));
 			let parachain_account = AccountIdConversion::<polkadot_primitives::AccountId>::into_account(&crate::PARA_ID);
 
-<<<<<<< HEAD
-			runner.run_node(
-				|config| {
-					let task_executor = config.task_executor.clone();
-					let polkadot_config = SubstrateCli::create_configuration(
-						&polkadot_cli,
-						&polkadot_cli,
-						task_executor,
-					)
-					.unwrap();
-
-					info!("Parachain id: {:?}", crate::PARA_ID);
-					info!("Parachain Account: {}", parachain_account);
-
-					crate::service::run_collator(config, key2, polkadot_config)
-				},
-=======
 			runner.run_full_node(
->>>>>>> 41376cef
 				|config| {
 					let task_executor = config.task_executor.clone();
 					let polkadot_config = SubstrateCli::create_configuration(
