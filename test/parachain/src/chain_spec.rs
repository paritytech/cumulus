--- conflicted
+++ resolved
@@ -43,11 +43,7 @@
 	ChainSpec::from_genesis(
 		"Local Testnet",
 		"parachain_local_testnet",
-<<<<<<< HEAD
-		sc_service::ChainType::Development,
-=======
 		sc_service::ChainType::Local,
->>>>>>> 7431075d
 		|| {
 			testnet_genesis(
 				vec![
