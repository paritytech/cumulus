// Copyright 2020 Parity Technologies (UK) Ltd.
// This file is part of Substrate.

// Substrate is free software: you can redistribute it and/or modify
// it under the terms of the GNU General Public License as published by
// the Free Software Foundation, either version 3 of the License, or
// (at your option) any later version.

// Substrate is distributed in the hope that it will be useful,
// but WITHOUT ANY WARRANTY; without even the implied warranty of
// MERCHANTABILITY or FITNESS FOR A PARTICULAR PURPOSE.  See the
// GNU General Public License for more details.

// You should have received a copy of the GNU General Public License
// along with Substrate.  If not, see <http://www.gnu.org/licenses/>.

use codec::Encode;
use futures::{
	future::{self, FutureExt},
	pin_mut, select,
};
use polkadot_primitives::v0::{Id as ParaId, Info, Scheduling};
use polkadot_runtime_common::registrar;
use polkadot_test_runtime_client::Sr25519Keyring;
use sc_client_api::execution_extensions::ExecutionStrategies;
use sc_informant::OutputFormat;
use sc_network::{config::TransportConfig, multiaddr};
use sc_service::{
	config::{
		DatabaseConfig, KeystoreConfig, MultiaddrWithPeerId, NetworkConfiguration,
		WasmExecutionMethod,
	},
	BasePath, Configuration, Error as ServiceError, Role, TaskExecutor,
};
use std::{sync::Arc, time::Duration};
use substrate_test_client::BlockchainEventsExt;
use substrate_test_runtime_client::AccountKeyring::*;
use tokio::{spawn, time::delay_for as sleep};

static INTEGRATION_TEST_ALLOWED_TIME: Option<&str> = option_env!("INTEGRATION_TEST_ALLOWED_TIME");

#[tokio::test]
#[ignore]
async fn integration_test() {
	let task_executor: TaskExecutor = (|fut, _| {
<<<<<<< HEAD
		spawn(fut);
=======
		spawn(fut).map(|_| ())
>>>>>>> 9843ebc1
	}).into();

	// start alice
	let mut alice =
		polkadot_test_service::run_test_node(task_executor.clone(), Alice, || {}, vec![]);

	// start bob
	let mut bob = polkadot_test_service::run_test_node(
		task_executor.clone(),
		Bob,
		|| {},
		vec![alice.addr.clone()],
	);

	let t1 = sleep(Duration::from_secs(
		INTEGRATION_TEST_ALLOWED_TIME
			.and_then(|x| x.parse().ok())
			.unwrap_or(600),
	)).fuse();

	let t2 = async {
		let para_id = ParaId::from(100);

		future::join(alice.wait_for_blocks(2), bob.wait_for_blocks(2)).await;

		// export genesis state
		let spec = crate::chain_spec::get_chain_spec(para_id);
		let genesis_state = crate::command::generate_genesis_state(&(Box::new(spec) as Box<_>))
			.unwrap()
			.encode();

		// create and sign transaction
		let function = polkadot_test_runtime::Call::Sudo(pallet_sudo::Call::sudo(Box::new(
			polkadot_test_runtime::Call::Registrar(registrar::Call::register_para(
				para_id,
				Info {
					scheduling: Scheduling::Always,
				},
				parachain_runtime::WASM_BINARY.to_vec().into(),
				genesis_state.into(),
			)),
		)));

		// register parachain
		let _ = alice.call_function(function, Alice).await.unwrap();

		// run cumulus charlie
		let key = Arc::new(sp_core::Pair::from_seed(&[10; 32]));
		let mut polkadot_config = polkadot_test_service::node_config(
			|| {},
			task_executor.clone(),
			Charlie,
			vec![alice.addr.clone(), bob.addr.clone()],
		);
		use std::net::{Ipv4Addr, SocketAddr};
		polkadot_config.rpc_http = Some(SocketAddr::new(Ipv4Addr::LOCALHOST.into(), 27016));
		polkadot_config.rpc_methods = sc_service::config::RpcMethods::Unsafe;
		let parachain_config =
			parachain_config(task_executor.clone(), Charlie, vec![], para_id).unwrap();
		let (_service, charlie_client) =
			crate::service::run_collator(parachain_config, key, polkadot_config, para_id, true).unwrap();
		sleep(Duration::from_secs(3)).await;
		charlie_client.wait_for_blocks(4).await;

		alice.task_manager.terminate();
		bob.task_manager.terminate();
	}
	.fuse();

	pin_mut!(t1, t2);

	select! {
		_ = t1 => {
			panic!("the test took too long, maybe no parachain blocks have been produced");
		},
		_ = t2 => {},
	}
}

pub fn parachain_config(
	task_executor: TaskExecutor,
	key: Sr25519Keyring,
	boot_nodes: Vec<MultiaddrWithPeerId>,
	para_id: ParaId,
) -> Result<Configuration, ServiceError> {
	let base_path = BasePath::new_temp_dir()?;
	let root = base_path.path().to_path_buf();
	let role = Role::Authority {
		sentry_nodes: Vec::new(),
	};
	let key_seed = key.to_seed();
	let spec = crate::chain_spec::get_chain_spec(para_id);

	let mut network_config = NetworkConfiguration::new(
		format!("Cumulus Test Node for: {}", key_seed),
		"network/test/0.1",
		Default::default(),
		None,
	);
	let informant_output_format = OutputFormat {
		enable_color: false,
		prefix: format!("[{}] ", key_seed),
	};

	network_config.boot_nodes = boot_nodes;

	network_config.allow_non_globals_in_dht = true;

	network_config
		.listen_addresses
		.push(multiaddr::Protocol::Memory(rand::random()).into());

	network_config.transport = TransportConfig::MemoryOnly;

	Ok(Configuration {
		impl_name: "cumulus-test-node".to_string(),
		impl_version: "0.1".to_string(),
		role,
		task_executor,
		transaction_pool: Default::default(),
		network: network_config,
		keystore: KeystoreConfig::Path {
			path: root.join("key"),
			password: None,
		},
		database: DatabaseConfig::RocksDb {
			path: root.join("db"),
			cache_size: 128,
		},
		state_cache_size: 16777216,
		state_cache_child_ratio: None,
		pruning: Default::default(),
		chain_spec: Box::new(spec),
		wasm_method: WasmExecutionMethod::Interpreted,
		// NOTE: we enforce the use of the native runtime to make the errors more debuggable
		execution_strategies: ExecutionStrategies {
			syncing: sc_client_api::ExecutionStrategy::NativeWhenPossible,
			importing: sc_client_api::ExecutionStrategy::NativeWhenPossible,
			block_construction: sc_client_api::ExecutionStrategy::NativeWhenPossible,
			offchain_worker: sc_client_api::ExecutionStrategy::NativeWhenPossible,
			other: sc_client_api::ExecutionStrategy::NativeWhenPossible,
		},
		rpc_http: None,
		rpc_ws: None,
		rpc_ipc: None,
		rpc_ws_max_connections: None,
		rpc_cors: None,
		rpc_methods: Default::default(),
		prometheus_config: None,
		telemetry_endpoints: None,
		telemetry_external_transport: None,
		default_heap_pages: None,
		offchain_worker: Default::default(),
		force_authoring: false,
		disable_grandpa: false,
		dev_key_seed: Some(key_seed),
		tracing_targets: None,
		tracing_receiver: Default::default(),
		max_runtime_instances: 8,
		announce_block: true,
		base_path: Some(base_path),
		informant_output_format,
	})
}<|MERGE_RESOLUTION|>--- conflicted
+++ resolved
@@ -43,11 +43,7 @@
 #[ignore]
 async fn integration_test() {
 	let task_executor: TaskExecutor = (|fut, _| {
-<<<<<<< HEAD
-		spawn(fut);
-=======
 		spawn(fut).map(|_| ())
->>>>>>> 9843ebc1
 	}).into();
 
 	// start alice
