--- conflicted
+++ resolved
@@ -24,15 +24,11 @@
 
 use sp_api::impl_runtime_apis;
 use sp_core::OpaqueMetadata;
-<<<<<<< HEAD
-use sp_runtime::traits::{BlakeTwo256, Block as BlockT, ConvertInto, Verify, IdentifyAccount, IdentityLookup};
-=======
->>>>>>> b3603d1c
 use sp_runtime::{
 	create_runtime_str, generic, impl_opaque_keys,
-	traits::{BlakeTwo256, Block as BlockT, Saturating, StaticLookup, Verify},
+	traits::{BlakeTwo256, Block as BlockT, IdentifyAccount, IdentityLookup, Saturating, Verify},
 	transaction_validity::{TransactionSource, TransactionValidity},
-	MultiSignature, ApplyExtrinsicResult,
+	ApplyExtrinsicResult, MultiSignature,
 };
 use sp_std::prelude::*;
 #[cfg(feature = "std")]
@@ -43,14 +39,10 @@
 
 // A few exports that help ease life for downstream crates.
 pub use frame_support::{
-<<<<<<< HEAD
-	construct_runtime, parameter_types, traits::Randomness, weights::{Weight, constants::WEIGHT_PER_SECOND}, StorageValue,
-=======
 	construct_runtime, parameter_types,
 	traits::Randomness,
-	weights::{IdentityFee, Weight},
+	weights::{constants::WEIGHT_PER_SECOND, IdentityFee, Weight},
 	StorageValue,
->>>>>>> b3603d1c
 };
 pub use pallet_balances::Call as BalancesCall;
 pub use pallet_timestamp::Call as TimestampCall;
@@ -143,14 +135,10 @@
 
 parameter_types! {
 	pub const BlockHashCount: BlockNumber = 250;
-<<<<<<< HEAD
 	pub const MaximumBlockWeight: Weight = 2 * WEIGHT_PER_SECOND;
-=======
-	pub const MaximumBlockWeight: Weight = 1_000_000;
 	/// Assume 10% of weight for average on_initialize calls.
 	pub MaximumExtrinsicWeight: Weight = AvailableBlockRatio::get()
 		.saturating_sub(Perbill::from_percent(10)) * MaximumBlockWeight::get();
->>>>>>> b3603d1c
 	pub const AvailableBlockRatio: Perbill = Perbill::from_percent(75);
 	pub const MaximumBlockLength: u32 = 5 * 1024 * 1024;
 	pub const Version: RuntimeVersion = VERSION;
