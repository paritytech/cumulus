[package]
name = "cumulus-primitives-parachain-inherent"
version = "0.1.0"
authors = ["Parity Technologies <admin@parity.io>"]
edition = "2018"

[dependencies]
# Substrate dependencies
<<<<<<< HEAD
sp-inherents = { git = "https://github.com/paritytech/substrate", default-features = false, branch = "rococo-v1" }
sp-core = { git = "https://github.com/paritytech/substrate", default-features = false, branch = "rococo-v1" }
sc-client-api = { git = "https://github.com/paritytech/substrate", optional = true , branch = "rococo-v1" }
sp-runtime = { git = "https://github.com/paritytech/substrate", optional = true , branch = "rococo-v1" }
sp-std = { git = "https://github.com/paritytech/substrate", default-features = false, branch = "rococo-v1" }
sp-state-machine = { git = "https://github.com/paritytech/substrate", optional = true , branch = "rococo-v1" }
sp-trie = { git = "https://github.com/paritytech/substrate", default-features = false, branch = "rococo-v1" }
sp-api = { git = "https://github.com/paritytech/substrate", optional = true , branch = "rococo-v1" }
=======
sp-inherents = { git = "https://github.com/paritytech/substrate", default-features = false, branch = "polkadot-v0.9.1" }
sp-core = { git = "https://github.com/paritytech/substrate", default-features = false, branch = "polkadot-v0.9.1" }
sc-client-api = { git = "https://github.com/paritytech/substrate", optional = true , branch = "polkadot-v0.9.1" }
sp-runtime = { git = "https://github.com/paritytech/substrate", optional = true , branch = "polkadot-v0.9.1" }
sp-std = { git = "https://github.com/paritytech/substrate", default-features = false, branch = "polkadot-v0.9.1" }
sp-state-machine = { git = "https://github.com/paritytech/substrate", optional = true , branch = "polkadot-v0.9.1" }
sp-trie = { git = "https://github.com/paritytech/substrate", default-features = false, branch = "polkadot-v0.9.1" }
sp-api = { git = "https://github.com/paritytech/substrate", optional = true , branch = "polkadot-v0.9.1" }

# Polkadot dependencies
polkadot-service = { git = "https://github.com/paritytech/polkadot", optional = true, branch = "release-v0.9.1" }
>>>>>>> 4b2c5151

# Cumulus dependencies
cumulus-primitives-core = { path = "../core", default-features = false }

# Other dependencies
codec = { package = "parity-scale-codec", version = "2.0.0", default-features = false, features = [ "derive" ] }
tracing = { version = "0.1.22", optional = true }
async-trait = { version = "0.1.42", optional = true }

[features]
default = [ "std" ]
std = [
	"async-trait",
	"codec/std",
	"cumulus-primitives-core/std",
	"sp-inherents/std",
	"sp-core/std",
	"sp-trie/std",
	"sp-std/std",
	"sp-state-machine",
	"tracing",
	"sp-runtime",
	"sc-client-api",
	"sp-api",
	"polkadot-service",
]<|MERGE_RESOLUTION|>--- conflicted
+++ resolved
@@ -6,16 +6,6 @@
 
 [dependencies]
 # Substrate dependencies
-<<<<<<< HEAD
-sp-inherents = { git = "https://github.com/paritytech/substrate", default-features = false, branch = "rococo-v1" }
-sp-core = { git = "https://github.com/paritytech/substrate", default-features = false, branch = "rococo-v1" }
-sc-client-api = { git = "https://github.com/paritytech/substrate", optional = true , branch = "rococo-v1" }
-sp-runtime = { git = "https://github.com/paritytech/substrate", optional = true , branch = "rococo-v1" }
-sp-std = { git = "https://github.com/paritytech/substrate", default-features = false, branch = "rococo-v1" }
-sp-state-machine = { git = "https://github.com/paritytech/substrate", optional = true , branch = "rococo-v1" }
-sp-trie = { git = "https://github.com/paritytech/substrate", default-features = false, branch = "rococo-v1" }
-sp-api = { git = "https://github.com/paritytech/substrate", optional = true , branch = "rococo-v1" }
-=======
 sp-inherents = { git = "https://github.com/paritytech/substrate", default-features = false, branch = "polkadot-v0.9.1" }
 sp-core = { git = "https://github.com/paritytech/substrate", default-features = false, branch = "polkadot-v0.9.1" }
 sc-client-api = { git = "https://github.com/paritytech/substrate", optional = true , branch = "polkadot-v0.9.1" }
@@ -27,7 +17,6 @@
 
 # Polkadot dependencies
 polkadot-service = { git = "https://github.com/paritytech/polkadot", optional = true, branch = "release-v0.9.1" }
->>>>>>> 4b2c5151
 
 # Cumulus dependencies
 cumulus-primitives-core = { path = "../core", default-features = false }
