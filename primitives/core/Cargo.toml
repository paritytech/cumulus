--- conflicted
+++ resolved
@@ -6,18 +6,6 @@
 
 [dependencies]
 # Substrate dependencies
-<<<<<<< HEAD
-sp-std = { git = "https://github.com/paritytech/substrate", default-features = false, branch = "polkadot-v0.9.12" }
-sp-api = { git = "https://github.com/paritytech/substrate", default-features = false, branch = "polkadot-v0.9.12" }
-sp-runtime = { git = "https://github.com/paritytech/substrate", default-features = false, branch = "polkadot-v0.9.12" }
-sp-trie = { git = "https://github.com/paritytech/substrate", default-features = false, branch = "polkadot-v0.9.12" }
-frame-support = { git = "https://github.com/paritytech/substrate", default-features = false, branch = "polkadot-v0.9.12" }
-
-# Polkadot dependencies
-polkadot-parachain = { git = "https://github.com/paritytech/polkadot", default-features = false, branch = "release-v0.9.12" }
-polkadot-primitives = { git = "https://github.com/paritytech/polkadot", default-features = false, branch = "release-v0.9.12" }
-polkadot-core-primitives = { git = "https://github.com/paritytech/polkadot", default-features = false, branch = "release-v0.9.12" }
-=======
 sp-std = { git = "https://github.com/paritytech/substrate", default-features = false, branch = "polkadot-v0.9.13" }
 sp-api = { git = "https://github.com/paritytech/substrate", default-features = false, branch = "polkadot-v0.9.13" }
 sp-runtime = { git = "https://github.com/paritytech/substrate", default-features = false, branch = "polkadot-v0.9.13" }
@@ -28,7 +16,6 @@
 polkadot-parachain = { git = "https://github.com/paritytech/polkadot", default-features = false, branch = "release-v0.9.13" }
 polkadot-primitives = { git = "https://github.com/paritytech/polkadot", default-features = false, branch = "release-v0.9.13" }
 polkadot-core-primitives = { git = "https://github.com/paritytech/polkadot", default-features = false, branch = "release-v0.9.13" }
->>>>>>> 0be8e8fc
 
 # Other dependencies
 impl-trait-for-tuples = "0.2.1"
