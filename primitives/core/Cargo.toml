[package]
name = "cumulus-primitives-core"
version = "0.1.0"
authors = ["Parity Technologies <admin@parity.io>"]
edition = "2021"

[dependencies]
codec = { package = "parity-scale-codec", version = "3.0.0", default-features = false, features = [ "derive" ] }
<<<<<<< HEAD
scale-info = { version = "2.3.1", default-features = false, features = ["derive"] }
=======
scale-info = { version = "2.5.0", default-features = false, features = ["derive"] }
>>>>>>> 9240ded7

# Substrate
sp-api = { git = "https://github.com/paritytech/substrate", default-features = false, branch = "master" }
sp-runtime = { git = "https://github.com/paritytech/substrate", default-features = false, branch = "master" }
sp-std = { git = "https://github.com/paritytech/substrate", default-features = false, branch = "master" }
sp-trie = { git = "https://github.com/paritytech/substrate", default-features = false, branch = "master" }

# Polkadot
polkadot-core-primitives = { git = "https://github.com/paritytech/polkadot", default-features = false, branch = "master" }
polkadot-parachain = { git = "https://github.com/paritytech/polkadot", default-features = false, branch = "master" }
polkadot-primitives = { git = "https://github.com/paritytech/polkadot", default-features = false, branch = "master" }
xcm = { git = "https://github.com/paritytech/polkadot", default-features = false, branch = "master" }

[features]
default = [ "std" ]
std = [
	"codec/std",
	"scale-info/std",
	"sp-api/std",
	"sp-runtime/std",
	"sp-std/std",
	"sp-trie/std",
	"polkadot-core-primitives/std",
	"polkadot-parachain/std",
	"polkadot-primitives/std",
]
runtime-benchmarks = []<|MERGE_RESOLUTION|>--- conflicted
+++ resolved
@@ -6,11 +6,7 @@
 
 [dependencies]
 codec = { package = "parity-scale-codec", version = "3.0.0", default-features = false, features = [ "derive" ] }
-<<<<<<< HEAD
-scale-info = { version = "2.3.1", default-features = false, features = ["derive"] }
-=======
 scale-info = { version = "2.5.0", default-features = false, features = ["derive"] }
->>>>>>> 9240ded7
 
 # Substrate
 sp-api = { git = "https://github.com/paritytech/substrate", default-features = false, branch = "master" }
