[package]
name = "cumulus-primitives-core"
version = "0.1.0"
authors = ["Parity Technologies <admin@parity.io>"]
edition = "2018"

[dependencies]
# Substrate dependencies
<<<<<<< HEAD
sp-std = { git = "https://github.com/paritytech/substrate", default-features = false, branch = "polkadot-v0.9.3" }
sp-api = { git = "https://github.com/paritytech/substrate", default-features = false, branch = "polkadot-v0.9.3" }
sp-runtime = { git = "https://github.com/paritytech/substrate", default-features = false, branch = "polkadot-v0.9.3" }
sp-trie = { git = "https://github.com/paritytech/substrate", default-features = false, branch = "polkadot-v0.9.3" }
frame-support = { git = "https://github.com/paritytech/substrate", default-features = false, branch = "polkadot-v0.9.3" }

# Polkadot dependencies
polkadot-parachain = { git = "https://github.com/paritytech/polkadot", default-features = false, branch = "release-v0.9.3" }
polkadot-primitives = { git = "https://github.com/paritytech/polkadot", default-features = false, branch = "release-v0.9.3" }
polkadot-core-primitives = { git = "https://github.com/paritytech/polkadot", default-features = false, branch = "release-v0.9.3" }
xcm = { git = "https://github.com/paritytech/polkadot", default-features = false, branch = "release-v0.9.3" }
=======
sp-std = { git = "https://github.com/paritytech/substrate", default-features = false, branch = "polkadot-v0.9.6" }
sp-api = { git = "https://github.com/paritytech/substrate", default-features = false, branch = "polkadot-v0.9.6" }
sp-runtime = { git = "https://github.com/paritytech/substrate", default-features = false, branch = "polkadot-v0.9.6" }
sp-trie = { git = "https://github.com/paritytech/substrate", default-features = false, branch = "polkadot-v0.9.6" }
frame-support = { git = "https://github.com/paritytech/substrate", default-features = false, branch = "polkadot-v0.9.6" }

# Polkadot dependencies
polkadot-parachain = { git = "https://github.com/paritytech/polkadot", default-features = false, branch = "release-v0.9.6" }
polkadot-primitives = { git = "https://github.com/paritytech/polkadot", default-features = false, branch = "release-v0.9.6" }
polkadot-core-primitives = { git = "https://github.com/paritytech/polkadot", default-features = false, branch = "release-v0.9.6" }
xcm = { git = "https://github.com/paritytech/polkadot", default-features = false, branch = "release-v0.9.6" }
>>>>>>> e11ed73b

# Other dependencies
impl-trait-for-tuples = "0.2.1"
codec = { package = "parity-scale-codec", version = "2.0.0", default-features = false, features = [ "derive" ] }

[features]
default = [ "std" ]
std = [
	"codec/std",
	"sp-std/std",
	"polkadot-primitives/std",
	"polkadot-parachain/std",
	"polkadot-core-primitives/std",
	"sp-runtime/std",
	"sp-trie/std",
	"sp-api/std",
	"frame-support/std",
]<|MERGE_RESOLUTION|>--- conflicted
+++ resolved
@@ -6,19 +6,6 @@
 
 [dependencies]
 # Substrate dependencies
-<<<<<<< HEAD
-sp-std = { git = "https://github.com/paritytech/substrate", default-features = false, branch = "polkadot-v0.9.3" }
-sp-api = { git = "https://github.com/paritytech/substrate", default-features = false, branch = "polkadot-v0.9.3" }
-sp-runtime = { git = "https://github.com/paritytech/substrate", default-features = false, branch = "polkadot-v0.9.3" }
-sp-trie = { git = "https://github.com/paritytech/substrate", default-features = false, branch = "polkadot-v0.9.3" }
-frame-support = { git = "https://github.com/paritytech/substrate", default-features = false, branch = "polkadot-v0.9.3" }
-
-# Polkadot dependencies
-polkadot-parachain = { git = "https://github.com/paritytech/polkadot", default-features = false, branch = "release-v0.9.3" }
-polkadot-primitives = { git = "https://github.com/paritytech/polkadot", default-features = false, branch = "release-v0.9.3" }
-polkadot-core-primitives = { git = "https://github.com/paritytech/polkadot", default-features = false, branch = "release-v0.9.3" }
-xcm = { git = "https://github.com/paritytech/polkadot", default-features = false, branch = "release-v0.9.3" }
-=======
 sp-std = { git = "https://github.com/paritytech/substrate", default-features = false, branch = "polkadot-v0.9.6" }
 sp-api = { git = "https://github.com/paritytech/substrate", default-features = false, branch = "polkadot-v0.9.6" }
 sp-runtime = { git = "https://github.com/paritytech/substrate", default-features = false, branch = "polkadot-v0.9.6" }
@@ -30,7 +17,6 @@
 polkadot-primitives = { git = "https://github.com/paritytech/polkadot", default-features = false, branch = "release-v0.9.6" }
 polkadot-core-primitives = { git = "https://github.com/paritytech/polkadot", default-features = false, branch = "release-v0.9.6" }
 xcm = { git = "https://github.com/paritytech/polkadot", default-features = false, branch = "release-v0.9.6" }
->>>>>>> e11ed73b
 
 # Other dependencies
 impl-trait-for-tuples = "0.2.1"
