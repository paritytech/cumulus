// Copyright 2020 Parity Technologies (UK) Ltd.
// This file is part of Cumulus.

// Substrate is free software: you can redistribute it and/or modify
// it under the terms of the GNU General Public License as published by
// the Free Software Foundation, either version 3 of the License, or
// (at your option) any later version.

// Substrate is distributed in the hope that it will be useful,
// but WITHOUT ANY WARRANTY; without even the implied warranty of
// MERCHANTABILITY or FITNESS FOR A PARTICULAR PURPOSE.  See the
// GNU General Public License for more details.

// You should have received a copy of the GNU General Public License
// along with Cumulus.  If not, see <http://www.gnu.org/licenses/>.

//! Cumulus related primitive types and traits.

#![cfg_attr(not(feature = "std"), no_std)]

<<<<<<< HEAD
pub use polkadot_core_primitives::DownwardMessage;
=======
pub mod validation_function_params;
>>>>>>> c163d870

/// Identifiers and types related to Cumulus Inherents
pub mod inherents {
	use sp_inherents::InherentIdentifier;

	/// Inherent identifier for downward messages.
	pub const DOWNWARD_MESSAGES_IDENTIFIER: InherentIdentifier = *b"cumdownm";

	/// The type of the inherent downward messages.
<<<<<<< HEAD
	pub type DownwardMessagesType = Vec<crate::DownwardMessage>;
=======
	pub type DownwardMessagesType = sp_std::vec::Vec<()>;

	/// The identifier for the `validation_function_params` inherent.
	pub const VALIDATION_FUNCTION_PARAMS_IDENTIFIER: InherentIdentifier = *b"valfunp0";
	/// The type of the inherent.
	pub type ValidationFunctionParamsType = crate::validation_function_params::ValidationFunctionParams;
>>>>>>> c163d870
}

/// Well known keys for values in the storage.
pub mod well_known_keys {
	/// The storage key for the upward messages.
	///
	/// The upward messages are stored as SCALE encoded `Vec<()>`.
	pub const UPWARD_MESSAGES: &'static [u8] = b":cumulus_upward_messages:";

	/// Current validation function parameters.
	pub const VALIDATION_FUNCTION_PARAMS: &'static [u8] = b":validation_function_params";

	/// Code upgarde (set as appropriate by a pallet).
	pub const NEW_VALIDATION_CODE: &'static [u8] = b":new_validation_code";
}

/// Something that should be called when a downward message is received.
#[impl_trait_for_tuples::impl_for_tuples(30)]
pub trait DownwardMessageHandler {
	/// Handle the given downward message.
	fn handle_downward_message(msg: &DownwardMessage);
}

/// Something that can send upward messages.
pub trait UpwardMessageSender<UpwardMessage> {
	/// Send an upward message to the relay chain.
	///
	/// Returns an error if sending failed.
	fn send_upward_message(msg: &UpwardMessage) -> Result<(), ()>;
}<|MERGE_RESOLUTION|>--- conflicted
+++ resolved
@@ -18,11 +18,9 @@
 
 #![cfg_attr(not(feature = "std"), no_std)]
 
-<<<<<<< HEAD
 pub use polkadot_core_primitives::DownwardMessage;
-=======
+
 pub mod validation_function_params;
->>>>>>> c163d870
 
 /// Identifiers and types related to Cumulus Inherents
 pub mod inherents {
@@ -32,16 +30,12 @@
 	pub const DOWNWARD_MESSAGES_IDENTIFIER: InherentIdentifier = *b"cumdownm";
 
 	/// The type of the inherent downward messages.
-<<<<<<< HEAD
 	pub type DownwardMessagesType = Vec<crate::DownwardMessage>;
-=======
-	pub type DownwardMessagesType = sp_std::vec::Vec<()>;
 
 	/// The identifier for the `validation_function_params` inherent.
 	pub const VALIDATION_FUNCTION_PARAMS_IDENTIFIER: InherentIdentifier = *b"valfunp0";
 	/// The type of the inherent.
 	pub type ValidationFunctionParamsType = crate::validation_function_params::ValidationFunctionParams;
->>>>>>> c163d870
 }
 
 /// Well known keys for values in the storage.
