--- conflicted
+++ resolved
@@ -74,15 +74,11 @@
 	/// Send an upward message to the relay chain.
 	///
 	/// Returns an error if sending failed.
-<<<<<<< HEAD
 	fn send_upward_message(msg: &UpwardMessage, origin: UpwardMessageOrigin) -> Result<(), ()>;
-=======
-	fn send_upward_message(msg: &()) -> Result<(), ()>;
 }
 
 /// The head data of the parachain, stored in the relay chain.
 #[derive(Decode, Encode, Debug)]
 pub struct HeadData<Block: BlockT> {
 	pub header: Block::Header,
->>>>>>> b3603d1c
 }