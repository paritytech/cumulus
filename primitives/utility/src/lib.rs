// Copyright 2020-2021 Parity Technologies (UK) Ltd.
// This file is part of Cumulus.

// Substrate is free software: you can redistribute it and/or modify
// it under the terms of the GNU General Public License as published by
// the Free Software Foundation, either version 3 of the License, or
// (at your option) any later version.

// Substrate is distributed in the hope that it will be useful,
// but WITHOUT ANY WARRANTY; without even the implied warranty of
// MERCHANTABILITY or FITNESS FOR A PARTICULAR PURPOSE.  See the
// GNU General Public License for more details.

// You should have received a copy of the GNU General Public License
// along with Cumulus.  If not, see <http://www.gnu.org/licenses/>.

//! Helper datatypes for cumulus. This includes the [`ParentAsUmp`] routing type which will route
//! messages into an [`UpwardMessageSender`] if the destination is `Parent`.

#![cfg_attr(not(feature = "std"), no_std)]

use codec::Encode;
use cumulus_primitives_core::{MessageSendError, UpwardMessageSender};
use frame_support::{
	traits::{
		tokens::{fungibles, fungibles::Inspect},
		Get,
	},
	weights::Weight,
};
use polkadot_runtime_common::xcm_sender::ConstantPrice;
use sp_runtime::{traits::Saturating, SaturatedConversion};
use sp_std::{marker::PhantomData, prelude::*};
<<<<<<< HEAD
use xcm::{latest::prelude::*, WrapVersion};
=======
use xcm::{
	latest::{prelude::*, Weight as XCMWeight},
	WrapVersion,
};
>>>>>>> 1b784118
use xcm_builder::TakeRevenue;
use xcm_executor::traits::{MatchesFungibles, TransactAsset, WeightTrader};

pub trait PriceForParentDelivery {
	fn price_for_parent_delivery(message: &Xcm<()>) -> MultiAssets;
}

impl PriceForParentDelivery for () {
	fn price_for_parent_delivery(_: &Xcm<()>) -> MultiAssets {
		MultiAssets::new()
	}
}

impl<T: Get<MultiAssets>> PriceForParentDelivery for ConstantPrice<T> {
	fn price_for_parent_delivery(_: &Xcm<()>) -> MultiAssets {
		T::get()
	}
}

/// Xcm router which recognises the `Parent` destination and handles it by sending the message into
/// the given UMP `UpwardMessageSender` implementation. Thus this essentially adapts an
/// `UpwardMessageSender` trait impl into a `SendXcm` trait impl.
///
/// NOTE: This is a pretty dumb "just send it" router; we will probably want to introduce queuing
/// to UMP eventually and when we do, the pallet which implements the queuing will be responsible
/// for the `SendXcm` implementation.
pub struct ParentAsUmp<T, W, P>(PhantomData<(T, W, P)>);
impl<T, W, P> SendXcm for ParentAsUmp<T, W, P>
where
	T: UpwardMessageSender,
	W: WrapVersion,
	P: PriceForParentDelivery,
{
	type Ticket = Vec<u8>;
<<<<<<< HEAD

	fn validate(
		dest: &mut Option<MultiLocation>,
		msg: &mut Option<Xcm<()>>,
	) -> SendResult<Vec<u8>> {
		let d = dest.take().ok_or(SendError::MissingArgument)?;
		let xcm = msg.take().ok_or(SendError::MissingArgument)?;

		if d.contains_parents_only(1) {
			// An upward message for the relay chain.
=======

	fn validate(
		dest: &mut Option<MultiLocation>,
		msg: &mut Option<Xcm<()>>,
	) -> SendResult<Vec<u8>> {
		let d = dest.take().ok_or(SendError::MissingArgument)?;

		if d.contains_parents_only(1) {
			// An upward message for the relay chain.
			let xcm = msg.take().ok_or(SendError::MissingArgument)?;
>>>>>>> 1b784118
			let price = P::price_for_parent_delivery(&xcm);
			let versioned_xcm =
				W::wrap_version(&d, xcm).map_err(|()| SendError::DestinationUnsupported)?;
			let data = versioned_xcm.encode();

			Ok((data, price))
		} else {
<<<<<<< HEAD
			*dest = Some(d);
			*msg = Some(xcm);
			// Anything else is unhandled. This includes a message this is meant for us.
=======
			// Anything else is unhandled. This includes a message that is not meant for us.
			// We need to make sure that dest/msg is not consumed here.
			*dest = Some(d);
>>>>>>> 1b784118
			Err(SendError::NotApplicable)
		}
	}

	fn deliver(data: Vec<u8>) -> Result<XcmHash, SendError> {
		let hash = data.using_encoded(sp_io::hashing::blake2_256);

		T::send_upward_message(data).map_err(|e| match e {
			MessageSendError::TooBig => SendError::ExceedsMaxMessageSize,
			e => SendError::Transport(e.into()),
		})?;

		Ok(hash)
	}
}

/// Contains information to handle refund/payment for xcm-execution
#[derive(Clone, Eq, PartialEq, Debug)]
struct AssetTraderRefunder {
	// The amount of weight bought minus the weigh already refunded
	weight_outstanding: Weight,
	// The concrete asset containing the asset location and outstanding balance
	outstanding_concrete_asset: MultiAsset,
}

/// Charges for exercution in the first multiasset of those selected for fee payment
/// Only succeeds for Concrete Fungible Assets
/// First tries to convert the this MultiAsset into a local assetId
/// Then charges for this assetId as described by FeeCharger
/// Weight, paid balance, local asset Id and the multilocation is stored for
/// later refund purposes
/// Important: Errors if the Trader is being called twice by 2 BuyExecution instructions
/// Alternatively we could just return payment in the aforementioned case
pub struct TakeFirstAssetTrader<
	AccountId,
	FeeCharger: ChargeWeightInFungibles<AccountId, ConcreteAssets>,
	Matcher: MatchesFungibles<ConcreteAssets::AssetId, ConcreteAssets::Balance>,
	ConcreteAssets: fungibles::Mutate<AccountId> + fungibles::Transfer<AccountId> + fungibles::Balanced<AccountId>,
	HandleRefund: TakeRevenue,
>(
	Option<AssetTraderRefunder>,
	PhantomData<(AccountId, FeeCharger, Matcher, ConcreteAssets, HandleRefund)>,
);
impl<
		AccountId,
		FeeCharger: ChargeWeightInFungibles<AccountId, ConcreteAssets>,
		Matcher: MatchesFungibles<ConcreteAssets::AssetId, ConcreteAssets::Balance>,
		ConcreteAssets: fungibles::Mutate<AccountId>
			+ fungibles::Transfer<AccountId>
			+ fungibles::Balanced<AccountId>,
		HandleRefund: TakeRevenue,
	> WeightTrader
	for TakeFirstAssetTrader<AccountId, FeeCharger, Matcher, ConcreteAssets, HandleRefund>
{
	fn new() -> Self {
		Self(None, PhantomData)
	}
	// We take first multiasset
	// Check whether we can convert fee to asset_fee (is_sufficient, min_deposit)
	// If everything goes well, we charge.
	fn buy_weight(
		&mut self,
		weight: XCMWeight,
		payment: xcm_executor::Assets,
	) -> Result<xcm_executor::Assets, XcmError> {
		log::trace!(target: "xcm::weight", "TakeFirstAssetTrader::buy_weight weight: {:?}, payment: {:?}", weight, payment);

		// Make sure we dont enter twice
		if self.0.is_some() {
			return Err(XcmError::NotWithdrawable)
		}

		let weight = Weight::from_ref_time(weight);

		// We take the very first multiasset from payment
		let multiassets: MultiAssets = payment.clone().into();

		// Take the first multiasset from the selected MultiAssets
		let first = multiassets.get(0).ok_or(XcmError::AssetNotFound)?;

		// Get the local asset id in which we can pay for fees
		let (local_asset_id, _) =
			Matcher::matches_fungibles(&first).map_err(|_| XcmError::AssetNotFound)?;

		// Calculate how much we should charge in the asset_id for such amount of weight
		// Require at least a payment of minimum_balance
		// Necessary for fully collateral-backed assets
		let asset_balance: u128 = FeeCharger::charge_weight_in_fungibles(local_asset_id, weight)
			.map(|amount| {
				let minimum_balance = ConcreteAssets::minimum_balance(local_asset_id);
				if amount < minimum_balance {
					minimum_balance
				} else {
					amount
				}
			})?
			.try_into()
			.map_err(|_| XcmError::Overflow)?;

		// Convert to the same kind of multiasset, with the required fungible balance
		let required = first.id.clone().into_multiasset(asset_balance.into());

		// Substract payment
		let unused = payment.checked_sub(required.clone()).map_err(|_| XcmError::TooExpensive)?;

		// record weight and multiasset
		self.0 = Some(AssetTraderRefunder {
			weight_outstanding: weight,
			outstanding_concrete_asset: required,
		});

		Ok(unused)
	}

	fn refund_weight(&mut self, weight: XCMWeight) -> Option<MultiAsset> {
		log::trace!(target: "xcm::weight", "TakeFirstAssetTrader::refund_weight weight: {:?}", weight);
		if let Some(AssetTraderRefunder {
			mut weight_outstanding,
			outstanding_concrete_asset: MultiAsset { id, fun },
		}) = self.0.clone()
		{
			let weight = Weight::from_ref_time(weight).min(weight_outstanding);

			// Get the local asset id in which we can refund fees
			let (local_asset_id, outstanding_balance) =
				Matcher::matches_fungibles(&(id.clone(), fun).into()).ok()?;

			let minimum_balance = ConcreteAssets::minimum_balance(local_asset_id);

			// Calculate asset_balance
			// This read should have already be cached in buy_weight
			let (asset_balance, outstanding_minus_substracted) =
				FeeCharger::charge_weight_in_fungibles(local_asset_id, weight).ok().map(
					|asset_balance| {
						// Require at least a drop of minimum_balance
						// Necessary for fully collateral-backed assets
						if outstanding_balance.saturating_sub(asset_balance) > minimum_balance {
							(asset_balance, outstanding_balance.saturating_sub(asset_balance))
						}
						// If the amount to be refunded leaves the remaining balance below ED,
						// we just refund the exact amount that guarantees at least ED will be
						// dropped
						else {
							(outstanding_balance.saturating_sub(minimum_balance), minimum_balance)
						}
					},
				)?;

			// Convert balances into u128
			let outstanding_minus_substracted: u128 =
				outstanding_minus_substracted.saturated_into();
			let asset_balance: u128 = asset_balance.saturated_into();

			// Construct outstanding_concrete_asset with the same location id and substracted balance
			let outstanding_concrete_asset: MultiAsset =
				(id.clone(), outstanding_minus_substracted).into();

			// Substract from existing weight and balance
			weight_outstanding = weight_outstanding.saturating_sub(weight);

			// Override AssetTraderRefunder
			self.0 = Some(AssetTraderRefunder { weight_outstanding, outstanding_concrete_asset });

			// Only refund if positive
			if asset_balance > 0 {
				Some((id, asset_balance).into())
			} else {
				None
			}
		} else {
			None
		}
	}
}

impl<
		AccountId,
		FeeCharger: ChargeWeightInFungibles<AccountId, ConcreteAssets>,
		Matcher: MatchesFungibles<ConcreteAssets::AssetId, ConcreteAssets::Balance>,
		ConcreteAssets: fungibles::Mutate<AccountId>
			+ fungibles::Transfer<AccountId>
			+ fungibles::Balanced<AccountId>,
		HandleRefund: TakeRevenue,
	> Drop for TakeFirstAssetTrader<AccountId, FeeCharger, Matcher, ConcreteAssets, HandleRefund>
{
	fn drop(&mut self) {
		if let Some(asset_trader) = self.0.clone() {
			HandleRefund::take_revenue(asset_trader.outstanding_concrete_asset);
		}
	}
}

/// XCM fee depositor to which we implement the TakeRevenue trait
/// It receives a Transact implemented argument, a 32 byte convertible acocuntId, and the fee receiver account
/// FungiblesMutateAdapter should be identical to that implemented by WithdrawAsset
pub struct XcmFeesTo32ByteAccount<FungiblesMutateAdapter, AccountId, ReceiverAccount>(
	PhantomData<(FungiblesMutateAdapter, AccountId, ReceiverAccount)>,
);
impl<
		FungiblesMutateAdapter: TransactAsset,
		AccountId: Clone + Into<[u8; 32]>,
		ReceiverAccount: frame_support::traits::Get<Option<AccountId>>,
	> TakeRevenue for XcmFeesTo32ByteAccount<FungiblesMutateAdapter, AccountId, ReceiverAccount>
{
	fn take_revenue(revenue: MultiAsset) {
		if let Some(receiver) = ReceiverAccount::get() {
			let ok = FungiblesMutateAdapter::deposit_asset(
				&revenue,
				&(X1(AccountId32 { network: None, id: receiver.into() }).into()),
<<<<<<< HEAD
=======
				// We aren't able to track the XCM that initiated the fee deposit, so we create a
				// fake message hash here
>>>>>>> 1b784118
				&XcmContext::with_message_hash([0; 32]),
			)
			.is_ok();

			debug_assert!(ok, "`deposit_asset` cannot generally fail; qed");
		}
	}
}

/// ChargeWeightInFungibles trait, which converts a given amount of weight
/// and an assetId, and it returns the balance amount that should be charged
/// in such assetId for that amount of weight
pub trait ChargeWeightInFungibles<AccountId, Assets: fungibles::Inspect<AccountId>> {
	fn charge_weight_in_fungibles(
		asset_id: <Assets as Inspect<AccountId>>::AssetId,
		weight: Weight,
	) -> Result<<Assets as Inspect<AccountId>>::Balance, XcmError>;
}

#[cfg(test)]
mod tests {
	use super::*;
	use cumulus_primitives_core::UpwardMessage;

	/// Validates [`validate`] for required Some(destination) and Some(message)
	struct OkFixedXcmHashWithAssertingRequiredInputsSender;
	impl OkFixedXcmHashWithAssertingRequiredInputsSender {
		const FIXED_XCM_HASH: [u8; 32] = [9; 32];

		fn fixed_delivery_asset() -> MultiAssets {
			MultiAssets::new()
		}

		fn expected_delivery_result() -> Result<(XcmHash, MultiAssets), SendError> {
			Ok((Self::FIXED_XCM_HASH, Self::fixed_delivery_asset()))
		}
	}
	impl SendXcm for OkFixedXcmHashWithAssertingRequiredInputsSender {
		type Ticket = ();

		fn validate(
			destination: &mut Option<MultiLocation>,
			message: &mut Option<Xcm<()>>,
		) -> SendResult<Self::Ticket> {
			assert!(destination.is_some());
			assert!(message.is_some());
			Ok(((), OkFixedXcmHashWithAssertingRequiredInputsSender::fixed_delivery_asset()))
		}

		fn deliver(_: Self::Ticket) -> Result<XcmHash, SendError> {
			Ok(Self::FIXED_XCM_HASH)
		}
	}

	/// Impl [`UpwardMessageSender`] that return `Other` error
	struct OtherErrorUpwardMessageSender;
	impl UpwardMessageSender for OtherErrorUpwardMessageSender {
		fn send_upward_message(_: UpwardMessage) -> Result<u32, MessageSendError> {
			Err(MessageSendError::Other)
		}
	}

	#[test]
	fn parent_as_ump_does_not_consume_dest_or_msg_on_not_applicable() {
		// dummy message
		let message = Xcm(vec![Trap(5)]);

		// ParentAsUmp - check dest is really not applicable
		let dest = (Parent, Parent, Parent);
		let mut dest_wrapper = Some(dest.clone().into());
		let mut msg_wrapper = Some(message.clone());
		assert_eq!(
			Err(SendError::NotApplicable),
			<ParentAsUmp<(), (), ()> as SendXcm>::validate(&mut dest_wrapper, &mut msg_wrapper)
		);

		// check wrapper were not consumed
		assert_eq!(Some(dest.clone().into()), dest_wrapper.take());
		assert_eq!(Some(message.clone()), msg_wrapper.take());

		// another try with router chain with asserting sender
		assert_eq!(
			OkFixedXcmHashWithAssertingRequiredInputsSender::expected_delivery_result(),
			send_xcm::<(ParentAsUmp<(), (), ()>, OkFixedXcmHashWithAssertingRequiredInputsSender)>(
				dest.into(),
				message
			)
		);
	}

	#[test]
	fn parent_as_ump_consumes_dest_and_msg_on_ok_validate() {
		// dummy message
		let message = Xcm(vec![Trap(5)]);

		// ParentAsUmp - check dest/msg is valid
		let dest = (Parent, Here);
		let mut dest_wrapper = Some(dest.clone().into());
		let mut msg_wrapper = Some(message.clone());
		assert!(<ParentAsUmp<(), (), ()> as SendXcm>::validate(
			&mut dest_wrapper,
			&mut msg_wrapper
		)
		.is_ok());

		// check wrapper were consumed
		assert_eq!(None, dest_wrapper.take());
		assert_eq!(None, msg_wrapper.take());

		// another try with router chain with asserting sender
		assert_eq!(
			Err(SendError::Transport("Other")),
			send_xcm::<(
				ParentAsUmp<OtherErrorUpwardMessageSender, (), ()>,
				OkFixedXcmHashWithAssertingRequiredInputsSender
			)>(dest.into(), message)
		);
	}
}<|MERGE_RESOLUTION|>--- conflicted
+++ resolved
@@ -31,14 +31,10 @@
 use polkadot_runtime_common::xcm_sender::ConstantPrice;
 use sp_runtime::{traits::Saturating, SaturatedConversion};
 use sp_std::{marker::PhantomData, prelude::*};
-<<<<<<< HEAD
-use xcm::{latest::prelude::*, WrapVersion};
-=======
 use xcm::{
 	latest::{prelude::*, Weight as XCMWeight},
 	WrapVersion,
 };
->>>>>>> 1b784118
 use xcm_builder::TakeRevenue;
 use xcm_executor::traits::{MatchesFungibles, TransactAsset, WeightTrader};
 
@@ -73,29 +69,16 @@
 	P: PriceForParentDelivery,
 {
 	type Ticket = Vec<u8>;
-<<<<<<< HEAD
 
 	fn validate(
 		dest: &mut Option<MultiLocation>,
 		msg: &mut Option<Xcm<()>>,
 	) -> SendResult<Vec<u8>> {
 		let d = dest.take().ok_or(SendError::MissingArgument)?;
-		let xcm = msg.take().ok_or(SendError::MissingArgument)?;
-
-		if d.contains_parents_only(1) {
-			// An upward message for the relay chain.
-=======
-
-	fn validate(
-		dest: &mut Option<MultiLocation>,
-		msg: &mut Option<Xcm<()>>,
-	) -> SendResult<Vec<u8>> {
-		let d = dest.take().ok_or(SendError::MissingArgument)?;
 
 		if d.contains_parents_only(1) {
 			// An upward message for the relay chain.
 			let xcm = msg.take().ok_or(SendError::MissingArgument)?;
->>>>>>> 1b784118
 			let price = P::price_for_parent_delivery(&xcm);
 			let versioned_xcm =
 				W::wrap_version(&d, xcm).map_err(|()| SendError::DestinationUnsupported)?;
@@ -103,15 +86,9 @@
 
 			Ok((data, price))
 		} else {
-<<<<<<< HEAD
-			*dest = Some(d);
-			*msg = Some(xcm);
-			// Anything else is unhandled. This includes a message this is meant for us.
-=======
 			// Anything else is unhandled. This includes a message that is not meant for us.
 			// We need to make sure that dest/msg is not consumed here.
 			*dest = Some(d);
->>>>>>> 1b784118
 			Err(SendError::NotApplicable)
 		}
 	}
@@ -321,11 +298,8 @@
 			let ok = FungiblesMutateAdapter::deposit_asset(
 				&revenue,
 				&(X1(AccountId32 { network: None, id: receiver.into() }).into()),
-<<<<<<< HEAD
-=======
 				// We aren't able to track the XCM that initiated the fee deposit, so we create a
 				// fake message hash here
->>>>>>> 1b784118
 				&XcmContext::with_message_hash([0; 32]),
 			)
 			.is_ok();
