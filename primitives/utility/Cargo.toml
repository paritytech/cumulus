--- conflicted
+++ resolved
@@ -9,19 +9,6 @@
 log = { version = "0.4.17", default-features = false }
 
 # Substrate
-<<<<<<< HEAD
-frame-support = { git = "https://github.com/paritytech/substrate", default-features = false, branch = "polkadot-v0.9.28" }
-sp-runtime = { git = "https://github.com/paritytech/substrate", default-features = false, branch = "polkadot-v0.9.28" }
-sp-std = { git = "https://github.com/paritytech/substrate", default-features = false, branch = "polkadot-v0.9.28" }
-sp-trie = { git = "https://github.com/paritytech/substrate", default-features = false, branch = "polkadot-v0.9.28" }
-sp-io = { git = "https://github.com/paritytech/substrate", default-features = false, branch = "polkadot-v0.9.28" }
-
-# Polkadot
-polkadot-core-primitives = { git = "https://github.com/paritytech/polkadot", default-features = false, branch = "trappist-xcm-v3" }
-polkadot-runtime-common = { git = "https://github.com/paritytech/polkadot", default-features = false, branch = "trappist-xcm-v3" }
-polkadot-parachain = { git = "https://github.com/paritytech/polkadot", default-features = false, branch = "trappist-xcm-v3" }
-polkadot-primitives = { git = "https://github.com/paritytech/polkadot", default-features = false, branch = "trappist-xcm-v3" }
-=======
 frame-support = { git = "https://github.com/paritytech/substrate", default-features = false, branch = "polkadot-v0.9.31" }
 sp-io = { git = "https://github.com/paritytech/substrate", default-features = false, branch = "polkadot-v0.9.31" }
 sp-runtime = { git = "https://github.com/paritytech/substrate", default-features = false, branch = "polkadot-v0.9.31" }
@@ -29,7 +16,6 @@
 
 # Polkadot
 polkadot-runtime-common = { git = "https://github.com/paritytech/polkadot", default-features = false, branch = "trappist-xcm-v3" }
->>>>>>> 1b784118
 xcm = { git = "https://github.com/paritytech/polkadot", default-features = false, branch = "trappist-xcm-v3" }
 xcm-executor = { git = "https://github.com/paritytech/polkadot", default-features = false, branch = "trappist-xcm-v3" }
 xcm-builder = { git = "https://github.com/paritytech/polkadot", default-features = false, branch = "trappist-xcm-v3" }
@@ -45,17 +31,8 @@
 	"frame-support/std",
 	"sp-runtime/std",
 	"sp-std/std",
-<<<<<<< HEAD
-	"sp-trie/std",
-	"sp-io/std",
-	"polkadot-core-primitives/std",
-	"polkadot-runtime-common/std",
-	"polkadot-parachain/std",
-	"polkadot-primitives/std",
-=======
 	"sp-io/std",
 	"polkadot-runtime-common/std",
->>>>>>> 1b784118
 	"cumulus-primitives-core/std",
 	"xcm/std",
 	"xcm-builder/std",
