[package]
name = "cumulus-primitives-utility"
version = "0.1.0"
authors = ["Parity Technologies <admin@parity.io>"]
edition = "2018"

[dependencies]
# Substrate dependencies
sp-std = { git = "https://github.com/paritytech/substrate", default-features = false, branch = "master" }
sp-runtime = { git = "https://github.com/paritytech/substrate", default-features = false, branch = "master" }
sp-trie = { git = "https://github.com/paritytech/substrate", default-features = false, branch = "master" }
frame-support = { git = "https://github.com/paritytech/substrate", default-features = false, branch = "master" }

# Polkadot dependencies
polkadot-parachain = { git = "https://github.com/paritytech/polkadot", default-features = false, branch = "master" }
polkadot-primitives = { git = "https://github.com/paritytech/polkadot", default-features = false, branch = "master" }
polkadot-core-primitives = { git = "https://github.com/paritytech/polkadot", default-features = false, branch = "master" }
xcm = { git = "https://github.com/paritytech/polkadot", default-features = false, branch = "master" }

cumulus-primitives-core = { path = "../core", default-features = false }

# Other dependencies
<<<<<<< HEAD
impl-trait-for-tuples = "0.2.1"
codec = { package = "parity-scale-codec", version = "2.3.0", default-features = false, features = [ "derive" ] }
=======
codec = { package = "parity-scale-codec", version = "2.0.0", default-features = false, features = [ "derive" ] }
>>>>>>> a0532634


[features]
default = [ "std" ]
std = [
	"codec/std",
	"sp-std/std",
	"polkadot-primitives/std",
	"polkadot-parachain/std",
	"polkadot-core-primitives/std",
	"sp-runtime/std",
	"sp-trie/std",
	"frame-support/std",
	"cumulus-primitives-core/std",
]<|MERGE_RESOLUTION|>--- conflicted
+++ resolved
@@ -20,12 +20,7 @@
 cumulus-primitives-core = { path = "../core", default-features = false }
 
 # Other dependencies
-<<<<<<< HEAD
-impl-trait-for-tuples = "0.2.1"
 codec = { package = "parity-scale-codec", version = "2.3.0", default-features = false, features = [ "derive" ] }
-=======
-codec = { package = "parity-scale-codec", version = "2.0.0", default-features = false, features = [ "derive" ] }
->>>>>>> a0532634
 
 
 [features]
