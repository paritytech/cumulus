[package]
name = "cumulus-primitives"
version = "0.1.0"
authors = ["Parity Technologies <admin@parity.io>"]
edition = "2018"

[dependencies]
# Substrate dependencies
<<<<<<< HEAD
sp-inherents = { git = "https://github.com/paritytech/substrate", branch = "cecton-keep-unpinned-para-blocks", default-features = false }
=======
sp-inherents = { git = "https://github.com/paritytech/substrate", branch = "cumulus-branch", default-features = false }
sp-std = { git = "https://github.com/paritytech/substrate", branch = "cumulus-branch", default-features = false }

# Polkadot dependencies
polkadot-parachain = { git = "https://github.com/paritytech/polkadot", branch = "cumulus-branch", default-features = false }
polkadot-primitives = { git = "https://github.com/paritytech/polkadot", branch = "cumulus-branch", default-features = false }
>>>>>>> 45a7fe2a

# Other dependencies
codec = { package = "parity-scale-codec", version = "1.0.5", default-features = false, features = [ "derive" ] }
impl-trait-for-tuples = "0.1.3"

[features]
default = [ "std" ]
std = [
	"sp-std/std",
	"codec/std",
	"polkadot-primitives/std",
	"polkadot-parachain/std",
	"sp-inherents/std",
]<|MERGE_RESOLUTION|>--- conflicted
+++ resolved
@@ -6,16 +6,12 @@
 
 [dependencies]
 # Substrate dependencies
-<<<<<<< HEAD
 sp-inherents = { git = "https://github.com/paritytech/substrate", branch = "cecton-keep-unpinned-para-blocks", default-features = false }
-=======
-sp-inherents = { git = "https://github.com/paritytech/substrate", branch = "cumulus-branch", default-features = false }
-sp-std = { git = "https://github.com/paritytech/substrate", branch = "cumulus-branch", default-features = false }
+sp-std = { git = "https://github.com/paritytech/substrate", branch = "cecton-keep-unpinned-para-blocks", default-features = false }
 
 # Polkadot dependencies
-polkadot-parachain = { git = "https://github.com/paritytech/polkadot", branch = "cumulus-branch", default-features = false }
-polkadot-primitives = { git = "https://github.com/paritytech/polkadot", branch = "cumulus-branch", default-features = false }
->>>>>>> 45a7fe2a
+polkadot-parachain = { git = "https://github.com/paritytech/polkadot", branch = "cecton-keep-unpinned-para-blocks", default-features = false }
+polkadot-primitives = { git = "https://github.com/paritytech/polkadot", branch = "cecton-keep-unpinned-para-blocks", default-features = false }
 
 # Other dependencies
 codec = { package = "parity-scale-codec", version = "1.0.5", default-features = false, features = [ "derive" ] }
