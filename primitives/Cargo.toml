--- conflicted
+++ resolved
@@ -6,16 +6,12 @@
 
 [dependencies]
 # Substrate dependencies
-<<<<<<< HEAD
 sp-inherents = { git = "https://github.com/paritytech/substrate", branch = "bkchr-cumulus-branch", default-features = false }
-=======
-sp-inherents = { git = "https://github.com/paritytech/substrate", branch = "cumulus-branch", default-features = false }
-sp-std = { git = "https://github.com/paritytech/substrate", branch = "cumulus-branch", default-features = false }
+sp-std = { git = "https://github.com/paritytech/substrate", branch = "bkchr-cumulus-branch", default-features = false }
 
 # Polkadot dependencies
-polkadot-parachain = { git = "https://github.com/paritytech/polkadot", branch = "cumulus-branch", default-features = false }
-polkadot-primitives = { git = "https://github.com/paritytech/polkadot", branch = "cumulus-branch", default-features = false }
->>>>>>> c163d870
+polkadot-parachain = { git = "https://github.com/paritytech/polkadot", branch = "bkchr-cumulus-branch", default-features = false }
+polkadot-primitives = { git = "https://github.com/paritytech/polkadot", branch = "bkchr-cumulus-branch", default-features = false }
 
 # Other dependencies
 codec = { package = "parity-scale-codec", version = "1.0.5", default-features = false, features = [ "derive" ] }
