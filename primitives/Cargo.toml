[package]
name = "cumulus-primitives"
version = "0.1.0"
authors = ["Parity Technologies <admin@parity.io>"]
edition = "2018"

[dependencies]
# Substrate dependencies
<<<<<<< HEAD
sp-inherents = { git = "https://github.com/cheme/substrate", branch = "rococo-branch-witness_backend", default-features = false }
sp-std = { git = "https://github.com/cheme/substrate", branch = "rococo-branch-witness_backend", default-features = false }
sp-runtime = { git = "https://github.com/cheme/substrate", branch = "rococo-branch-witness_backend", default-features = false }

# Polkadot dependencies
polkadot-parachain = { git = "https://github.com/cheme/polkadot-1", branch = "rococo-branch-witness_backend", default-features = false }
polkadot-primitives = { git = "https://github.com/cheme/polkadot-1", branch = "rococo-branch-witness_backend", default-features = false }
=======
sp-inherents = { git = "https://github.com/paritytech/substrate", default-features = false, branch = "master" }
sp-std = { git = "https://github.com/paritytech/substrate", default-features = false, branch = "master" }
sp-runtime = { git = "https://github.com/paritytech/substrate", default-features = false, branch = "master" }
sc-chain-spec = { git = "https://github.com/paritytech/substrate", optional = true, branch = "master" }

# Polkadot dependencies
polkadot-parachain = { git = "https://github.com/paritytech/polkadot", default-features = false, branch = "bkchr-adder-collator-integration-test" }
polkadot-primitives = { git = "https://github.com/paritytech/polkadot", default-features = false, branch = "bkchr-adder-collator-integration-test" }
>>>>>>> 76f9ecae

# Other dependencies
codec = { package = "parity-scale-codec", version = "1.0.5", default-features = false, features = [ "derive" ] }
impl-trait-for-tuples = "0.1.3"

# Polkadot dependencies
<<<<<<< HEAD
polkadot-core-primitives = { git = "https://github.com/cheme/polkadot-1", branch = "rococo-branch-witness_backend", default-features = false }
=======
polkadot-core-primitives = { git = "https://github.com/paritytech/polkadot", default-features = false , branch = "bkchr-adder-collator-integration-test" }
>>>>>>> 76f9ecae

[features]
default = [ "std" ]
std = [
	"sc-chain-spec",
	"sp-std/std",
	"codec/std",
	"polkadot-primitives/std",
	"polkadot-parachain/std",
	"sp-inherents/std",
	"polkadot-core-primitives/std",
	"sp-runtime/std",
]<|MERGE_RESOLUTION|>--- conflicted
+++ resolved
@@ -6,15 +6,6 @@
 
 [dependencies]
 # Substrate dependencies
-<<<<<<< HEAD
-sp-inherents = { git = "https://github.com/cheme/substrate", branch = "rococo-branch-witness_backend", default-features = false }
-sp-std = { git = "https://github.com/cheme/substrate", branch = "rococo-branch-witness_backend", default-features = false }
-sp-runtime = { git = "https://github.com/cheme/substrate", branch = "rococo-branch-witness_backend", default-features = false }
-
-# Polkadot dependencies
-polkadot-parachain = { git = "https://github.com/cheme/polkadot-1", branch = "rococo-branch-witness_backend", default-features = false }
-polkadot-primitives = { git = "https://github.com/cheme/polkadot-1", branch = "rococo-branch-witness_backend", default-features = false }
-=======
 sp-inherents = { git = "https://github.com/paritytech/substrate", default-features = false, branch = "master" }
 sp-std = { git = "https://github.com/paritytech/substrate", default-features = false, branch = "master" }
 sp-runtime = { git = "https://github.com/paritytech/substrate", default-features = false, branch = "master" }
@@ -23,18 +14,13 @@
 # Polkadot dependencies
 polkadot-parachain = { git = "https://github.com/paritytech/polkadot", default-features = false, branch = "bkchr-adder-collator-integration-test" }
 polkadot-primitives = { git = "https://github.com/paritytech/polkadot", default-features = false, branch = "bkchr-adder-collator-integration-test" }
->>>>>>> 76f9ecae
 
 # Other dependencies
 codec = { package = "parity-scale-codec", version = "1.0.5", default-features = false, features = [ "derive" ] }
 impl-trait-for-tuples = "0.1.3"
 
 # Polkadot dependencies
-<<<<<<< HEAD
-polkadot-core-primitives = { git = "https://github.com/cheme/polkadot-1", branch = "rococo-branch-witness_backend", default-features = false }
-=======
 polkadot-core-primitives = { git = "https://github.com/paritytech/polkadot", default-features = false , branch = "bkchr-adder-collator-integration-test" }
->>>>>>> 76f9ecae
 
 [features]
 default = [ "std" ]
