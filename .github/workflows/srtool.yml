--- conflicted
+++ resolved
@@ -30,7 +30,6 @@
     runs-on: ubuntu-latest
     strategy:
       matrix:
-<<<<<<< HEAD
         include:
           - category: assets
             runtime: statemine
@@ -39,17 +38,13 @@
           - category: assets
             runtime: westmint
           - category: smart-contracts
-            runtime: canvas-kusama
+            runtime: contracts-rococo
           - category: starters
             runtime: seedling
           - category: starters
             runtime: shell
           - category: testing
             runtime: rococo-parachain
-
-=======
-        chain: ["statemine", "westmint", "statemint", "rococo-parachain", "shell", "contracts-rococo"]
->>>>>>> b1a5d702
     steps:
       - uses: actions/checkout@v3
         with:
