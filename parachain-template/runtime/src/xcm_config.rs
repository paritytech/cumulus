use super::{
	AccountId, AllPalletsWithSystem, Balances, ParachainInfo, ParachainSystem, PolkadotXcm,
	Runtime, RuntimeCall, RuntimeEvent, RuntimeOrigin, WeightToFee, XcmpQueue,
};
use core::marker::PhantomData;
use frame_support::{
	log, match_types, parameter_types,
	traits::{ConstU32, Everything, Nothing},
<<<<<<< HEAD
	weights::Weight,
=======
>>>>>>> 1b784118
};
use pallet_xcm::XcmPassthrough;
use polkadot_parachain::primitives::Sibling;
use polkadot_runtime_common::impls::ToAuthor;
<<<<<<< HEAD
use xcm::latest::{prelude::*, Instruction};
=======
use xcm::latest::{prelude::*, Weight as XCMWeight};
>>>>>>> 1b784118
use xcm_builder::{
	AccountId32Aliases, AllowTopLevelPaidExecutionFrom, AllowUnpaidExecutionFrom, CurrencyAdapter,
	EnsureXcmOrigin, FixedWeightBounds, IsConcrete, NativeAsset, ParentIsPreset,
	RelayChainAsNative, SiblingParachainAsNative, SiblingParachainConvertsVia,
	SignedAccountId32AsNative, SignedToAccountId32, SovereignSignedViaLocation, TakeWeightCredit,
	UsingComponents,
};
use xcm_executor::{traits::ShouldExecute, XcmExecutor};

parameter_types! {
	pub const RelayLocation: MultiLocation = MultiLocation::parent();
	pub const RelayNetwork: Option<NetworkId> = None;
<<<<<<< HEAD
	pub RelayChainOrigin: Origin = cumulus_pallet_xcm::Origin::Relay.into();
=======
	pub RelayChainOrigin: RuntimeOrigin = cumulus_pallet_xcm::Origin::Relay.into();
>>>>>>> 1b784118
	pub UniversalLocation: InteriorMultiLocation = Parachain(ParachainInfo::parachain_id().into()).into();
}

/// Type for specifying how a `MultiLocation` can be converted into an `AccountId`. This is used
/// when determining ownership of accounts for asset transacting and when attempting to use XCM
/// `Transact` in order to determine the dispatch Origin.
pub type LocationToAccountId = (
	// The parent (Relay-chain) origin converts to the parent `AccountId`.
	ParentIsPreset<AccountId>,
	// Sibling parachain origins convert to AccountId via the `ParaId::into`.
	SiblingParachainConvertsVia<Sibling, AccountId>,
	// Straight up local `AccountId32` origins just alias directly to `AccountId`.
	AccountId32Aliases<RelayNetwork, AccountId>,
);

/// Means for transacting assets on this chain.
pub type LocalAssetTransactor = CurrencyAdapter<
	// Use this currency:
	Balances,
	// Use this currency when it is a fungible asset matching the given location or name:
	IsConcrete<RelayLocation>,
	// Do a simple punn to convert an AccountId32 MultiLocation into a native chain account ID:
	LocationToAccountId,
	// Our chain's account ID type (we can't get away without mentioning it explicitly):
	AccountId,
	// We don't track any teleports.
	(),
>;

/// This is the type we use to convert an (incoming) XCM origin into a local `Origin` instance,
/// ready for dispatching a transaction with Xcm's `Transact`. There is an `OriginKind` which can
/// biases the kind of local `Origin` it will become.
pub type XcmOriginToTransactDispatchOrigin = (
	// Sovereign account converter; this attempts to derive an `AccountId` from the origin location
	// using `LocationToAccountId` and then turn that into the usual `Signed` origin. Useful for
	// foreign chains who want to have a local sovereign account on this chain which they control.
	SovereignSignedViaLocation<LocationToAccountId, RuntimeOrigin>,
	// Native converter for Relay-chain (Parent) location; will converts to a `Relay` origin when
	// recognized.
	RelayChainAsNative<RelayChainOrigin, RuntimeOrigin>,
	// Native converter for sibling Parachains; will convert to a `SiblingPara` origin when
	// recognized.
	SiblingParachainAsNative<cumulus_pallet_xcm::Origin, RuntimeOrigin>,
	// Native signed account converter; this just converts an `AccountId32` origin into a normal
	// `RuntimeOrigin::Signed` origin of the same 32-byte value.
	SignedAccountId32AsNative<RelayNetwork, RuntimeOrigin>,
	// Xcm origins can be represented natively under the Xcm pallet's Xcm origin.
	XcmPassthrough<RuntimeOrigin>,
);

parameter_types! {
	// One XCM operation is 1_000_000_000 weight - almost certainly a conservative estimate.
	pub UnitWeightCost: u64 = 1_000_000_000;
	pub const MaxInstructions: u32 = 100;
	pub const MaxAssetsIntoHolding: u32 = 64;
}

match_types! {
	pub type ParentOrParentsExecutivePlurality: impl Contains<MultiLocation> = {
		MultiLocation { parents: 1, interior: Here } |
		MultiLocation { parents: 1, interior: X1(Plurality { id: BodyId::Executive, .. }) }
	};
}

//TODO: move DenyThenTry to polkadot's xcm module.
/// Deny executing the xcm message if it matches any of the Deny filter regardless of anything else.
/// If it passes the Deny, and matches one of the Allow cases then it is let through.
pub struct DenyThenTry<Deny, Allow>(PhantomData<Deny>, PhantomData<Allow>)
where
	Deny: ShouldExecute,
	Allow: ShouldExecute;

impl<Deny, Allow> ShouldExecute for DenyThenTry<Deny, Allow>
where
	Deny: ShouldExecute,
	Allow: ShouldExecute,
{
	fn should_execute<RuntimeCall>(
		origin: &MultiLocation,
<<<<<<< HEAD
		instructions: &mut [Instruction<Call>],
		max_weight: Weight,
		weight_credit: &mut Weight,
=======
		message: &mut [Instruction<RuntimeCall>],
		max_weight: XCMWeight,
		weight_credit: &mut XCMWeight,
>>>>>>> 1b784118
	) -> Result<(), ()> {
		Deny::should_execute(origin, instructions, max_weight, weight_credit)?;
		Allow::should_execute(origin, instructions, max_weight, weight_credit)
	}
}

// See issue #5233
pub struct DenyReserveTransferToRelayChain;
impl ShouldExecute for DenyReserveTransferToRelayChain {
	fn should_execute<RuntimeCall>(
		origin: &MultiLocation,
<<<<<<< HEAD
		instructions: &mut [Instruction<Call>],
		_max_weight: Weight,
		_weight_credit: &mut Weight,
	) -> Result<(), ()> {
		if instructions.iter().any(|inst| {
=======
		message: &mut [Instruction<RuntimeCall>],
		_max_weight: XCMWeight,
		_weight_credit: &mut XCMWeight,
	) -> Result<(), ()> {
		if message.iter().any(|inst| {
>>>>>>> 1b784118
			matches!(
				inst,
				InitiateReserveWithdraw {
					reserve: MultiLocation { parents: 1, interior: Here },
					..
				} | DepositReserveAsset { dest: MultiLocation { parents: 1, interior: Here }, .. } |
					TransferReserveAsset {
						dest: MultiLocation { parents: 1, interior: Here },
						..
					}
			)
		}) {
			return Err(()) // Deny
		}

		// An unexpected reserve transfer has arrived from the Relay Chain. Generally, `IsReserve`
		// should not allow this, but we just log it here.
		if matches!(origin, MultiLocation { parents: 1, interior: Here }) &&
<<<<<<< HEAD
			instructions.iter().any(|inst| matches!(inst, ReserveAssetDeposited { .. }))
=======
			message.iter().any(|inst| matches!(inst, ReserveAssetDeposited { .. }))
>>>>>>> 1b784118
		{
			log::warn!(
				target: "xcm::barriers",
				"Unexpected ReserveAssetDeposited from the Relay Chain",
			);
		}
		// Permit everything else
		Ok(())
	}
}

pub type Barrier = DenyThenTry<
	DenyReserveTransferToRelayChain,
	(
		TakeWeightCredit,
		AllowTopLevelPaidExecutionFrom<Everything>,
		AllowUnpaidExecutionFrom<ParentOrParentsExecutivePlurality>,
		// ^^^ Parent and its exec plurality get free execution
	),
>;

pub struct XcmConfig;
impl xcm_executor::Config for XcmConfig {
	type RuntimeCall = RuntimeCall;
	type XcmSender = XcmRouter;
	// How to withdraw and deposit an asset.
	type AssetTransactor = LocalAssetTransactor;
	type OriginConverter = XcmOriginToTransactDispatchOrigin;
	type IsReserve = NativeAsset;
	type IsTeleporter = (); // Teleporting is disabled.
	type UniversalLocation = UniversalLocation;
	type Barrier = Barrier;
	type Weigher = FixedWeightBounds<UnitWeightCost, RuntimeCall, MaxInstructions>;
	type Trader =
		UsingComponents<WeightToFee, RelayLocation, AccountId, Balances, ToAuthor<Runtime>>;
	type ResponseHandler = PolkadotXcm;
	type AssetTrap = PolkadotXcm;
	type AssetClaims = PolkadotXcm;
	type SubscriptionService = PolkadotXcm;
<<<<<<< HEAD
	type PalletInstancesInfo = ();
=======
	type PalletInstancesInfo = AllPalletsWithSystem;
>>>>>>> 1b784118
	type MaxAssetsIntoHolding = MaxAssetsIntoHolding;
	type AssetLocker = ();
	type AssetExchanger = ();
	type FeeManager = ();
	type MessageExporter = ();
	type UniversalAliases = Nothing;
<<<<<<< HEAD
=======
	type CallDispatcher = RuntimeCall;
>>>>>>> 1b784118
}

/// No local origins on this chain are allowed to dispatch XCM sends/executions.
pub type LocalOriginToLocation = SignedToAccountId32<RuntimeOrigin, AccountId, RelayNetwork>;

/// The means for routing XCM messages which are not for local execution into the right message
/// queues.
pub type XcmRouter = (
	// Two routers - use UMP to communicate with the relay chain:
	cumulus_primitives_utility::ParentAsUmp<ParachainSystem, (), ()>,
	// ..and XCMP to communicate with the sibling chains.
	XcmpQueue,
);

impl pallet_xcm::Config for Runtime {
	type RuntimeEvent = RuntimeEvent;
	type SendXcmOrigin = EnsureXcmOrigin<RuntimeOrigin, LocalOriginToLocation>;
	type XcmRouter = XcmRouter;
	type ExecuteXcmOrigin = EnsureXcmOrigin<RuntimeOrigin, LocalOriginToLocation>;
	type XcmExecuteFilter = Nothing;
	// ^ Disable dispatchable execute on the XCM pallet.
	// Needs to be `Everything` for local testing.
	type XcmExecutor = XcmExecutor<XcmConfig>;
	type XcmTeleportFilter = Everything;
	type XcmReserveTransferFilter = Nothing;
<<<<<<< HEAD
	type Weigher = FixedWeightBounds<UnitWeightCost, Call, MaxInstructions>;
	type UniversalLocation = UniversalLocation;
	type Origin = Origin;
	type Call = Call;
=======
	type Weigher = FixedWeightBounds<UnitWeightCost, RuntimeCall, MaxInstructions>;
	type UniversalLocation = UniversalLocation;
	type RuntimeOrigin = RuntimeOrigin;
	type RuntimeCall = RuntimeCall;
>>>>>>> 1b784118

	const VERSION_DISCOVERY_QUEUE_SIZE: u32 = 100;
	// ^ Override for AdvertisedXcmVersion default
	type AdvertisedXcmVersion = pallet_xcm::CurrentXcmVersion;
	type Currency = Balances;
	type CurrencyMatcher = ();
	type TrustedLockers = ();
	type SovereignAccountOf = LocationToAccountId;
	type MaxLockers = ConstU32<8>;
}

impl cumulus_pallet_xcm::Config for Runtime {
	type RuntimeEvent = RuntimeEvent;
	type XcmExecutor = XcmExecutor<XcmConfig>;
}<|MERGE_RESOLUTION|>--- conflicted
+++ resolved
@@ -6,19 +6,11 @@
 use frame_support::{
 	log, match_types, parameter_types,
 	traits::{ConstU32, Everything, Nothing},
-<<<<<<< HEAD
-	weights::Weight,
-=======
->>>>>>> 1b784118
 };
 use pallet_xcm::XcmPassthrough;
 use polkadot_parachain::primitives::Sibling;
 use polkadot_runtime_common::impls::ToAuthor;
-<<<<<<< HEAD
-use xcm::latest::{prelude::*, Instruction};
-=======
 use xcm::latest::{prelude::*, Weight as XCMWeight};
->>>>>>> 1b784118
 use xcm_builder::{
 	AccountId32Aliases, AllowTopLevelPaidExecutionFrom, AllowUnpaidExecutionFrom, CurrencyAdapter,
 	EnsureXcmOrigin, FixedWeightBounds, IsConcrete, NativeAsset, ParentIsPreset,
@@ -31,11 +23,7 @@
 parameter_types! {
 	pub const RelayLocation: MultiLocation = MultiLocation::parent();
 	pub const RelayNetwork: Option<NetworkId> = None;
-<<<<<<< HEAD
-	pub RelayChainOrigin: Origin = cumulus_pallet_xcm::Origin::Relay.into();
-=======
 	pub RelayChainOrigin: RuntimeOrigin = cumulus_pallet_xcm::Origin::Relay.into();
->>>>>>> 1b784118
 	pub UniversalLocation: InteriorMultiLocation = Parachain(ParachainInfo::parachain_id().into()).into();
 }
 
@@ -115,18 +103,12 @@
 {
 	fn should_execute<RuntimeCall>(
 		origin: &MultiLocation,
-<<<<<<< HEAD
-		instructions: &mut [Instruction<Call>],
-		max_weight: Weight,
-		weight_credit: &mut Weight,
-=======
 		message: &mut [Instruction<RuntimeCall>],
 		max_weight: XCMWeight,
 		weight_credit: &mut XCMWeight,
->>>>>>> 1b784118
 	) -> Result<(), ()> {
-		Deny::should_execute(origin, instructions, max_weight, weight_credit)?;
-		Allow::should_execute(origin, instructions, max_weight, weight_credit)
+		Deny::should_execute(origin, message, max_weight, weight_credit)?;
+		Allow::should_execute(origin, message, max_weight, weight_credit)
 	}
 }
 
@@ -135,19 +117,11 @@
 impl ShouldExecute for DenyReserveTransferToRelayChain {
 	fn should_execute<RuntimeCall>(
 		origin: &MultiLocation,
-<<<<<<< HEAD
-		instructions: &mut [Instruction<Call>],
-		_max_weight: Weight,
-		_weight_credit: &mut Weight,
-	) -> Result<(), ()> {
-		if instructions.iter().any(|inst| {
-=======
 		message: &mut [Instruction<RuntimeCall>],
 		_max_weight: XCMWeight,
 		_weight_credit: &mut XCMWeight,
 	) -> Result<(), ()> {
 		if message.iter().any(|inst| {
->>>>>>> 1b784118
 			matches!(
 				inst,
 				InitiateReserveWithdraw {
@@ -166,11 +140,7 @@
 		// An unexpected reserve transfer has arrived from the Relay Chain. Generally, `IsReserve`
 		// should not allow this, but we just log it here.
 		if matches!(origin, MultiLocation { parents: 1, interior: Here }) &&
-<<<<<<< HEAD
-			instructions.iter().any(|inst| matches!(inst, ReserveAssetDeposited { .. }))
-=======
 			message.iter().any(|inst| matches!(inst, ReserveAssetDeposited { .. }))
->>>>>>> 1b784118
 		{
 			log::warn!(
 				target: "xcm::barriers",
@@ -210,21 +180,14 @@
 	type AssetTrap = PolkadotXcm;
 	type AssetClaims = PolkadotXcm;
 	type SubscriptionService = PolkadotXcm;
-<<<<<<< HEAD
-	type PalletInstancesInfo = ();
-=======
 	type PalletInstancesInfo = AllPalletsWithSystem;
->>>>>>> 1b784118
 	type MaxAssetsIntoHolding = MaxAssetsIntoHolding;
 	type AssetLocker = ();
 	type AssetExchanger = ();
 	type FeeManager = ();
 	type MessageExporter = ();
 	type UniversalAliases = Nothing;
-<<<<<<< HEAD
-=======
 	type CallDispatcher = RuntimeCall;
->>>>>>> 1b784118
 }
 
 /// No local origins on this chain are allowed to dispatch XCM sends/executions.
@@ -250,17 +213,10 @@
 	type XcmExecutor = XcmExecutor<XcmConfig>;
 	type XcmTeleportFilter = Everything;
 	type XcmReserveTransferFilter = Nothing;
-<<<<<<< HEAD
-	type Weigher = FixedWeightBounds<UnitWeightCost, Call, MaxInstructions>;
-	type UniversalLocation = UniversalLocation;
-	type Origin = Origin;
-	type Call = Call;
-=======
 	type Weigher = FixedWeightBounds<UnitWeightCost, RuntimeCall, MaxInstructions>;
 	type UniversalLocation = UniversalLocation;
 	type RuntimeOrigin = RuntimeOrigin;
 	type RuntimeCall = RuntimeCall;
->>>>>>> 1b784118
 
 	const VERSION_DISCOVERY_QUEUE_SIZE: u32 = 100;
 	// ^ Override for AdvertisedXcmVersion default
