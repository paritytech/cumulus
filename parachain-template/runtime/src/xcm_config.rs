--- conflicted
+++ resolved
@@ -102,15 +102,9 @@
 {
 	fn should_execute<RuntimeCall>(
 		origin: &MultiLocation,
-<<<<<<< HEAD
 		message: &mut Xcm<RuntimeCall>,
-		max_weight: Weight,
-		weight_credit: &mut Weight,
-=======
-		message: &mut Xcm<Call>,
 		max_weight: XCMWeight,
 		weight_credit: &mut XCMWeight,
->>>>>>> 3fb9c8a7
 	) -> Result<(), ()> {
 		Deny::should_execute(origin, message, max_weight, weight_credit)?;
 		Allow::should_execute(origin, message, max_weight, weight_credit)
@@ -122,15 +116,10 @@
 impl ShouldExecute for DenyReserveTransferToRelayChain {
 	fn should_execute<RuntimeCall>(
 		origin: &MultiLocation,
-<<<<<<< HEAD
+
 		message: &mut Xcm<RuntimeCall>,
-		_max_weight: Weight,
-		_weight_credit: &mut Weight,
-=======
-		message: &mut Xcm<Call>,
 		_max_weight: XCMWeight,
 		_weight_credit: &mut XCMWeight,
->>>>>>> 3fb9c8a7
 	) -> Result<(), ()> {
 		if message.0.iter().any(|inst| {
 			matches!(
