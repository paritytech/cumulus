[package]
name = "pallet-template"
authors = ["Anonymous"]
description = "FRAME pallet template for defining custom runtime logic."
version = "0.1.0"
license = "Unlicense"
homepage = "https://substrate.io"
repository = "https://github.com/paritytech/substrate/"
edition = "2021"

[package.metadata.docs.rs]
targets = ["x86_64-unknown-linux-gnu"]

[dependencies]
codec = { package = "parity-scale-codec", version = "2.0.0", features = ["derive"], default-features = false }
scale-info = { version = "1.0.0", default-features = false, features = ["derive"] }

<<<<<<< HEAD
frame-benchmarking = { git = "https://github.com/paritytech/substrate", default-features = false, optional = true , branch = "polkadot-v0.9.12" }
frame-support = { git = "https://github.com/paritytech/substrate", default-features = false , branch = "polkadot-v0.9.12" }
frame-system = { git = "https://github.com/paritytech/substrate", default-features = false , branch = "polkadot-v0.9.12" }

[dev-dependencies]
serde = { version = "1.0.119" }
sp-core = { git = "https://github.com/paritytech/substrate", default-features = false , branch = "polkadot-v0.9.12" }
sp-runtime = { git = "https://github.com/paritytech/substrate", default-features = false , branch = "polkadot-v0.9.12" }
sp-io = { git = "https://github.com/paritytech/substrate", default-features = false , branch = "polkadot-v0.9.12" }
=======
frame-benchmarking = { git = "https://github.com/paritytech/substrate", default-features = false, optional = true , branch = "polkadot-v0.9.13" }
frame-support = { git = "https://github.com/paritytech/substrate", default-features = false , branch = "polkadot-v0.9.13" }
frame-system = { git = "https://github.com/paritytech/substrate", default-features = false , branch = "polkadot-v0.9.13" }

[dev-dependencies]
serde = { version = "1.0.119" }
sp-core = { git = "https://github.com/paritytech/substrate", default-features = false , branch = "polkadot-v0.9.13" }
sp-runtime = { git = "https://github.com/paritytech/substrate", default-features = false , branch = "polkadot-v0.9.13" }
sp-io = { git = "https://github.com/paritytech/substrate", default-features = false , branch = "polkadot-v0.9.13" }
>>>>>>> 0be8e8fc

[features]
default = ["std"]
runtime-benchmarks = ["frame-benchmarking"]
std = [
	"codec/std",
	"scale-info/std",
	"frame-support/std",
	"frame-system/std",
	"frame-benchmarking/std",
]<|MERGE_RESOLUTION|>--- conflicted
+++ resolved
@@ -15,17 +15,6 @@
 codec = { package = "parity-scale-codec", version = "2.0.0", features = ["derive"], default-features = false }
 scale-info = { version = "1.0.0", default-features = false, features = ["derive"] }
 
-<<<<<<< HEAD
-frame-benchmarking = { git = "https://github.com/paritytech/substrate", default-features = false, optional = true , branch = "polkadot-v0.9.12" }
-frame-support = { git = "https://github.com/paritytech/substrate", default-features = false , branch = "polkadot-v0.9.12" }
-frame-system = { git = "https://github.com/paritytech/substrate", default-features = false , branch = "polkadot-v0.9.12" }
-
-[dev-dependencies]
-serde = { version = "1.0.119" }
-sp-core = { git = "https://github.com/paritytech/substrate", default-features = false , branch = "polkadot-v0.9.12" }
-sp-runtime = { git = "https://github.com/paritytech/substrate", default-features = false , branch = "polkadot-v0.9.12" }
-sp-io = { git = "https://github.com/paritytech/substrate", default-features = false , branch = "polkadot-v0.9.12" }
-=======
 frame-benchmarking = { git = "https://github.com/paritytech/substrate", default-features = false, optional = true , branch = "polkadot-v0.9.13" }
 frame-support = { git = "https://github.com/paritytech/substrate", default-features = false , branch = "polkadot-v0.9.13" }
 frame-system = { git = "https://github.com/paritytech/substrate", default-features = false , branch = "polkadot-v0.9.13" }
@@ -35,7 +24,6 @@
 sp-core = { git = "https://github.com/paritytech/substrate", default-features = false , branch = "polkadot-v0.9.13" }
 sp-runtime = { git = "https://github.com/paritytech/substrate", default-features = false , branch = "polkadot-v0.9.13" }
 sp-io = { git = "https://github.com/paritytech/substrate", default-features = false , branch = "polkadot-v0.9.13" }
->>>>>>> 0be8e8fc
 
 [features]
 default = ["std"]
