use cumulus_primitives_core::ParaId;
use parachain_template_runtime::{AccountId, AuraId, Signature, EXISTENTIAL_DEPOSIT};
use sc_chain_spec::{ChainSpecExtension, ChainSpecGroup};
use sc_service::ChainType;
use serde::{Deserialize, Serialize};
use sp_core::{sr25519, Pair, Public};
use sp_runtime::traits::{IdentifyAccount, Verify};

/// Specialized `ChainSpec` for the normal parachain runtime.
pub type ChainSpec =
	sc_service::GenericChainSpec<parachain_template_runtime::GenesisConfig, Extensions>;

/// Helper function to generate a crypto pair from seed
pub fn get_public_from_seed<TPublic: Public>(seed: &str) -> <TPublic::Pair as Pair>::Public {
	TPublic::Pair::from_string(&format!("//{}", seed), None)
		.expect("static values are valid; qed")
		.public()
}

/// The extensions for the [`ChainSpec`].
#[derive(Debug, Clone, PartialEq, Serialize, Deserialize, ChainSpecGroup, ChainSpecExtension)]
#[serde(deny_unknown_fields)]
pub struct Extensions {
	/// The relay chain of the Parachain.
	pub relay_chain: String,
	/// The id of the Parachain.
	pub para_id: u32,
}

impl Extensions {
	/// Try to get the extension from the given `ChainSpec`.
	pub fn try_get(chain_spec: &dyn sc_service::ChainSpec) -> Option<&Self> {
		sc_chain_spec::get_extension(chain_spec.extensions())
	}
}

type AccountPublic = <Signature as Verify>::Signer;

/// Generate collator keys from seed.
///
/// This function's return type must always match the session keys of the chain in tuple format.
pub fn get_collator_keys_from_seed(seed: &str) -> AuraId {
	get_public_from_seed::<AuraId>(seed)
}

/// Helper function to generate an account ID from seed
pub fn get_account_id_from_seed<TPublic: Public>(seed: &str) -> AccountId
where
	AccountPublic: From<<TPublic::Pair as Pair>::Public>,
{
	AccountPublic::from(get_public_from_seed::<TPublic>(seed)).into_account()
}

/// Generate the session keys from individual elements.
///
/// The input must be a tuple of individual keys (a single arg for now since we have just one key).
pub fn template_session_keys(keys: AuraId) -> parachain_template_runtime::SessionKeys {
	parachain_template_runtime::SessionKeys { aura: keys }
}
pub fn chachacha_config(id: ParaId) -> ChainSpec {
	// Give your base currency a unit name and decimal places
	let mut properties = sc_chain_spec::Properties::new();
	properties.insert("tokenSymbol".into(), "KAB".into());
	properties.insert("tokenDecimals".into(), 12.into());
	properties.insert("ss58Format".into(), 42.into());

<<<<<<< HEAD
	ChainSpec::from_genesis(
		// Name
		"Chachacha",
		// ID
		"cha",
		ChainType::Live,
		move || {
			testnet_genesis(
				// initial collators.
				vec![
					(
						get_account_id_from_seed::<sr25519::Public>("Alice"),
						get_collator_keys_from_seed("Alice"),
					),
					(
						get_account_id_from_seed::<sr25519::Public>("Bob"),
						get_collator_keys_from_seed("Bob"),
					),
				],
				vec![
					get_account_id_from_seed::<sr25519::Public>("Alice"),
					get_account_id_from_seed::<sr25519::Public>("Bob"),
					get_account_id_from_seed::<sr25519::Public>("Charlie"),
					get_account_id_from_seed::<sr25519::Public>("Dave"),
					get_account_id_from_seed::<sr25519::Public>("Eve"),
					get_account_id_from_seed::<sr25519::Public>("Ferdie"),
					get_account_id_from_seed::<sr25519::Public>("Alice//stash"),
					get_account_id_from_seed::<sr25519::Public>("Bob//stash"),
					get_account_id_from_seed::<sr25519::Public>("Charlie//stash"),
					get_account_id_from_seed::<sr25519::Public>("Dave//stash"),
					get_account_id_from_seed::<sr25519::Public>("Eve//stash"),
					get_account_id_from_seed::<sr25519::Public>("Ferdie//stash"),
				],
				id,
			)
		},
		vec![],
		None,
		None,
		None,
		Extensions {
			relay_chain: "rococo-local".into(), // You MUST set this to the correct network!
			para_id: id.into(),
		},
	)
}
pub fn development_config(id: ParaId) -> ChainSpec {
=======
pub fn development_config() -> ChainSpec {
>>>>>>> 0be8e8fc
	// Give your base currency a unit name and decimal places
	let mut properties = sc_chain_spec::Properties::new();
	properties.insert("tokenSymbol".into(), "UNIT".into());
	properties.insert("tokenDecimals".into(), 12.into());
	properties.insert("ss58Format".into(), 42.into());

	ChainSpec::from_genesis(
		// Name
		"Development",
		// ID
		"dev",
		ChainType::Development,
		move || {
			testnet_genesis(
				// initial collators.
				vec![
					(
						get_account_id_from_seed::<sr25519::Public>("Alice"),
						get_collator_keys_from_seed("Alice"),
					),
					(
						get_account_id_from_seed::<sr25519::Public>("Bob"),
						get_collator_keys_from_seed("Bob"),
					),
				],
				vec![
					get_account_id_from_seed::<sr25519::Public>("Alice"),
					get_account_id_from_seed::<sr25519::Public>("Bob"),
					get_account_id_from_seed::<sr25519::Public>("Charlie"),
					get_account_id_from_seed::<sr25519::Public>("Dave"),
					get_account_id_from_seed::<sr25519::Public>("Eve"),
					get_account_id_from_seed::<sr25519::Public>("Ferdie"),
					get_account_id_from_seed::<sr25519::Public>("Alice//stash"),
					get_account_id_from_seed::<sr25519::Public>("Bob//stash"),
					get_account_id_from_seed::<sr25519::Public>("Charlie//stash"),
					get_account_id_from_seed::<sr25519::Public>("Dave//stash"),
					get_account_id_from_seed::<sr25519::Public>("Eve//stash"),
					get_account_id_from_seed::<sr25519::Public>("Ferdie//stash"),
				],
				1000.into(),
			)
		},
		Vec::new(),
		None,
		None,
		None,
		Extensions {
			relay_chain: "rococo-local".into(), // You MUST set this to the correct network!
			para_id: 1000,
		},
	)
}

pub fn local_testnet_config() -> ChainSpec {
	// Give your base currency a unit name and decimal places
	let mut properties = sc_chain_spec::Properties::new();
	properties.insert("tokenSymbol".into(), "UNIT".into());
	properties.insert("tokenDecimals".into(), 12.into());
	properties.insert("ss58Format".into(), 42.into());

	ChainSpec::from_genesis(
		// Name
		"Local Testnet",
		// ID
		"local_testnet",
		ChainType::Local,
		move || {
			testnet_genesis(
				// initial collators.
				vec![
					(
						get_account_id_from_seed::<sr25519::Public>("Alice"),
						get_collator_keys_from_seed("Alice"),
					),
					(
						get_account_id_from_seed::<sr25519::Public>("Bob"),
						get_collator_keys_from_seed("Bob"),
					),
				],
				vec![
					get_account_id_from_seed::<sr25519::Public>("Alice"),
					get_account_id_from_seed::<sr25519::Public>("Bob"),
					get_account_id_from_seed::<sr25519::Public>("Charlie"),
					get_account_id_from_seed::<sr25519::Public>("Dave"),
					get_account_id_from_seed::<sr25519::Public>("Eve"),
					get_account_id_from_seed::<sr25519::Public>("Ferdie"),
					get_account_id_from_seed::<sr25519::Public>("Alice//stash"),
					get_account_id_from_seed::<sr25519::Public>("Bob//stash"),
					get_account_id_from_seed::<sr25519::Public>("Charlie//stash"),
					get_account_id_from_seed::<sr25519::Public>("Dave//stash"),
					get_account_id_from_seed::<sr25519::Public>("Eve//stash"),
					get_account_id_from_seed::<sr25519::Public>("Ferdie//stash"),
				],
				1000.into(),
			)
		},
		// Bootnodes
		Vec::new(),
		// Telemetry
		None,
		// Protocol ID
		Some("template-local"),
		// Properties
		Some(properties),
		// Extensions
		Extensions {
			relay_chain: "rococo-local".into(), // You MUST set this to the correct network!
			para_id: 1000,
		},
	)
}

fn testnet_genesis(
	invulnerables: Vec<(AccountId, AuraId)>,
	endowed_accounts: Vec<AccountId>,
	id: ParaId,
) -> parachain_template_runtime::GenesisConfig {
	parachain_template_runtime::GenesisConfig {
		system: parachain_template_runtime::SystemConfig {
			code: parachain_template_runtime::WASM_BINARY
				.expect("WASM binary was not build, please build it!")
				.to_vec(),
		},
		balances: parachain_template_runtime::BalancesConfig {
			balances: endowed_accounts.iter().cloned().map(|k| (k, 1 << 60)).collect(),
		},
		parachain_info: parachain_template_runtime::ParachainInfoConfig { parachain_id: id },
		collator_selection: parachain_template_runtime::CollatorSelectionConfig {
			invulnerables: invulnerables.iter().cloned().map(|(acc, _)| acc).collect(),
			candidacy_bond: EXISTENTIAL_DEPOSIT * 16,
			..Default::default()
		},
		session: parachain_template_runtime::SessionConfig {
			keys: invulnerables
				.into_iter()
				.map(|(acc, aura)| {
					(
						acc.clone(),                 // account id
						acc,                         // validator id
						template_session_keys(aura), // session keys
					)
				})
				.collect(),
		},
		// no need to pass anything to aura, in fact it will panic if we do. Session will take care
		// of this.
		aura: Default::default(),
		aura_ext: Default::default(),
		parachain_system: Default::default(),
	}
}<|MERGE_RESOLUTION|>--- conflicted
+++ resolved
@@ -64,7 +64,6 @@
 	properties.insert("tokenDecimals".into(), 12.into());
 	properties.insert("ss58Format".into(), 42.into());
 
-<<<<<<< HEAD
 	ChainSpec::from_genesis(
 		// Name
 		"Chachacha",
@@ -112,9 +111,6 @@
 	)
 }
 pub fn development_config(id: ParaId) -> ChainSpec {
-=======
-pub fn development_config() -> ChainSpec {
->>>>>>> 0be8e8fc
 	// Give your base currency a unit name and decimal places
 	let mut properties = sc_chain_spec::Properties::new();
 	properties.insert("tokenSymbol".into(), "UNIT".into());
