--- conflicted
+++ resolved
@@ -233,7 +233,6 @@
 		},
 		#[cfg(feature = "try-runtime")]
 		Some(Subcommand::TryRuntime(cmd)) => {
-<<<<<<< HEAD
 			let runner = cli.create_runner(cmd)?;
 
 			// grab the task manager.
@@ -242,25 +241,8 @@
 				.map_err(|e| format!("Error: {:?}", e))?;
 
 			runner.async_run(|config| {
-				Ok((cmd.run::<Block, TemplateRuntimeExecutor>(config), task_manager))
-			})
-=======
-			if cfg!(feature = "try-runtime") {
-				let runner = cli.create_runner(cmd)?;
-
-				// grab the task manager.
-				let registry = &runner.config().prometheus_config.as_ref().map(|cfg| &cfg.registry);
-				let task_manager =
-					TaskManager::new(runner.config().tokio_handle.clone(), *registry)
-						.map_err(|e| format!("Error: {:?}", e))?;
-
-				runner.async_run(|config| {
-					Ok((cmd.run::<Block, ParachainNativeExecutor>(config), task_manager))
-				})
-			} else {
-				Err("Try-runtime must be enabled by `--features try-runtime`.".into())
-			}
->>>>>>> a53703ee
+				Ok((cmd.run::<Block, ParachainNativeExecutor>(config), task_manager))
+			})
 		},
 		#[cfg(not(feature = "try-runtime"))]
 		Some(TryRuntime) => Err("Try-runtime was not enabled when building the node. \
