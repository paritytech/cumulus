use crate::{
	chain_spec,
	cli::{Cli, RelayChainCli, Subcommand},
	service::{new_partial, TemplateRuntimeExecutor},
};
use codec::Encode;
use cumulus_client_service::genesis::generate_genesis_block;
use cumulus_primitives_core::ParaId;
use log::info;
use parachain_template_runtime::{Block, RuntimeApi};
use polkadot_parachain::primitives::AccountIdConversion;
use sc_cli::{
	ChainSpec, CliConfiguration, DefaultConfigurationValues, ImportParams, KeystoreParams,
	NetworkParams, Result, RuntimeVersion, SharedParams, SubstrateCli,
};
use sc_service::config::{BasePath, PrometheusConfig};
use sp_core::hexdisplay::HexDisplay;
use sp_runtime::traits::Block as BlockT;
use std::{io::Write, net::SocketAddr};

fn load_spec(id: &str) -> std::result::Result<Box<dyn sc_service::ChainSpec>, String> {
	Ok(match id {
<<<<<<< HEAD
		"dev" => Box::new(chain_spec::development_config(para_id)),
		"cha" => Box::new(chain_spec::chachacha_config(para_id)),
		"template-rococo" => Box::new(chain_spec::local_testnet_config(para_id)),
		"" | "local" => Box::new(chain_spec::local_testnet_config(para_id)),
=======
		"dev" => Box::new(chain_spec::development_config()),
		"template-rococo" => Box::new(chain_spec::local_testnet_config()),
		"" | "local" => Box::new(chain_spec::local_testnet_config()),
>>>>>>> 0be8e8fc
		path => Box::new(chain_spec::ChainSpec::from_json_file(std::path::PathBuf::from(path))?),
	})
}

impl SubstrateCli for Cli {
	fn impl_name() -> String {
		"Parachain Collator Template".into()
	}

	fn impl_version() -> String {
		env!("SUBSTRATE_CLI_IMPL_VERSION").into()
	}

	fn description() -> String {
		"Parachain Collator Template\n\nThe command-line arguments provided first will be \
		passed to the parachain node, while the arguments provided after -- will be passed \
		to the relay chain node.\n\n\
		parachain-collator <parachain-args> -- <relay-chain-args>"
			.into()
	}

	fn author() -> String {
		env!("CARGO_PKG_AUTHORS").into()
	}

	fn support_url() -> String {
		"https://github.com/paritytech/cumulus/issues/new".into()
	}

	fn copyright_start_year() -> i32 {
		2020
	}

	fn load_spec(&self, id: &str) -> std::result::Result<Box<dyn sc_service::ChainSpec>, String> {
<<<<<<< HEAD
		load_spec(id, self.run.parachain_id.unwrap_or(2015).into())
=======
		load_spec(id)
>>>>>>> 0be8e8fc
	}

	fn native_runtime_version(_: &Box<dyn ChainSpec>) -> &'static RuntimeVersion {
		&parachain_template_runtime::VERSION
	}
}

impl SubstrateCli for RelayChainCli {
	fn impl_name() -> String {
		"Parachain Collator Template".into()
	}

	fn impl_version() -> String {
		env!("SUBSTRATE_CLI_IMPL_VERSION").into()
	}

	fn description() -> String {
		"Parachain Collator Template\n\nThe command-line arguments provided first will be \
		passed to the parachain node, while the arguments provided after -- will be passed \
		to the relay chain node.\n\n\
		parachain-collator <parachain-args> -- <relay-chain-args>"
			.into()
	}

	fn author() -> String {
		env!("CARGO_PKG_AUTHORS").into()
	}

	fn support_url() -> String {
		"https://github.com/paritytech/cumulus/issues/new".into()
	}

	fn copyright_start_year() -> i32 {
		2020
	}

	fn load_spec(&self, id: &str) -> std::result::Result<Box<dyn sc_service::ChainSpec>, String> {
		polkadot_cli::Cli::from_iter([RelayChainCli::executable_name()].iter()).load_spec(id)
	}

	fn native_runtime_version(chain_spec: &Box<dyn ChainSpec>) -> &'static RuntimeVersion {
		polkadot_cli::Cli::native_runtime_version(chain_spec)
	}
}

#[allow(clippy::borrowed_box)]
fn extract_genesis_wasm(chain_spec: &Box<dyn sc_service::ChainSpec>) -> Result<Vec<u8>> {
	let mut storage = chain_spec.build_storage()?;

	storage
		.top
		.remove(sp_core::storage::well_known_keys::CODE)
		.ok_or_else(|| "Could not find wasm file in genesis state!".into())
}

macro_rules! construct_async_run {
	(|$components:ident, $cli:ident, $cmd:ident, $config:ident| $( $code:tt )* ) => {{
		let runner = $cli.create_runner($cmd)?;
		runner.async_run(|$config| {
			let $components = new_partial::<
				RuntimeApi,
				TemplateRuntimeExecutor,
				_
			>(
				&$config,
				crate::service::parachain_build_import_queue,
			)?;
			let task_manager = $components.task_manager;
			{ $( $code )* }.map(|v| (v, task_manager))
		})
	}}
}

/// Parse command line arguments into service configuration.
pub fn run() -> Result<()> {
	let cli = Cli::from_args();

	match &cli.subcommand {
		Some(Subcommand::BuildSpec(cmd)) => {
			let runner = cli.create_runner(cmd)?;
			runner.sync_run(|config| cmd.run(config.chain_spec, config.network))
		},
		Some(Subcommand::CheckBlock(cmd)) => {
			construct_async_run!(|components, cli, cmd, config| {
				Ok(cmd.run(components.client, components.import_queue))
			})
		},
		Some(Subcommand::ExportBlocks(cmd)) => {
			construct_async_run!(|components, cli, cmd, config| {
				Ok(cmd.run(components.client, config.database))
			})
		},
		Some(Subcommand::ExportState(cmd)) => {
			construct_async_run!(|components, cli, cmd, config| {
				Ok(cmd.run(components.client, config.chain_spec))
			})
		},
		Some(Subcommand::ImportBlocks(cmd)) => {
			construct_async_run!(|components, cli, cmd, config| {
				Ok(cmd.run(components.client, components.import_queue))
			})
		},
		Some(Subcommand::PurgeChain(cmd)) => {
			let runner = cli.create_runner(cmd)?;

			runner.sync_run(|config| {
				let polkadot_cli = RelayChainCli::new(
					&config,
					[RelayChainCli::executable_name()].iter().chain(cli.relay_chain_args.iter()),
				);

				let polkadot_config = SubstrateCli::create_configuration(
					&polkadot_cli,
					&polkadot_cli,
					config.tokio_handle.clone(),
				)
				.map_err(|err| format!("Relay chain argument error: {}", err))?;

				cmd.run(config, polkadot_config)
			})
		},
		Some(Subcommand::Revert(cmd)) => {
			construct_async_run!(|components, cli, cmd, config| {
				Ok(cmd.run(components.client, components.backend))
			})
		},
		Some(Subcommand::ExportGenesisState(params)) => {
			let mut builder = sc_cli::LoggerBuilder::new("");
			builder.with_profiling(sc_tracing::TracingReceiver::Log, "");
			let _ = builder.init();

<<<<<<< HEAD
			let block: Block = generate_genesis_block(&load_spec(
				&params.chain.clone().unwrap_or_default(),
				params.parachain_id.unwrap_or(2015).into(),
			)?)?;
=======
			let block: Block =
				generate_genesis_block(&load_spec(&params.chain.clone().unwrap_or_default())?)?;
>>>>>>> 0be8e8fc
			let raw_header = block.header().encode();
			let output_buf = if params.raw {
				raw_header
			} else {
				format!("0x{:?}", HexDisplay::from(&block.header().encode())).into_bytes()
			};

			if let Some(output) = &params.output {
				std::fs::write(output, output_buf)?;
			} else {
				std::io::stdout().write_all(&output_buf)?;
			}

			Ok(())
		},
		Some(Subcommand::ExportGenesisWasm(params)) => {
			let mut builder = sc_cli::LoggerBuilder::new("");
			builder.with_profiling(sc_tracing::TracingReceiver::Log, "");
			let _ = builder.init();

			let raw_wasm_blob =
				extract_genesis_wasm(&cli.load_spec(&params.chain.clone().unwrap_or_default())?)?;
			let output_buf = if params.raw {
				raw_wasm_blob
			} else {
				format!("0x{:?}", HexDisplay::from(&raw_wasm_blob)).into_bytes()
			};

			if let Some(output) = &params.output {
				std::fs::write(output, output_buf)?;
			} else {
				std::io::stdout().write_all(&output_buf)?;
			}

			Ok(())
		},
		Some(Subcommand::Benchmark(cmd)) =>
			if cfg!(feature = "runtime-benchmarks") {
				let runner = cli.create_runner(cmd)?;

				runner.sync_run(|config| cmd.run::<Block, TemplateRuntimeExecutor>(config))
			} else {
				Err("Benchmarking wasn't enabled when building the node. \
				You can enable it with `--features runtime-benchmarks`."
					.into())
			},
		None => {
			let runner = cli.create_runner(&cli.run.normalize())?;

			runner.run_node_until_exit(|config| async move {
				let para_id = chain_spec::Extensions::try_get(&*config.chain_spec)
					.map(|e| e.para_id)
					.ok_or_else(|| "Could not find parachain ID in chain-spec.")?;

				let polkadot_cli = RelayChainCli::new(
					&config,
					[RelayChainCli::executable_name()].iter().chain(cli.relay_chain_args.iter()),
				);

<<<<<<< HEAD
				let id = ParaId::from(cli.run.parachain_id.or(para_id).unwrap_or(2015));
=======
				let id = ParaId::from(para_id);
>>>>>>> 0be8e8fc

				let parachain_account =
					AccountIdConversion::<polkadot_primitives::v0::AccountId>::into_account(&id);

				let block: Block =
					generate_genesis_block(&config.chain_spec).map_err(|e| format!("{:?}", e))?;
				let genesis_state = format!("0x{:?}", HexDisplay::from(&block.header().encode()));

				let tokio_handle = config.tokio_handle.clone();
				let polkadot_config =
					SubstrateCli::create_configuration(&polkadot_cli, &polkadot_cli, tokio_handle)
						.map_err(|err| format!("Relay chain argument error: {}", err))?;

				info!("Parachain id: {:?}", id);
				info!("Parachain Account: {}", parachain_account);
				info!("Parachain genesis state: {}", genesis_state);
				info!("Is collating: {}", if config.role.is_authority() { "yes" } else { "no" });

				crate::service::start_parachain_node(config, polkadot_config, id)
					.await
					.map(|r| r.0)
					.map_err(Into::into)
			})
		},
	}
}

impl DefaultConfigurationValues for RelayChainCli {
	fn p2p_listen_port() -> u16 {
		30334
	}

	fn rpc_ws_listen_port() -> u16 {
		9945
	}

	fn rpc_http_listen_port() -> u16 {
		9934
	}

	fn prometheus_listen_port() -> u16 {
		9616
	}
}

impl CliConfiguration<Self> for RelayChainCli {
	fn shared_params(&self) -> &SharedParams {
		self.base.base.shared_params()
	}

	fn import_params(&self) -> Option<&ImportParams> {
		self.base.base.import_params()
	}

	fn network_params(&self) -> Option<&NetworkParams> {
		self.base.base.network_params()
	}

	fn keystore_params(&self) -> Option<&KeystoreParams> {
		self.base.base.keystore_params()
	}

	fn base_path(&self) -> Result<Option<BasePath>> {
		Ok(self
			.shared_params()
			.base_path()
			.or_else(|| self.base_path.clone().map(Into::into)))
	}

	fn rpc_http(&self, default_listen_port: u16) -> Result<Option<SocketAddr>> {
		self.base.base.rpc_http(default_listen_port)
	}

	fn rpc_ipc(&self) -> Result<Option<String>> {
		self.base.base.rpc_ipc()
	}

	fn rpc_ws(&self, default_listen_port: u16) -> Result<Option<SocketAddr>> {
		self.base.base.rpc_ws(default_listen_port)
	}

	fn prometheus_config(&self, default_listen_port: u16) -> Result<Option<PrometheusConfig>> {
		self.base.base.prometheus_config(default_listen_port)
	}

	fn init<C: SubstrateCli>(&self) -> Result<()> {
		unreachable!("PolkadotCli is never initialized; qed");
	}

	fn chain_id(&self, is_dev: bool) -> Result<String> {
		let chain_id = self.base.base.chain_id(is_dev)?;

		Ok(if chain_id.is_empty() { self.chain_id.clone().unwrap_or_default() } else { chain_id })
	}

	fn role(&self, is_dev: bool) -> Result<sc_service::Role> {
		self.base.base.role(is_dev)
	}

	fn transaction_pool(&self) -> Result<sc_service::config::TransactionPoolOptions> {
		self.base.base.transaction_pool()
	}

	fn state_cache_child_ratio(&self) -> Result<Option<usize>> {
		self.base.base.state_cache_child_ratio()
	}

	fn rpc_methods(&self) -> Result<sc_service::config::RpcMethods> {
		self.base.base.rpc_methods()
	}

	fn rpc_ws_max_connections(&self) -> Result<Option<usize>> {
		self.base.base.rpc_ws_max_connections()
	}

	fn rpc_cors(&self, is_dev: bool) -> Result<Option<Vec<String>>> {
		self.base.base.rpc_cors(is_dev)
	}

	fn default_heap_pages(&self) -> Result<Option<u64>> {
		self.base.base.default_heap_pages()
	}

	fn force_authoring(&self) -> Result<bool> {
		self.base.base.force_authoring()
	}

	fn disable_grandpa(&self) -> Result<bool> {
		self.base.base.disable_grandpa()
	}

	fn max_runtime_instances(&self) -> Result<Option<usize>> {
		self.base.base.max_runtime_instances()
	}

	fn announce_block(&self) -> Result<bool> {
		self.base.base.announce_block()
	}

	fn telemetry_endpoints(
		&self,
		chain_spec: &Box<dyn ChainSpec>,
	) -> Result<Option<sc_telemetry::TelemetryEndpoints>> {
		self.base.base.telemetry_endpoints(chain_spec)
	}
}<|MERGE_RESOLUTION|>--- conflicted
+++ resolved
@@ -20,16 +20,10 @@
 
 fn load_spec(id: &str) -> std::result::Result<Box<dyn sc_service::ChainSpec>, String> {
 	Ok(match id {
-<<<<<<< HEAD
 		"dev" => Box::new(chain_spec::development_config(para_id)),
 		"cha" => Box::new(chain_spec::chachacha_config(para_id)),
 		"template-rococo" => Box::new(chain_spec::local_testnet_config(para_id)),
 		"" | "local" => Box::new(chain_spec::local_testnet_config(para_id)),
-=======
-		"dev" => Box::new(chain_spec::development_config()),
-		"template-rococo" => Box::new(chain_spec::local_testnet_config()),
-		"" | "local" => Box::new(chain_spec::local_testnet_config()),
->>>>>>> 0be8e8fc
 		path => Box::new(chain_spec::ChainSpec::from_json_file(std::path::PathBuf::from(path))?),
 	})
 }
@@ -64,11 +58,7 @@
 	}
 
 	fn load_spec(&self, id: &str) -> std::result::Result<Box<dyn sc_service::ChainSpec>, String> {
-<<<<<<< HEAD
 		load_spec(id, self.run.parachain_id.unwrap_or(2015).into())
-=======
-		load_spec(id)
->>>>>>> 0be8e8fc
 	}
 
 	fn native_runtime_version(_: &Box<dyn ChainSpec>) -> &'static RuntimeVersion {
@@ -200,15 +190,10 @@
 			builder.with_profiling(sc_tracing::TracingReceiver::Log, "");
 			let _ = builder.init();
 
-<<<<<<< HEAD
 			let block: Block = generate_genesis_block(&load_spec(
 				&params.chain.clone().unwrap_or_default(),
 				params.parachain_id.unwrap_or(2015).into(),
 			)?)?;
-=======
-			let block: Block =
-				generate_genesis_block(&load_spec(&params.chain.clone().unwrap_or_default())?)?;
->>>>>>> 0be8e8fc
 			let raw_header = block.header().encode();
 			let output_buf = if params.raw {
 				raw_header
@@ -268,11 +253,7 @@
 					[RelayChainCli::executable_name()].iter().chain(cli.relay_chain_args.iter()),
 				);
 
-<<<<<<< HEAD
 				let id = ParaId::from(cli.run.parachain_id.or(para_id).unwrap_or(2015));
-=======
-				let id = ParaId::from(para_id);
->>>>>>> 0be8e8fc
 
 				let parachain_account =
 					AccountIdConversion::<polkadot_primitives::v0::AccountId>::into_account(&id);
