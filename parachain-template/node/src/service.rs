//! Service and ServiceFactory implementation. Specialized wrapper over substrate service.

// std
use std::{sync::Arc, time::Duration};

// rpc
use jsonrpsee::RpcModule;

use cumulus_client_cli::CollatorOptions;
// Local Runtime Types
use parachain_template_runtime::{
	opaque::Block, AccountId, Balance, Hash, Index as Nonce, RuntimeApi,
};

// Cumulus Imports
use cumulus_client_consensus_aura::{AuraConsensus, BuildAuraConsensusParams, SlotProportion};
use cumulus_client_consensus_common::ParachainConsensus;
use cumulus_client_network::BlockAnnounceValidator;
use cumulus_client_service::{
	prepare_node_config, start_collator, start_full_node, StartCollatorParams, StartFullNodeParams,
};
use cumulus_primitives_core::ParaId;
use cumulus_relay_chain_inprocess_interface::build_inprocess_relay_chain;
use cumulus_relay_chain_interface::{RelayChainError, RelayChainInterface, RelayChainResult};
use cumulus_relay_chain_rpc_interface::{create_client_and_start_worker, RelayChainRpcInterface};

// Substrate Imports
use sc_executor::NativeElseWasmExecutor;
use sc_network::NetworkService;
use sc_network_common::service::NetworkBlock;
use sc_service::{Configuration, PartialComponents, TFullBackend, TFullClient, TaskManager};
use sc_telemetry::{Telemetry, TelemetryHandle, TelemetryWorker, TelemetryWorkerHandle};
use sp_api::ConstructRuntimeApi;
use sp_keystore::SyncCryptoStorePtr;
use sp_runtime::traits::BlakeTwo256;
use substrate_prometheus_endpoint::Registry;

use polkadot_service::CollatorPair;

/// Native executor instance.
pub struct TemplateRuntimeExecutor;

impl sc_executor::NativeExecutionDispatch for TemplateRuntimeExecutor {
	type ExtendHostFunctions = frame_benchmarking::benchmarking::HostFunctions;

	fn dispatch(method: &str, data: &[u8]) -> Option<Vec<u8>> {
		parachain_template_runtime::api::dispatch(method, data)
	}

	fn native_version() -> sc_executor::NativeVersion {
		parachain_template_runtime::native_version()
	}
}

/// Starts a `ServiceBuilder` for a full service.
///
/// Use this macro if you don't actually need the full service, but just the builder in order to
/// be able to perform chain operations.
#[allow(clippy::type_complexity)]
pub fn new_partial<RuntimeApi, Executor, BIQ>(
	config: &Configuration,
	build_import_queue: BIQ,
) -> Result<
	PartialComponents<
		TFullClient<Block, RuntimeApi, NativeElseWasmExecutor<Executor>>,
		TFullBackend<Block>,
		(),
		sc_consensus::DefaultImportQueue<
			Block,
			TFullClient<Block, RuntimeApi, NativeElseWasmExecutor<Executor>>,
		>,
		sc_transaction_pool::FullPool<
			Block,
			TFullClient<Block, RuntimeApi, NativeElseWasmExecutor<Executor>>,
		>,
		(Option<Telemetry>, Option<TelemetryWorkerHandle>),
	>,
	sc_service::Error,
>
where
	RuntimeApi: ConstructRuntimeApi<Block, TFullClient<Block, RuntimeApi, NativeElseWasmExecutor<Executor>>>
		+ Send
		+ Sync
		+ 'static,
	RuntimeApi::RuntimeApi: sp_transaction_pool::runtime_api::TaggedTransactionQueue<Block>
		+ sp_api::Metadata<Block>
		+ sp_session::SessionKeys<Block>
		+ sp_api::ApiExt<
			Block,
			StateBackend = sc_client_api::StateBackendFor<TFullBackend<Block>, Block>,
		> + sp_offchain::OffchainWorkerApi<Block>
		+ sp_block_builder::BlockBuilder<Block>,
	sc_client_api::StateBackendFor<TFullBackend<Block>, Block>: sp_api::StateBackend<BlakeTwo256>,
	Executor: sc_executor::NativeExecutionDispatch + 'static,
	BIQ: FnOnce(
		Arc<TFullClient<Block, RuntimeApi, NativeElseWasmExecutor<Executor>>>,
		Arc<TFullBackend<Block>>,
		&Configuration,
		Option<TelemetryHandle>,
		&TaskManager,
	) -> Result<
		sc_consensus::DefaultImportQueue<
			Block,
			TFullClient<Block, RuntimeApi, NativeElseWasmExecutor<Executor>>,
		>,
		sc_service::Error,
	>,
{
	let telemetry = config
		.telemetry_endpoints
		.clone()
		.filter(|x| !x.is_empty())
		.map(|endpoints| -> Result<_, sc_telemetry::Error> {
			let worker = TelemetryWorker::new(16)?;
			let telemetry = worker.handle().new_telemetry(endpoints);
			Ok((worker, telemetry))
		})
		.transpose()?;

	let executor = sc_executor::NativeElseWasmExecutor::<Executor>::new(
		config.wasm_method,
		config.default_heap_pages,
		config.max_runtime_instances,
		config.runtime_cache_size,
	);

	let (client, backend, keystore_container, task_manager) =
		sc_service::new_full_parts::<Block, RuntimeApi, _>(
			config,
			telemetry.as_ref().map(|(_, telemetry)| telemetry.handle()),
			executor,
		)?;
	let client = Arc::new(client);

	let telemetry_worker_handle = telemetry.as_ref().map(|(worker, _)| worker.handle());

	let telemetry = telemetry.map(|(worker, telemetry)| {
		task_manager.spawn_handle().spawn("telemetry", None, worker.run());
		telemetry
	});

	let transaction_pool = sc_transaction_pool::BasicPool::new_full(
		config.transaction_pool.clone(),
		config.role.is_authority().into(),
		config.prometheus_registry(),
		task_manager.spawn_essential_handle(),
		client.clone(),
	);

	let import_queue = build_import_queue(
		client.clone(),
		backend.clone(),
		config,
		telemetry.as_ref().map(|telemetry| telemetry.handle()),
		&task_manager,
	)?;

	let params = PartialComponents {
		backend,
		client,
		import_queue,
		keystore_container,
		task_manager,
		transaction_pool,
		select_chain: (),
		other: (telemetry, telemetry_worker_handle),
	};

	Ok(params)
}

async fn build_relay_chain_interface(
	polkadot_config: Configuration,
	parachain_config: &Configuration,
	telemetry_worker_handle: Option<TelemetryWorkerHandle>,
	task_manager: &mut TaskManager,
	collator_options: CollatorOptions,
	hwbench: Option<sc_sysinfo::HwBench>,
) -> RelayChainResult<(Arc<(dyn RelayChainInterface + 'static)>, Option<CollatorPair>)> {
	match collator_options.relay_chain_rpc_url {
		Some(relay_chain_url) => {
			let client = create_client_and_start_worker(relay_chain_url, task_manager).await?;
			Ok((Arc::new(RelayChainRpcInterface::new(client)) as Arc<_>, None))
		},
		None => build_inprocess_relay_chain(
			polkadot_config,
			parachain_config,
			telemetry_worker_handle,
			task_manager,
			hwbench,
		),
	}
}

/// Start a node with the given parachain `Configuration` and relay chain `Configuration`.
///
/// This is the actual implementation that is abstract over the executor and the runtime api.
#[sc_tracing::logging::prefix_logs_with("Parachain")]
async fn start_node_impl<RuntimeApi, Executor, RB, BIQ, BIC>(
	parachain_config: Configuration,
	polkadot_config: Configuration,
	collator_options: CollatorOptions,
	id: ParaId,
	_rpc_ext_builder: RB,
	build_import_queue: BIQ,
	build_consensus: BIC,
	hwbench: Option<sc_sysinfo::HwBench>,
) -> sc_service::error::Result<(
	TaskManager,
	Arc<TFullClient<Block, RuntimeApi, NativeElseWasmExecutor<Executor>>>,
)>
where
	RuntimeApi: ConstructRuntimeApi<Block, TFullClient<Block, RuntimeApi, NativeElseWasmExecutor<Executor>>>
		+ Send
		+ Sync
		+ 'static,
	RuntimeApi::RuntimeApi: sp_transaction_pool::runtime_api::TaggedTransactionQueue<Block>
		+ sp_api::Metadata<Block>
		+ sp_session::SessionKeys<Block>
		+ sp_api::ApiExt<
			Block,
			StateBackend = sc_client_api::StateBackendFor<TFullBackend<Block>, Block>,
		> + sp_offchain::OffchainWorkerApi<Block>
		+ sp_block_builder::BlockBuilder<Block>
		+ cumulus_primitives_core::CollectCollationInfo<Block>
		+ pallet_transaction_payment_rpc::TransactionPaymentRuntimeApi<Block, Balance>
		+ substrate_frame_rpc_system::AccountNonceApi<Block, AccountId, Nonce>,
	sc_client_api::StateBackendFor<TFullBackend<Block>, Block>: sp_api::StateBackend<BlakeTwo256>,
	Executor: sc_executor::NativeExecutionDispatch + 'static,
	RB: Fn(
			Arc<TFullClient<Block, RuntimeApi, Executor>>,
		) -> Result<RpcModule<()>, sc_service::Error>
		+ Send
		+ 'static,
	BIQ: FnOnce(
			Arc<TFullClient<Block, RuntimeApi, NativeElseWasmExecutor<Executor>>>,
			Arc<TFullBackend<Block>>,
			&Configuration,
			Option<TelemetryHandle>,
			&TaskManager,
		) -> Result<
			sc_consensus::DefaultImportQueue<
				Block,
				TFullClient<Block, RuntimeApi, NativeElseWasmExecutor<Executor>>,
			>,
			sc_service::Error,
		> + 'static,
	BIC: FnOnce(
		Arc<TFullClient<Block, RuntimeApi, NativeElseWasmExecutor<Executor>>>,
		Option<&Registry>,
		Option<TelemetryHandle>,
		&TaskManager,
		Arc<dyn RelayChainInterface>,
		Arc<
			sc_transaction_pool::FullPool<
				Block,
				TFullClient<Block, RuntimeApi, NativeElseWasmExecutor<Executor>>,
			>,
		>,
		Arc<NetworkService<Block, Hash>>,
		SyncCryptoStorePtr,
		bool,
		Arc<TFullBackend<Block>>,
	) -> Result<Box<dyn ParachainConsensus<Block>>, sc_service::Error>,
{
	let parachain_config = prepare_node_config(parachain_config);

	let params = new_partial::<RuntimeApi, Executor, BIQ>(&parachain_config, build_import_queue)?;
	let (mut telemetry, telemetry_worker_handle) = params.other;

	let client = params.client.clone();
	let backend = params.backend.clone();
	let mut task_manager = params.task_manager;

	let (relay_chain_interface, collator_key) = build_relay_chain_interface(
		polkadot_config,
		&parachain_config,
		telemetry_worker_handle,
		&mut task_manager,
		collator_options.clone(),
		hwbench.clone(),
	)
	.await
	.map_err(|e| match e {
		RelayChainError::ServiceError(polkadot_service::Error::Sub(x)) => x,
		s => s.to_string().into(),
	})?;

	let block_announce_validator = BlockAnnounceValidator::new(relay_chain_interface.clone(), id);

	let force_authoring = parachain_config.force_authoring;
	let validator = parachain_config.role.is_authority();
	let prometheus_registry = parachain_config.prometheus_registry().cloned();
	let transaction_pool = params.transaction_pool.clone();
	let import_queue = cumulus_client_service::SharedImportQueue::new(params.import_queue);
	let (network, system_rpc_tx, start_network) =
		sc_service::build_network(sc_service::BuildNetworkParams {
			config: &parachain_config,
			client: client.clone(),
			transaction_pool: transaction_pool.clone(),
			spawn_handle: task_manager.spawn_handle(),
			import_queue: import_queue.clone(),
			block_announce_validator_builder: Some(Box::new(|_| {
				Box::new(block_announce_validator)
			})),
			warp_sync: None,
		})?;

	let rpc_builder = {
		let client = client.clone();
		let transaction_pool = transaction_pool.clone();

		Box::new(move |deny_unsafe, _| {
			let deps = crate::rpc::FullDeps {
				client: client.clone(),
				pool: transaction_pool.clone(),
				deny_unsafe,
			};

			crate::rpc::create_full(deps).map_err(Into::into)
		})
	};

	sc_service::spawn_tasks(sc_service::SpawnTasksParams {
		rpc_builder,
		client: client.clone(),
		transaction_pool: transaction_pool.clone(),
		task_manager: &mut task_manager,
		config: parachain_config,
		keystore: params.keystore_container.sync_keystore(),
		backend: backend.clone(),
		network: network.clone(),
		system_rpc_tx,
		telemetry: telemetry.as_mut(),
	})?;

	if let Some(hwbench) = hwbench {
		sc_sysinfo::print_hwbench(&hwbench);

		if let Some(ref mut telemetry) = telemetry {
			let telemetry_handle = telemetry.handle();
			task_manager.spawn_handle().spawn(
				"telemetry_hwbench",
				None,
				sc_sysinfo::initialize_hwbench_telemetry(telemetry_handle, hwbench),
			);
		}
	}

	let announce_block = {
		let network = network.clone();
		Arc::new(move |hash, data| network.announce_block(hash, data))
	};

	let relay_chain_slot_duration = Duration::from_secs(6);

	if validator {
		let parachain_consensus = build_consensus(
			client.clone(),
			prometheus_registry.as_ref(),
			telemetry.as_ref().map(|t| t.handle()),
			&task_manager,
			relay_chain_interface.clone(),
			transaction_pool,
			network,
			params.keystore_container.sync_keystore(),
			force_authoring,
			backend,
		)?;

		let spawner = task_manager.spawn_handle();

		let params = StartCollatorParams {
			para_id: id,
			block_status: client.clone(),
			announce_block,
			client: client.clone(),
			task_manager: &mut task_manager,
			relay_chain_interface,
			spawner,
			parachain_consensus,
			import_queue,
			collator_key: collator_key.expect("Command line arguments do not allow this. qed"),
			relay_chain_slot_duration,
		};

		start_collator(params).await?;
	} else {
		let params = StartFullNodeParams {
			client: client.clone(),
			announce_block,
			task_manager: &mut task_manager,
			para_id: id,
			relay_chain_interface,
			relay_chain_slot_duration,
			import_queue,
			collator_options,
		};

		start_full_node(params)?;
	}

	start_network.start_network();

	Ok((task_manager, client))
}

/// Build the import queue for the parachain runtime.
#[allow(clippy::type_complexity)]
pub fn parachain_build_import_queue(
	client: Arc<TFullClient<Block, RuntimeApi, NativeElseWasmExecutor<TemplateRuntimeExecutor>>>,
	backend: Arc<TFullBackend<Block>>,
	config: &Configuration,
	telemetry: Option<TelemetryHandle>,
	task_manager: &TaskManager,
) -> Result<
	sc_consensus::DefaultImportQueue<
		Block,
		TFullClient<Block, RuntimeApi, NativeElseWasmExecutor<TemplateRuntimeExecutor>>,
	>,
	sc_service::Error,
> {
	let slot_duration = cumulus_client_consensus_aura::slot_duration(&*client)?;

	cumulus_client_consensus_aura::import_queue::<
		sp_consensus_aura::sr25519::AuthorityPair,
		_,
		_,
		_,
		_,
		_,
<<<<<<< HEAD
		_,
		_,
=======
>>>>>>> 0313a371
	>(cumulus_client_consensus_aura::ImportQueueParams {
		block_import: client.clone(),
		client: client.clone(),
		create_inherent_data_providers: move |_, _| async move {
			let time = sp_timestamp::InherentDataProvider::from_system_time();

			let slot =
				sp_consensus_aura::inherents::InherentDataProvider::from_timestamp_and_slot_duration(
					*time,
					slot_duration,
				);

			Ok((time, slot))
		},
		registry: config.prometheus_registry(),
		spawner: &task_manager.spawn_essential_handle(),
		telemetry,
		backend,
	})
	.map_err(Into::into)
}

/// Start a parachain node.
pub async fn start_parachain_node(
	parachain_config: Configuration,
	polkadot_config: Configuration,
	collator_options: CollatorOptions,
	id: ParaId,
	hwbench: Option<sc_sysinfo::HwBench>,
) -> sc_service::error::Result<(
	TaskManager,
	Arc<TFullClient<Block, RuntimeApi, NativeElseWasmExecutor<TemplateRuntimeExecutor>>>,
)> {
	start_node_impl::<RuntimeApi, TemplateRuntimeExecutor, _, _, _>(
		parachain_config,
		polkadot_config,
		collator_options,
		id,
		|_| Ok(RpcModule::new(())),
		parachain_build_import_queue,
		|client,
		 prometheus_registry,
		 telemetry,
		 task_manager,
		 relay_chain_interface,
		 transaction_pool,
		 sync_oracle,
		 keystore,
		 force_authoring,
		 backend| {
			let slot_duration = cumulus_client_consensus_aura::slot_duration(&*client)?;

			let proposer_factory = sc_basic_authorship::ProposerFactory::with_proof_recording(
				task_manager.spawn_handle(),
				client.clone(),
				transaction_pool,
				prometheus_registry,
				telemetry.clone(),
			);

			Ok(
				AuraConsensus::build::<
					sp_consensus_aura::sr25519::AuthorityPair,
					_,
					_,
					_,
					_,
					_,
					_,
					_,
				>(BuildAuraConsensusParams {
					proposer_factory,
					create_inherent_data_providers: move |_, (relay_parent, validation_data)| {
						let relay_chain_interface = relay_chain_interface.clone();
						async move {
							let parachain_inherent =
							cumulus_primitives_parachain_inherent::ParachainInherentData::create_at(
								relay_parent,
								&relay_chain_interface,
								&validation_data,
								id,
							).await;
							let time = sp_timestamp::InherentDataProvider::from_system_time();

							let slot =
						sp_consensus_aura::inherents::InherentDataProvider::from_timestamp_and_slot_duration(
							*time,
							slot_duration,
						);

							let parachain_inherent = parachain_inherent.ok_or_else(|| {
								Box::<dyn std::error::Error + Send + Sync>::from(
									"Failed to create parachain inherent",
								)
							})?;
							Ok((time, slot, parachain_inherent))
						}
					},
					block_import: client.clone(),
					para_client: client,
					backoff_authoring_blocks: Option::<()>::None,
					sync_oracle,
					keystore,
					force_authoring,
					slot_duration,
					// We got around 500ms for proposing
					block_proposal_slot_portion: SlotProportion::new(1f32 / 24f32),
					// And a maximum of 750ms if slots are skipped
					max_block_proposal_slot_portion: Some(SlotProportion::new(1f32 / 16f32)),
					telemetry,
					backend,
				}),
			)
		},
		hwbench,
	)
	.await
}<|MERGE_RESOLUTION|>--- conflicted
+++ resolved
@@ -429,11 +429,7 @@
 		_,
 		_,
 		_,
-<<<<<<< HEAD
 		_,
-		_,
-=======
->>>>>>> 0313a371
 	>(cumulus_client_consensus_aura::ImportQueueParams {
 		block_import: client.clone(),
 		client: client.clone(),
