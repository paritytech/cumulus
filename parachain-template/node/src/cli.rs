use std::path::PathBuf;

#[derive(Debug, clap::Parser)]
#[clap(
	propagate_version = true,
	args_conflicts_with_subcommands = true,
	subcommand_negates_reqs = true
)]
pub struct Cli {
	#[clap(subcommand)]
	pub subcommand: Option<Subcommand>,

	#[clap(flatten)]
	pub run: cumulus_client_cli::RunCmd,

	/// Disable automatic hardware benchmarks.
	///
	/// By default these benchmarks are automatically ran at startup and measure
	/// the CPU speed, the memory bandwidth and the disk speed.
	///
	/// The results are then printed out in the logs, and also sent as part of
	/// telemetry, if telemetry is enabled.
	#[clap(long)]
	pub no_hardware_benchmarks: bool,

	/// Relay chain arguments
	#[clap(raw = true)]
	pub relay_chain_args: Vec<String>,
}

/// Sub-commands supported by the collator.
#[derive(Debug, clap::Subcommand)]
pub enum Subcommand {
	/// Build a chain specification.
	BuildSpec(sc_cli::BuildSpecCmd),

	/// Validate blocks.
	CheckBlock(sc_cli::CheckBlockCmd),

	/// Export blocks.
	ExportBlocks(sc_cli::ExportBlocksCmd),

	/// Export the state of a given block into a chain spec.
	ExportState(sc_cli::ExportStateCmd),

	/// Import blocks.
	ImportBlocks(sc_cli::ImportBlocksCmd),

	/// Revert the chain to a previous state.
	Revert(sc_cli::RevertCmd),

	/// Remove the whole chain.
	PurgeChain(cumulus_client_cli::PurgeChainCmd),

	/// Export the genesis state of the parachain.
	ExportGenesisState(cumulus_client_cli::ExportGenesisStateCommand),

	/// Export the genesis wasm of the parachain.
	ExportGenesisWasm(cumulus_client_cli::ExportGenesisWasmCommand),

	/// Sub-commands concerned with benchmarking.
	/// The pallet benchmarking moved to the `pallet` sub-command.
	#[clap(subcommand)]
	Benchmark(frame_benchmarking_cli::BenchmarkCmd),

	/// Try some testing command against a specified runtime state.
	TryRuntime(try_runtime_cli::TryRuntimeCmd),
}

<<<<<<< HEAD
=======
/// Command for exporting the genesis state of the parachain
#[derive(Debug, Parser)]
pub struct ExportGenesisStateCommand {
	/// Output file name or stdout if unspecified.
	#[clap(action)]
	pub output: Option<PathBuf>,

	/// Write output in binary. Default is to write in hex.
	#[clap(short, long)]
	pub raw: bool,

	/// The name of the chain for that the genesis state should be exported.
	#[clap(long)]
	pub chain: Option<String>,
}

/// Command for exporting the genesis wasm file.
#[derive(Debug, Parser)]
pub struct ExportGenesisWasmCommand {
	/// Output file name or stdout if unspecified.
	#[clap(action)]
	pub output: Option<PathBuf>,

	/// Write output in binary. Default is to write in hex.
	#[clap(short, long, action)]
	pub raw: bool,

	/// The name of the chain for that the genesis wasm file should be exported.
	#[clap(long, action)]
	pub chain: Option<String>,
}

#[derive(Debug, Parser)]
#[clap(
	propagate_version = true,
	args_conflicts_with_subcommands = true,
	subcommand_negates_reqs = true
)]
pub struct Cli {
	#[clap(subcommand)]
	pub subcommand: Option<Subcommand>,

	#[clap(flatten)]
	pub run: cumulus_client_cli::RunCmd,

	/// Disable automatic hardware benchmarks.
	///
	/// By default these benchmarks are automatically ran at startup and measure
	/// the CPU speed, the memory bandwidth and the disk speed.
	///
	/// The results are then printed out in the logs, and also sent as part of
	/// telemetry, if telemetry is enabled.
	#[clap(long)]
	pub no_hardware_benchmarks: bool,

	/// Relay chain arguments
	#[clap(raw = true)]
	pub relay_chain_args: Vec<String>,
}

>>>>>>> e5810bb5
#[derive(Debug)]
pub struct RelayChainCli {
	/// The actual relay chain cli object.
	pub base: polkadot_cli::RunCmd,

	/// Optional chain id that should be passed to the relay chain.
	pub chain_id: Option<String>,

	/// The base path that should be used by the relay chain.
	pub base_path: Option<PathBuf>,
}

impl RelayChainCli {
	/// Parse the relay chain CLI parameters using the para chain `Configuration`.
	pub fn new<'a>(
		para_config: &sc_service::Configuration,
		relay_chain_args: impl Iterator<Item = &'a String>,
	) -> Self {
		let extension = crate::chain_spec::Extensions::try_get(&*para_config.chain_spec);
		let chain_id = extension.map(|e| e.relay_chain.clone());
		let base_path = para_config.base_path.as_ref().map(|x| x.path().join("polkadot"));
		Self { base_path, chain_id, base: clap::Parser::parse_from(relay_chain_args) }
	}
}<|MERGE_RESOLUTION|>--- conflicted
+++ resolved
@@ -1,32 +1,4 @@
 use std::path::PathBuf;
-
-#[derive(Debug, clap::Parser)]
-#[clap(
-	propagate_version = true,
-	args_conflicts_with_subcommands = true,
-	subcommand_negates_reqs = true
-)]
-pub struct Cli {
-	#[clap(subcommand)]
-	pub subcommand: Option<Subcommand>,
-
-	#[clap(flatten)]
-	pub run: cumulus_client_cli::RunCmd,
-
-	/// Disable automatic hardware benchmarks.
-	///
-	/// By default these benchmarks are automatically ran at startup and measure
-	/// the CPU speed, the memory bandwidth and the disk speed.
-	///
-	/// The results are then printed out in the logs, and also sent as part of
-	/// telemetry, if telemetry is enabled.
-	#[clap(long)]
-	pub no_hardware_benchmarks: bool,
-
-	/// Relay chain arguments
-	#[clap(raw = true)]
-	pub relay_chain_args: Vec<String>,
-}
 
 /// Sub-commands supported by the collator.
 #[derive(Debug, clap::Subcommand)]
@@ -67,41 +39,7 @@
 	TryRuntime(try_runtime_cli::TryRuntimeCmd),
 }
 
-<<<<<<< HEAD
-=======
-/// Command for exporting the genesis state of the parachain
-#[derive(Debug, Parser)]
-pub struct ExportGenesisStateCommand {
-	/// Output file name or stdout if unspecified.
-	#[clap(action)]
-	pub output: Option<PathBuf>,
-
-	/// Write output in binary. Default is to write in hex.
-	#[clap(short, long)]
-	pub raw: bool,
-
-	/// The name of the chain for that the genesis state should be exported.
-	#[clap(long)]
-	pub chain: Option<String>,
-}
-
-/// Command for exporting the genesis wasm file.
-#[derive(Debug, Parser)]
-pub struct ExportGenesisWasmCommand {
-	/// Output file name or stdout if unspecified.
-	#[clap(action)]
-	pub output: Option<PathBuf>,
-
-	/// Write output in binary. Default is to write in hex.
-	#[clap(short, long, action)]
-	pub raw: bool,
-
-	/// The name of the chain for that the genesis wasm file should be exported.
-	#[clap(long, action)]
-	pub chain: Option<String>,
-}
-
-#[derive(Debug, Parser)]
+#[derive(Debug, clap::Parser)]
 #[clap(
 	propagate_version = true,
 	args_conflicts_with_subcommands = true,
@@ -129,7 +67,6 @@
 	pub relay_chain_args: Vec<String>,
 }
 
->>>>>>> e5810bb5
 #[derive(Debug)]
 pub struct RelayChainCli {
 	/// The actual relay chain cli object.
