[package]
name = "parachain-template-node"
version = "0.1.0"
authors = ["Anonymous"]
description = "A new Cumulus FRAME-based Substrate Node, ready for hacking together a parachain."
license = "Unlicense"
homepage = "https://substrate.io"
repository = "https://github.com/paritytech/cumulus/"
edition = "2021"
build = "build.rs"

[package.metadata.docs.rs]
targets = ["x86_64-unknown-linux-gnu"]

[build-dependencies]
substrate-build-script-utils = { git = "https://github.com/paritytech/substrate", branch = "master" }

[[bin]]
name = "parachain-collator"
path = "src/main.rs"

[features]
runtime-benchmarks = ["parachain-template-runtime/runtime-benchmarks"]
try-runtime = ["parachain-template-runtime/try-runtime"]

[dependencies]
clap = { version = "3.0", features = ["derive"] }
derive_more = "0.99.2"
log = "0.4.14"
codec = { package = "parity-scale-codec", version = "2.0.0" }
serde = { version = "1.0.132", features = ["derive"] }
hex-literal = "0.3.1"

# RPC related Dependencies
jsonrpc-core = "18.0.0"

# Local Dependencies
parachain-template-runtime = { path = "../runtime" }

# Substrate Dependencies
frame-benchmarking = { git = "https://github.com/paritytech/substrate", branch = "master" }
frame-benchmarking-cli = { git = "https://github.com/paritytech/substrate", branch = "master" }
try-runtime-cli = { git = "https://github.com/paritytech/substrate", branch = "master" }

pallet-transaction-payment-rpc = { git = "https://github.com/paritytech/substrate", branch = "master" }

substrate-frame-rpc-system = { git = "https://github.com/paritytech/substrate", branch = "master" }
substrate-prometheus-endpoint = { git = "https://github.com/paritytech/substrate", branch = "master" }

## Substrate Client Dependencies
sc-basic-authorship = { git = "https://github.com/paritytech/substrate", branch = "master" }
sc-chain-spec = { git = "https://github.com/paritytech/substrate", branch = "master" }
sc-cli = { git = "https://github.com/paritytech/substrate", branch = "master" }
sc-client-api = { git = "https://github.com/paritytech/substrate", branch = "master" }
sc-consensus = { git = "https://github.com/paritytech/substrate", branch = "master" }
sc-executor = { git = "https://github.com/paritytech/substrate", branch = "master" }
sc-network = { git = "https://github.com/paritytech/substrate", branch = "master" }
sc-keystore = { git = "https://github.com/paritytech/substrate", branch = "master" }
sc-rpc = { git = "https://github.com/paritytech/substrate", branch = "master" }
sc-rpc-api = { git = "https://github.com/paritytech/substrate", branch = "master" }
sc-service = { git = "https://github.com/paritytech/substrate", features = ["wasmtime"], branch = "master" }
sc-telemetry = { git = "https://github.com/paritytech/substrate", branch = "master" }
sc-transaction-pool = { git = "https://github.com/paritytech/substrate", branch = "master" }
sc-transaction-pool-api = { git = "https://github.com/paritytech/substrate", branch = "master" }
sc-tracing = { git = "https://github.com/paritytech/substrate", branch = "master" }

## Substrate Primitive Dependencies
sp-api = { git = "https://github.com/paritytech/substrate", branch = "master" }
sp-block-builder = { git = "https://github.com/paritytech/substrate", branch = "master" }
sp-blockchain = { git = "https://github.com/paritytech/substrate", branch = "master" }
sp-consensus = { git = "https://github.com/paritytech/substrate", branch = "master" }
sp-consensus-aura = { git = "https://github.com/paritytech/substrate", branch = "master" }
sp-core = { git = "https://github.com/paritytech/substrate", branch = "master" }
sp-inherents = { git = "https://github.com/paritytech/substrate", branch = "master" }
sp-keystore = { git = "https://github.com/paritytech/substrate", branch = "master" }
sp-offchain = { git = "https://github.com/paritytech/substrate", branch = "master" }
sp-runtime = { git = "https://github.com/paritytech/substrate", branch = "master" }
sp-session = { git = "https://github.com/paritytech/substrate", branch = "master" }
sp-timestamp = { git = "https://github.com/paritytech/substrate", branch = "master" }
sp-transaction-pool = { git = "https://github.com/paritytech/substrate", branch = "master" }

# Cumulus dependencies
cumulus-client-cli = { path = "../../client/cli" }
cumulus-client-collator = { path = "../../client/collator" }
cumulus-client-consensus-aura = { path = "../../client/consensus/aura" }
cumulus-client-consensus-common = { path = "../../client/consensus/common" }
cumulus-client-network = { path = "../../client/network" }
cumulus-client-service = { path = "../../client/service" }
cumulus-primitives-core = { path = "../../primitives/core" }
cumulus-primitives-parachain-inherent = { path = "../../primitives/parachain-inherent" }
cumulus-relay-chain-interface = { path = "../../client/relay-chain-interface" }
cumulus-relay-chain-local = { path = "../../client/relay-chain-local" }

# Polkadot dependencies
polkadot-cli = { git = "https://github.com/paritytech/polkadot", branch = "master" }
polkadot-parachain = { git = "https://github.com/paritytech/polkadot", branch = "master" }
polkadot-primitives = { git = "https://github.com/paritytech/polkadot", branch = "master" }
<<<<<<< HEAD
polkadot-service = { git = "https://github.com/paritytech/polkadot", branch = "master" }
xcm = { git = "https://github.com/paritytech/polkadot", default-features = false, branch = "master" }
=======
polkadot-service = { git = "https://github.com/paritytech/polkadot", branch = "master" }
>>>>>>> e25e21fd
<|MERGE_RESOLUTION|>--- conflicted
+++ resolved
@@ -95,9 +95,5 @@
 polkadot-cli = { git = "https://github.com/paritytech/polkadot", branch = "master" }
 polkadot-parachain = { git = "https://github.com/paritytech/polkadot", branch = "master" }
 polkadot-primitives = { git = "https://github.com/paritytech/polkadot", branch = "master" }
-<<<<<<< HEAD
 polkadot-service = { git = "https://github.com/paritytech/polkadot", branch = "master" }
-xcm = { git = "https://github.com/paritytech/polkadot", default-features = false, branch = "master" }
-=======
-polkadot-service = { git = "https://github.com/paritytech/polkadot", branch = "master" }
->>>>>>> e25e21fd
+xcm = { git = "https://github.com/paritytech/polkadot", default-features = false, branch = "master" }