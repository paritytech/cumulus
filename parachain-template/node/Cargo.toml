[package]
name = "parachain-template-node"
version = "0.1.0"
authors = ["Anonymous"]
description = "A new Cumulus FRAME-based Substrate Node, ready for hacking together a parachain."
license = "Unlicense"
homepage = "https://substrate.io"
repository = "https://github.com/paritytech/cumulus/"
edition = "2021"
build = "build.rs"

[dependencies]
clap = { version = "4.2.3", features = ["derive"] }
log = "0.4.17"
codec = { package = "parity-scale-codec", version = "3.0.0" }
serde = { version = "1.0.160", features = ["derive"] }
jsonrpsee = { version = "0.16.2", features = ["server"] }

# Local
parachain-template-runtime = { path = "../runtime" }

# Substrate
frame-benchmarking = { git = "https://github.com/paritytech/substrate", branch = "master" }
frame-benchmarking-cli = { git = "https://github.com/paritytech/substrate", branch = "master" }
pallet-transaction-payment-rpc = { git = "https://github.com/paritytech/substrate", branch = "master" }
sc-basic-authorship = { git = "https://github.com/paritytech/substrate", branch = "master" }
sc-chain-spec = { git = "https://github.com/paritytech/substrate", branch = "master" }
sc-cli = { git = "https://github.com/paritytech/substrate", branch = "master" }
sc-client-api = { git = "https://github.com/paritytech/substrate", branch = "master" }
sc-consensus = { git = "https://github.com/paritytech/substrate", branch = "master" }
sc-executor = { git = "https://github.com/paritytech/substrate", branch = "master" }
sc-network = { git = "https://github.com/paritytech/substrate", branch = "master" }
sc-network-sync = { git = "https://github.com/paritytech/substrate", branch = "master" }
sc-rpc = { git = "https://github.com/paritytech/substrate", branch = "master" }
sc-service = { git = "https://github.com/paritytech/substrate", branch = "master" }
sc-sysinfo = { git = "https://github.com/paritytech/substrate", branch = "master" }
sc-telemetry = { git = "https://github.com/paritytech/substrate", branch = "master" }
sc-tracing = { git = "https://github.com/paritytech/substrate", branch = "master" }
sc-transaction-pool = { git = "https://github.com/paritytech/substrate", branch = "master" }
sc-transaction-pool-api = { git = "https://github.com/paritytech/substrate", branch = "master" }
sp-api = { git = "https://github.com/paritytech/substrate", branch = "master" }
sp-block-builder = { git = "https://github.com/paritytech/substrate", branch = "master" }
sp-blockchain = { git = "https://github.com/paritytech/substrate", branch = "master" }
sp-consensus-aura = { git = "https://github.com/paritytech/substrate", branch = "master" }
sp-core = { git = "https://github.com/paritytech/substrate", branch = "master" }
sp-keystore = { git = "https://github.com/paritytech/substrate", branch = "master" }
sp-io = { git = "https://github.com/paritytech/substrate", branch = "master" }
sp-runtime = { git = "https://github.com/paritytech/substrate", branch = "master" }
sp-timestamp = { git = "https://github.com/paritytech/substrate", branch = "master" }
substrate-frame-rpc-system = { git = "https://github.com/paritytech/substrate", branch = "master" }
substrate-prometheus-endpoint = { git = "https://github.com/paritytech/substrate", branch = "master" }
try-runtime-cli = { git = "https://github.com/paritytech/substrate", branch = "master", optional = true }

# Polkadot
<<<<<<< HEAD
polkadot-cli = { git = "https://github.com/paritytech/polkadot", branch = "rh-async-backing-feature" }
polkadot-primitives = { git = "https://github.com/paritytech/polkadot", branch = "rh-async-backing-feature" }
polkadot-service = { git = "https://github.com/paritytech/polkadot", branch = "rh-async-backing-feature" }
xcm = { git = "https://github.com/paritytech/polkadot", default-features = false, branch = "rh-async-backing-feature" }
=======
polkadot-cli = { git = "https://github.com/paritytech/polkadot", branch = "master", features = ["rococo-native"] }
polkadot-primitives = { git = "https://github.com/paritytech/polkadot", branch = "master" }
xcm = { git = "https://github.com/paritytech/polkadot", default-features = false, branch = "master" }
>>>>>>> eced0cb3

# Cumulus
cumulus-client-cli = { path = "../../client/cli" }
cumulus-client-consensus-aura = { path = "../../client/consensus/aura" }
cumulus-client-consensus-common = { path = "../../client/consensus/common" }
cumulus-client-service = { path = "../../client/service" }
cumulus-primitives-core = { path = "../../primitives/core" }
cumulus-primitives-parachain-inherent = { path = "../../primitives/parachain-inherent" }
cumulus-relay-chain-interface = { path = "../../client/relay-chain-interface" }
color-print = "0.3.4"

[build-dependencies]
substrate-build-script-utils = { git = "https://github.com/paritytech/substrate", branch = "master" }

[features]
default = []
runtime-benchmarks = [
	"try-runtime-cli/try-runtime",
	"parachain-template-runtime/runtime-benchmarks",
	"polkadot-cli/runtime-benchmarks",
]
try-runtime = [
	"try-runtime-cli/try-runtime",
	"parachain-template-runtime/try-runtime"
]<|MERGE_RESOLUTION|>--- conflicted
+++ resolved
@@ -52,16 +52,9 @@
 try-runtime-cli = { git = "https://github.com/paritytech/substrate", branch = "master", optional = true }
 
 # Polkadot
-<<<<<<< HEAD
-polkadot-cli = { git = "https://github.com/paritytech/polkadot", branch = "rh-async-backing-feature" }
+polkadot-cli = { git = "https://github.com/paritytech/polkadot", features = ["rococo-native"] , branch = "rh-async-backing-feature" }
 polkadot-primitives = { git = "https://github.com/paritytech/polkadot", branch = "rh-async-backing-feature" }
-polkadot-service = { git = "https://github.com/paritytech/polkadot", branch = "rh-async-backing-feature" }
 xcm = { git = "https://github.com/paritytech/polkadot", default-features = false, branch = "rh-async-backing-feature" }
-=======
-polkadot-cli = { git = "https://github.com/paritytech/polkadot", branch = "master", features = ["rococo-native"] }
-polkadot-primitives = { git = "https://github.com/paritytech/polkadot", branch = "master" }
-xcm = { git = "https://github.com/paritytech/polkadot", default-features = false, branch = "master" }
->>>>>>> eced0cb3
 
 # Cumulus
 cumulus-client-cli = { path = "../../client/cli" }
