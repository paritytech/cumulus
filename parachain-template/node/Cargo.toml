--- conflicted
+++ resolved
@@ -13,12 +13,7 @@
 clap = { version = "3.2.22", features = ["derive"] }
 log = "0.4.17"
 codec = { package = "parity-scale-codec", version = "3.0.0" }
-<<<<<<< HEAD
-serde = { version = "1.0.144", features = ["derive"] }
-=======
 serde = { version = "1.0.145", features = ["derive"] }
-hex-literal = "0.3.4"
->>>>>>> facb0891
 jsonrpsee = { version = "0.15.1", features = ["server"] }
 
 # Local
