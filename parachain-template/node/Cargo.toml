--- conflicted
+++ resolved
@@ -10,17 +10,10 @@
 build = "build.rs"
 
 [dependencies]
-<<<<<<< HEAD
-clap = { version = "4.3.17", features = ["derive"] }
-log = "0.4.19"
-codec = { package = "parity-scale-codec", version = "3.0.0" }
-serde = { version = "1.0.171", features = ["derive"] }
-=======
 clap = { version = "4.3.19", features = ["derive"] }
 log = "0.4.19"
 codec = { package = "parity-scale-codec", version = "3.0.0" }
 serde = { version = "1.0.175", features = ["derive"] }
->>>>>>> 610f0b15
 jsonrpsee = { version = "0.16.2", features = ["server"] }
 futures = "0.3.28"
 
