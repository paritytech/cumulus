--- conflicted
+++ resolved
@@ -13,13 +13,8 @@
 clap = { version = "4.0.29", features = ["derive"] }
 log = "0.4.17"
 codec = { package = "parity-scale-codec", version = "3.0.0" }
-<<<<<<< HEAD
-serde = { version = "1.0.148", features = ["derive"] }
+serde = { version = "1.0.149", features = ["derive"] }
 jsonrpsee = { version = "0.16.2", features = ["server"] }
-=======
-serde = { version = "1.0.149", features = ["derive"] }
-jsonrpsee = { version = "0.15.1", features = ["server"] }
->>>>>>> f3847ead
 
 # Local
 parachain-template-runtime = { path = "../runtime" }
