[package]
name = "cumulus-consensus"
description = "Proxy Polkadot's consensus as a consensus engine for Substrate"
version = "0.1.0"
authors = ["Parity Technologies <admin@parity.io>"]
edition = "2018"

[dependencies]
# substrate deps
<<<<<<< HEAD
sc-client = { git = "https://github.com/paritytech/substrate", branch = "cecton-keep-unpinned-para-blocks" }
sc-client-api = { git = "https://github.com/paritytech/substrate", branch = "cecton-keep-unpinned-para-blocks" }
sp-consensus = { git = "https://github.com/paritytech/substrate", branch = "cecton-keep-unpinned-para-blocks" }
sp-core = { git = "https://github.com/paritytech/substrate", branch = "cecton-keep-unpinned-para-blocks" }
sp-inherents = { git = "https://github.com/paritytech/substrate", branch = "cecton-keep-unpinned-para-blocks" }
sp-runtime = { git = "https://github.com/paritytech/substrate", branch = "cecton-keep-unpinned-para-blocks" }
sp-block-builder = { git = "https://github.com/paritytech/substrate", branch = "cecton-keep-unpinned-para-blocks" }
sp-blockchain = { git = "https://github.com/paritytech/substrate", branch = "cecton-keep-unpinned-para-blocks" }
sp-api = { git = "https://github.com/paritytech/substrate", branch = "cecton-keep-unpinned-para-blocks" }
=======
sc-client-api = { git = "https://github.com/paritytech/substrate", branch = "cumulus-branch" }
sp-consensus = { git = "https://github.com/paritytech/substrate", branch = "cumulus-branch" }
sp-core = { git = "https://github.com/paritytech/substrate", branch = "cumulus-branch" }
sp-inherents = { git = "https://github.com/paritytech/substrate", branch = "cumulus-branch" }
sp-runtime = { git = "https://github.com/paritytech/substrate", branch = "cumulus-branch" }
sp-block-builder = { git = "https://github.com/paritytech/substrate", branch = "cumulus-branch" }
sp-blockchain = { git = "https://github.com/paritytech/substrate", branch = "cumulus-branch" }
sp-api = { git = "https://github.com/paritytech/substrate", branch = "cumulus-branch" }
>>>>>>> cd7e06c6

# polkadot deps
polkadot-primitives = { git = "https://github.com/paritytech/polkadot", branch = "cecton-keep-unpinned-para-blocks" }
polkadot-runtime = { git = "https://github.com/paritytech/polkadot", branch = "cecton-keep-unpinned-para-blocks" }

# other deps
futures = { version = "0.3.1", features = ["compat"] }
tokio = "0.1.22"
codec = { package = "parity-scale-codec", version = "1.3.0", features = [ "derive" ] }
log = "0.4"<|MERGE_RESOLUTION|>--- conflicted
+++ resolved
@@ -7,8 +7,6 @@
 
 [dependencies]
 # substrate deps
-<<<<<<< HEAD
-sc-client = { git = "https://github.com/paritytech/substrate", branch = "cecton-keep-unpinned-para-blocks" }
 sc-client-api = { git = "https://github.com/paritytech/substrate", branch = "cecton-keep-unpinned-para-blocks" }
 sp-consensus = { git = "https://github.com/paritytech/substrate", branch = "cecton-keep-unpinned-para-blocks" }
 sp-core = { git = "https://github.com/paritytech/substrate", branch = "cecton-keep-unpinned-para-blocks" }
@@ -17,16 +15,6 @@
 sp-block-builder = { git = "https://github.com/paritytech/substrate", branch = "cecton-keep-unpinned-para-blocks" }
 sp-blockchain = { git = "https://github.com/paritytech/substrate", branch = "cecton-keep-unpinned-para-blocks" }
 sp-api = { git = "https://github.com/paritytech/substrate", branch = "cecton-keep-unpinned-para-blocks" }
-=======
-sc-client-api = { git = "https://github.com/paritytech/substrate", branch = "cumulus-branch" }
-sp-consensus = { git = "https://github.com/paritytech/substrate", branch = "cumulus-branch" }
-sp-core = { git = "https://github.com/paritytech/substrate", branch = "cumulus-branch" }
-sp-inherents = { git = "https://github.com/paritytech/substrate", branch = "cumulus-branch" }
-sp-runtime = { git = "https://github.com/paritytech/substrate", branch = "cumulus-branch" }
-sp-block-builder = { git = "https://github.com/paritytech/substrate", branch = "cumulus-branch" }
-sp-blockchain = { git = "https://github.com/paritytech/substrate", branch = "cumulus-branch" }
-sp-api = { git = "https://github.com/paritytech/substrate", branch = "cumulus-branch" }
->>>>>>> cd7e06c6
 
 # polkadot deps
 polkadot-primitives = { git = "https://github.com/paritytech/polkadot", branch = "cecton-keep-unpinned-para-blocks" }
