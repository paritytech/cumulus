[package]
name = "cumulus-consensus"
description = "Proxy Polkadot's consensus as a consensus engine for Substrate"
version = "0.1.0"
authors = ["Parity Technologies <admin@parity.io>"]
edition = "2018"

[dependencies]
# substrate deps
<<<<<<< HEAD
sc-client-api = { git = "https://github.com/cheme/substrate", branch = "rococo-branch-witness_backend" }
sp-consensus = { git = "https://github.com/cheme/substrate", branch = "rococo-branch-witness_backend" }
sp-core = { git = "https://github.com/cheme/substrate", branch = "rococo-branch-witness_backend" }
sp-inherents = { git = "https://github.com/cheme/substrate", branch = "rococo-branch-witness_backend" }
sp-runtime = { git = "https://github.com/cheme/substrate", branch = "rococo-branch-witness_backend" }
sp-block-builder = { git = "https://github.com/cheme/substrate", branch = "rococo-branch-witness_backend" }
sp-blockchain = { git = "https://github.com/cheme/substrate", branch = "rococo-branch-witness_backend" }
sp-api = { git = "https://github.com/cheme/substrate", branch = "rococo-branch-witness_backend" }
substrate-prometheus-endpoint = { git = "https://github.com/cheme/substrate", branch = "rococo-branch-witness_backend" }

# polkadot deps
polkadot-primitives = { git = "https://github.com/cheme/polkadot-1", branch = "rococo-branch-witness_backend" }
polkadot-runtime = { git = "https://github.com/cheme/polkadot-1", branch = "rococo-branch-witness_backend" }
=======
sc-client-api = { git = "https://github.com/paritytech/substrate", branch = "master" }
sp-consensus = { git = "https://github.com/paritytech/substrate", branch = "master" }
sp-core = { git = "https://github.com/paritytech/substrate", branch = "master" }
sp-inherents = { git = "https://github.com/paritytech/substrate", branch = "master" }
sp-runtime = { git = "https://github.com/paritytech/substrate", branch = "master" }
sp-block-builder = { git = "https://github.com/paritytech/substrate", branch = "master" }
sp-blockchain = { git = "https://github.com/paritytech/substrate", branch = "master" }
sp-api = { git = "https://github.com/paritytech/substrate", branch = "master" }
substrate-prometheus-endpoint = { git = "https://github.com/paritytech/substrate", branch = "master" }

# polkadot deps
polkadot-primitives = { git = "https://github.com/paritytech/polkadot", branch = "bkchr-adder-collator-integration-test" }
polkadot-runtime = { git = "https://github.com/paritytech/polkadot", branch = "bkchr-adder-collator-integration-test" }
>>>>>>> 76f9ecae

# other deps
futures = { version = "0.3.1", features = ["compat"] }
tokio = "0.1.22"
codec = { package = "parity-scale-codec", version = "1.3.0", features = [ "derive" ] }
log = "0.4"<|MERGE_RESOLUTION|>--- conflicted
+++ resolved
@@ -7,21 +7,6 @@
 
 [dependencies]
 # substrate deps
-<<<<<<< HEAD
-sc-client-api = { git = "https://github.com/cheme/substrate", branch = "rococo-branch-witness_backend" }
-sp-consensus = { git = "https://github.com/cheme/substrate", branch = "rococo-branch-witness_backend" }
-sp-core = { git = "https://github.com/cheme/substrate", branch = "rococo-branch-witness_backend" }
-sp-inherents = { git = "https://github.com/cheme/substrate", branch = "rococo-branch-witness_backend" }
-sp-runtime = { git = "https://github.com/cheme/substrate", branch = "rococo-branch-witness_backend" }
-sp-block-builder = { git = "https://github.com/cheme/substrate", branch = "rococo-branch-witness_backend" }
-sp-blockchain = { git = "https://github.com/cheme/substrate", branch = "rococo-branch-witness_backend" }
-sp-api = { git = "https://github.com/cheme/substrate", branch = "rococo-branch-witness_backend" }
-substrate-prometheus-endpoint = { git = "https://github.com/cheme/substrate", branch = "rococo-branch-witness_backend" }
-
-# polkadot deps
-polkadot-primitives = { git = "https://github.com/cheme/polkadot-1", branch = "rococo-branch-witness_backend" }
-polkadot-runtime = { git = "https://github.com/cheme/polkadot-1", branch = "rococo-branch-witness_backend" }
-=======
 sc-client-api = { git = "https://github.com/paritytech/substrate", branch = "master" }
 sp-consensus = { git = "https://github.com/paritytech/substrate", branch = "master" }
 sp-core = { git = "https://github.com/paritytech/substrate", branch = "master" }
@@ -35,7 +20,6 @@
 # polkadot deps
 polkadot-primitives = { git = "https://github.com/paritytech/polkadot", branch = "bkchr-adder-collator-integration-test" }
 polkadot-runtime = { git = "https://github.com/paritytech/polkadot", branch = "bkchr-adder-collator-integration-test" }
->>>>>>> 76f9ecae
 
 # other deps
 futures = { version = "0.3.1", features = ["compat"] }
