--- conflicted
+++ resolved
@@ -97,15 +97,11 @@
 }
 
 /// Start an import queue for a Cumulus collator that does not uses any special authoring logic.
-pub fn import_queue<Client, Block: BlockT, I, S>(
+pub fn import_queue<Client, Block: BlockT, I>(
 	client: Arc<Client>,
 	block_import: I,
 	inherent_data_providers: InherentDataProviders,
-<<<<<<< HEAD
-	spawner: &S,
-=======
 	spawner: &impl sp_core::traits::SpawnBlocking,
->>>>>>> b3603d1c
 	registry: Option<&substrate_prometheus_endpoint::Registry>,
 ) -> ClientResult<BasicQueue<Block, I::Transaction>>
 where
@@ -113,7 +109,6 @@
  	I::Transaction: Send,
 	Client: ProvideRuntimeApi<Block> + Send + Sync + 'static,
 	<Client as ProvideRuntimeApi<Block>>::Api: BlockBuilderApi<Block>,
-	S: sp_core::traits::SpawnBlocking,
 {
 	let verifier = Verifier {
 		client,
